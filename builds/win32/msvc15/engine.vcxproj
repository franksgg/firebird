﻿<?xml version="1.0" encoding="utf-8"?>
<Project DefaultTargets="Build" ToolsVersion="15.0" xmlns="http://schemas.microsoft.com/developer/msbuild/2003">
  <ItemGroup Label="ProjectConfigurations">
    <ProjectConfiguration Include="Debug|Win32">
      <Configuration>Debug</Configuration>
      <Platform>Win32</Platform>
    </ProjectConfiguration>
    <ProjectConfiguration Include="Debug|x64">
      <Configuration>Debug</Configuration>
      <Platform>x64</Platform>
    </ProjectConfiguration>
    <ProjectConfiguration Include="Release|Win32">
      <Configuration>Release</Configuration>
      <Platform>Win32</Platform>
    </ProjectConfiguration>
    <ProjectConfiguration Include="Release|x64">
      <Configuration>Release</Configuration>
      <Platform>x64</Platform>
    </ProjectConfiguration>
  </ItemGroup>
  <ItemGroup>
<<<<<<< HEAD
    <ClCompile Include="..\..\..\gen\dsql\DdlNodes.cpp" />
    <ClCompile Include="..\..\..\gen\dsql\metd.cpp" />
    <ClCompile Include="..\..\..\gen\dsql\PackageNodes.cpp" />
    <ClCompile Include="..\..\..\gen\jrd\dfw.cpp" />
    <ClCompile Include="..\..\..\gen\jrd\dpm.cpp" />
    <ClCompile Include="..\..\..\gen\jrd\dyn_util.cpp" />
    <ClCompile Include="..\..\..\gen\jrd\fun.cpp" />
    <ClCompile Include="..\..\..\gen\jrd\Function.cpp" />
    <ClCompile Include="..\..\..\gen\jrd\grant.cpp" />
    <ClCompile Include="..\..\..\gen\jrd\ini.cpp" />
    <ClCompile Include="..\..\..\gen\jrd\met.cpp" />
    <ClCompile Include="..\..\..\gen\jrd\scl.cpp" />
    <ClCompile Include="..\..\..\gen\utilities\gstat\dba.cpp" />
    <ClCompile Include="..\..\..\src\dsql\AggNodes.cpp" />
    <ClCompile Include="..\..\..\src\dsql\BlrDebugWriter.cpp" />
    <ClCompile Include="..\..\..\src\dsql\BoolNodes.cpp" />
    <ClCompile Include="..\..\..\src\dsql\ddl.cpp" />
    <ClCompile Include="..\..\..\src\dsql\dsql.cpp" />
    <ClCompile Include="..\..\..\src\dsql\DsqlBatch.cpp" />
    <ClCompile Include="..\..\..\src\dsql\DsqlCompilerScratch.cpp" />
    <ClCompile Include="..\..\..\src\dsql\DsqlCursor.cpp" />
    <ClCompile Include="..\..\..\src\dsql\DSqlDataTypeUtil.cpp" />
    <ClCompile Include="..\..\..\src\dsql\errd.cpp" />
    <ClCompile Include="..\..\..\src\dsql\ExprNodes.cpp" />
    <ClCompile Include="..\..\..\src\dsql\gen.cpp" />
    <ClCompile Include="..\..\..\src\dsql\make.cpp" />
    <ClCompile Include="..\..\..\src\dsql\movd.cpp" />
    <ClCompile Include="..\..\..\src\dsql\parse.cpp" />
    <ClCompile Include="..\..\..\src\dsql\Parser.cpp" />
    <ClCompile Include="..\..\..\src\dsql\pass1.cpp" />
    <ClCompile Include="..\..\..\src\dsql\StmtNodes.cpp" />
    <ClCompile Include="..\..\..\src\dsql\utld.cpp" />
    <ClCompile Include="..\..\..\src\dsql\WinNodes.cpp" />
    <ClCompile Include="..\..\..\src\jrd\Attachment.cpp" />
    <ClCompile Include="..\..\..\src\jrd\blb.cpp" />
    <ClCompile Include="..\..\..\src\jrd\blob_filter.cpp" />
    <ClCompile Include="..\..\..\src\jrd\BlobUtil.cpp" />
    <ClCompile Include="..\..\..\src\jrd\btn.cpp" />
    <ClCompile Include="..\..\..\src\jrd\btr.cpp" />
    <ClCompile Include="..\..\..\src\jrd\builtin.cpp" />
    <ClCompile Include="..\..\..\src\jrd\cch.cpp" />
    <ClCompile Include="..\..\..\src\jrd\cmp.cpp" />
    <ClCompile Include="..\..\..\src\jrd\Coercion.cpp" />
    <ClCompile Include="..\..\..\src\jrd\Collation.cpp" />
    <ClCompile Include="..\..\..\src\jrd\ConfigTable.cpp" />
    <ClCompile Include="..\..\..\src\jrd\CryptoManager.cpp" />
    <ClCompile Include="..\..\..\src\jrd\cvt.cpp" />
    <ClCompile Include="..\..\..\src\jrd\cvt2.cpp" />
    <ClCompile Include="..\..\..\src\jrd\Database.cpp" />
    <ClCompile Include="..\..\..\src\jrd\DataTypeUtil.cpp" />
    <ClCompile Include="..\..\..\src\jrd\DbCreators.cpp" />
    <ClCompile Include="..\..\..\src\jrd\DebugInterface.cpp" />
    <ClCompile Include="..\..\..\src\jrd\err.cpp" />
    <ClCompile Include="..\..\..\src\jrd\event.cpp" />
    <ClCompile Include="..\..\..\src\jrd\evl.cpp" />
    <ClCompile Include="..\..\..\src\jrd\exe.cpp" />
    <ClCompile Include="..\..\..\src\jrd\ext.cpp" />
    <ClCompile Include="..\..\..\src\jrd\extds\ExtDS.cpp" />
    <ClCompile Include="..\..\..\src\jrd\extds\InternalDS.cpp" />
    <ClCompile Include="..\..\..\src\jrd\extds\IscDS.cpp" />
    <ClCompile Include="..\..\..\src\jrd\extds\ValidatePassword.cpp" />
    <ClCompile Include="..\..\..\src\jrd\ExtEngineManager.cpp" />
    <ClCompile Include="..\..\..\src\jrd\filters.cpp" />
    <ClCompile Include="..\..\..\src\jrd\flu.cpp" />
    <ClCompile Include="..\..\..\src\jrd\GarbageCollector.cpp" />
    <ClCompile Include="..\..\..\src\jrd\GlobalRWLock.cpp" />
    <ClCompile Include="..\..\..\src\jrd\idx.cpp" />
    <ClCompile Include="..\..\..\src\jrd\inf.cpp" />
    <ClCompile Include="..\..\..\src\jrd\intl.cpp" />
    <ClCompile Include="..\..\..\src\jrd\IntlManager.cpp" />
    <ClCompile Include="..\..\..\src\jrd\intl_builtin.cpp" />
    <ClCompile Include="..\..\..\src\jrd\jrd.cpp" />
    <ClCompile Include="..\..\..\src\jrd\JrdStatement.cpp" />
    <ClCompile Include="..\..\..\src\jrd\lck.cpp" />
    <ClCompile Include="..\..\..\src\jrd\Mapping.cpp" />
    <ClCompile Include="..\..\..\src\jrd\MetaName.cpp" />
    <ClCompile Include="..\..\..\src\jrd\Monitoring.cpp" />
    <ClCompile Include="..\..\..\src\jrd\mov.cpp" />
    <ClCompile Include="..\..\..\src\jrd\nbak.cpp" />
    <ClCompile Include="..\..\..\src\jrd\nodebug.cpp" />
    <ClCompile Include="..\..\..\src\jrd\ods.cpp" />
    <ClCompile Include="..\..\..\src\jrd\opt.cpp" />
    <ClCompile Include="..\..\..\src\jrd\Optimizer.cpp" />
    <ClCompile Include="..\..\..\src\jrd\os\win32\winnt.cpp" />
    <ClCompile Include="..\..\..\src\jrd\pag.cpp" />
    <ClCompile Include="..\..\..\src\jrd\par.cpp" />
    <ClCompile Include="..\..\..\src\jrd\PreparedStatement.cpp" />
    <ClCompile Include="..\..\..\src\jrd\RandomGenerator.cpp" />
    <ClCompile Include="..\..\..\src\jrd\RecordBuffer.cpp" />
    <ClCompile Include="..\..\..\src\jrd\RecordSourceNodes.cpp" />
    <ClCompile Include="..\..\..\src\jrd\recsrc\AggregatedStream.cpp" />
    <ClCompile Include="..\..\..\src\jrd\recsrc\BitmapTableScan.cpp" />
    <ClCompile Include="..\..\..\src\jrd\recsrc\BufferedStream.cpp" />
    <ClCompile Include="..\..\..\src\jrd\recsrc\ConditionalStream.cpp" />
    <ClCompile Include="..\..\..\src\jrd\recsrc\Cursor.cpp" />
    <ClCompile Include="..\..\..\src\jrd\recsrc\ExternalTableScan.cpp" />
    <ClCompile Include="..\..\..\src\jrd\recsrc\FilteredStream.cpp" />
    <ClCompile Include="..\..\..\src\jrd\recsrc\FirstRowsStream.cpp" />
    <ClCompile Include="..\..\..\src\jrd\recsrc\FullOuterJoin.cpp" />
    <ClCompile Include="..\..\..\src\jrd\recsrc\FullTableScan.cpp" />
    <ClCompile Include="..\..\..\src\jrd\recsrc\HashJoin.cpp" />
    <ClCompile Include="..\..\..\src\jrd\recsrc\IndexTableScan.cpp" />
    <ClCompile Include="..\..\..\src\jrd\recsrc\LockedStream.cpp" />
    <ClCompile Include="..\..\..\src\jrd\recsrc\MergeJoin.cpp" />
    <ClCompile Include="..\..\..\src\jrd\recsrc\NestedLoopJoin.cpp" />
    <ClCompile Include="..\..\..\src\jrd\recsrc\ProcedureScan.cpp" />
    <ClCompile Include="..\..\..\src\jrd\recsrc\RecordSource.cpp" />
    <ClCompile Include="..\..\..\src\jrd\recsrc\RecursiveStream.cpp" />
    <ClCompile Include="..\..\..\src\jrd\recsrc\SingularStream.cpp" />
    <ClCompile Include="..\..\..\src\jrd\recsrc\SkipRowsStream.cpp" />
    <ClCompile Include="..\..\..\src\jrd\recsrc\SortedStream.cpp" />
    <ClCompile Include="..\..\..\src\jrd\recsrc\Union.cpp" />
    <ClCompile Include="..\..\..\src\jrd\recsrc\VirtualTableScan.cpp" />
    <ClCompile Include="..\..\..\src\jrd\recsrc\WindowedStream.cpp" />
    <ClCompile Include="..\..\..\src\jrd\replication\Applier.cpp" />
    <ClCompile Include="..\..\..\src\jrd\replication\ChangeLog.cpp" />
    <ClCompile Include="..\..\..\src\jrd\replication\Config.cpp" />
    <ClCompile Include="..\..\..\src\jrd\replication\Manager.cpp" />
    <ClCompile Include="..\..\..\src\jrd\replication\Publisher.cpp" />
    <ClCompile Include="..\..\..\src\jrd\replication\Replicator.cpp" />
    <ClCompile Include="..\..\..\src\jrd\replication\Utils.cpp" />
    <ClCompile Include="..\..\..\src\jrd\Relation.cpp" />
    <ClCompile Include="..\..\..\src\jrd\ResultSet.cpp" />
    <ClCompile Include="..\..\..\src\jrd\rlck.cpp" />
    <ClCompile Include="..\..\..\src\jrd\Routine.cpp" />
    <ClCompile Include="..\..\..\src\jrd\rpb_chain.cpp" />
    <ClCompile Include="..\..\..\src\jrd\RuntimeStatistics.cpp" />
    <ClCompile Include="..\..\..\src\jrd\Savepoint.cpp" />
    <ClCompile Include="..\..\..\src\jrd\sdw.cpp" />
    <ClCompile Include="..\..\..\src\jrd\shut.cpp" />
    <ClCompile Include="..\..\..\src\jrd\sort.cpp" />
    <ClCompile Include="..\..\..\src\jrd\sqz.cpp" />
    <ClCompile Include="..\..\..\src\jrd\svc.cpp" />
    <ClCompile Include="..\..\..\src\jrd\SysFunction.cpp" />
    <ClCompile Include="..\..\..\src\jrd\SystemPackages.cpp" />
    <ClCompile Include="..\..\..\src\jrd\TempSpace.cpp" />
    <ClCompile Include="..\..\..\src\jrd\TimeZone.cpp" />
    <ClCompile Include="..\..\..\src\jrd\tpc.cpp" />
    <ClCompile Include="..\..\..\src\jrd\tra.cpp" />
    <ClCompile Include="..\..\..\src\jrd\trace\TraceCmdLine.cpp" />
    <ClCompile Include="..\..\..\src\jrd\trace\TraceConfigStorage.cpp" />
    <ClCompile Include="..\..\..\src\jrd\trace\TraceLog.cpp" />
    <ClCompile Include="..\..\..\src\jrd\trace\TraceManager.cpp" />
    <ClCompile Include="..\..\..\src\jrd\trace\TraceObjects.cpp" />
    <ClCompile Include="..\..\..\src\jrd\trace\TraceService.cpp" />
    <ClCompile Include="..\..\..\src\jrd\UserManagement.cpp" />
    <ClCompile Include="..\..\..\src\jrd\validation.cpp" />
    <ClCompile Include="..\..\..\src\jrd\vio.cpp" />
    <ClCompile Include="..\..\..\src\jrd\VirtualTable.cpp" />
    <ClCompile Include="..\..\..\src\lock\lock.cpp" />
    <ClCompile Include="..\..\..\src\utilities\gsec\gsec.cpp" />
    <ClCompile Include="..\..\..\src\utilities\gstat\ppg.cpp" />
    <ClCompile Include="..\..\..\src\utilities\nbackup\nbackup.cpp" />
  </ItemGroup>
  <ItemGroup>
    <ClInclude Include="..\..\..\src\dsql\AggNodes.h" />
    <ClInclude Include="..\..\..\src\dsql\BlrDebugWriter.h" />
    <ClInclude Include="..\..\..\src\dsql\BoolNodes.h" />
    <ClInclude Include="..\..\..\src\dsql\chars.h" />
    <ClInclude Include="..\..\..\src\dsql\DdlNodes.h" />
    <ClInclude Include="..\..\..\src\dsql\ddl_proto.h" />
    <ClInclude Include="..\..\..\src\dsql\dsql.h" />
    <ClInclude Include="..\..\..\src\dsql\DsqlBatch.h" />
    <ClInclude Include="..\..\..\src\dsql\DsqlCompilerScratch.h" />
    <ClInclude Include="..\..\..\src\dsql\DsqlCursor.h" />
    <ClInclude Include="..\..\..\src\dsql\DSqlDataTypeUtil.h" />
    <ClInclude Include="..\..\..\src\dsql\dsql_proto.h" />
    <ClInclude Include="..\..\..\src\dsql\errd_proto.h" />
    <ClInclude Include="..\..\..\src\dsql\ExprNodes.h" />
    <ClInclude Include="..\..\..\src\dsql\gen_proto.h" />
    <ClInclude Include="..\..\..\src\dsql\make_proto.h" />
    <ClInclude Include="..\..\..\src\dsql\metd_proto.h" />
    <ClInclude Include="..\..\..\src\dsql\movd_proto.h" />
    <ClInclude Include="..\..\..\src\dsql\Nodes.h" />
    <ClInclude Include="..\..\..\src\dsql\PackageNodes.h" />
    <ClInclude Include="..\..\..\src\dsql\Parser.h" />
    <ClInclude Include="..\..\..\src\dsql\pass1_proto.h" />
    <ClInclude Include="..\..\..\src\dsql\sqlda.h" />
    <ClInclude Include="..\..\..\src\dsql\sqlda_pub.h" />
    <ClInclude Include="..\..\..\src\dsql\StmtNodes.h" />
    <ClInclude Include="..\..\..\src\dsql\sym.h" />
    <ClInclude Include="..\..\..\src\dsql\utld_proto.h" />
    <ClInclude Include="..\..\..\src\dsql\Visitors.h" />
    <ClInclude Include="..\..\..\src\dsql\WinNodes.h" />
    <ClInclude Include="..\..\..\src\include\gen\iberror.h" />
    <ClInclude Include="..\..\..\src\jrd\acl.h" />
    <ClInclude Include="..\..\..\src\jrd\align.h" />
    <ClInclude Include="..\..\..\src\jrd\Attachment.h" />
    <ClInclude Include="..\..\..\src\jrd\blb.h" />
    <ClInclude Include="..\..\..\src\jrd\blb_proto.h" />
    <ClInclude Include="..\..\..\src\jrd\blf_proto.h" />
    <ClInclude Include="..\..\..\src\jrd\blob_filter.h" />
    <ClInclude Include="..\..\..\src\jrd\BlobUtil.h" />
    <ClInclude Include="..\..\..\src\jrd\blp.h" />
    <ClInclude Include="..\..\..\src\jrd\blr.h" />
    <ClInclude Include="..\..\..\src\jrd\btn.h" />
    <ClInclude Include="..\..\..\src\jrd\btr.h" />
    <ClInclude Include="..\..\..\src\jrd\btr_proto.h" />
    <ClInclude Include="..\..\..\src\jrd\build_no.h" />
    <ClInclude Include="..\..\..\src\jrd\cch.h" />
    <ClInclude Include="..\..\..\src\jrd\cch_proto.h" />
    <ClInclude Include="..\..\..\src\jrd\cmp_proto.h" />
    <ClInclude Include="..\..\..\src\jrd\Coercion.h" />
    <ClInclude Include="..\..\..\src\jrd\Collation.h" />
    <ClInclude Include="..\..\..\src\jrd\ConfigTable.h" />
    <ClInclude Include="..\..\..\src\jrd\constants.h" />
    <ClInclude Include="..\..\..\src\jrd\CryptoManager.h" />
    <ClInclude Include="..\..\..\src\jrd\cvt2_proto.h" />
    <ClInclude Include="..\..\..\src\jrd\cvt_proto.h" />
    <ClInclude Include="..\..\..\src\jrd\Database.h" />
    <ClInclude Include="..\..\..\src\jrd\DataTypeUtil.h" />
    <ClInclude Include="..\..\..\src\jrd\DebugInterface.h" />
    <ClInclude Include="..\..\..\src\jrd\dflt.h" />
    <ClInclude Include="..\..\..\src\jrd\dfw_proto.h" />
    <ClInclude Include="..\..\..\src\jrd\dpm_proto.h" />
    <ClInclude Include="..\..\..\src\jrd\drq.h" />
    <ClInclude Include="..\..\..\src\jrd\dyn.h" />
    <ClInclude Include="..\..\..\src\jrd\dyn_ut_proto.h" />
    <ClInclude Include="..\..\..\src\jrd\EngineInterface.h" />
    <ClInclude Include="..\..\..\src\jrd\err_proto.h" />
    <ClInclude Include="..\..\..\src\jrd\event.h" />
    <ClInclude Include="..\..\..\src\jrd\event_proto.h" />
    <ClInclude Include="..\..\..\src\jrd\evl_proto.h" />
    <ClInclude Include="..\..\..\src\jrd\evl_string.h" />
    <ClInclude Include="..\..\..\src\jrd\exe.h" />
    <ClInclude Include="..\..\..\src\jrd\exe_proto.h" />
    <ClInclude Include="..\..\..\src\jrd\ext.h" />
    <ClInclude Include="..\..\..\src\jrd\extds\ExtDS.h" />
    <ClInclude Include="..\..\..\src\jrd\extds\InternalDS.h" />
    <ClInclude Include="..\..\..\src\jrd\extds\IscDS.h" />
    <ClInclude Include="..\..\..\src\jrd\extds\ValidatePassword.h" />
    <ClInclude Include="..\..\..\src\jrd\ExtEngineManager.h" />
    <ClInclude Include="..\..\..\src\jrd\ext_proto.h" />
    <ClInclude Include="..\..\..\src\jrd\fields.h" />
    <ClInclude Include="..\..\..\src\jrd\filte_proto.h" />
    <ClInclude Include="..\..\..\src\jrd\flags.h" />
    <ClInclude Include="..\..\..\src\jrd\flu.h" />
    <ClInclude Include="..\..\..\src\jrd\flu_proto.h" />
    <ClInclude Include="..\..\..\src\jrd\Function.h" />
    <ClInclude Include="..\..\..\src\jrd\fun_proto.h" />
    <ClInclude Include="..\..\..\src\jrd\GarbageCollector.h" />
    <ClInclude Include="..\..\..\src\jrd\GlobalRWLock.h" />
    <ClInclude Include="..\..\..\src\jrd\grant_proto.h" />
    <ClInclude Include="..\..\..\src\jrd\ibase.h" />
    <ClInclude Include="..\..\..\src\jrd\ibsetjmp.h" />
    <ClInclude Include="..\..\..\src\jrd\idx.h" />
    <ClInclude Include="..\..\..\src\jrd\idx_proto.h" />
    <ClInclude Include="..\..\..\src\jrd\inf_proto.h" />
    <ClInclude Include="..\..\..\src\jrd\inf_pub.h" />
    <ClInclude Include="..\..\..\src\jrd\ini.h" />
    <ClInclude Include="..\..\..\src\jrd\ini_proto.h" />
    <ClInclude Include="..\..\..\src\jrd\intl.h" />
    <ClInclude Include="..\..\..\src\jrd\IntlManager.h" />
    <ClInclude Include="..\..\..\src\jrd\intl_classes.h" />
    <ClInclude Include="..\..\..\src\jrd\intl_proto.h" />
    <ClInclude Include="..\..\..\src\jrd\irq.h" />
    <ClInclude Include="..\..\..\src\jrd\isc_version.h" />
    <ClInclude Include="..\..\..\src\jrd\jrd.h" />
    <ClInclude Include="..\..\..\src\jrd\JrdStatement.h" />
    <ClInclude Include="..\..\..\src\jrd\jrd_proto.h" />
    <ClInclude Include="..\..\..\src\jrd\lck.h" />
    <ClInclude Include="..\..\..\src\jrd\lck_proto.h" />
    <ClInclude Include="..\..\..\src\jrd\license.h" />
    <ClInclude Include="..\..\..\src\jrd\lls.h" />
    <ClInclude Include="..\..\..\src\jrd\Mapping.h" />
    <ClInclude Include="..\..\..\src\jrd\MetaName.h" />
    <ClInclude Include="..\..\..\src\jrd\Monitoring.h" />
    <ClInclude Include="..\..\..\src\jrd\met.h" />
    <ClInclude Include="..\..\..\src\jrd\met_proto.h" />
    <ClInclude Include="..\..\..\src\jrd\mov_proto.h" />
    <ClInclude Include="..\..\..\src\jrd\msg.h" />
    <ClInclude Include="..\..\..\src\jrd\msg_encode.h" />
    <ClInclude Include="..\..\..\src\jrd\names.h" />
    <ClInclude Include="..\..\..\src\jrd\nbak.h" />
    <ClInclude Include="..\..\..\src\jrd\ntrace.h" />
    <ClInclude Include="..\..\..\src\jrd\obj.h" />
    <ClInclude Include="..\..\..\src\jrd\ods.h" />
    <ClInclude Include="..\..\..\src\jrd\ods_proto.h" />
    <ClInclude Include="..\..\..\src\jrd\Optimizer.h" />
    <ClInclude Include="..\..\..\src\jrd\opt_proto.h" />
    <ClInclude Include="..\..\..\src\jrd\pag.h" />
    <ClInclude Include="..\..\..\src\jrd\pag_proto.h" />
    <ClInclude Include="..\..\..\src\jrd\par_proto.h" />
    <ClInclude Include="..\..\..\src\jrd\PreparedStatement.h" />
    <ClInclude Include="..\..\..\src\jrd\QualifiedName.h" />
    <ClInclude Include="..\..\..\src\jrd\que.h" />
    <ClInclude Include="..\..\..\src\jrd\RandomGenerator.h" />
    <ClInclude Include="..\..\..\src\jrd\RecordBuffer.h" />
    <ClInclude Include="..\..\..\src\jrd\RecordNumber.h" />
    <ClInclude Include="..\..\..\src\jrd\RecordSourceNodes.h" />
    <ClInclude Include="..\..\..\src\jrd\recsrc\Cursor.h" />
    <ClInclude Include="..\..\..\src\jrd\recsrc\RecordSource.h" />
    <ClInclude Include="..\..\..\src\jrd\Relation.h" />
    <ClInclude Include="..\..\..\src\jrd\relations.h" />
    <ClInclude Include="..\..\..\src\jrd\req.h" />
    <ClInclude Include="..\..\..\src\jrd\ResultSet.h" />
    <ClInclude Include="..\..\..\src\jrd\rlck_proto.h" />
    <ClInclude Include="..\..\..\src\jrd\Routine.h" />
    <ClInclude Include="..\..\..\src\jrd\rpb_chain.h" />
    <ClInclude Include="..\..\..\src\jrd\rse.h" />
    <ClInclude Include="..\..\..\src\jrd\RuntimeStatistics.h" />
    <ClInclude Include="..\..\..\src\jrd\sbm.h" />
    <ClInclude Include="..\..\..\src\jrd\scl.h" />
    <ClInclude Include="..\..\..\src\jrd\scl_proto.h" />
    <ClInclude Include="..\..\..\src\jrd\sdw.h" />
    <ClInclude Include="..\..\..\src\jrd\sdw_proto.h" />
    <ClInclude Include="..\..\..\src\jrd\shut_proto.h" />
    <ClInclude Include="..\..\..\src\jrd\sort.h" />
    <ClInclude Include="..\..\..\src\jrd\sqz.h" />
    <ClInclude Include="..\..\..\src\jrd\status.h" />
    <ClInclude Include="..\..\..\src\jrd\svc.h" />
    <ClInclude Include="..\..\..\src\jrd\svc_undoc.h" />
    <ClInclude Include="..\..\..\src\jrd\SysFunction.h" />
    <ClInclude Include="..\..\..\src\jrd\SystemPackages.h" />
    <ClInclude Include="..\..\..\src\jrd\TempSpace.h" />
    <ClInclude Include="..\..\..\src\jrd\TimeZone.h" />
    <ClInclude Include="..\..\..\src\jrd\tpc_proto.h" />
    <ClInclude Include="..\..\..\src\jrd\tra.h" />
    <ClInclude Include="..\..\..\src\jrd\trace\TraceConfigStorage.h" />
    <ClInclude Include="..\..\..\src\jrd\trace\TraceDSQLHelpers.h" />
    <ClInclude Include="..\..\..\src\jrd\trace\TraceJrdHelpers.h" />
    <ClInclude Include="..\..\..\src\jrd\trace\TraceLog.h" />
    <ClInclude Include="..\..\..\src\jrd\trace\TraceManager.h" />
    <ClInclude Include="..\..\..\src\jrd\trace\TraceObjects.h" />
    <ClInclude Include="..\..\..\src\jrd\trace\TraceService.h" />
    <ClInclude Include="..\..\..\src\jrd\trace\TraceSession.h" />
    <ClInclude Include="..\..\..\src\jrd\trace\traceswi.h" />
    <ClInclude Include="..\..\..\src\jrd\tra_proto.h" />
    <ClInclude Include="..\..\..\src\jrd\trig.h" />
    <ClInclude Include="..\..\..\src\jrd\types.h" />
    <ClInclude Include="..\..\..\src\jrd\UserManagement.h" />
    <ClInclude Include="..\..\..\src\jrd\val.h" />
    <ClInclude Include="..\..\..\src\jrd\val_proto.h" />
    <ClInclude Include="..\..\..\src\jrd\vio_debug.h" />
    <ClInclude Include="..\..\..\src\jrd\vio_proto.h" />
    <ClInclude Include="..\..\..\src\jrd\VirtualTable.h" />
  </ItemGroup>
  <ItemGroup>
    <None Include="..\..\..\src\dsql\DdlNodes.epp" />
    <None Include="..\..\..\src\dsql\metd.epp" />
    <None Include="..\..\..\src\dsql\PackageNodes.epp" />
    <None Include="..\..\..\src\dsql\parse.y">
      <FileType>Document</FileType>
    </None>
    <None Include="..\..\..\src\jrd\dfw.epp" />
    <None Include="..\..\..\src\jrd\dpm.epp" />
    <None Include="..\..\..\src\jrd\dyn_util.epp" />
    <None Include="..\..\..\src\jrd\fun.epp" />
    <None Include="..\..\..\src\jrd\Function.epp" />
    <None Include="..\..\..\src\jrd\grant.epp" />
    <None Include="..\..\..\src\jrd\ini.epp" />
    <None Include="..\..\..\src\jrd\met.epp" />
    <None Include="..\..\..\src\jrd\scl.epp" />
    <None Include="..\..\..\src\utilities\gstat\dba.epp" />
=======
>>>>>>> 67273772
    <None Include="..\defs\plugin.def" />
  </ItemGroup>
  <ItemGroup>
    <ProjectReference Include="alice.vcxproj">
      <Project>{0d616380-1a5a-4230-a80b-021360e4e669}</Project>
      <Private>true</Private>
      <ReferenceOutputAssembly>false</ReferenceOutputAssembly>
      <CopyLocalSatelliteAssemblies>false</CopyLocalSatelliteAssemblies>
      <LinkLibraryDependencies>true</LinkLibraryDependencies>
      <UseLibraryDependencyInputs>false</UseLibraryDependencyInputs>
    </ProjectReference>
    <ProjectReference Include="burp.vcxproj">
      <Project>{d1507562-a363-4685-96af-b036f5e5e47f}</Project>
      <Private>true</Private>
      <ReferenceOutputAssembly>false</ReferenceOutputAssembly>
      <CopyLocalSatelliteAssemblies>false</CopyLocalSatelliteAssemblies>
      <LinkLibraryDependencies>true</LinkLibraryDependencies>
      <UseLibraryDependencyInputs>false</UseLibraryDependencyInputs>
    </ProjectReference>
    <ProjectReference Include="common.vcxproj">
      <Project>{15605f44-bffd-444f-ad4c-55dc9d704465}</Project>
      <Private>true</Private>
      <ReferenceOutputAssembly>false</ReferenceOutputAssembly>
      <CopyLocalSatelliteAssemblies>false</CopyLocalSatelliteAssemblies>
      <LinkLibraryDependencies>true</LinkLibraryDependencies>
      <UseLibraryDependencyInputs>false</UseLibraryDependencyInputs>
    </ProjectReference>
    <ProjectReference Include="engine_static.vcxproj">
      <Project>{b32d1b09-8161-451e-8d20-d30f26094ec0}</Project>
      <Private>true</Private>
      <ReferenceOutputAssembly>false</ReferenceOutputAssembly>
      <CopyLocalSatelliteAssemblies>false</CopyLocalSatelliteAssemblies>
      <LinkLibraryDependencies>true</LinkLibraryDependencies>
      <UseLibraryDependencyInputs>true</UseLibraryDependencyInputs>
    </ProjectReference>
    <ProjectReference Include="yvalve.vcxproj">
      <Project>{4fe03933-98cd-4879-a135-fd9430087a6b}</Project>
      <Private>true</Private>
      <ReferenceOutputAssembly>false</ReferenceOutputAssembly>
      <CopyLocalSatelliteAssemblies>false</CopyLocalSatelliteAssemblies>
      <LinkLibraryDependencies>true</LinkLibraryDependencies>
      <UseLibraryDependencyInputs>false</UseLibraryDependencyInputs>
    </ProjectReference>
  </ItemGroup>
  <ItemGroup>
    <ResourceCompile Include="..\..\..\src\jrd\version.rc" />
  </ItemGroup>
  <PropertyGroup Label="Globals">
    <ProjectGuid>{F8798A49-9D20-451E-A7BD-FEB5237103B5}</ProjectGuid>
    <WindowsTargetPlatformVersion Condition="'$(VisualStudioVersion)'=='15.0'">10.0.17763.0</WindowsTargetPlatformVersion>
    <WindowsTargetPlatformVersion Condition="'$(VisualStudioVersion)'=='16.0'">10.0</WindowsTargetPlatformVersion>
    <WindowsTargetPlatformVersion Condition="'$(VisualStudioVersion)'=='17.0'">10.0</WindowsTargetPlatformVersion>
  </PropertyGroup>
  <Import Project="$(VCTargetsPath)\Microsoft.Cpp.Default.props" />
  <PropertyGroup Condition="'$(Configuration)|$(Platform)'=='Release|Win32'" Label="Configuration">
    <ConfigurationType>DynamicLibrary</ConfigurationType>
    <UseOfMfc>false</UseOfMfc>
    <CharacterSet>MultiByte</CharacterSet>
    <PlatformToolset Condition="'$(VisualStudioVersion)'=='15.0'">v141_xp</PlatformToolset>
    <PlatformToolset Condition="'$(VisualStudioVersion)'=='16.0'">v142</PlatformToolset>
    <PlatformToolset Condition="'$(VisualStudioVersion)'=='17.0'">v143</PlatformToolset>
  </PropertyGroup>
  <PropertyGroup Condition="'$(Configuration)|$(Platform)'=='Debug|Win32'" Label="Configuration">
    <ConfigurationType>DynamicLibrary</ConfigurationType>
    <UseOfMfc>false</UseOfMfc>
    <CharacterSet>MultiByte</CharacterSet>
    <PlatformToolset Condition="'$(VisualStudioVersion)'=='15.0'">v141_xp</PlatformToolset>
    <PlatformToolset Condition="'$(VisualStudioVersion)'=='16.0'">v142</PlatformToolset>
    <PlatformToolset Condition="'$(VisualStudioVersion)'=='17.0'">v143</PlatformToolset>
  </PropertyGroup>
  <PropertyGroup Condition="'$(Configuration)|$(Platform)'=='Release|x64'" Label="Configuration">
    <ConfigurationType>DynamicLibrary</ConfigurationType>
    <UseOfMfc>false</UseOfMfc>
    <CharacterSet>MultiByte</CharacterSet>
    <PlatformToolset Condition="'$(VisualStudioVersion)'=='15.0'">v141</PlatformToolset>
    <PlatformToolset Condition="'$(VisualStudioVersion)'=='16.0'">v142</PlatformToolset>
    <PlatformToolset Condition="'$(VisualStudioVersion)'=='17.0'">v143</PlatformToolset>
  </PropertyGroup>
  <PropertyGroup Condition="'$(Configuration)|$(Platform)'=='Debug|x64'" Label="Configuration">
    <ConfigurationType>DynamicLibrary</ConfigurationType>
    <UseOfMfc>false</UseOfMfc>
    <CharacterSet>MultiByte</CharacterSet>
    <PlatformToolset Condition="'$(VisualStudioVersion)'=='15.0'">v141</PlatformToolset>
    <PlatformToolset Condition="'$(VisualStudioVersion)'=='16.0'">v142</PlatformToolset>
    <PlatformToolset Condition="'$(VisualStudioVersion)'=='17.0'">v143</PlatformToolset>
  </PropertyGroup>
  <Import Project="$(VCTargetsPath)\Microsoft.Cpp.props" />
  <ImportGroup Label="ExtensionSettings">
  </ImportGroup>
  <ImportGroup Condition="'$(Configuration)|$(Platform)'=='Release|Win32'" Label="PropertySheets">
    <Import Project="$(UserRootDir)\Microsoft.Cpp.$(Platform).user.props" Condition="exists('$(UserRootDir)\Microsoft.Cpp.$(Platform).user.props')" Label="LocalAppDataPlatform" />
    <Import Project="$(VCTargetsPath)Microsoft.CPP.UpgradeFromVC71.props" />
    <Import Project="FirebirdCommon.props" />
    <Import Project="FirebirdRelease.props" />
  </ImportGroup>
  <ImportGroup Condition="'$(Configuration)|$(Platform)'=='Debug|Win32'" Label="PropertySheets">
    <Import Project="$(UserRootDir)\Microsoft.Cpp.$(Platform).user.props" Condition="exists('$(UserRootDir)\Microsoft.Cpp.$(Platform).user.props')" Label="LocalAppDataPlatform" />
    <Import Project="$(VCTargetsPath)Microsoft.CPP.UpgradeFromVC71.props" />
    <Import Project="FirebirdCommon.props" />
    <Import Project="FirebirdDebug.props" />
  </ImportGroup>
  <ImportGroup Condition="'$(Configuration)|$(Platform)'=='Release|x64'" Label="PropertySheets">
    <Import Project="$(UserRootDir)\Microsoft.Cpp.$(Platform).user.props" Condition="exists('$(UserRootDir)\Microsoft.Cpp.$(Platform).user.props')" Label="LocalAppDataPlatform" />
    <Import Project="$(VCTargetsPath)Microsoft.CPP.UpgradeFromVC71.props" />
    <Import Project="FirebirdCommon.props" />
    <Import Project="FirebirdRelease.props" />
  </ImportGroup>
  <ImportGroup Condition="'$(Configuration)|$(Platform)'=='Debug|x64'" Label="PropertySheets">
    <Import Project="$(UserRootDir)\Microsoft.Cpp.$(Platform).user.props" Condition="exists('$(UserRootDir)\Microsoft.Cpp.$(Platform).user.props')" Label="LocalAppDataPlatform" />
    <Import Project="$(VCTargetsPath)Microsoft.CPP.UpgradeFromVC71.props" />
    <Import Project="FirebirdCommon.props" />
    <Import Project="FirebirdDebug.props" />
  </ImportGroup>
  <PropertyGroup Label="UserMacros" />
  <PropertyGroup>
    <_ProjectFileVersion>10.0.30319.1</_ProjectFileVersion>
    <CodeAnalysisRuleSet Condition="'$(Configuration)|$(Platform)'=='Debug|Win32'">AllRules.ruleset</CodeAnalysisRuleSet>
    <CodeAnalysisRules Condition="'$(Configuration)|$(Platform)'=='Debug|Win32'" />
    <CodeAnalysisRuleAssemblies Condition="'$(Configuration)|$(Platform)'=='Debug|Win32'" />
    <CodeAnalysisRuleSet Condition="'$(Configuration)|$(Platform)'=='Debug|x64'">AllRules.ruleset</CodeAnalysisRuleSet>
    <CodeAnalysisRules Condition="'$(Configuration)|$(Platform)'=='Debug|x64'" />
    <CodeAnalysisRuleAssemblies Condition="'$(Configuration)|$(Platform)'=='Debug|x64'" />
    <CodeAnalysisRuleSet Condition="'$(Configuration)|$(Platform)'=='Release|Win32'">AllRules.ruleset</CodeAnalysisRuleSet>
    <CodeAnalysisRules Condition="'$(Configuration)|$(Platform)'=='Release|Win32'" />
    <CodeAnalysisRuleAssemblies Condition="'$(Configuration)|$(Platform)'=='Release|Win32'" />
    <CodeAnalysisRuleSet Condition="'$(Configuration)|$(Platform)'=='Release|x64'">AllRules.ruleset</CodeAnalysisRuleSet>
    <CodeAnalysisRules Condition="'$(Configuration)|$(Platform)'=='Release|x64'" />
    <CodeAnalysisRuleAssemblies Condition="'$(Configuration)|$(Platform)'=='Release|x64'" />
    <TargetName Condition="'$(Configuration)|$(Platform)'=='Debug|Win32'">engine13</TargetName>
    <TargetName Condition="'$(Configuration)|$(Platform)'=='Release|Win32'">engine13</TargetName>
    <TargetName Condition="'$(Configuration)|$(Platform)'=='Debug|x64'">engine13</TargetName>
    <TargetName Condition="'$(Configuration)|$(Platform)'=='Release|x64'">engine13</TargetName>
    <OutDir Condition="'$(Configuration)|$(Platform)'=='Debug|Win32'">..\..\..\temp\$(PlatformName)\$(Configuration)\firebird\plugins\</OutDir>
    <OutDir Condition="'$(Configuration)|$(Platform)'=='Release|Win32'">..\..\..\temp\$(PlatformName)\$(Configuration)\firebird\plugins\</OutDir>
    <OutDir Condition="'$(Configuration)|$(Platform)'=='Debug|x64'">..\..\..\temp\$(PlatformName)\$(Configuration)\firebird\plugins\</OutDir>
    <OutDir Condition="'$(Configuration)|$(Platform)'=='Release|x64'">..\..\..\temp\$(PlatformName)\$(Configuration)\firebird\plugins\</OutDir>
    <LinkIncremental Condition="'$(Configuration)|$(Platform)'=='Debug|Win32'">true</LinkIncremental>
  </PropertyGroup>
  <ItemDefinitionGroup Condition="'$(Configuration)|$(Platform)'=='Debug|Win32'">
    <ClCompile>
      <Optimization>Disabled</Optimization>
      <PreprocessorDefinitions>WIN32;_DEBUG;_WINDOWS;_LIB;SUPERSERVER;DEV_BUILD;NAMESPACE=Vulcan;%(PreprocessorDefinitions)</PreprocessorDefinitions>
      <DebugInformationFormat>EditAndContinue</DebugInformationFormat>
    </ClCompile>
    <Link>
      <AdditionalDependencies>mpr.lib;%(AdditionalDependencies)</AdditionalDependencies>
      <AdditionalLibraryDirectories>../../../extern/icu/$(Platform)/release/lib;%(AdditionalLibraryDirectories)</AdditionalLibraryDirectories>
      <ModuleDefinitionFile>..\defs\plugin.def</ModuleDefinitionFile>
      <SubSystem>Windows</SubSystem>
    </Link>
  </ItemDefinitionGroup>
  <ItemDefinitionGroup Condition="'$(Configuration)|$(Platform)'=='Debug|x64'">
    <Midl>
      <TargetEnvironment>X64</TargetEnvironment>
    </Midl>
    <ClCompile>
      <Optimization>Disabled</Optimization>
      <AdditionalIncludeDirectories>../../../src/include;../../../src/include/gen;../../../extern/icu/include;../../../src/vulcan;%(AdditionalIncludeDirectories)</AdditionalIncludeDirectories>
      <PreprocessorDefinitions>WIN32;_DEBUG;_WINDOWS;_LIB;SUPERSERVER;DEV_BUILD;NAMESPACE=Vulcan;%(PreprocessorDefinitions)</PreprocessorDefinitions>
    </ClCompile>
    <Link>
      <AdditionalDependencies>mpr.lib;%(AdditionalDependencies)</AdditionalDependencies>
      <AdditionalLibraryDirectories>../../../extern/icu/$(Platform)/release/lib;%(AdditionalLibraryDirectories)</AdditionalLibraryDirectories>
      <ModuleDefinitionFile>..\defs\plugin.def</ModuleDefinitionFile>
      <SubSystem>Windows</SubSystem>
    </Link>
  </ItemDefinitionGroup>
  <ItemDefinitionGroup Condition="'$(Configuration)|$(Platform)'=='Release|Win32'">
    <ClCompile>
      <Optimization>MaxSpeed</Optimization>
      <InlineFunctionExpansion>OnlyExplicitInline</InlineFunctionExpansion>
      <IntrinsicFunctions>true</IntrinsicFunctions>
      <FavorSizeOrSpeed>Speed</FavorSizeOrSpeed>
      <PreprocessorDefinitions>WIN32;NDEBUG;_WINDOWS;_LIB;SUPERSERVER;NAMESPACE=Vulcan;%(PreprocessorDefinitions)</PreprocessorDefinitions>
      <PrecompiledHeader>
      </PrecompiledHeader>
    </ClCompile>
    <Link>
      <AdditionalDependencies>mpr.lib;%(AdditionalDependencies)</AdditionalDependencies>
      <AdditionalLibraryDirectories>../../../extern/icu/$(Platform)/$(Configuration)/lib;%(AdditionalLibraryDirectories)</AdditionalLibraryDirectories>
      <ModuleDefinitionFile>..\defs\plugin.def</ModuleDefinitionFile>
      <SubSystem>Windows</SubSystem>
    </Link>
  </ItemDefinitionGroup>
  <ItemDefinitionGroup Condition="'$(Configuration)|$(Platform)'=='Release|x64'">
    <Midl>
      <TargetEnvironment>X64</TargetEnvironment>
    </Midl>
    <ClCompile>
      <Optimization>MaxSpeed</Optimization>
      <InlineFunctionExpansion>OnlyExplicitInline</InlineFunctionExpansion>
      <IntrinsicFunctions>true</IntrinsicFunctions>
      <FavorSizeOrSpeed>Speed</FavorSizeOrSpeed>
      <AdditionalIncludeDirectories>../../../src/include;../../../src/include/gen;../../../extern/icu/include;../../../src/vulcan;%(AdditionalIncludeDirectories)</AdditionalIncludeDirectories>
      <PreprocessorDefinitions>WIN32;NDEBUG;_WINDOWS;_LIB;SUPERSERVER;NAMESPACE=Vulcan;%(PreprocessorDefinitions)</PreprocessorDefinitions>
      <PrecompiledHeader>
      </PrecompiledHeader>
    </ClCompile>
    <Link>
      <AdditionalDependencies>mpr.lib;%(AdditionalDependencies)</AdditionalDependencies>
      <AdditionalLibraryDirectories>../../../extern/icu/$(Platform)/$(Configuration)/lib;%(AdditionalLibraryDirectories)</AdditionalLibraryDirectories>
      <ModuleDefinitionFile>..\defs\plugin.def</ModuleDefinitionFile>
      <SubSystem>Windows</SubSystem>
    </Link>
  </ItemDefinitionGroup>
  <Import Project="$(VCTargetsPath)\Microsoft.Cpp.targets" />
  <ImportGroup Label="ExtensionTargets">
  </ImportGroup>
</Project><|MERGE_RESOLUTION|>--- conflicted
+++ resolved
@@ -19,363 +19,6 @@
     </ProjectConfiguration>
   </ItemGroup>
   <ItemGroup>
-<<<<<<< HEAD
-    <ClCompile Include="..\..\..\gen\dsql\DdlNodes.cpp" />
-    <ClCompile Include="..\..\..\gen\dsql\metd.cpp" />
-    <ClCompile Include="..\..\..\gen\dsql\PackageNodes.cpp" />
-    <ClCompile Include="..\..\..\gen\jrd\dfw.cpp" />
-    <ClCompile Include="..\..\..\gen\jrd\dpm.cpp" />
-    <ClCompile Include="..\..\..\gen\jrd\dyn_util.cpp" />
-    <ClCompile Include="..\..\..\gen\jrd\fun.cpp" />
-    <ClCompile Include="..\..\..\gen\jrd\Function.cpp" />
-    <ClCompile Include="..\..\..\gen\jrd\grant.cpp" />
-    <ClCompile Include="..\..\..\gen\jrd\ini.cpp" />
-    <ClCompile Include="..\..\..\gen\jrd\met.cpp" />
-    <ClCompile Include="..\..\..\gen\jrd\scl.cpp" />
-    <ClCompile Include="..\..\..\gen\utilities\gstat\dba.cpp" />
-    <ClCompile Include="..\..\..\src\dsql\AggNodes.cpp" />
-    <ClCompile Include="..\..\..\src\dsql\BlrDebugWriter.cpp" />
-    <ClCompile Include="..\..\..\src\dsql\BoolNodes.cpp" />
-    <ClCompile Include="..\..\..\src\dsql\ddl.cpp" />
-    <ClCompile Include="..\..\..\src\dsql\dsql.cpp" />
-    <ClCompile Include="..\..\..\src\dsql\DsqlBatch.cpp" />
-    <ClCompile Include="..\..\..\src\dsql\DsqlCompilerScratch.cpp" />
-    <ClCompile Include="..\..\..\src\dsql\DsqlCursor.cpp" />
-    <ClCompile Include="..\..\..\src\dsql\DSqlDataTypeUtil.cpp" />
-    <ClCompile Include="..\..\..\src\dsql\errd.cpp" />
-    <ClCompile Include="..\..\..\src\dsql\ExprNodes.cpp" />
-    <ClCompile Include="..\..\..\src\dsql\gen.cpp" />
-    <ClCompile Include="..\..\..\src\dsql\make.cpp" />
-    <ClCompile Include="..\..\..\src\dsql\movd.cpp" />
-    <ClCompile Include="..\..\..\src\dsql\parse.cpp" />
-    <ClCompile Include="..\..\..\src\dsql\Parser.cpp" />
-    <ClCompile Include="..\..\..\src\dsql\pass1.cpp" />
-    <ClCompile Include="..\..\..\src\dsql\StmtNodes.cpp" />
-    <ClCompile Include="..\..\..\src\dsql\utld.cpp" />
-    <ClCompile Include="..\..\..\src\dsql\WinNodes.cpp" />
-    <ClCompile Include="..\..\..\src\jrd\Attachment.cpp" />
-    <ClCompile Include="..\..\..\src\jrd\blb.cpp" />
-    <ClCompile Include="..\..\..\src\jrd\blob_filter.cpp" />
-    <ClCompile Include="..\..\..\src\jrd\BlobUtil.cpp" />
-    <ClCompile Include="..\..\..\src\jrd\btn.cpp" />
-    <ClCompile Include="..\..\..\src\jrd\btr.cpp" />
-    <ClCompile Include="..\..\..\src\jrd\builtin.cpp" />
-    <ClCompile Include="..\..\..\src\jrd\cch.cpp" />
-    <ClCompile Include="..\..\..\src\jrd\cmp.cpp" />
-    <ClCompile Include="..\..\..\src\jrd\Coercion.cpp" />
-    <ClCompile Include="..\..\..\src\jrd\Collation.cpp" />
-    <ClCompile Include="..\..\..\src\jrd\ConfigTable.cpp" />
-    <ClCompile Include="..\..\..\src\jrd\CryptoManager.cpp" />
-    <ClCompile Include="..\..\..\src\jrd\cvt.cpp" />
-    <ClCompile Include="..\..\..\src\jrd\cvt2.cpp" />
-    <ClCompile Include="..\..\..\src\jrd\Database.cpp" />
-    <ClCompile Include="..\..\..\src\jrd\DataTypeUtil.cpp" />
-    <ClCompile Include="..\..\..\src\jrd\DbCreators.cpp" />
-    <ClCompile Include="..\..\..\src\jrd\DebugInterface.cpp" />
-    <ClCompile Include="..\..\..\src\jrd\err.cpp" />
-    <ClCompile Include="..\..\..\src\jrd\event.cpp" />
-    <ClCompile Include="..\..\..\src\jrd\evl.cpp" />
-    <ClCompile Include="..\..\..\src\jrd\exe.cpp" />
-    <ClCompile Include="..\..\..\src\jrd\ext.cpp" />
-    <ClCompile Include="..\..\..\src\jrd\extds\ExtDS.cpp" />
-    <ClCompile Include="..\..\..\src\jrd\extds\InternalDS.cpp" />
-    <ClCompile Include="..\..\..\src\jrd\extds\IscDS.cpp" />
-    <ClCompile Include="..\..\..\src\jrd\extds\ValidatePassword.cpp" />
-    <ClCompile Include="..\..\..\src\jrd\ExtEngineManager.cpp" />
-    <ClCompile Include="..\..\..\src\jrd\filters.cpp" />
-    <ClCompile Include="..\..\..\src\jrd\flu.cpp" />
-    <ClCompile Include="..\..\..\src\jrd\GarbageCollector.cpp" />
-    <ClCompile Include="..\..\..\src\jrd\GlobalRWLock.cpp" />
-    <ClCompile Include="..\..\..\src\jrd\idx.cpp" />
-    <ClCompile Include="..\..\..\src\jrd\inf.cpp" />
-    <ClCompile Include="..\..\..\src\jrd\intl.cpp" />
-    <ClCompile Include="..\..\..\src\jrd\IntlManager.cpp" />
-    <ClCompile Include="..\..\..\src\jrd\intl_builtin.cpp" />
-    <ClCompile Include="..\..\..\src\jrd\jrd.cpp" />
-    <ClCompile Include="..\..\..\src\jrd\JrdStatement.cpp" />
-    <ClCompile Include="..\..\..\src\jrd\lck.cpp" />
-    <ClCompile Include="..\..\..\src\jrd\Mapping.cpp" />
-    <ClCompile Include="..\..\..\src\jrd\MetaName.cpp" />
-    <ClCompile Include="..\..\..\src\jrd\Monitoring.cpp" />
-    <ClCompile Include="..\..\..\src\jrd\mov.cpp" />
-    <ClCompile Include="..\..\..\src\jrd\nbak.cpp" />
-    <ClCompile Include="..\..\..\src\jrd\nodebug.cpp" />
-    <ClCompile Include="..\..\..\src\jrd\ods.cpp" />
-    <ClCompile Include="..\..\..\src\jrd\opt.cpp" />
-    <ClCompile Include="..\..\..\src\jrd\Optimizer.cpp" />
-    <ClCompile Include="..\..\..\src\jrd\os\win32\winnt.cpp" />
-    <ClCompile Include="..\..\..\src\jrd\pag.cpp" />
-    <ClCompile Include="..\..\..\src\jrd\par.cpp" />
-    <ClCompile Include="..\..\..\src\jrd\PreparedStatement.cpp" />
-    <ClCompile Include="..\..\..\src\jrd\RandomGenerator.cpp" />
-    <ClCompile Include="..\..\..\src\jrd\RecordBuffer.cpp" />
-    <ClCompile Include="..\..\..\src\jrd\RecordSourceNodes.cpp" />
-    <ClCompile Include="..\..\..\src\jrd\recsrc\AggregatedStream.cpp" />
-    <ClCompile Include="..\..\..\src\jrd\recsrc\BitmapTableScan.cpp" />
-    <ClCompile Include="..\..\..\src\jrd\recsrc\BufferedStream.cpp" />
-    <ClCompile Include="..\..\..\src\jrd\recsrc\ConditionalStream.cpp" />
-    <ClCompile Include="..\..\..\src\jrd\recsrc\Cursor.cpp" />
-    <ClCompile Include="..\..\..\src\jrd\recsrc\ExternalTableScan.cpp" />
-    <ClCompile Include="..\..\..\src\jrd\recsrc\FilteredStream.cpp" />
-    <ClCompile Include="..\..\..\src\jrd\recsrc\FirstRowsStream.cpp" />
-    <ClCompile Include="..\..\..\src\jrd\recsrc\FullOuterJoin.cpp" />
-    <ClCompile Include="..\..\..\src\jrd\recsrc\FullTableScan.cpp" />
-    <ClCompile Include="..\..\..\src\jrd\recsrc\HashJoin.cpp" />
-    <ClCompile Include="..\..\..\src\jrd\recsrc\IndexTableScan.cpp" />
-    <ClCompile Include="..\..\..\src\jrd\recsrc\LockedStream.cpp" />
-    <ClCompile Include="..\..\..\src\jrd\recsrc\MergeJoin.cpp" />
-    <ClCompile Include="..\..\..\src\jrd\recsrc\NestedLoopJoin.cpp" />
-    <ClCompile Include="..\..\..\src\jrd\recsrc\ProcedureScan.cpp" />
-    <ClCompile Include="..\..\..\src\jrd\recsrc\RecordSource.cpp" />
-    <ClCompile Include="..\..\..\src\jrd\recsrc\RecursiveStream.cpp" />
-    <ClCompile Include="..\..\..\src\jrd\recsrc\SingularStream.cpp" />
-    <ClCompile Include="..\..\..\src\jrd\recsrc\SkipRowsStream.cpp" />
-    <ClCompile Include="..\..\..\src\jrd\recsrc\SortedStream.cpp" />
-    <ClCompile Include="..\..\..\src\jrd\recsrc\Union.cpp" />
-    <ClCompile Include="..\..\..\src\jrd\recsrc\VirtualTableScan.cpp" />
-    <ClCompile Include="..\..\..\src\jrd\recsrc\WindowedStream.cpp" />
-    <ClCompile Include="..\..\..\src\jrd\replication\Applier.cpp" />
-    <ClCompile Include="..\..\..\src\jrd\replication\ChangeLog.cpp" />
-    <ClCompile Include="..\..\..\src\jrd\replication\Config.cpp" />
-    <ClCompile Include="..\..\..\src\jrd\replication\Manager.cpp" />
-    <ClCompile Include="..\..\..\src\jrd\replication\Publisher.cpp" />
-    <ClCompile Include="..\..\..\src\jrd\replication\Replicator.cpp" />
-    <ClCompile Include="..\..\..\src\jrd\replication\Utils.cpp" />
-    <ClCompile Include="..\..\..\src\jrd\Relation.cpp" />
-    <ClCompile Include="..\..\..\src\jrd\ResultSet.cpp" />
-    <ClCompile Include="..\..\..\src\jrd\rlck.cpp" />
-    <ClCompile Include="..\..\..\src\jrd\Routine.cpp" />
-    <ClCompile Include="..\..\..\src\jrd\rpb_chain.cpp" />
-    <ClCompile Include="..\..\..\src\jrd\RuntimeStatistics.cpp" />
-    <ClCompile Include="..\..\..\src\jrd\Savepoint.cpp" />
-    <ClCompile Include="..\..\..\src\jrd\sdw.cpp" />
-    <ClCompile Include="..\..\..\src\jrd\shut.cpp" />
-    <ClCompile Include="..\..\..\src\jrd\sort.cpp" />
-    <ClCompile Include="..\..\..\src\jrd\sqz.cpp" />
-    <ClCompile Include="..\..\..\src\jrd\svc.cpp" />
-    <ClCompile Include="..\..\..\src\jrd\SysFunction.cpp" />
-    <ClCompile Include="..\..\..\src\jrd\SystemPackages.cpp" />
-    <ClCompile Include="..\..\..\src\jrd\TempSpace.cpp" />
-    <ClCompile Include="..\..\..\src\jrd\TimeZone.cpp" />
-    <ClCompile Include="..\..\..\src\jrd\tpc.cpp" />
-    <ClCompile Include="..\..\..\src\jrd\tra.cpp" />
-    <ClCompile Include="..\..\..\src\jrd\trace\TraceCmdLine.cpp" />
-    <ClCompile Include="..\..\..\src\jrd\trace\TraceConfigStorage.cpp" />
-    <ClCompile Include="..\..\..\src\jrd\trace\TraceLog.cpp" />
-    <ClCompile Include="..\..\..\src\jrd\trace\TraceManager.cpp" />
-    <ClCompile Include="..\..\..\src\jrd\trace\TraceObjects.cpp" />
-    <ClCompile Include="..\..\..\src\jrd\trace\TraceService.cpp" />
-    <ClCompile Include="..\..\..\src\jrd\UserManagement.cpp" />
-    <ClCompile Include="..\..\..\src\jrd\validation.cpp" />
-    <ClCompile Include="..\..\..\src\jrd\vio.cpp" />
-    <ClCompile Include="..\..\..\src\jrd\VirtualTable.cpp" />
-    <ClCompile Include="..\..\..\src\lock\lock.cpp" />
-    <ClCompile Include="..\..\..\src\utilities\gsec\gsec.cpp" />
-    <ClCompile Include="..\..\..\src\utilities\gstat\ppg.cpp" />
-    <ClCompile Include="..\..\..\src\utilities\nbackup\nbackup.cpp" />
-  </ItemGroup>
-  <ItemGroup>
-    <ClInclude Include="..\..\..\src\dsql\AggNodes.h" />
-    <ClInclude Include="..\..\..\src\dsql\BlrDebugWriter.h" />
-    <ClInclude Include="..\..\..\src\dsql\BoolNodes.h" />
-    <ClInclude Include="..\..\..\src\dsql\chars.h" />
-    <ClInclude Include="..\..\..\src\dsql\DdlNodes.h" />
-    <ClInclude Include="..\..\..\src\dsql\ddl_proto.h" />
-    <ClInclude Include="..\..\..\src\dsql\dsql.h" />
-    <ClInclude Include="..\..\..\src\dsql\DsqlBatch.h" />
-    <ClInclude Include="..\..\..\src\dsql\DsqlCompilerScratch.h" />
-    <ClInclude Include="..\..\..\src\dsql\DsqlCursor.h" />
-    <ClInclude Include="..\..\..\src\dsql\DSqlDataTypeUtil.h" />
-    <ClInclude Include="..\..\..\src\dsql\dsql_proto.h" />
-    <ClInclude Include="..\..\..\src\dsql\errd_proto.h" />
-    <ClInclude Include="..\..\..\src\dsql\ExprNodes.h" />
-    <ClInclude Include="..\..\..\src\dsql\gen_proto.h" />
-    <ClInclude Include="..\..\..\src\dsql\make_proto.h" />
-    <ClInclude Include="..\..\..\src\dsql\metd_proto.h" />
-    <ClInclude Include="..\..\..\src\dsql\movd_proto.h" />
-    <ClInclude Include="..\..\..\src\dsql\Nodes.h" />
-    <ClInclude Include="..\..\..\src\dsql\PackageNodes.h" />
-    <ClInclude Include="..\..\..\src\dsql\Parser.h" />
-    <ClInclude Include="..\..\..\src\dsql\pass1_proto.h" />
-    <ClInclude Include="..\..\..\src\dsql\sqlda.h" />
-    <ClInclude Include="..\..\..\src\dsql\sqlda_pub.h" />
-    <ClInclude Include="..\..\..\src\dsql\StmtNodes.h" />
-    <ClInclude Include="..\..\..\src\dsql\sym.h" />
-    <ClInclude Include="..\..\..\src\dsql\utld_proto.h" />
-    <ClInclude Include="..\..\..\src\dsql\Visitors.h" />
-    <ClInclude Include="..\..\..\src\dsql\WinNodes.h" />
-    <ClInclude Include="..\..\..\src\include\gen\iberror.h" />
-    <ClInclude Include="..\..\..\src\jrd\acl.h" />
-    <ClInclude Include="..\..\..\src\jrd\align.h" />
-    <ClInclude Include="..\..\..\src\jrd\Attachment.h" />
-    <ClInclude Include="..\..\..\src\jrd\blb.h" />
-    <ClInclude Include="..\..\..\src\jrd\blb_proto.h" />
-    <ClInclude Include="..\..\..\src\jrd\blf_proto.h" />
-    <ClInclude Include="..\..\..\src\jrd\blob_filter.h" />
-    <ClInclude Include="..\..\..\src\jrd\BlobUtil.h" />
-    <ClInclude Include="..\..\..\src\jrd\blp.h" />
-    <ClInclude Include="..\..\..\src\jrd\blr.h" />
-    <ClInclude Include="..\..\..\src\jrd\btn.h" />
-    <ClInclude Include="..\..\..\src\jrd\btr.h" />
-    <ClInclude Include="..\..\..\src\jrd\btr_proto.h" />
-    <ClInclude Include="..\..\..\src\jrd\build_no.h" />
-    <ClInclude Include="..\..\..\src\jrd\cch.h" />
-    <ClInclude Include="..\..\..\src\jrd\cch_proto.h" />
-    <ClInclude Include="..\..\..\src\jrd\cmp_proto.h" />
-    <ClInclude Include="..\..\..\src\jrd\Coercion.h" />
-    <ClInclude Include="..\..\..\src\jrd\Collation.h" />
-    <ClInclude Include="..\..\..\src\jrd\ConfigTable.h" />
-    <ClInclude Include="..\..\..\src\jrd\constants.h" />
-    <ClInclude Include="..\..\..\src\jrd\CryptoManager.h" />
-    <ClInclude Include="..\..\..\src\jrd\cvt2_proto.h" />
-    <ClInclude Include="..\..\..\src\jrd\cvt_proto.h" />
-    <ClInclude Include="..\..\..\src\jrd\Database.h" />
-    <ClInclude Include="..\..\..\src\jrd\DataTypeUtil.h" />
-    <ClInclude Include="..\..\..\src\jrd\DebugInterface.h" />
-    <ClInclude Include="..\..\..\src\jrd\dflt.h" />
-    <ClInclude Include="..\..\..\src\jrd\dfw_proto.h" />
-    <ClInclude Include="..\..\..\src\jrd\dpm_proto.h" />
-    <ClInclude Include="..\..\..\src\jrd\drq.h" />
-    <ClInclude Include="..\..\..\src\jrd\dyn.h" />
-    <ClInclude Include="..\..\..\src\jrd\dyn_ut_proto.h" />
-    <ClInclude Include="..\..\..\src\jrd\EngineInterface.h" />
-    <ClInclude Include="..\..\..\src\jrd\err_proto.h" />
-    <ClInclude Include="..\..\..\src\jrd\event.h" />
-    <ClInclude Include="..\..\..\src\jrd\event_proto.h" />
-    <ClInclude Include="..\..\..\src\jrd\evl_proto.h" />
-    <ClInclude Include="..\..\..\src\jrd\evl_string.h" />
-    <ClInclude Include="..\..\..\src\jrd\exe.h" />
-    <ClInclude Include="..\..\..\src\jrd\exe_proto.h" />
-    <ClInclude Include="..\..\..\src\jrd\ext.h" />
-    <ClInclude Include="..\..\..\src\jrd\extds\ExtDS.h" />
-    <ClInclude Include="..\..\..\src\jrd\extds\InternalDS.h" />
-    <ClInclude Include="..\..\..\src\jrd\extds\IscDS.h" />
-    <ClInclude Include="..\..\..\src\jrd\extds\ValidatePassword.h" />
-    <ClInclude Include="..\..\..\src\jrd\ExtEngineManager.h" />
-    <ClInclude Include="..\..\..\src\jrd\ext_proto.h" />
-    <ClInclude Include="..\..\..\src\jrd\fields.h" />
-    <ClInclude Include="..\..\..\src\jrd\filte_proto.h" />
-    <ClInclude Include="..\..\..\src\jrd\flags.h" />
-    <ClInclude Include="..\..\..\src\jrd\flu.h" />
-    <ClInclude Include="..\..\..\src\jrd\flu_proto.h" />
-    <ClInclude Include="..\..\..\src\jrd\Function.h" />
-    <ClInclude Include="..\..\..\src\jrd\fun_proto.h" />
-    <ClInclude Include="..\..\..\src\jrd\GarbageCollector.h" />
-    <ClInclude Include="..\..\..\src\jrd\GlobalRWLock.h" />
-    <ClInclude Include="..\..\..\src\jrd\grant_proto.h" />
-    <ClInclude Include="..\..\..\src\jrd\ibase.h" />
-    <ClInclude Include="..\..\..\src\jrd\ibsetjmp.h" />
-    <ClInclude Include="..\..\..\src\jrd\idx.h" />
-    <ClInclude Include="..\..\..\src\jrd\idx_proto.h" />
-    <ClInclude Include="..\..\..\src\jrd\inf_proto.h" />
-    <ClInclude Include="..\..\..\src\jrd\inf_pub.h" />
-    <ClInclude Include="..\..\..\src\jrd\ini.h" />
-    <ClInclude Include="..\..\..\src\jrd\ini_proto.h" />
-    <ClInclude Include="..\..\..\src\jrd\intl.h" />
-    <ClInclude Include="..\..\..\src\jrd\IntlManager.h" />
-    <ClInclude Include="..\..\..\src\jrd\intl_classes.h" />
-    <ClInclude Include="..\..\..\src\jrd\intl_proto.h" />
-    <ClInclude Include="..\..\..\src\jrd\irq.h" />
-    <ClInclude Include="..\..\..\src\jrd\isc_version.h" />
-    <ClInclude Include="..\..\..\src\jrd\jrd.h" />
-    <ClInclude Include="..\..\..\src\jrd\JrdStatement.h" />
-    <ClInclude Include="..\..\..\src\jrd\jrd_proto.h" />
-    <ClInclude Include="..\..\..\src\jrd\lck.h" />
-    <ClInclude Include="..\..\..\src\jrd\lck_proto.h" />
-    <ClInclude Include="..\..\..\src\jrd\license.h" />
-    <ClInclude Include="..\..\..\src\jrd\lls.h" />
-    <ClInclude Include="..\..\..\src\jrd\Mapping.h" />
-    <ClInclude Include="..\..\..\src\jrd\MetaName.h" />
-    <ClInclude Include="..\..\..\src\jrd\Monitoring.h" />
-    <ClInclude Include="..\..\..\src\jrd\met.h" />
-    <ClInclude Include="..\..\..\src\jrd\met_proto.h" />
-    <ClInclude Include="..\..\..\src\jrd\mov_proto.h" />
-    <ClInclude Include="..\..\..\src\jrd\msg.h" />
-    <ClInclude Include="..\..\..\src\jrd\msg_encode.h" />
-    <ClInclude Include="..\..\..\src\jrd\names.h" />
-    <ClInclude Include="..\..\..\src\jrd\nbak.h" />
-    <ClInclude Include="..\..\..\src\jrd\ntrace.h" />
-    <ClInclude Include="..\..\..\src\jrd\obj.h" />
-    <ClInclude Include="..\..\..\src\jrd\ods.h" />
-    <ClInclude Include="..\..\..\src\jrd\ods_proto.h" />
-    <ClInclude Include="..\..\..\src\jrd\Optimizer.h" />
-    <ClInclude Include="..\..\..\src\jrd\opt_proto.h" />
-    <ClInclude Include="..\..\..\src\jrd\pag.h" />
-    <ClInclude Include="..\..\..\src\jrd\pag_proto.h" />
-    <ClInclude Include="..\..\..\src\jrd\par_proto.h" />
-    <ClInclude Include="..\..\..\src\jrd\PreparedStatement.h" />
-    <ClInclude Include="..\..\..\src\jrd\QualifiedName.h" />
-    <ClInclude Include="..\..\..\src\jrd\que.h" />
-    <ClInclude Include="..\..\..\src\jrd\RandomGenerator.h" />
-    <ClInclude Include="..\..\..\src\jrd\RecordBuffer.h" />
-    <ClInclude Include="..\..\..\src\jrd\RecordNumber.h" />
-    <ClInclude Include="..\..\..\src\jrd\RecordSourceNodes.h" />
-    <ClInclude Include="..\..\..\src\jrd\recsrc\Cursor.h" />
-    <ClInclude Include="..\..\..\src\jrd\recsrc\RecordSource.h" />
-    <ClInclude Include="..\..\..\src\jrd\Relation.h" />
-    <ClInclude Include="..\..\..\src\jrd\relations.h" />
-    <ClInclude Include="..\..\..\src\jrd\req.h" />
-    <ClInclude Include="..\..\..\src\jrd\ResultSet.h" />
-    <ClInclude Include="..\..\..\src\jrd\rlck_proto.h" />
-    <ClInclude Include="..\..\..\src\jrd\Routine.h" />
-    <ClInclude Include="..\..\..\src\jrd\rpb_chain.h" />
-    <ClInclude Include="..\..\..\src\jrd\rse.h" />
-    <ClInclude Include="..\..\..\src\jrd\RuntimeStatistics.h" />
-    <ClInclude Include="..\..\..\src\jrd\sbm.h" />
-    <ClInclude Include="..\..\..\src\jrd\scl.h" />
-    <ClInclude Include="..\..\..\src\jrd\scl_proto.h" />
-    <ClInclude Include="..\..\..\src\jrd\sdw.h" />
-    <ClInclude Include="..\..\..\src\jrd\sdw_proto.h" />
-    <ClInclude Include="..\..\..\src\jrd\shut_proto.h" />
-    <ClInclude Include="..\..\..\src\jrd\sort.h" />
-    <ClInclude Include="..\..\..\src\jrd\sqz.h" />
-    <ClInclude Include="..\..\..\src\jrd\status.h" />
-    <ClInclude Include="..\..\..\src\jrd\svc.h" />
-    <ClInclude Include="..\..\..\src\jrd\svc_undoc.h" />
-    <ClInclude Include="..\..\..\src\jrd\SysFunction.h" />
-    <ClInclude Include="..\..\..\src\jrd\SystemPackages.h" />
-    <ClInclude Include="..\..\..\src\jrd\TempSpace.h" />
-    <ClInclude Include="..\..\..\src\jrd\TimeZone.h" />
-    <ClInclude Include="..\..\..\src\jrd\tpc_proto.h" />
-    <ClInclude Include="..\..\..\src\jrd\tra.h" />
-    <ClInclude Include="..\..\..\src\jrd\trace\TraceConfigStorage.h" />
-    <ClInclude Include="..\..\..\src\jrd\trace\TraceDSQLHelpers.h" />
-    <ClInclude Include="..\..\..\src\jrd\trace\TraceJrdHelpers.h" />
-    <ClInclude Include="..\..\..\src\jrd\trace\TraceLog.h" />
-    <ClInclude Include="..\..\..\src\jrd\trace\TraceManager.h" />
-    <ClInclude Include="..\..\..\src\jrd\trace\TraceObjects.h" />
-    <ClInclude Include="..\..\..\src\jrd\trace\TraceService.h" />
-    <ClInclude Include="..\..\..\src\jrd\trace\TraceSession.h" />
-    <ClInclude Include="..\..\..\src\jrd\trace\traceswi.h" />
-    <ClInclude Include="..\..\..\src\jrd\tra_proto.h" />
-    <ClInclude Include="..\..\..\src\jrd\trig.h" />
-    <ClInclude Include="..\..\..\src\jrd\types.h" />
-    <ClInclude Include="..\..\..\src\jrd\UserManagement.h" />
-    <ClInclude Include="..\..\..\src\jrd\val.h" />
-    <ClInclude Include="..\..\..\src\jrd\val_proto.h" />
-    <ClInclude Include="..\..\..\src\jrd\vio_debug.h" />
-    <ClInclude Include="..\..\..\src\jrd\vio_proto.h" />
-    <ClInclude Include="..\..\..\src\jrd\VirtualTable.h" />
-  </ItemGroup>
-  <ItemGroup>
-    <None Include="..\..\..\src\dsql\DdlNodes.epp" />
-    <None Include="..\..\..\src\dsql\metd.epp" />
-    <None Include="..\..\..\src\dsql\PackageNodes.epp" />
-    <None Include="..\..\..\src\dsql\parse.y">
-      <FileType>Document</FileType>
-    </None>
-    <None Include="..\..\..\src\jrd\dfw.epp" />
-    <None Include="..\..\..\src\jrd\dpm.epp" />
-    <None Include="..\..\..\src\jrd\dyn_util.epp" />
-    <None Include="..\..\..\src\jrd\fun.epp" />
-    <None Include="..\..\..\src\jrd\Function.epp" />
-    <None Include="..\..\..\src\jrd\grant.epp" />
-    <None Include="..\..\..\src\jrd\ini.epp" />
-    <None Include="..\..\..\src\jrd\met.epp" />
-    <None Include="..\..\..\src\jrd\scl.epp" />
-    <None Include="..\..\..\src\utilities\gstat\dba.epp" />
-=======
->>>>>>> 67273772
     <None Include="..\defs\plugin.def" />
   </ItemGroup>
   <ItemGroup>
