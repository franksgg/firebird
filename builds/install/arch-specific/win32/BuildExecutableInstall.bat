::  Initial Developer's Public License.
::  The contents of this file are subject to the  Initial Developer's Public
::  License Version 1.0 (the "License"). You may not use this file except
::  in compliance with the License. You may obtain a copy of the License at
::    http://www.ibphoenix.com?a=ibphoenix&page=ibp_idpl
::  Software distributed under the License is distributed on an "AS IS" basis,
::  WITHOUT WARRANTY OF ANY KIND, either express or implied. See the License
::  for the specific language governing rights and limitations under the
::  License.
::
::  The Original Code is copyright 2003-2004 Paul Reeves.
::
::  The Initial Developer of the Original Code is Paul Reeves
::
::  All Rights Reserved.
::
::=============================================================================
@echo off
set SCRIPT_FULL_NAME=%~d0%~p0%~n0%~x0
set SCRIPT_SHORT_NAME=%~n0%~x0

@goto :MAIN
@goto :EOF
::============================================================================

:SET_PARAMS
::=========

@echo off
:: reset ERRLEV to clear error from last run in same cmd shell
set ERRLEV=

:: Assume we are preparing a production build
set FBBUILD_BUILDTYPE=release

:: Don't ship pdb files by default
set FBBUILD_SHIP_PDB=no_pdb
:: Reset "make" vars to zero
set FBBUILD_ZIP_PACK=0
set FBBUILD_ISX_PACK=0

if not defined FB2_SNAPSHOT (set FB2_SNAPSHOT=0)


:: See what we have on the command line

@for %%v in ( %* )  do (
  ( if /I "%%v"=="DEBUG" (set FBBUILD_BUILDTYPE=debug) )
  ( if /I "%%v"=="PDB" (set FBBUILD_SHIP_PDB=ship_pdb) )
  ( if /I "%%v"=="ZIP" (set FBBUILD_ZIP_PACK=1) )
  ( if /I "%%v"=="ISX" (set FBBUILD_ISX_PACK=1) )
  ( if /I "%%v"=="ALL" ( (set FBBUILD_ZIP_PACK=1) & (set FBBUILD_ISX_PACK=1) ) )
)

:: Are we doing a snapshot build? If so we always do less work.
if "%FB2_SNAPSHOT%"=="1" (
  ( set FBBUILD_ISX_PACK=0 )
)


::End of SET_PARAMS
::-----------------
@goto :EOF


:CHECK_ENVIRONMENT
::================
:: Make sure we have everything we need. If something is missing then
:: let's bail out now.

@echo     o Checking for sed...
@(cmd /c "sed.exe --version 2>&1 > nul ") || ( call :ERROR Could not locate sed & goto :EOF )

@echo     o Checking for unix2dos...
@(cmd /c "unix2dos.exe --quiet --version 2>&1 > nul" ) || ( call :ERROR Could not locate unix2dos & goto :EOF )

@for /f "usebackq tokens=*" %%c in ( `where /f md5sum 2^>nul` ) do set MD5_COMMAND=%%c
@if defined MD5_COMMAND (
  echo     o POSIX md5sum utility found at %MD5_COMMAND%
)

@if %FBBUILD_ZIP_PACK% EQU 1 (
  if not defined SEVENZIP (
    if exist "%ProgramW6432%\7-Zip\7z.exe" set SEVENZIP=%ProgramW6432%\7-Zip
  )
  if not defined SEVENZIP (
    call :ERROR SEVENZIP environment variable is not defined.
    goto :EOF
  ) else (
    echo     o Compression utility found.
  )
)

@if %FBBUILD_ISX_PACK% NEQ 1 goto :SKIP_INNO

@if defined INNO6_SETUP_PATH (
  set ISCC_COMMAND="%INNO6_SETUP_PATH%\iscc.exe"
)
:: If the environment variable is not set let's search in PATH
@if not defined ISCC_COMMAND (
  for /f "usebackq tokens=*" %%c in ( `where /f iscc 2^>nul` ) do set ISCC_COMMAND=%%c
)
@if not defined ISCC_COMMAND (
  echo  Required Inno Setup compiler not found
  exit /b 1
)
@echo     o Inno Setup found as %ISCC_COMMAND%.

:SKIP_INNO

@if not defined WIX (
  echo.
  echo The WIX environment var not defined.
  echo WiX is needed to build the MSI kits of the CRT runtimes.
  echo.
) else (
  echo     o WiX found at "%WIX%".
)

@if not defined FB_EXTERNAL_DOCS (
  echo.
  echo The FB_EXTERNAL_DOCS environment var is not defined
  echo It should point to the directory containing the relevant release notes
  echo in adobe pdf format.
  echo.
) else (
  echo     o Package will include documentation from "%FB_EXTERNAL_DOCS%".
)


::End of CHECK_ENVIRONMENT
::------------------------
@goto :EOF


:SET_VERSION
::==========

:: Cut off everything that is not #define to let Inno Setup use it
@findstr /B /L "#define" "%FB_ROOT_PATH%\src\jrd\build_no.h" > "%FB_ROOT_PATH%\gen\jrd\build_no.h"
:: Read version parameters from build_no.h
@for /F "tokens=2*" %%a in ( %FB_ROOT_PATH%\gen\jrd\build_no.h ) do (
  echo   Setting %%a to %%~b
  SET %%a=%%~b
)

:: Set our package number at 0 and increment every
:: time we rebuild in a single session
@if not defined FBBUILD_PACKAGE_NUMBER (
  set FBBUILD_PACKAGE_NUMBER=0
) else (
  set /A FBBUILD_PACKAGE_NUMBER+=1
)
@echo   Setting FBBUILD_PACKAGE_NUMBER to %FBBUILD_PACKAGE_NUMBER%

:: Generate FBBUILD_FILENAME_SUFFIX from FB_BUILD_SUFFIX and add prefix '-'
@for /f "tokens=3-5" %%a in ( "%FB_BUILD_SUFFIX%" ) do (
  if "%%~a" == "Release"  (
    set FBBUILD_FILENAME_SUFFIX=-RC%%~c
  ) else (
    set FBBUILD_FILENAME_SUFFIX=-%%~a%%~b
  )
)

:: Set up our final destination
set FBBUILD_INSTALL_IMAGES=%FB_ROOT_PATH%\builds\install_images
@if not exist "%FBBUILD_INSTALL_IMAGES%" ( mkdir "%FBBUILD_INSTALL_IMAGES%" )

:: Determine Product Status
@if %FB_BUILD_TYPE%==V (
  set FBBUILD_PROD_STATUS=PROD
) else (
  set FBBUILD_PROD_STATUS=DEV
)

@if "%FB_TARGET_PLATFORM%"=="x64" (
  set FBBUILD_FILE_ID=%PRODUCT_VER_STRING%-%FBBUILD_PACKAGE_NUMBER%%FBBUILD_FILENAME_SUFFIX%-windows-x64
) else (
  set FBBUILD_FILE_ID=%PRODUCT_VER_STRING%-%FBBUILD_PACKAGE_NUMBER%%FBBUILD_FILENAME_SUFFIX%-windows-x86
)

@setlocal
@echo.
@if not exist %FB_GEN_DIR%\readmes ( mkdir %FB_GEN_DIR%\readmes )
@set SED_COMMAND=sed -e s/\$MAJOR/%FB_MAJOR_VER%/g ^
  -e s/\$MINOR/%FB_MINOR_VER%/g ^
  -e s/\$RELEASE/%FB_REV_NO%/g
@echo   Processing version strings in Readme_%FBBUILD_PROD_STATUS%.txt
@%SED_COMMAND% Readme_%FBBUILD_PROD_STATUS%.txt > %FB_GEN_DIR%\readmes\Readme.txt
@for %%f in ( installation_readme.txt installation_scripted.txt ) do (
  echo   Processing version strings in %%f
  %SED_COMMAND% %%f > %FB_GEN_DIR%\readmes\%%f
)
@for %%d in (ba cz de es fr hu it pl pt ru si ) do (
  if not exist %FB_GEN_DIR%\readmes\%%d ( mkdir %FB_GEN_DIR%\readmes\%%d )
  for %%f in ( %%d\*.txt  ) do (
    echo   Processing version strings in %%f
    %SED_COMMAND% %%f > %FB_GEN_DIR%\readmes\%%f
  )
)

@endlocal

:: Dump env vars to file for later testing.
@set > %FB_ROOT_PATH%\builds\install\arch-specific\win32\test_installer\fb_build_vars_%PROCESSOR_ARCHITECTURE%.txt

::End of SET_VERSION
::----------------
@goto :EOF


:COPY_XTRA
:: system dll's we need
:: MSVC should be installed with redistributable packages.
::=====================


@echo   Copying MSVC runtime libraries...
@if not exist %FB_OUTPUT_DIR%\system32 (
  mkdir %FB_OUTPUT_DIR%\system32
)
:: Note the confusion of RT library numbers here! These notes, as of time of
:: writing 2021-12-21, are accurate for current versions of Visual Studio
:: - 2017, 2019, 2022. Basic MS runtime version is v140. Except that is only
:: used in file names. In reality Visual Studio uses 141, 142 or 143 in
:: directory names and merge module names as well as producing file names with
:: these version numbers. %MSVC_RUNTIME_FILE_VERSION% should represent 140.
:: %MSVC_RUNTIME_LIBRARY_VERSION% is based on the Visual Studio version used.
:: These variables are set in setenvvar.bat.
@for %%f in ( msvcp%MSVC_RUNTIME_FILE_VERSION%.dll vcruntime%MSVC_RUNTIME_FILE_VERSION%.dll  ) do (
    echo   Copying "%VCToolsRedistDir%\%VSCMD_ARG_TGT_ARCH%\Microsoft.VC%MSVC_RUNTIME_LIBRARY_VERSION%.CRT\%%f"
    copy  "%VCToolsRedistDir%\%VSCMD_ARG_TGT_ARCH%\Microsoft.VC%MSVC_RUNTIME_LIBRARY_VERSION%.CRT\%%f" %FB_OUTPUT_DIR%\ >nul
    if ERRORLEVEL 1 (
    call :ERROR Copying "%VCToolsRedistDir%\%VSCMD_ARG_TGT_ARCH%\Microsoft.VC%MSVC_RUNTIME_LIBRARY_VERSION%.CRT\%%f" failed with error %ERRLEV%  & goto :EOF
    )
)

@if "%VSCMD_ARG_TGT_ARCH%"=="x86" (
  echo     Generating fbclient_bor.lib
  where /Q implib.exe
  if not ERRORLEVEL 1 (
    implib %FB_OUTPUT_DIR%\lib\fbclient_bor.lib %FB_OUTPUT_DIR%\fbclient.dll > nul
  ) else (
    call :WARNING implib not found
  )
)

@if "%FBBUILD_SHIP_PDB%"=="ship_pdb" (
  echo   Copying pdb files...
  copy %FB_TEMP_DIR%\%FBBUILD_BUILDTYPE%\fbserver\firebird.pdb %FB_OUTPUT_DIR%\ > nul
  copy %FB_TEMP_DIR%\%FBBUILD_BUILDTYPE%\burp\burp.pdb %FB_OUTPUT_DIR%\gbak.pdb > nul
  copy %FB_TEMP_DIR%\%FBBUILD_BUILDTYPE%\gfix\gfix.pdb %FB_OUTPUT_DIR%\ > nul
  copy %FB_TEMP_DIR%\%FBBUILD_BUILDTYPE%\isql\isql.pdb %FB_OUTPUT_DIR%\ > nul
  copy %FB_TEMP_DIR%\%FBBUILD_BUILDTYPE%\yvalve\fbclient.pdb %FB_OUTPUT_DIR%\ > nul
  copy %FB_TEMP_DIR%\%FBBUILD_BUILDTYPE%\engine\engine*.pdb %FB_OUTPUT_DIR%\plugins\ > nul
  copy %FB_TEMP_DIR%\%FBBUILD_BUILDTYPE%\fbtrace\fbtrace.pdb %FB_OUTPUT_DIR%\plugins\ > nul
  copy %FB_TEMP_DIR%\%FBBUILD_BUILDTYPE%\legacy_auth\legacy_auth.pdb %FB_OUTPUT_DIR%\plugins\ > nul
  copy %FB_TEMP_DIR%\%FBBUILD_BUILDTYPE%\legacy_usermanager\legacy_usermanager.pdb %FB_OUTPUT_DIR%\plugins\ > nul
  copy %FB_TEMP_DIR%\%FBBUILD_BUILDTYPE%\srp\srp.pdb %FB_OUTPUT_DIR%\plugins\ > nul
  copy %FB_TEMP_DIR%\%FBBUILD_BUILDTYPE%\udr_engine\udr_engine.pdb %FB_OUTPUT_DIR%\plugins\ > nul
)

@echo   Started copying docs...
@rmdir /S /Q %FB_OUTPUT_DIR%\doc 2>nul
@mkdir %FB_OUTPUT_DIR%\doc
@copy %FB_ROOT_PATH%\*.md %FB_OUTPUT_DIR%\doc\ > nul
@copy %FB_ROOT_PATH%\doc\*.* %FB_OUTPUT_DIR%\doc\ > nul
@if ERRORLEVEL 1 (
  call :ERROR COPY of main documentation tree failed.
  goto :EOF
)


@echo   Copy various upgrade scripts and docs
@for %%d in ( v3.0 v4.0 ) do (
    mkdir %FB_OUTPUT_DIR%\misc\upgrade\%%d 2>nul
    copy %FB_ROOT_PATH%\src\misc\upgrade\%%d\*.* %FB_OUTPUT_DIR%\misc\upgrade\%%d > nul
    if ERRORLEVEL 1 (
        call :ERROR copy %FB_ROOT_PATH%\src\misc\upgrade\%%d\*.* %FB_OUTPUT_DIR%\misc\upgrade\%%d failed.
        goto :EOF
    )
)

@echo   Copy INTL script
@copy %FB_ROOT_PATH%\src\misc\intl.sql %FB_OUTPUT_DIR%\misc\ > nul
@if ERRORLEVEL 1 (
  call :ERROR copy %FB_ROOT_PATH%\src\misc\intl.sql %FB_OUTPUT_DIR%\misc failed.
  goto :EOF
)

@echo   Copying other documentation...
@copy  %FB_GEN_DIR%\readmes\installation_readme.txt %FB_OUTPUT_DIR%\doc\installation_readme.txt > nul

@mkdir %FB_OUTPUT_DIR%\doc\sql.extensions 2>nul
@if ERRORLEVEL 2 ( ( call :ERROR MKDIR for doc\sql.extensions dir failed) & ( goto :EOF ) )
@copy %FB_ROOT_PATH%\doc\sql.extensions\*.* %FB_OUTPUT_DIR%\doc\sql.extensions\ > nul
@if ERRORLEVEL 1 ( ( call :ERROR Copying doc\sql.extensions failed ) & ( goto :EOF ) )

:: External docs aren't necessary for a snapshot build, so we don't throw
:: an error if FB_EXTERNAL_DOCS is not defined. On the other hand,
:: if the docs are available then we must include them.
@if defined FB_EXTERNAL_DOCS (
    echo   Copying essential pdf docs...
    for %%v in ( Firebird-%FB_MAJOR_VER%.%FB_MINOR_VER%.%FB_REV_NO%%FBBUILD_FILENAME_SUFFIX%-ReleaseNotes.pdf ) do (
        echo     ... %FB_EXTERNAL_DOCS%\%%v to %FB_OUTPUT_DIR%\doc\%%v
        copy /Y %FB_EXTERNAL_DOCS%\%%v %FB_OUTPUT_DIR%\doc\%%v > nul
        if ERRORLEVEL 1 (
          call :ERROR Copying %FB_EXTERNAL_DOCS%\%%v to %FB_OUTPUT_DIR%\doc\%%v FAILED. & goto :EOF
        )
    )

    echo   Copying optional pdf docs...
    for %%v in ( firebird-%FB_MAJOR_VER%-quickstartguide.pdf  ) do (
        echo     ... %%v
        copy /Y %FB_EXTERNAL_DOCS%\%%v %FB_OUTPUT_DIR%\doc\%%v > nul
        if ERRORLEVEL 1 (
            call :WARNING Copying %FB_EXTERNAL_DOCS%\%%v to %FB_OUTPUT_DIR%\doc\%%v FAILED.
        )
    )

  echo   Finished copying pdf docs...
  echo.
)

@echo   Cleaning irrelevant files...
:: Clean out text notes that are either not relevant to Windows or
:: are only of use to engine developers.
@for %%v in (  README.makefiles README.user.embedded README.user.troubleshooting README.build.mingw.html README.build.msvc.html fb2-todo.txt cleaning-todo.txt install_win32.txt README.coding.style emacros-cross_ref.html firebird_conf.txt *.*~) do (
  @del %FB_OUTPUT_DIR%\doc\%%v 2>nul
)

@echo   Copy license...
:: Add license
for %%v in (IPLicense.txt IDPLicense.txt ) do (
    @copy %FB_ROOT_PATH%\builds\install\misc\%%v %FB_OUTPUT_DIR%\%%v > nul
)

:: And readme
@copy %FB_GEN_DIR%\readmes\Readme.txt %FB_OUTPUT_DIR%\ > nul

::  Walk through all docs and transform any that are not .txt, .pdf or .html to .txt
@echo   Setting .txt filetype to ascii docs.
@for /R %FB_OUTPUT_DIR%\doc %%v in ( * ) do (
  if /I not "%%~xv" == ".md" (
    if /I not "%%~xv" == ".txt" (
      if /I not "%%~xv" == ".pdf" (
        if /I not "%%~xv" == ".htm" (
          if /I not "%%~xv" == ".html" (
            ren %%v %%~nxv.txt
          )
        )
      )
    )
  )
)

@if %FB2_SNAPSHOT% EQU 1 (
  copy %FB_ROOT_PATH%\builds\install\arch-specific\win32\readme_snapshot.txt %FB_OUTPUT_DIR%\readme_snapshot.txt > nul
)

@echo   Completed copying docs.

:: Examples were already copied by make_examples

::End of COPY_XTRA
::----------------
@goto :EOF


:BUILD_CRT_MSI
:: Generate runtimes as an MSI file.
:: This requires WiX 3.0 to be installed
::============
@if %MSVC_VERSION% EQU 15 (
  if not exist %FB_OUTPUT_DIR%\system32\vccrt%MSVC_RUNTIME_LIBRARY_VERSION%_%FB_TARGET_PLATFORM%.msi (
    "%WIX%\bin\candle.exe" -v -sw1091 %FB_ROOT_PATH%\builds\win32\msvc%MSVC_VERSION%\VCCRT_%FB_TARGET_PLATFORM%.wxs -out %FB_GEN_DIR%\vccrt_%FB_TARGET_PLATFORM%.wixobj
    if ERRORLEVEL 1 (
        ( call :ERROR Could not generate wixobj for MSVC Runtime MSI ) & ( goto :EOF )
    ) else (
        "%WIX%\bin\light.exe" -sw1076 %FB_GEN_DIR%\vccrt_%FB_TARGET_PLATFORM%.wixobj -out %FB_OUTPUT_DIR%\system32\vccrt%MSVC_RUNTIME_LIBRARY_VERSION%_%FB_TARGET_PLATFORM%.msi
        if ERRORLEVEL 1 ( ( call :ERROR Could not generate MSVCC Runtime MSI %MSVC_RUNTIME_LIBRARY_VERSION% ) & ( goto :EOF ) )
    )
  ) else (
    echo   Using an existing build of %FB_OUTPUT_DIR%\system32\vccrt%MSVC_RUNTIME_LIBRARY_VERSION%_%FB_TARGET_PLATFORM%.msi
  )
)

::End of BUILD_CRT_MSI
::--------------------
@goto :EOF


:INCLUDE_DIR
::==========
:: Prepare other files needed for deployment to /include dir
@setlocal
:: grab some missing bits'n'pieces from different parts of the source tree
::=========================================================================
@echo   Copying ib_util etc
<<<<<<< HEAD
@copy %FB_ROOT_PATH%\src\extlib\ib_util.h %FB_OUTPUT_DIR%\include > nul || (call :ERROR Copying ib_util.h failed. & goto :EOF )
=======
>>>>>>> 0d72b809
@copy %FB_ROOT_PATH%\src\misc\pascal\ib_util.pas %FB_OUTPUT_DIR%\include > nul || (call :ERROR Copying ib_util.pas failed. & goto :EOF )

@echo   Copying other include files required for development...
@set OUTPATH=%FB_OUTPUT_DIR%\include
<<<<<<< HEAD
@copy %FB_ROOT_PATH%\src\yvalve\perf.h %OUTPATH%\ > nul
=======
>>>>>>> 0d72b809
@copy %FB_ROOT_PATH%\src\include\gen\firebird.pas %OUTPATH%\firebird\ > nul || (@call :ERROR Failure executing copy %FB_ROOT_PATH%\src\include\gen\firebird.pas %OUTPATH%\firebird\  )
@if ERRORLEVEL 1 goto :END

@endlocal

::End of INCLUDE_DIR
::------------------
@goto :EOF


:DB_CONF
:: Generate sample databases file
::===============================
@echo   Creating sample databases.conf
@copy %FB_ROOT_PATH%\builds\install\misc\databases.conf %FB_OUTPUT_DIR%\databases.conf > nul

::End of DB_CONF
::-----------------
@goto :EOF


:FB_MSG
::=================================================================
:: firebird.msg is generated as part of the build process
:: in builds\win32 by build_msg.bat. Copying from there to output dir
::=================================================================
@if not exist %FB_OUTPUT_DIR%\firebird.msg (
    copy %FB_GEN_DIR%\firebird.msg %FB_OUTPUT_DIR%\firebird.msg > nul
    if ERRORLEVEL 1 ( call :ERROR Could not copy firebird.msg  & goto :EOF )
)

::End of FB_MSG
::-------------
@goto :EOF


:SET_CRLF
:: Get a list of all files in the tree make sure
:: that and they all have windows EOL
::===============================================
@for /R %FB_OUTPUT_DIR% %%W in ( *.txt *.conf *.sql *.c *.cpp *.hpp *.h *.bat *.pas *.e *.def *.rc *.md *.html ) do (
  unix2dos --safe %%W > nul 2>&1 || exit /b 1
)

::End of SET_CRLF
::-------------
@goto :EOF


:ZIP_PACK
::=======
:: Forcefully disable delayed expansion because of exclamation marks in 7z switches
@setlocal DisableDelayedExpansion

@set SKIP_FILES=-x!*.log -x!*.exp -x!*_test.exe -x!installation_readme.txt

@if "%FBBUILD_SHIP_PDB%" == "ship_pdb" (
    set FBBUILD_ZIPFILE=%FBBUILD_INSTALL_IMAGES%\Firebird-%FBBUILD_FILE_ID%-withDebugSymbols.zip
) else (
    set FBBUILD_ZIPFILE=%FBBUILD_INSTALL_IMAGES%\Firebird-%FBBUILD_FILE_ID%.zip
    set SKIP_FILES=%SKIP_FILES% -x!*.pdb
)

:: No need to ship this file with the msi runtime
@set SKIP_FILES=%SKIP_FILES% -x!*.wixpdb

@if "%FB2_EXAMPLES%" == "0" set SKIP_FILES=%SKIP_FILES% -xr-!examples

@if exist %FBBUILD_ZIPFILE% del %FBBUILD_ZIPFILE%

@"%SEVENZIP%\7z.exe" a -r -tzip -mx9 %SKIP_FILES% %FBBUILD_ZIPFILE% %FB_OUTPUT_DIR%\*

@endlocal

::End of ZIP_PACK
::----------------
@goto :EOF


:ISX_PACK
::=======
:: Now let's go and build the installable .exe
::
:: Note - define INNO6_SETUP_PATH with double quotes if it is installed into a path string using spaces.
:: eg set INNO6_SETUP_PATH="C:\Program Files\Inno Setup 6"
::
::=================================================
@echo.
@call %ISCC_COMMAND% %FB_ROOT_PATH%\builds\install\arch-specific\win32\FirebirdInstall.iss
@echo.

::End of ISX_PACK
::---------------
@goto :EOF


:DO_MD5SUMS
::=========
:: Generate the md5sum checksum file
::==================================
@if not defined MD5_COMMAND (
  call :WARNING md5sum utility not found. Cannot generate md5 sums.
  goto :EOF
)
@set FBBUILD_MD5SUMS_FILENAME=Firebird-%PRODUCT_VER_STRING%-%FBBUILD_PACKAGE_NUMBER%%FBBUILD_FILENAME_SUFFIX%-windows.md5sum
@echo   Generating md5sums for %FBBUILD_MD5SUMS_FILENAME%

:: write sums into temporary file to avoid including it into the process
@pushd %FBBUILD_INSTALL_IMAGES%
@call %MD5_COMMAND% Firebird-%PRODUCT_VER_STRING%-%FBBUILD_PACKAGE_NUMBER%*.* > md5sum.tmp

:: then rename it to the proper name
@if not ERRORLEVEL 1 (
  del %FBBUILD_MD5SUMS_FILENAME% >nul 2>nul
  ren md5sum.tmp %FBBUILD_MD5SUMS_FILENAME%
) else (
     echo Error calling %0 & popd & @goto :END
)
@popd

::End of DO_MD5SUMS
::-----------------
@goto :EOF


:HELP
::===
@echo.
@echo.
@echo   Parameters can be passed in any order.
@echo   Currently the recognised params are:
@echo.
@echo       DEBUG  Use binaries from 'debug' dir, not 'release' dir.
@echo              (Requires a debug build. NOTE: A debug build is
@echo               not required to create packages with debug info.)
@echo.
@echo       PDB    Include pdb files.
@echo              (These files roughly double the size of the package.)
@echo.
@echo       ISX    Create installable binary from InnoSetup Extensions compiler.
@echo              (You need to set the INNO6_SETUP_PATH environment variable.)
@echo.
@echo       ZIP    Create Zip package.
@echo              (SEVENZIP is currently used and the SEVENZIP env var must be set.)
@echo.
@echo       ALL    Build InnoSetup and Zip packages.
@echo.
@echo       HELP   This help screen.
@echo.
@echo   In addition, the following environment variables are checked by ISS script:
@echo.
@echo     FB2_ISS_DEBUG=1 - Prepare an InnoSetup script that is
@echo                       easier to debug
@echo.
@echo     FB2_EXAMPLES=0  - Don't include examples in the install kit.
@echo.
@echo.
@echo   Required Files
@echo.
@echo     To successfully package Firebird you will need to make sure several
@echo     packages are installed and correctly configured on your system.
@echo.
@echo     o InnoSetup is needed to create the binary installer. See the header
@echo       of the .iss file to see which minimum version is required.
@echo.
@echo     o 7ZIP is required to create the zip package
@echo.
@echo     o sed is required for packaging. Use the sed provided by
@echo       gnuwin32. The cygwin one is not guaranteed to work.
@echo.
@echo     o WiX v3.0 is required to build installable msi packages of the
@echo       MS runtime libraries.
@echo.

::End of HELP
::-----------
@goto :EOF


:ERROR
::====
@set ERRLEV=%ERRORLEVEL%
@echo.
@echo   Error code %ERRLEV% in %SCRIPT_SHORT_NAME%
@echo     %*
@echo.
::End of ERROR
::------------
@goto :END


:WARNING
::======
@set ERRLEV=%ERRORLEVEL%
@echo.
@echo   **** WARNING - Execution of a non-critical component failed with error level %ERRLEV%. ****
@echo   %*
@echo.
@if "%FBBUILD_PROD_STATUS%" == "PROD" (
    echo.
    echo   Production status is Final or Release Candidate
    echo   Error %ERRLEV% must be fixed before continuing
    echo.
) else (
    set ERRLEV=
    ver > nul
)
::End of WARNING
::--------------
@goto :EOF


:MAIN
::====
::Check if on-line help is required
@for %%v in ( %1 %2 %3 %4 %5 %6 %7 %8 %9 )  do (
  if /I "%%v"=="-h" ( goto :HELP & goto :EOF )
  if /I "%%v"=="/h" ( goto :HELP & goto :EOF )
  if /I "%%v"=="HELP" ( goto :HELP & goto :EOF )
)

pushd ..\..\..\win32
::This must be called from the directory it resides in.
@call setenvvar.bat %*
@if ERRORLEVEL 1 ( popd & ( call :ERROR Failure after calling setenvvar.bat ) & goto :END )
popd

@if not defined FB2_ISS_DEBUG (set FB2_ISS_DEBUG=0)

@echo.
@echo   Reading command-line parameters...
@(call :SET_PARAMS %* )
@if ERRORLEVEL 1 (call :ERROR Calling SET_PARAMS & goto :END)

@echo.
@echo   Checking that all required components are available...
@( call :CHECK_ENVIRONMENT ) || ( echo Error calling CHECK_ENVIRONMENT & goto :END )
@echo.

@echo   Setting version number...
@( call :SET_VERSION ) || ( echo Error calling SET_VERSION & goto :END )
@echo.

@echo   Copying additional files needed for installation, documentation etc.
@( call :COPY_XTRA ) || ( echo Error calling COPY_XTRA & goto :END )
@echo.

:: WIX is not necessary for a snapshot build, so we don't throw
:: an error if WIX is not defined. On the other hand,
:: if it is there anyway, use it.
@if defined WIX (
  echo   Building MSI runtimes
  ( call :BUILD_CRT_MSI ) || ( echo Error calling BUILD_CRT_MSI & goto :END )
  echo.
)

@echo   Prepare include directory
@( call :INCLUDE_DIR ) || ( echo Error calling INCLUDE_DIR & goto :END )
@echo.

@echo   Writing databases conf
@( call :DB_CONF ) || ( echo Error calling DB_CONF & goto :END )
@echo.
@echo   Copying firebird.msg
@( call :FB_MSG ) || ( echo Error calling FB_MSG & goto :END )
@echo.

@echo   Fix up line endings...
@( call :SET_CRLF ) || ( echo Error calling SET_CRLF & goto :EOF )
@echo.

@if %FBBUILD_ZIP_PACK% EQU 1 (
  echo   Zipping files for zip pack
  ( call :ZIP_PACK ) || ( echo Error calling ZIP_PACK & goto :END )
  echo.
)

@if %FBBUILD_ISX_PACK% EQU 1 (
  echo   Now let's compile the InnoSetup scripts
  ( call :ISX_PACK ) || ( echo Error calling ISX_PACK & goto :END )
  echo.
)

@( call :DO_MD5SUMS ) || ( echo Error calling DO_MD5SUMS & goto :END)

@echo.
@echo Completed building installation kit(s)
@echo.

:: If we got this far then be sure to reset ERRLEV
:: because run_all.bat will check for ERRLEV
@set ERRLEV=

::End of MAIN
::-----------
@goto :END


:END

exit /b %ERRLEV%
<|MERGE_RESOLUTION|>--- conflicted
+++ resolved
@@ -397,18 +397,10 @@
 :: grab some missing bits'n'pieces from different parts of the source tree
 ::=========================================================================
 @echo   Copying ib_util etc
-<<<<<<< HEAD
-@copy %FB_ROOT_PATH%\src\extlib\ib_util.h %FB_OUTPUT_DIR%\include > nul || (call :ERROR Copying ib_util.h failed. & goto :EOF )
-=======
->>>>>>> 0d72b809
 @copy %FB_ROOT_PATH%\src\misc\pascal\ib_util.pas %FB_OUTPUT_DIR%\include > nul || (call :ERROR Copying ib_util.pas failed. & goto :EOF )
 
 @echo   Copying other include files required for development...
 @set OUTPATH=%FB_OUTPUT_DIR%\include
-<<<<<<< HEAD
-@copy %FB_ROOT_PATH%\src\yvalve\perf.h %OUTPATH%\ > nul
-=======
->>>>>>> 0d72b809
 @copy %FB_ROOT_PATH%\src\include\gen\firebird.pas %OUTPATH%\firebird\ > nul || (@call :ERROR Failure executing copy %FB_ROOT_PATH%\src\include\gen\firebird.pas %OUTPATH%\firebird\  )
 @if ERRORLEVEL 1 goto :END
 
