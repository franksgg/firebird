--- conflicted
+++ resolved
@@ -91,15 +91,10 @@
 
 # Engine
 Engine_Objects:= $(call dirObjects,jrd) $(call dirObjects,dsql) $(call dirObjects,jrd/extds) \
-<<<<<<< HEAD
 				 $(call dirObjects,jrd/optimizer) $(call dirObjects,jrd/recsrc) $(call dirObjects,jrd/replication) \
 				 $(call dirObjects,jrd/sys-packages) $(call dirObjects,jrd/trace) \
-				 $(call makeObjects,lock,lock.cpp)
-=======
-				 $(call dirObjects,jrd/optimizer) $(call dirObjects,jrd/recsrc) $(call dirObjects,jrd/replication) $(call dirObjects,jrd/trace) \
 				 $(call makeObjects,lock,lock.cpp) \
 				 $(call dirObjects,supplement/trace)
->>>>>>> b309abd1
 
 Engine_Test_Objects:= $(call dirObjects,jrd/tests)
 
