/*
 *	PROGRAM:	JRD Access Method
 *	MODULE:		tra.cpp
 *	DESCRIPTION:	Transaction manager
 *
 * The contents of this file are subject to the Interbase Public
 * License Version 1.0 (the "License"); you may not use this file
 * except in compliance with the License. You may obtain a copy
 * of the License at http://www.Inprise.com/IPL.html
 *
 * Software distributed under the License is distributed on an
 * "AS IS" basis, WITHOUT WARRANTY OF ANY KIND, either express
 * or implied. See the License for the specific language governing
 * rights and limitations under the License.
 *
 * The Original Code was created by Inprise Corporation
 * and its predecessors. Portions created by Inprise Corporation are
 * Copyright (C) Inprise Corporation.
 *
 * All Rights Reserved.
 * Contributor(s): ______________________________________.
 * 2001.07.06 Sean Leyne - Code Cleanup, removed "#ifdef READONLY_DATABASE"
 *                         conditionals, as the engine now fully supports
 *                         readonly databases.
 * 2002.10.29 Nickolay Samofatov: Added support for savepoints
 */

#include "firebird.h"
#include <string.h>
#include "../jrd/jrd.h"
#include "../jrd/tra.h"
#include "../jrd/ods.h"
#include "../jrd/pag.h"
#include "../jrd/lck.h"
#include "../jrd/lls.h"
#include "../jrd/btr.h"
#include "../jrd/req.h"
#include "../jrd/exe.h"
#include "../jrd/extds/ExtDS.h"
#include "../jrd/rse.h"
#include "../jrd/intl_classes.h"
#include "../common/ThreadStart.h"
#include "../jrd/UserManagement.h"
#include "../jrd/blb_proto.h"
#include "../jrd/cch_proto.h"
#include "../jrd/cmp_proto.h"
#include "../jrd/dfw_proto.h"
#include "../jrd/dpm_proto.h"
#include "../jrd/err_proto.h"
#include "../jrd/exe_proto.h"
#include "../jrd/ext_proto.h"
#include "../jrd/idx_proto.h"
#include "../yvalve/gds_proto.h"
#include "../common/isc_proto.h"
#include "../jrd/lck_proto.h"
#include "../jrd/met_proto.h"
#include "../jrd/mov_proto.h"
#include "../jrd/pag_proto.h"
#include "../jrd/rlck_proto.h"
#include "../jrd/tpc_proto.h"
#include "../jrd/tra_proto.h"
#include "../jrd/vio_proto.h"
#include "../jrd/jrd_proto.h"
#include "../common/classes/ClumpletWriter.h"
#include "../common/classes/TriState.h"
#include "../common/utils_proto.h"
#include "../lock/lock_proto.h"
#include "../dsql/dsql.h"
#include "../dsql/dsql_proto.h"
#include "../common/StatusArg.h"
#include "../jrd/trace/TraceManager.h"
#include "../jrd/trace/TraceJrdHelpers.h"
#include "../jrd/Function.h"
#include "../jrd/Collation.h"
#include "../jrd/Mapping.h"
#include "../jrd/DbCreators.h"


const int DYN_MSG_FAC	= 8;

using namespace Jrd;
using namespace Ods;
using namespace Firebird;

typedef Firebird::GenericMap<Firebird::Pair<Firebird::NonPooled<USHORT, UCHAR> > > RelationLockTypeMap;


#ifdef SUPERSERVER_V2
static TraNumber bump_transaction_id(thread_db*, WIN*);
#else
static header_page* bump_transaction_id(thread_db*, WIN*);
#endif
static void retain_context(thread_db* tdbb, jrd_tra* transaction, bool commit, int state);
static void expand_view_lock(thread_db* tdbb, jrd_tra*, jrd_rel*, UCHAR lock_type,
	const char* option_name, RelationLockTypeMap& lockmap, const int level);
static tx_inv_page* fetch_inventory_page(thread_db*, WIN* window, ULONG sequence, USHORT lock_level);
static const char* get_lockname_v3(const UCHAR lock);
static ULONG inventory_page(thread_db*, ULONG);
static int limbo_transaction(thread_db*, TraNumber id);
static void link_transaction(thread_db*, jrd_tra*);
static void restart_requests(thread_db*, jrd_tra*);
static void start_sweeper(thread_db*);
static THREAD_ENTRY_DECLARE sweep_database(THREAD_ENTRY_PARAM);
static void transaction_flush(thread_db* tdbb, USHORT flush_flag, TraNumber tra_number);
static void transaction_options(thread_db*, jrd_tra*, const UCHAR*, USHORT);
static void transaction_start(thread_db* tdbb, jrd_tra* temp);

static const UCHAR sweep_tpb[] =
{
	isc_tpb_version1, isc_tpb_read,
	isc_tpb_read_committed, isc_tpb_rec_version
};


ActiveSnapshots::ActiveSnapshots(Firebird::MemoryPool& p) : 
	m_snapshots(p), m_lastCommit(CN_ACTIVE), m_releaseCount(0)
{
}


CommitNumber ActiveSnapshots::getSnapshotForVersion(CommitNumber version_cn) 
{
	if (version_cn > m_lastCommit)
		return CN_ACTIVE;

	if (m_snapshots.locate(locGreatEqual, version_cn))
		return m_snapshots.current();

	return m_lastCommit;
}

void TRA_setup_request_snapshot(Jrd::thread_db* tdbb, Jrd::jrd_req* request) 
{
	// This function is called whenever request is started in a transaction.
	// Setup context to preserve cursor stability in READ COMMITTED transactions.

	Jrd::jrd_tra* transaction = request->req_transaction;

	// We assume that request is already attached to a transaction
	fb_assert(transaction);

	// Initialize or update list of active snapshots in a transaction
	// so this request can effectively perform intermediate GC
	if (TipCache* cache = tdbb->getDatabase()->dbb_tip_cache)
		cache->updateActiveSnapshots(tdbb, &transaction->tra_active_snapshots);

	// If we are not READ COMMITTED or stable cursors are not needed then nothing to do here
	if (!(transaction->tra_flags & TRA_read_committed) || !(transaction->tra_flags & TRA_read_consistency)) 
		return;

	// See if there is any request right above us in the call stack
	jrd_req* org_request;
	thread_db* jrd_ctx = tdbb;
	do {
		// Check regular request call stack
		org_request = jrd_ctx->getRequest();
		if (org_request) 
			break;

		// Check for engine context switch (EXECUTE STATEMENT, etc)
		ThreadData* ctx = jrd_ctx;
		jrd_ctx = NULL;
		while( (ctx = ctx->getPriorContext()) ) 
		{
			if (ctx->getType() == ThreadData::tddDBB) 
			{
				jrd_ctx = static_cast<thread_db*>(ctx);
				break;
			}
		}
	} while (jrd_ctx);

	if (org_request && org_request->req_transaction == transaction) 
	{
		fb_assert(org_request->req_snapshot_owner);
		request->req_snapshot_owner = org_request->req_snapshot_owner;
		return;
	}

	// If we are a top-level request or caller is executed in a different transaction,
	// we need to set up statement snapshot for cursor stability and own it

	request->req_snapshot_owner = request;

	request->req_snapshot_handle = 
		tdbb->getDatabase()->dbb_tip_cache->beginSnapshot(tdbb, 
			tdbb->getAttachment()->att_attachment_id, &request->req_snapshot_number);
}


void TRA_release_request_snapshot(Jrd::thread_db* tdbb, Jrd::jrd_req* request) 
{
	// This function is called whenever request has completed processing 
	// in a transaction (normally or abnormally)

	if (!request->req_snapshot_owner)
		return;

	if (request->req_snapshot_handle) 
	{
		tdbb->getDatabase()->dbb_tip_cache->endSnapshot(tdbb, request->req_snapshot_handle);
		request->req_snapshot_handle = 0;
	}

	request->req_snapshot_owner = NULL;
}


void TRA_attach_request(Jrd::jrd_tra* transaction, Jrd::jrd_req* request)
{
	// When request finishes normally transaction reference is not cleared.
	// Then if afterwards request is restarted TRA_attach_request is called again.
	if (request->req_transaction)
	{
		if (request->req_transaction == transaction)
			return;
		TRA_detach_request(request);
	}

	fb_assert(request->req_transaction == NULL);
	fb_assert(request->req_tra_next == NULL);
	fb_assert(request->req_tra_prev == NULL);

	// Assign transaction reference
	request->req_transaction = transaction;

	// Add request to the doubly linked list
	if (transaction->tra_requests)
	{
		fb_assert(transaction->tra_requests->req_tra_prev == NULL);
		transaction->tra_requests->req_tra_prev = request;
		request->req_tra_next = transaction->tra_requests;
	}
	transaction->tra_requests = request;
}

void TRA_detach_request(Jrd::jrd_req* request)
{
	if (!request->req_transaction)
		return;

	// Remove request from the doubly linked list
	if (request->req_tra_next)
	{
		fb_assert(request->req_tra_next->req_tra_prev == request);
		request->req_tra_next->req_tra_prev = request->req_tra_prev;
	}

	if (request->req_tra_prev)
	{
		fb_assert(request->req_tra_prev->req_tra_next == request);
		request->req_tra_prev->req_tra_next = request->req_tra_next;
	}
	else
	{
		fb_assert(request->req_transaction->tra_requests == request);
		request->req_transaction->tra_requests = request->req_tra_next;
	}

	// Clear references
	request->req_transaction = NULL;
	request->req_tra_next = NULL;
	request->req_tra_prev = NULL;
}

bool TRA_active_transactions(thread_db* tdbb, Database* dbb)
{
/**************************************
 *
 *	T R A _ a c t i v e _ t r a n s a c t i o n s
 *
 **************************************
 *
 * Functional description
 *	Determine if any transactions are active.
 *	Return true is active transactions; otherwise
 *	return false if no active transactions.
 *
 **************************************/
	SET_TDBB(tdbb);

	return LCK_query_data(tdbb, LCK_tra, LCK_ANY) ? true : false;
}

void TRA_cleanup(thread_db* tdbb)
{
/**************************************
 *
 *	T R A _ c l e a n u p
 *
 **************************************
 *
 * Functional description
 *	TRA_cleanup is called at startup while an exclusive lock is
 *	held on the database.  Because we haven't started a transaction,
 *	and we have an exclusive lock on the db, any transactions marked
 *	as active on the transaction inventory pages are indeed dead.
 *	Mark them so.
 *
 **************************************/
	SET_TDBB(tdbb);
	Database* dbb = tdbb->getDatabase();
	CHECK_DBB(dbb);

	// Return without cleaning up the TIP's for a ReadOnly database
	if (dbb->readOnly())
		return;

	// First, make damn sure there are no outstanding transactions

	for (Jrd::Attachment* attachment = dbb->dbb_attachments; attachment;
		 attachment = attachment->att_next)
	{
		if (attachment->att_transactions)
			return;
	}

	const ULONG trans_per_tip = dbb->dbb_page_manager.transPerTIP;

	// Read header page and allocate transaction number.  Since
	// the transaction inventory page was initialized to zero, it
	// transaction is automatically marked active.

	WIN window(HEADER_PAGE_NUMBER);
	const header_page* header = (header_page*) CCH_FETCH(tdbb, &window, LCK_read, pag_header);
	const TraNumber ceiling = Ods::getNT(header);
	const TraNumber active = Ods::getOAT(header);
	CCH_RELEASE(tdbb, &window);

	if (ceiling == 0)
		return;

	// Zip thru transactions from the "oldest active" to the next looking for
	// active transactions.  When one is found, declare it dead.

	const ULONG last = ceiling / trans_per_tip;
	ULONG number = active % trans_per_tip;
	TraNumber limbo = 0;

	for (ULONG sequence = active / trans_per_tip; sequence <= last; sequence++, number = 0)
	{
		window.win_page = inventory_page(tdbb, sequence);
		tx_inv_page* tip = (tx_inv_page*) CCH_FETCH(tdbb, &window, LCK_write, pag_transactions);
		TraNumber max = ceiling - (TraNumber) sequence * trans_per_tip;
		if (max > trans_per_tip)
			max = trans_per_tip - 1;
		for (; number <= max; number++)
		{
			const ULONG trans_offset = TRANS_OFFSET(number);
			UCHAR* byte = tip->tip_transactions + trans_offset;
			const USHORT shift = TRANS_SHIFT(number);
			const int state = (*byte >> shift) & TRA_MASK;
			if (state == tra_limbo && limbo == 0)
				limbo = (TraNumber) sequence * trans_per_tip + number;
			else if (state == tra_active)
			{
				CCH_MARK(tdbb, &window);
				*byte &= ~(TRA_MASK << shift);

				// hvlad: mark system transaction as committed
				if (sequence == 0 && number == 0) {
					*byte |= tra_committed << shift;
				}
				else {
					*byte |= tra_dead << shift;
				}
			}
		}
#ifdef SUPERSERVER_V2
		if (sequence == last)
		{
			CCH_MARK(tdbb, &window);
			for (; number < trans_per_tip; number++)
			{
				const ULONG trans_offset = TRANS_OFFSET(number);
				UCHAR* byte = tip->tip_transactions + trans_offset;
				const USHORT shift = TRANS_SHIFT(number);
				*byte &= ~(TRA_MASK << shift);
				if (tip->tip_next)
					*byte |= tra_committed << shift;
				else
					*byte |= tra_active << shift;
			}
		}
#endif
		CCH_RELEASE(tdbb, &window);
	}

#ifdef SUPERSERVER_V2
	window.win_page = inventory_page(tdbb, last);
	tx_inv_page* tip = (tx_inv_page*) CCH_FETCH(tdbb, &window, LCK_write, pag_transactions);

	while (tip->tip_next)
	{
		CCH_RELEASE(tdbb, &window);
		window.win_page = inventory_page(tdbb, ++last);
		tip = (tx_inv_page*) CCH_FETCH(tdbb, &window, LCK_write, pag_transactions);
		CCH_MARK(tdbb, &window);
		for (number = 0; number < trans_per_tip; number++)
		{
			const ULONG trans_offset = TRANS_OFFSET(number);
			UCHAR* byte = tip->tip_transactions + trans_offset;
			const USHORT shift = TRANS_SHIFT(number);
			*byte &= ~(TRA_MASK << shift);
			if (tip->tip_next || !number)
				*byte |= tra_committed << shift;
			else
				*byte |= tra_active << shift;
		}

		if (!tip->tip_next)
			dbb->dbb_next_transaction = (TraNumber) last * trans_per_tip;
	}

	CCH_RELEASE(tdbb, &window);
#endif
}


void TRA_commit(thread_db* tdbb, jrd_tra* transaction, const bool retaining_flag)
{
/**************************************
 *
 *	T R A _ c o m m i t
 *
 **************************************
 *
 * Functional description
 *	Commit a transaction.
 *
 **************************************/
	SET_TDBB(tdbb);

	TraceTransactionEnd trace(transaction, true, retaining_flag);

	EDS::Transaction::jrdTransactionEnd(tdbb, transaction, true, retaining_flag, false);

	jrd_tra* const sysTran = tdbb->getAttachment()->getSysTransaction();

	// If this is a commit retaining, and no updates have been performed,
	// and no events have been posted (via stored procedures etc)
	// no-op the operation.

	if (retaining_flag && !((transaction->tra_flags & TRA_write) || transaction->tra_deferred_job))
	{
		if (sysTran->tra_flags & TRA_write)
			transaction_flush(tdbb, FLUSH_SYSTEM, 0);

		transaction->tra_flags &= ~TRA_prepared;

		// Get rid of all user savepoints
		while (transaction->tra_save_point && !transaction->tra_save_point->isRoot())
			transaction->rollforwardSavepoint(tdbb);

		trace.finish(ITracePlugin::RESULT_SUCCESS);
		return;
	}

	if (transaction->tra_flags & TRA_invalidated)
		ERR_post(Arg::Gds(isc_trans_invalid));

	Jrd::ContextPoolHolder context(tdbb, transaction->tra_pool);

	// Perform any meta data work deferred

	if (!(transaction->tra_flags & TRA_prepared))
		DFW_perform_work(tdbb, transaction);

	// Commit associated transaction in security DB

	SecDbContext* secContext = transaction->getSecDbContext();
	if (secContext && secContext->tra)
	{
		LocalStatus ls;
		CheckStatusWrapper st(&ls);
		secContext->tra->commit(&st);

		if (st.getState() & IStatus::STATE_ERRORS)
			status_exception::raise(&st);

		secContext->tra = NULL;
		clearMap(tdbb->getDatabase()->dbb_config->getSecurityDatabase());

		transaction->eraseSecDbContext();
	}

	if (transaction->tra_flags & (TRA_prepare2 | TRA_reconnected))
		MET_update_transaction(tdbb, transaction, true);

	// Flush pages if transaction logically modified data

	if (transaction->tra_flags & TRA_write)
	{
		// Get rid of user savepoints to allow intermediate garbage collection
		// in indices and BLOBs after in-place updates
		while (transaction->tra_save_point)
		{
			transaction->rollforwardSavepoint(tdbb);
		}

		transaction_flush(tdbb, FLUSH_TRAN, transaction->tra_number);
	}
	else if ((transaction->tra_flags & (TRA_prepare2 | TRA_reconnected)) ||
		(sysTran->tra_flags & TRA_write))
	{
		// If the transaction only read data but is a member of a
		// multi-database transaction with a transaction description
		// message then flush RDB$TRANSACTIONS.

		transaction_flush(tdbb, FLUSH_SYSTEM, 0);
	}

	if (retaining_flag)
	{
		trace.finish(ITracePlugin::RESULT_SUCCESS);
		retain_context(tdbb, transaction, true, tra_committed);
		return;
	}

	// Set the state on the inventory page to be committed

	TRA_set_state(tdbb, transaction, transaction->tra_number, tra_committed);

	// Perform any post commit work

	DFW_perform_post_commit_work(transaction);

	// notify any waiting locks that this transaction is committing;
	// there could be no lock if this transaction is being reconnected

	++transaction->tra_use_count;
	Lock* lock = transaction->tra_lock;
	if (lock && (lock->lck_logical < LCK_write))
		LCK_convert(tdbb, lock, LCK_write, LCK_WAIT);
	--transaction->tra_use_count;

	TRA_release_transaction(tdbb, transaction, &trace);
}


void TRA_extend_tip(thread_db* tdbb, ULONG sequence) //, WIN* precedence_window)
{
/**************************************
 *
 *	T R A _ e x t e n d _ t i p
 *
 **************************************
 *
 * Functional description
 *	Allocate and link in new TIP (transaction inventory page).
 *	This is called from TRA_start and from validate/repair.
 *
 **************************************/
	SET_TDBB(tdbb);
	Database* dbb = tdbb->getDatabase();
	CHECK_DBB(dbb);

	// Start by fetching prior transaction page, if any
	tx_inv_page* prior_tip = NULL;
	WIN prior_window(DB_PAGE_SPACE, -1);
	if (sequence)
		prior_tip = fetch_inventory_page(tdbb, &prior_window, (sequence - 1), LCK_write);

	// Allocate and format new page
	WIN window(DB_PAGE_SPACE, -1);
	tx_inv_page* tip = (tx_inv_page*) DPM_allocate(tdbb, &window);
	tip->tip_header.pag_type = pag_transactions;

	CCH_must_write(tdbb, &window);
	CCH_RELEASE(tdbb, &window);

	// Release prior page

	if (sequence)
	{
		CCH_MARK_MUST_WRITE(tdbb, &prior_window);
		prior_tip->tip_next = window.win_page.getPageNum();
		CCH_RELEASE(tdbb, &prior_window);
	}

	// Link into internal data structures

	vcl* vector = dbb->dbb_t_pages =
		vcl::newVector(*dbb->dbb_permanent, dbb->dbb_t_pages, sequence + 1);
	(*vector)[sequence] = window.win_page.getPageNum();

	// Write into pages relation

	DPM_pages(tdbb, 0, pag_transactions, sequence, window.win_page.getPageNum());
}


int TRA_fetch_state(thread_db* tdbb, TraNumber number)
{
/**************************************
 *
 *	T R A _ f e t c h _ s t a t e
 *
 **************************************
 *
 * Functional description
 *	Physically fetch the state of a given
 *	transaction on the transaction inventory
 *	page.
 *
 **************************************/
	SET_TDBB(tdbb);
	Database* dbb = tdbb->getDatabase();
	CHECK_DBB(dbb);

	// locate and fetch the proper TIP page

	const ULONG trans_per_tip = dbb->dbb_page_manager.transPerTIP;
	const ULONG tip_seq = number / trans_per_tip;
	WIN window(DB_PAGE_SPACE, -1);
	const tx_inv_page* tip = fetch_inventory_page(tdbb, &window, tip_seq, LCK_read);

	// calculate the state of the desired transaction

	const ULONG byte = TRANS_OFFSET(number % trans_per_tip);
	const USHORT shift = TRANS_SHIFT(number);
	const int state = (tip->tip_transactions[byte] >> shift) & TRA_MASK;

	CCH_RELEASE(tdbb, &window);

	return state;
}


void TRA_get_inventory(thread_db* tdbb, UCHAR* bit_vector, TraNumber base, TraNumber top)
{
/**************************************
 *
 *	T R A _ g e t _ i n v e n t o r y
 *
 **************************************
 *
 * Functional description
 *	Get an inventory of the state of all transactions
 *	between the base and top (included) transactions passed.
 *	To get a consistent view of the transaction
 *	inventory (in case we ever implement sub-transactions),
 *	do handoffs to read the pages in order.
 *
 **************************************/
	SET_TDBB(tdbb);
	Database* dbb = tdbb->getDatabase();
	CHECK_DBB(dbb);

	// It does not make sence to call this function without bit_vector now
	fb_assert(bit_vector);

	const ULONG trans_per_tip = dbb->dbb_page_manager.transPerTIP;
	ULONG sequence = base / trans_per_tip;
	const ULONG last = top / trans_per_tip;

	// fetch the first inventory page

	WIN window(DB_PAGE_SPACE, -1);
	const tx_inv_page* tip = fetch_inventory_page(tdbb, &window, sequence++, LCK_read);

	// move the first page into the bit vector

	UCHAR* p = bit_vector;
	ULONG l = base % trans_per_tip;
	const UCHAR* q = tip->tip_transactions + TRANS_OFFSET(l);
	l = TRANS_OFFSET(MIN((top + 1 + TRA_MASK - base), trans_per_tip - l));
	memcpy(p, q, l);
	p += l;

	// move successive pages into the bit vector

	while (sequence <= last)
	{
		base = (TraNumber) sequence * trans_per_tip;

		// release the read lock as we go, so that some one else can
		// commit without having to signal all other transactions.

		tip = (tx_inv_page*) CCH_HANDOFF(tdbb, &window, inventory_page(tdbb, sequence++),
							  LCK_read, pag_transactions);

		l = TRANS_OFFSET(MIN((top + 1 + TRA_MASK - base), trans_per_tip));
		memcpy(p, tip->tip_transactions, l);
		p += l;
	}

	CCH_RELEASE(tdbb, &window);
}


int TRA_get_state(thread_db* tdbb, TraNumber number)
{
/**************************************
 *
 *	T R A _ g e t _ s t a t e
 *
 **************************************
 *
 * Functional description
 *	Get the state of a given transaction on the
 *	transaction inventory page.
 *
 **************************************/

	return TPC_snapshot_state(tdbb, number);
}


#ifdef SUPERSERVER_V2
void TRA_header_write(thread_db* tdbb, Database* dbb, TraNumber number)
{
/**************************************
 *
 *	T R A _ h e a d e r _ w r i t e
 *
 **************************************
 *
 * Functional description
 *	Force transaction ID on header to disk.
 *	Do post fetch check of the transaction
 *	ID header write as a concurrent thread
 *	might have written the header page
 *	while blocked on the latch.
 *
 *	The idea is to amortize the cost of
 *	header page I/O across multiple transactions.
 *
 **************************************/
	SET_TDBB(tdbb);

	// If transaction number is already on disk just return.

	if (!number || dbb->dbb_last_header_write < number)
	{
		WIN window(HEADER_PAGE_NUMBER);
		header_page* header = (header_page*) CCH_FETCH(tdbb, &window, LCK_write, pag_header);

		const TraNumber next_transaction = Ods::getNT(header);
		const TraNumber oldest_active = Ods::getOAT(header);
		const TraNumber oldest_transaction = Ods::getOIT(header);
		const TraNumber oldest_snapshot = Ods::getOST(header);

		if (next_transaction)
		{
			if (oldest_active > next_transaction)
				BUGCHECK(266);	//next transaction older than oldest active

			if (oldest_transaction > next_transaction)
				BUGCHECK(267);	// next transaction older than oldest transaction
		}

		// The header page might have been written while waiting
		// for the latch; perform a post fetch check and optimize
		// this case by not writing the page again.

		if (!number || dbb->dbb_last_header_write < number)
		{
			CCH_MARK_MUST_WRITE(tdbb, &window);

			if (dbb->dbb_next_transaction > next_transaction)
				Ods::writeNT(header, dbb->dbb_next_transaction);

			if (dbb->dbb_oldest_active > oldest_active)
				Ods::writeOAT(header, dbb->dbb_oldest_active);

			if (dbb->dbb_oldest_transaction > oldest_transaction)
				Ods::writeOIT(header, dbb->dbb_oldest_transaction);

			if (dbb->dbb_oldest_snapshot > oldest_snapshot)
				Ods::writeOST(header, dbb->dbb_oldest_snapshot);
		}

		CCH_RELEASE(tdbb, &window);
	}
}
#endif


void TRA_init(Jrd::Attachment* attachment)
{
/**************************************
 *
 *	T R A _ i n i t
 *
 **************************************
 *
 * Functional description
 *	"Start" the system transaction.
 *
 **************************************/
	Database* dbb = attachment->att_database;
	CHECK_DBB(dbb);

	MemoryPool* const pool = dbb->dbb_permanent;
	jrd_tra* const trans = FB_NEW_POOL(*pool) jrd_tra(pool, &dbb->dbb_memory_stats, NULL, NULL);
	trans->tra_attachment = attachment;
	attachment->setSysTransaction(trans);
	trans->tra_flags |= TRA_system | TRA_ignore_limbo;
}


void TRA_invalidate(thread_db* tdbb, ULONG mask)
{
/**************************************
 *
 *	T R A _ i n v a l i d a t e
 *
 **************************************
 *
 * Functional description
 *	Invalidate any active transactions that may have
 *	modified a page that couldn't be written.
 *
 **************************************/

	Database* const database = tdbb->getDatabase();

	EngineCheckout cout(tdbb, FB_FUNCTION, true);

	SyncLockGuard dbbSync(&database->dbb_sync, SYNC_SHARED, "TRA_invalidate");

	Jrd::Attachment* attachment = database->dbb_attachments;
	while (attachment)
	{
		Jrd::Attachment::SyncGuard attGuard(attachment, FB_FUNCTION);

		for (jrd_tra* transaction = attachment->att_transactions; transaction;
			 transaction = transaction->tra_next)
		{
			const ULONG transaction_mask = 1L << (transaction->tra_number & (BITS_PER_LONG - 1));
			if ((transaction_mask & mask) && (transaction->tra_flags & TRA_write))
				transaction->tra_flags |= TRA_invalidated;
		}

		attachment = attachment->att_next;
	}
}


void TRA_link_cursor(jrd_tra* transaction, DsqlCursor* cursor)
{
/**************************************
 *
 *	T R A _ l i n k _ c u r s o r
 *
 **************************************
 *
 * Functional description
 *	Add cursor to the list of open cursors belonging to this transaction.
 *
 **************************************/

	fb_assert(!transaction->tra_open_cursors.exist(cursor));
	transaction->tra_open_cursors.add(cursor);
}


void TRA_unlink_cursor(jrd_tra* transaction, DsqlCursor* cursor)
{
/**************************************
 *
 *	T R A _ u n l i n k _ c u r s o r
 *
 **************************************
 *
 * Functional description
 *	Remove cursor from the list of open cursors.
 *
 **************************************/

	FB_SIZE_T pos;
	if (transaction->tra_open_cursors.find(cursor, pos))
		transaction->tra_open_cursors.remove(pos);
}


void TRA_update_counters(thread_db* tdbb, Database* dbb)
{
/**************************************
*
*	T R A _ u p d a t e _ c o u n t e r s
*
**************************************
*
* Functional description
*  Update header page using cached values of transactions counters
*
**************************************/
	SET_TDBB(tdbb);

	if (!dbb || dbb->dbb_flags & DBB_read_only || dbb->dbb_flags & DBB_new ||
		dbb->dbb_oldest_transaction == 0)
	{
		return;
	}

	WIN window(HEADER_PAGE_NUMBER);
	header_page* header = (header_page*)CCH_FETCH(tdbb, &window, LCK_write, pag_header);

	if (dbb->dbb_oldest_active > header->hdr_oldest_active ||
		dbb->dbb_oldest_transaction > header->hdr_oldest_transaction ||
		dbb->dbb_oldest_snapshot > header->hdr_oldest_snapshot)
	{
		CCH_MARK_MUST_WRITE(tdbb, &window);

		if (dbb->dbb_oldest_active > header->hdr_oldest_active)
			header->hdr_oldest_active = dbb->dbb_oldest_active;

		if (dbb->dbb_oldest_transaction > header->hdr_oldest_transaction)
			header->hdr_oldest_transaction = dbb->dbb_oldest_transaction;

		if (dbb->dbb_oldest_snapshot > header->hdr_oldest_snapshot)
			header->hdr_oldest_snapshot = dbb->dbb_oldest_snapshot;
	}

	CCH_RELEASE(tdbb, &window);
}


void TRA_post_resources(thread_db* tdbb, jrd_tra* transaction, ResourceList& resources)
{
/**************************************
 *
 *	T R A _ p o s t _ r e s o u r c e s
 *
 **************************************
 *
 * Functional description
 *	Post interest in relation/procedure/collation existence to transaction.
 *	This guarantees that the relation/procedure/collation won't be dropped
 *	out from under the transaction.
 *
 **************************************/
	SET_TDBB(tdbb);

	Jrd::ContextPoolHolder context(tdbb, transaction->tra_pool);

	for (Resource* rsc = resources.begin(); rsc < resources.end(); rsc++)
	{
		if (rsc->rsc_type == Resource::rsc_relation ||
			rsc->rsc_type == Resource::rsc_procedure ||
			rsc->rsc_type == Resource::rsc_function ||
			rsc->rsc_type == Resource::rsc_collation)
		{
			FB_SIZE_T i;
			if (!transaction->tra_resources.find(*rsc, i))
			{
				transaction->tra_resources.insert(i, *rsc);
				switch (rsc->rsc_type)
				{
				case Resource::rsc_relation:
					MET_post_existence(tdbb, rsc->rsc_rel);
					if (rsc->rsc_rel->rel_file) {
						EXT_tra_attach(rsc->rsc_rel->rel_file, transaction);
					}
					break;
				case Resource::rsc_procedure:
				case Resource::rsc_function:
					rsc->rsc_routine->addRef();
#ifdef DEBUG_PROCS
					{
						char buffer[256];
						sprintf(buffer,
								"Called from TRA_post_resources():\n\t Incrementing use count of %s\n",
								rsc->rsc_routine->prc_name->c_str());
						JRD_print_procedure_info(tdbb, buffer);
					}
#endif
					break;
				case Resource::rsc_collation:
					rsc->rsc_coll->incUseCount(tdbb);
					break;
				default:   // shut up compiler warning
					break;
				}
			}
		}
	}
}


bool TRA_is_active(thread_db* tdbb, TraNumber number)
{
/**************************************
 *
 *	T R A _ i s _ a c t i v e
 *
 **************************************
 *
 * Functional description
 *	Returns whether a given transaction
 *  owned by some other guy active or not.
 *
 * If function return false - you can trust this value and be sure that transaction 
 * is not active. However if function returns true - it might be inactive already,
 * but two engine threads are checking for its status at once. Callers need to
 * behave correctly when facing this behavior.
 *
 **************************************/
	SET_TDBB(tdbb);
	Database* dbb = tdbb->getDatabase();
	CHECK_DBB(dbb);

<<<<<<< HEAD
	Lock temp_lock(tdbb, sizeof(TraNumber), LCK_tra);
	temp_lock.lck_key.lck_long = number;
=======
	Lock temp_lock(tdbb, sizeof(TraNumber), LCK_tra_pc);
	temp_lock.setKey(number);
>>>>>>> 7cd34575

	// If we can't get a lock on the transaction, it must be active

	if (!LCK_lock(tdbb, &temp_lock, LCK_read, LCK_NO_WAIT))
	{
		fb_utils::init_status(tdbb->tdbb_status_vector);
		return true;
	}

	LCK_release(tdbb, &temp_lock);
	return false;
}


void TRA_prepare(thread_db* tdbb, jrd_tra* transaction, USHORT length, const UCHAR* msg)
{
/**************************************
 *
 *	T R A _ p r e p a r e
 *
 **************************************
 *
 * Functional description
 *	Put a transaction into limbo.
 *
 **************************************/

	SET_TDBB(tdbb);

	if (transaction->tra_flags & TRA_prepared)
		return;

	if (transaction->tra_flags & TRA_invalidated)
		ERR_post(Arg::Gds(isc_trans_invalid));

	/* If there's a transaction description message, log it to RDB$TRANSACTION
	We should only log a message to RDB$TRANSACTION if there is a message
	to log (if the length = 0, we won't log the transaction in RDB$TRANSACTION)
	These messages are used to recover transactions in limbo.  The message indicates
	the action that is to be performed (hence, if nothing is getting logged, don't
	bother).
	*/

	/* Make sure that if msg is NULL there is no length.  The two
	should go hand in hand
	          msg == NULL || *msg == NULL
	*/
	fb_assert(!(!msg && length) || (msg && (!*msg && length)));

	if (msg && length)
	{
		MET_prepare(tdbb, transaction, length, msg);
		transaction->tra_flags |= TRA_prepare2;
	}

	// Prepare associated transaction in security DB

	SecDbContext* secContext = transaction->getSecDbContext();
	if (secContext && secContext->tra)
	{
		LocalStatus ls;
		CheckStatusWrapper st(&ls);
		secContext->tra->prepare(&st, length, msg);
		if (st.getState() & IStatus::STATE_ERRORS)
			status_exception::raise(&st);
	}

	// Perform any meta data work deferred

	DFW_perform_work(tdbb, transaction);

	// Flush pages if transaction logically modified data
	jrd_tra* sysTran = tdbb->getAttachment()->getSysTransaction();

	if (transaction->tra_flags & TRA_write)
		transaction_flush(tdbb, FLUSH_TRAN, transaction->tra_number);
	else if ((transaction->tra_flags & TRA_prepare2) || (sysTran->tra_flags & TRA_write))
	{
		// If the transaction only read data but is a member of a
		// multi-database transaction with a transaction description
		// message then flush RDB$TRANSACTIONS.

		transaction_flush(tdbb, FLUSH_SYSTEM, 0);
	}

	// Set the state on the inventory page to be limbo

	transaction->tra_flags |= TRA_prepared;
	TRA_set_state(tdbb, transaction, transaction->tra_number, tra_limbo);
}


jrd_tra* TRA_reconnect(thread_db* tdbb, const UCHAR* id, USHORT length)
{
/**************************************
 *
 *	T R A _ r e c o n n e c t
 *
 **************************************
 *
 * Functional description
 *	Reconnect to a transaction in limbo.
 *
 **************************************/
	SET_TDBB(tdbb);
	Database* const dbb = tdbb->getDatabase();
	CHECK_DBB(dbb);
	Jrd::Attachment* const attachment = tdbb->getAttachment();

	// Cannot work on limbo transactions for ReadOnly database
	if (dbb->readOnly())
		ERR_post(Arg::Gds(isc_read_only_database));

	const TraNumber number = isc_portable_integer(id, length);
	if (number > dbb->dbb_next_transaction)
		PAG_header(tdbb, true);

	const int state = (number > dbb->dbb_next_transaction) ?
		255 : limbo_transaction(tdbb, number);

	if (state != tra_limbo)
	{
		USHORT message;

		switch (state)
		{
		case tra_active:
			message = 262;		// ACTIVE
			break;
		case tra_dead:
			message = 264;		// ROLLED BACK
			break;
		case tra_committed:
			message = 263;		// COMMITTED
			break;
		default:
			message = 265;		// ILL DEFINED
			break;
		}

		TEXT text[128];
		USHORT flags = 0;
		gds__msg_lookup(NULL, JRD_BUGCHK, message, sizeof(text), text, &flags);

		ERR_post(Arg::Gds(isc_no_recon) <<
				 Arg::Gds(isc_tra_state) << Arg::Num(number) << Arg::Str(text));
	}

	MemoryPool* const pool = attachment->createPool();
	Jrd::ContextPoolHolder context(tdbb, pool);
	jrd_tra* const trans = jrd_tra::create(pool, attachment, NULL);
	trans->tra_number = number;
	trans->tra_flags |= TRA_prepared | TRA_reconnected | TRA_write;

	link_transaction(tdbb, trans);

	return trans;
}


void TRA_release_transaction(thread_db* tdbb, jrd_tra* transaction, Jrd::TraceTransactionEnd* trace)
{
/**************************************
 *
 *	T R A _ r e l e a s e _ t r a n s a c t i o n
 *
 **************************************
 *
 * Functional description
 *	Cleanup a transaction.  This is called by both COMMIT and
 *	ROLLBACK as well as code in JRD to get rid of remote
 *	transactions.
 *
 **************************************/
	SET_TDBB(tdbb);
	Jrd::Attachment* const attachment = tdbb->getAttachment();
	Database* const dbb = tdbb->getDatabase();
	CHECK_DBB(dbb);

	if (!transaction->tra_outer)
	{
		if (transaction->tra_blobs->getFirst())
		{
			while (true)
			{
				BlobIndex *current = &transaction->tra_blobs->current();
				if (current->bli_materialized)
				{
					if (!transaction->tra_blobs->getNext())
						break;
				}
				else
				{
					ULONG temp_id = current->bli_temp_id;
					current->bli_blob_object->BLB_cancel(tdbb);
					if (!transaction->tra_blobs->locate(Firebird::locGreat, temp_id))
						break;
				}
			}
		}

		while (transaction->tra_arrays)
			blb::release_array(transaction->tra_arrays);
	}

	if (transaction->tra_pool)
	{
		// Iterate the doubly linked list of requests for transaction and null out the transaction references
		while (transaction->tra_requests)
			TRA_detach_request(transaction->tra_requests);
	}

	// Release interest in relation/procedure existence for transaction

	for (Resource* rsc = transaction->tra_resources.begin();
		rsc < transaction->tra_resources.end(); rsc++)
	{
		switch (rsc->rsc_type)
		{
		case Resource::rsc_relation:
			MET_release_existence(tdbb, rsc->rsc_rel);
			if (rsc->rsc_rel->rel_file) {
				EXT_tra_detach(rsc->rsc_rel->rel_file, transaction);
			}
			break;
		case Resource::rsc_procedure:
		case Resource::rsc_function:
			rsc->rsc_routine->release(tdbb);
			break;
		case Resource::rsc_collation:
			rsc->rsc_coll->decUseCount(tdbb);
			break;
		default:
			fb_assert(false);
		}
	}

	{ // scope
		vec<jrd_rel*>& rels = *attachment->att_relations;

		for (FB_SIZE_T i = 0; i < rels.count(); i++)
		{
			jrd_rel* relation = rels[i];

			if (relation && (relation->rel_flags & REL_temp_tran))
				relation->delPages(tdbb, transaction->tra_number);
		}

	} // end scope

	// Release the locks associated with the transaction

	vec<Lock*>* vector = transaction->tra_relation_locks;
	if (vector)
	{
		vec<Lock*>::iterator lock = vector->begin();
		for (ULONG i = 0; i < vector->count(); ++i, ++lock)
		{
			if (*lock)
				LCK_release(tdbb, *lock);
		}
	}

	++transaction->tra_use_count;
	if (transaction->tra_lock)
		LCK_release(tdbb, transaction->tra_lock);
	--transaction->tra_use_count;

	// release the sparse bit map used for commit retain transaction

	delete transaction->tra_commit_sub_trans;

	if (trace)
		trace->finish(ITracePlugin::RESULT_SUCCESS);

	// Unlink the transaction from the attachment block

	for (jrd_tra** ptr = &attachment->att_transactions; *ptr; ptr = &(*ptr)->tra_next)
	{
		if (*ptr == transaction)
		{
			*ptr = transaction->tra_next;
			break;
		}
	}

	// Release transaction's under-modification-rpb list

	delete transaction->tra_rpblist;

	// Release the database snapshot, if any

	delete transaction->tra_mon_snapshot;

	// Close all open DSQL cursors

	while (transaction->tra_open_cursors.hasData())
		DsqlCursor::close(tdbb, transaction->tra_open_cursors.pop());

	if (!(transaction->tra_flags & TRA_read_committed)) 
	{
		dbb->dbb_tip_cache->endSnapshot(tdbb, transaction->tra_snapshot_handle);
	}

	// Release the transaction and its pool

	tdbb->setTransaction(NULL);
	JTransaction* jTra = transaction->getInterface();
	if (jTra)
	{
		jTra->setHandle(NULL);
	}
	jrd_tra::destroy(attachment, transaction);
}


void TRA_rollback(thread_db* tdbb, jrd_tra* transaction, const bool retaining_flag,
				  const bool force_flag)
{
/**************************************
 *
 *	T R A _ r o l l b a c k
 *
 **************************************
 *
 * Functional description
 *	Rollback a transaction.
 *
 **************************************/
	SET_TDBB(tdbb);

	TraceTransactionEnd trace(transaction, false, retaining_flag);

	EDS::Transaction::jrdTransactionEnd(tdbb, transaction, false, retaining_flag, false /*force_flag ?*/);

	Jrd::ContextPoolHolder context(tdbb, transaction->tra_pool);

	if (transaction->tra_flags & (TRA_prepare2 | TRA_reconnected))
		MET_update_transaction(tdbb, transaction, false);

	// If force flag is true, get rid of all savepoints to mark the transaction as dead
	if (force_flag || (transaction->tra_flags & TRA_invalidated))
	{
		// Free all savepoint data
		// Undo data space and BLOBs will be released in destructor
		Savepoint::destroy(transaction->tra_save_point);
		fb_assert(!transaction->tra_save_point);
	}
	else
	{
		// Remove undo data for GTT ON COMMIT DELETE ROWS as their data will be released
		// at transaction end anyway and we don't need to waste time backing it out

		for (Savepoint::Iterator iter(transaction->tra_save_point); *iter; ++iter)
			(*iter)->cleanupTempData();
	}

	int state = tra_dead;

	if (transaction->tra_save_point)
	{
		// Make sure that any error during savepoint undo is handled by marking
		// the transaction as dead.

		try
		{
			// Release all user savepoints except transaction one
			// It will clean up blob ids and temporary space anyway but faster than rollback
			// because record data won't be updated with intermediate versions
			while (transaction->tra_save_point && !transaction->tra_save_point->isRoot())
				transaction->rollforwardSavepoint(tdbb);

			if (transaction->tra_save_point) // we still can use undo log for rollback, it wasn't reset because of no_auto_undo flag or size
			{
				// In an attempt to avoid deadlocks, clear the precedence by writing
				// all dirty buffers for this transaction.

				if (transaction->tra_flags & TRA_write)
				{
					transaction_flush(tdbb, FLUSH_TRAN, transaction->tra_number);
					transaction->rollbackSavepoint(tdbb);
					transaction_flush(tdbb, FLUSH_TRAN, transaction->tra_number);
				}
				else
					transaction->rollbackSavepoint(tdbb);

				// All changes are undone, so we may mark the transaction
				// as committed
				state = tra_committed;
			}
		}
		catch (const Firebird::Exception&)
		{
			// Prevent a bugcheck in TRA_set_state to cause a loop
			// Clear the error because the rollback will succeed.
			fb_utils::init_status(tdbb->tdbb_status_vector);
		}
	}
	else if (!(transaction->tra_flags & TRA_write))
	{
		// There were no changes within the transaction, so we may mark it
		// as committed
		state = tra_committed;
	}

	jrd_tra* const sysTran = tdbb->getAttachment()->getSysTransaction();
	if (sysTran->tra_flags & TRA_write)
		transaction_flush(tdbb, FLUSH_SYSTEM, 0);

	// If this is a rollback retain abort this transaction and start a new one.

	if (retaining_flag)
	{
		trace.finish(ITracePlugin::RESULT_SUCCESS);
		retain_context(tdbb, transaction, false, state);
		return;
	}

	TRA_set_state(tdbb, transaction, transaction->tra_number, state);

	TRA_release_transaction(tdbb, transaction, &trace);
}


void TRA_set_state(thread_db* tdbb, jrd_tra* transaction, TraNumber number, int state)
{
/**************************************
 *
 *	T R A _ s e t _ s t a t e
 *
 **************************************
 *
 * Functional description
 *	Set the state of a transaction in the inventory page.
 *
 **************************************/
	SET_TDBB(tdbb);
	Database* dbb = tdbb->getDatabase();
	CHECK_DBB(dbb);

	// If we're terminating ourselves and we've been precommitted then just return.

	if (transaction && transaction->tra_number == number &&
		(transaction->tra_flags & TRA_precommitted))
	{
		return;
	}

	// If it is a ReadOnly DB, set the new state in the TIP cache and return
	if (dbb->readOnly() && dbb->dbb_tip_cache)
	{
		TPC_set_state(tdbb, number, state);
		return;
	}

	const ULONG trans_per_tip = dbb->dbb_page_manager.transPerTIP;
	const ULONG sequence = number / trans_per_tip;
	const ULONG byte = TRANS_OFFSET(number % trans_per_tip);
	const USHORT shift = TRANS_SHIFT(number);

	WIN window(DB_PAGE_SPACE, -1);
	tx_inv_page* tip = fetch_inventory_page(tdbb, &window, sequence, LCK_write);

#ifdef SUPERSERVER_V2
	CCH_MARK(tdbb, &window);
	const ULONG generation = tip->tip_header.pag_generation;
#else
	CCH_MARK_MUST_WRITE(tdbb, &window);
#endif

	// set the state on the TIP page

	UCHAR* address = tip->tip_transactions + byte;
	*address &= ~(TRA_MASK << shift);
	*address |= state << shift;

	// set the new state in the TIP cache as well

	if (dbb->dbb_tip_cache)
		TPC_set_state(tdbb, number, state);

	CCH_RELEASE(tdbb, &window);

#ifdef SUPERSERVER_V2
	// Let the TIP be lazily updated for read-only queries.
	// To amortize write of TIP page for update transactions,
	// exit engine to allow other transactions to update the TIP
	// and use page generation to determine if page was written.

	if (transaction && !(transaction->tra_flags & TRA_write))
		return;

	{ //scope
		Database::Checkout dcoHolder(dbb, FB_FUNCTION);
		Thread::yield();
	}
	tip = reinterpret_cast<tx_inv_page*>(CCH_FETCH(tdbb, &window, LCK_write, pag_transactions));
	if (generation == tip->tip_header.pag_generation)
		CCH_MARK_MUST_WRITE(tdbb, &window);
	CCH_RELEASE(tdbb, &window);
#endif

}


int TRA_snapshot_state(thread_db* tdbb, jrd_tra* trans, TraNumber number, CommitNumber *snapshot)
{
/**************************************
 *
 *	T R A _ s n a p s h o t _ s t a t e
 *
 **************************************
 *
 * Functional description
 *	Get the state of a numbered transaction when a
 *	transaction started.
 *
 **************************************/

	SET_TDBB(tdbb);
	Database* dbb = tdbb->getDatabase();
	CHECK_DBB(dbb);

	// Inhibit intermediate GC by default

	if (snapshot)
		*snapshot = CN_ACTIVE;

	if (number == trans->tra_number)
		return tra_us;

	// If the transaction is older than the oldest
	// interesting transaction, it must be committed.

	if (number < trans->tra_oldest) 
	{
		if (snapshot)
			*snapshot = trans->tra_active_snapshots.getSnapshotForVersion(CN_PREHISTORIC);
		return tra_committed;
	}

	// If the transaction is the system transaction, it is considered committed.

	if (number == TRA_system_transaction) 
	{
		if (snapshot)
			*snapshot = trans->tra_active_snapshots.getSnapshotForVersion(CN_PREHISTORIC);
		return tra_committed;
	}

<<<<<<< HEAD
	// Determine transaction state and commit number if any
=======
	const Database* dbb = tdbb->getDatabase();
	if ((dbb->dbb_flags & DBB_read_only) && (number > trans->tra_top))
		return tra_committed;

	// Look in the transaction cache for read committed transactions
	// fast, and the system transaction.  The system transaction can read
	// data from active transactions.
>>>>>>> 7cd34575

	int state;
	CommitNumber stateCn = CN_PREHISTORIC;

	if (TipCache* tip_cache = dbb->dbb_tip_cache) 
	{
		stateCn = tip_cache->snapshotState(tdbb, number);
		switch(stateCn) 
		{
			case CN_ACTIVE:
				state = tra_active;
				break;
			case CN_LIMBO: 
				state = tra_limbo;
				break;
			case CN_DEAD:
				state = tra_dead; 
				break;
			default: 
				state = tra_committed; 
				if (snapshot)
					*snapshot = trans->tra_active_snapshots.getSnapshotForVersion(CN_PREHISTORIC);
				break;
		}
	} 
	else
		state = TRA_fetch_state(tdbb, number);

	// If the transaction is a committed sub-transction - do the easy lookup.

	if (trans->tra_commit_sub_trans && trans->tra_commit_sub_trans->test(number))
		return tra_committed;

	if (trans->tra_flags & TRA_read_committed) 
	{
		if ((trans->tra_flags & TRA_read_consistency) && state == tra_committed) 
		{
			// GC thread accesses data directly without any request
			if (jrd_req* current_request = tdbb->getRequest()) 
			{
				// There is no request snapshot when we build expression index
				if (jrd_req* snapshot_request = current_request->req_snapshot_owner) 
				{
					if (stateCn > snapshot_request->req_snapshot_number)
						return tra_active;
				}
			}
		}
		return state;
	}

	// The system transaction can read data from active transactions.

	if (trans->tra_flags & TRA_system)
	{
		if (state == tra_active)
			return tra_committed;

		return state;
	}

	if (state == tra_committed && stateCn > trans->tra_snapshot_number)
		return tra_active;

	return state;
}


jrd_tra* TRA_start(thread_db* tdbb, ULONG flags, SSHORT lock_timeout, Jrd::jrd_tra* outer)
{
/**************************************
 *
 *	T R A _ s t a r t
 *
 **************************************
 *
 * Functional description
 *	Start a user transaction.
 *
 **************************************/
	SET_TDBB(tdbb);
	Database* const dbb = tdbb->getDatabase();
	Jrd::Attachment* const attachment = tdbb->getAttachment();

	if (dbb->dbb_ast_flags & DBB_shut_tran)
	{
		ERR_post(Arg::Gds(isc_shutinprog) << Arg::Str(attachment->att_filename));
	}

	// To handle the problems of relation locks, allocate a temporary
	// transaction block first, seize relation locks, then go ahead and
	// make up the real transaction block.
	MemoryPool* const pool = outer ? outer->getAutonomousPool() : attachment->createPool();
	Jrd::ContextPoolHolder context(tdbb, pool);
	jrd_tra* const transaction = jrd_tra::create(pool, attachment, outer);

	transaction->tra_flags = flags & TRA_OPTIONS_MASK;
	transaction->tra_lock_timeout = lock_timeout;

	try
	{
		transaction_start(tdbb, transaction);
	}
	catch (const Exception&)
	{
		jrd_tra::destroy(attachment, transaction);
		throw;
	}

	if (attachment->att_trace_manager->needs(ITraceFactory::TRACE_EVENT_TRANSACTION_START))
	{
		TraceConnectionImpl conn(attachment);
		TraceTransactionImpl tran(transaction);
		attachment->att_trace_manager->event_transaction_start(&conn,
			&tran, 0, NULL, ITracePlugin::RESULT_SUCCESS);
	}

	return transaction;
}


jrd_tra* TRA_start(thread_db* tdbb, int tpb_length, const UCHAR* tpb, Jrd::jrd_tra* outer)
{
/**************************************
 *
 *	T R A _ s t a r t
 *
 **************************************
 *
 * Functional description
 *	Start a user transaction.
 *
 **************************************/
	SET_TDBB(tdbb);
	Database* dbb = tdbb->getDatabase();
	Jrd::Attachment* attachment = tdbb->getAttachment();

	if (dbb->dbb_ast_flags & DBB_shut_tran)
	{
		ERR_post(Arg::Gds(isc_shutinprog) << Arg::Str(attachment->att_filename));
	}

	// To handle the problems of relation locks, allocate a temporary
	// transaction block first, seize relation locks, then go ahead and
	// make up the real transaction block.
	MemoryPool* const pool = outer ? outer->getAutonomousPool() : attachment->createPool();
	Jrd::ContextPoolHolder context(tdbb, pool);
	jrd_tra* const transaction = jrd_tra::create(pool, attachment, outer);

	try
	{
		transaction_options(tdbb, transaction, tpb, tpb_length);
		transaction_start(tdbb, transaction);
	}
	catch (const Exception&)
	{
		jrd_tra::destroy(attachment, transaction);
		throw;
	}

	if (attachment->att_trace_manager->needs(ITraceFactory::TRACE_EVENT_TRANSACTION_START))
	{
		TraceConnectionImpl conn(attachment);
		TraceTransactionImpl tran(transaction);
		attachment->att_trace_manager->event_transaction_start(&conn,
			&tran, tpb_length, tpb, ITracePlugin::RESULT_SUCCESS);
	}

	return transaction;
}


int TRA_state(const UCHAR* bit_vector, TraNumber oldest, TraNumber number)
{
/**************************************
 *
 *	T R A _ s t a t e
 *
 **************************************
 *
 * Functional description
 *	Get the state of a transaction from a cached
 *	bit vector.
 *	NOTE: This code is reproduced elsewhere in
 *	this module for speed.  If changes are made
 *	to this code make them in the replicated code also.
 *
 **************************************/
	const TraNumber base = oldest & ~TRA_MASK;
	const ULONG byte = TRANS_OFFSET(number - base);
	const USHORT shift = TRANS_SHIFT(number);

	return (bit_vector[byte] >> shift) & TRA_MASK;
}


void TRA_sweep(thread_db* tdbb)
{
/**************************************
 *
 *	T R A _ s w e e p
 *
 **************************************
 *
 * Functional description
 *	Make a garbage collection pass thru database.
 *
 **************************************/
	SET_TDBB(tdbb);
	Database* const dbb = tdbb->getDatabase();
	CHECK_DBB(dbb);

	if (!dbb->allowSweepRun(tdbb))
	{
		dbb->clearSweepFlags(tdbb);
		return;
	}

	fb_assert(dbb->dbb_flags & DBB_sweep_in_progress);

	Jrd::Attachment* const attachment = tdbb->getAttachment();

	jrd_tra* const tdbb_old_trans = tdbb->getTransaction();

	jrd_tra* transaction = NULL;

	// Clean up the temporary locks we've gotten in case anything goes wrong

	try {

	// Identify ourselves as a sweeper thread. This accomplishes two goals:
	// 1) Sweep transaction is started "precommitted" and
	// 2) Execution is throttled in JRD_reschedule() by
	// yielding the processor when our quantum expires.

	tdbb->tdbb_flags |= TDBB_sweeper;

	TraceSweepEvent traceSweep(tdbb);

	// Start a transaction, if necessary, to perform the sweep.
	// Save the transaction's oldest snapshot as it is refreshed
	// during the course of the database sweep. Since it is used
	// below to advance the OIT we must save it before it changes.

	transaction = TRA_start(tdbb, sizeof(sweep_tpb), sweep_tpb);

	TraNumber transaction_oldest_active = transaction->tra_oldest_active;
	tdbb->setTransaction(transaction);

	// The garbage collector runs asynchronously with respect to
	// our database sweep. This isn't good enough since we must
	// be absolutely certain that all dead transactions have been
	// swept from the database before advancing the OIT. Turn off
	// the "notify garbage collector" flag for the attachment and
	// synchronously perform the garbage collection ourselves.

	attachment->att_flags &= ~ATT_notify_gc;

	if (VIO_sweep(tdbb, transaction, &traceSweep))
	{
		// At this point, we know that no record versions belonging to dead
		// transactions remain anymore. However, there may still be limbo
		// transactions, so we need to find the oldest one between tra_oldest and tra_top.
		// As our transaction is read-committed (see sweep_tpb), we have to scan
		// the global TIP cache.

		int oldest_state = 0;
		const TraNumber oldest_limbo =
			TPC_find_limbo(tdbb, transaction->tra_oldest, transaction->tra_top - 1);
/*
			TPC_find_states(tdbb, transaction->tra_oldest, transaction->tra_top - 1,
							1 << tra_limbo, oldest_state);
*/

		const TraNumber active = oldest_limbo ? oldest_limbo : transaction->tra_top;

		// Flush page buffers to insure that no dangling records from
		// dead transactions are left on-disk. This must be done before
		// the OIT is advanced and the header page is written to disk.
		// If the header page was written before flushing the page buffers
		// and there was a server crash, the dead records would appear
		// committed since their TID would now be less than the OIT recorded
		// in the database.

		CCH_flush(tdbb, FLUSH_SWEEP, 0);

		WIN window(HEADER_PAGE_NUMBER);
		header_page* const header = (header_page*) CCH_FETCH(tdbb, &window, LCK_write, pag_header);

		if (Ods::getOIT(header) < --transaction_oldest_active)
		{
			CCH_MARK_MUST_WRITE(tdbb, &window);
			Ods::writeOIT(header, MIN(active, transaction_oldest_active));
		}

		traceSweep.update(header);

		CCH_RELEASE(tdbb, &window);

		traceSweep.finish();
	}

	TRA_commit(tdbb, transaction, false);

	tdbb->tdbb_flags &= ~TDBB_sweeper;
	tdbb->setTransaction(tdbb_old_trans);
	dbb->clearSweepFlags(tdbb);
	}	// try
	catch (const Firebird::Exception& ex)
	{
		iscLogException("Error during sweep:", ex);

		ex.stuffException(tdbb->tdbb_status_vector);

		if (transaction)
		{
			try
			{
				TRA_commit(tdbb, transaction, false);
			}
			catch (const Firebird::Exception& ex2)
			{
				ex2.stuffException(tdbb->tdbb_status_vector);
			}
		}

		tdbb->tdbb_flags &= ~TDBB_sweeper;
		tdbb->setTransaction(tdbb_old_trans);
		dbb->clearSweepFlags(tdbb);

		throw;
	}
}


int TRA_wait(thread_db* tdbb, jrd_tra* trans, TraNumber number, jrd_tra::wait_t wait)
{
/**************************************
 *
 *	T R A _ w a i t
 *
 **************************************
 *
 * Functional description
 *	Wait for a given transaction to drop into a stable state (i.e. non-active)
 *	state.  To do this, we first wait on the transaction number.  When we
 *	are able to get the lock, the transaction is not longer bona fide
 *	active.  Next, we determine the state of the transaction from the
 *	transaction inventory page.  If either committed, dead, or limbo,
 *	we return the state.  If the transaction is still marked active,
 *	however, declare the transaction dead, and mark the transaction
 *	inventory page accordingly.
 *
 **************************************/
	SET_TDBB(tdbb);
	Database* dbb = tdbb->getDatabase();
	CHECK_DBB(dbb);

	// Create, wait on, and release lock on target transaction.  If
	// we can't get the lock due to deadlock

	if (wait != jrd_tra::tra_no_wait)
	{
		Lock temp_lock(tdbb, sizeof(TraNumber), LCK_tra);
		temp_lock.setKey(number);

		const SSHORT timeout = (wait == jrd_tra::tra_wait) ? trans->getLockWait() : 0;

		if (!LCK_lock(tdbb, &temp_lock, LCK_read, timeout))
		{
			fb_utils::init_status(tdbb->tdbb_status_vector);
			return tra_active;
		}

		LCK_release(tdbb, &temp_lock);
	}

	int state = TRA_get_state(tdbb, number);

	if (wait != jrd_tra::tra_no_wait && state == tra_committed)
		return state;

	if (state == tra_precommitted)
		return state;

	// If the recorded state of the transaction is active, we know better.  If
	// it were active, he'd be alive now.  Mark him dead.

	if (state == tra_active)
	{
		state = tra_dead;
		TRA_set_state(tdbb, 0, number, tra_dead);
	}

	// If the transaction disappeared into limbo, died, for constructively
	// died, tweak the transaction state snapshot to reflect the new state.
	// This is guaranteed safe.

	TPC_set_state(tdbb, number, state);

	return state;
}


#ifdef SUPERSERVER_V2
static TraNumber bump_transaction_id(thread_db* tdbb, WIN* window)
{
/**************************************
 *
 *	b u m p _ t r a n s a c t i o n _ i d
 *
 **************************************
 *
 * Functional description
 *	Fetch header and bump next transaction id.  If necessary,
 *	extend TIP.
 *
 **************************************/
	SET_TDBB(tdbb);
	Database* dbb = tdbb->getDatabase();
	CHECK_DBB(dbb);

	if (dbb->dbb_next_transaction >= MAX_TRA_NUMBER - 1)
	{
		CCH_RELEASE(tdbb, window);
		ERR_post(Arg::Gds(isc_imp_exc) <<
				 Arg::Gds(isc_tra_num_exc));
	}
	const TraNumber number = ++dbb->dbb_next_transaction;
	dbb->assignLastestTransactionId(number);

	// No need to write TID onto the TIP page, for a RO DB
	if (dbb->readOnly())
		return number;

	// If this is the first transaction on a TIP, allocate the TIP now.
	// Note, first TIP page is created with the database itself,
	// see JProvider::createDatabase.

	const bool new_tip = ((number % dbb->dbb_page_manager.transPerTIP) == 0);

	if (new_tip)
		TRA_extend_tip(tdbb, (number / dbb->dbb_page_manager.transPerTIP)); //, window);

	return number;
}
#else


static header_page* bump_transaction_id(thread_db* tdbb, WIN* window)
{
/**************************************
 *
 *	b u m p _ t r a n s a c t i o n _ i d
 *
 **************************************
 *
 * Functional description
 *	Fetch header and bump next transaction id.  If necessary,
 *	extend TIP.
 *
 **************************************/
	SET_TDBB(tdbb);
	Database* dbb = tdbb->getDatabase();
	CHECK_DBB(dbb);

	window->win_page = HEADER_PAGE_NUMBER;
	header_page* header = (header_page*) CCH_FETCH(tdbb, window, LCK_write, pag_header);

	const TraNumber next_transaction = Ods::getNT(header);
	const TraNumber oldest_active = Ods::getOAT(header);
	const TraNumber oldest_transaction = Ods::getOIT(header);
	const TraNumber oldest_snapshot = Ods::getOST(header);

	// Before incrementing the next transaction Id, make sure the current one is valid
	if (next_transaction)
	{
		if (oldest_active > next_transaction)
			BUGCHECK(266);		//next transaction older than oldest active

		if (oldest_transaction > next_transaction)
			BUGCHECK(267);		// next transaction older than oldest transaction
	}

	if (next_transaction >= MAX_TRA_NUMBER - 1)
	{
		CCH_RELEASE(tdbb, window);
		ERR_post(Arg::Gds(isc_imp_exc) <<
				 Arg::Gds(isc_tra_num_exc));
	}

	const TraNumber number = next_transaction + 1;

	// If this is the first transaction on a TIP, allocate the TIP now.
	// Note, first TIP page is created with the database itself,
	// see JProvider::createDatabase.

	const bool new_tip = ((number % dbb->dbb_page_manager.transPerTIP) == 0);

	if (new_tip)
		TRA_extend_tip(tdbb, (number / dbb->dbb_page_manager.transPerTIP)); //, window);

	// Extend, if necessary, has apparently succeeded.  Next, update header page

	CCH_MARK_MUST_WRITE(tdbb, window);
	//dbb->assignLatestTransactionId(number);

	Ods::writeNT(header, number);

	if (dbb->dbb_oldest_active > oldest_active)
		Ods::writeOAT(header, dbb->dbb_oldest_active);

	if (dbb->dbb_oldest_transaction > oldest_transaction)
		Ods::writeOIT(header, dbb->dbb_oldest_transaction);

	if (dbb->dbb_oldest_snapshot > oldest_snapshot)
		Ods::writeOST(header, dbb->dbb_oldest_snapshot);

	return header;
}
#endif


static void expand_view_lock(thread_db* tdbb, jrd_tra* transaction, jrd_rel* relation,
	UCHAR lock_type, const char* option_name, RelationLockTypeMap& lockmap, const int level)
{
/**************************************
 *
 *	e x p a n d _ v i e w _ l o c k
 *
 **************************************
 *
 * Functional description
 *	A view in a RESERVING will lead to all tables in the
 *	view being locked.
 *  Some checks only apply when the user reserved directly the table or view.
 *
 **************************************/
	SET_TDBB(tdbb);

	if (level == 30)
	{
		ERR_post(Arg::Gds(isc_bad_tpb_content) <<
				 Arg::Gds(isc_tpb_reserv_max_recursion) << Arg::Num(30));
	}

	const char* const relation_name = relation->rel_name.c_str();

	// LCK_none < LCK_SR < LCK_PR < LCK_SW < LCK_EX
	UCHAR oldlock;
	const bool found = lockmap.get(relation->rel_id, oldlock);

	if (found && oldlock > lock_type)
	{
		const char* newname = get_lockname_v3(lock_type);
		const char* oldname = get_lockname_v3(oldlock);

		if (level)
		{
			lock_type = oldlock; // Preserve the old, more powerful lock.
			ERR_post_warning(Arg::Warning(isc_tpb_reserv_stronger_wng) << Arg::Str(relation_name) <<
																		  Arg::Str(oldname) <<
																		  Arg::Str(newname));
		}
		else
		{
			ERR_post(Arg::Gds(isc_bad_tpb_content) <<
					 Arg::Gds(isc_tpb_reserv_stronger) << Arg::Str(relation_name) <<
														  Arg::Str(oldname) <<
														  Arg::Str(newname));
		}
	}

	if (level == 0)
	{
		fb_assert(!relation->rel_view_rse && !relation->rel_view_contexts.getCount());
		// Reject explicit attempts to take locks on virtual tables.
		if (relation->isVirtual())
		{
			ERR_post(Arg::Gds(isc_bad_tpb_content) <<
					 Arg::Gds(isc_tpb_reserv_virtualtbl) << Arg::Str(relation_name));
		}

		// Reject explicit attempts to take locks on system tables.
		if (relation->isSystem())
		{
			ERR_post(Arg::Gds(isc_bad_tpb_content) <<
		    		 Arg::Gds(isc_tpb_reserv_systbl) << Arg::Str(relation_name));
		}

		if (relation->isTemporary() && (lock_type == LCK_PR || lock_type == LCK_EX))
		{
			ERR_post(Arg::Gds(isc_bad_tpb_content) <<
					 Arg::Gds(isc_tpb_reserv_temptbl) << Arg::Str(get_lockname_v3(LCK_PR)) <<
					 									 Arg::Str(get_lockname_v3(LCK_EX)) <<
														 Arg::Str(relation_name));
		}
	}
	else
	{
		fb_assert(relation->rel_view_rse && relation->rel_view_contexts.getCount());
		// Ignore implicit attempts to take locks on special tables through views.
		if (relation->isVirtual() || relation->isSystem())
			return;

		// We can't propagate a view's LCK_PR or LCK_EX to a temporary table.
		if (relation->isTemporary())
		{
			switch (lock_type)
			{
			case LCK_PR:
				lock_type = LCK_SR;
				break;
			case LCK_EX:
				lock_type = LCK_SW;
				break;
			}
		}
	}

	// set up the lock on the relation/view
	Lock* lock = RLCK_transaction_relation_lock(tdbb, transaction, relation);
	lock->lck_logical = lock_type;

	if (!found)
		*lockmap.put(relation->rel_id) = lock_type;

	const ViewContexts& ctx = relation->rel_view_contexts;

	for (FB_SIZE_T i = 0; i < ctx.getCount(); ++i)
	{
		if (ctx[i]->vcx_type == VCT_PROCEDURE)
			continue;

		jrd_rel* base_rel = MET_lookup_relation(tdbb, ctx[i]->vcx_relation_name);
		if (!base_rel)
		{
			// should be a BUGCHECK
			ERR_post(Arg::Gds(isc_bad_tpb_content) <<
					 Arg::Gds(isc_tpb_reserv_baserelnotfound) << Arg::Str(ctx[i]->vcx_relation_name) <<
																 Arg::Str(relation_name) <<
																 Arg::Str(option_name));
		}

		// force a scan to read view information
		MET_scan_relation(tdbb, base_rel);

		expand_view_lock(tdbb, transaction, base_rel, lock_type, option_name, lockmap, level + 1);
	}
}


static tx_inv_page* fetch_inventory_page(thread_db* tdbb,
										 WIN* window,
										 ULONG sequence,
										 USHORT lock_level)
{
/**************************************
 *
 *	f e t c h _ i n v e n t o r y _ p a g e
 *
 **************************************
 *
 * Functional description
 *	Fetch a transaction inventory page.
 *	Use the opportunity to cache the info
 *	in the TIP cache.
 *
 **************************************/
	SET_TDBB(tdbb);

	window->win_page = inventory_page(tdbb, sequence);
	tx_inv_page* tip = (tx_inv_page*) CCH_FETCH(tdbb, window, lock_level, pag_transactions);

	return tip;
}


static const char* get_lockname_v3(const UCHAR lock)
{
/**************************************
 *
 * g e t _ l o c k n a m e _ v 3
 *
 **************************************
 *
 * Functional description
 *	Get the lock mnemonic, given its binary value.
 *	This is for TPB versions 1 & 3.
 *
 **************************************/
	const char* typestr = "unknown";
	switch (lock)
	{
	case LCK_none:
	case LCK_SR:
		typestr = "isc_tpb_lock_read, isc_tpb_shared";
		break;
	case LCK_PR:
		typestr = "isc_tpb_lock_read, isc_tpb_protected/isc_tpb_exclusive";
		break;
	case LCK_SW:
		typestr = "isc_tpb_lock_write, isc_tpb_shared";
		break;
	case LCK_EX:
		typestr = "isc_tpb_lock_write, isc_tpb_protected/isc_tpb_exclusive";
		break;
	}
	return typestr;
}


static ULONG inventory_page(thread_db* tdbb, ULONG sequence)
{
/**************************************
 *
 *	i n v e n t o r y _ p a g e
 *
 **************************************
 *
 * Functional description
 *	Get the physical page number of the n-th transaction inventory
 *	page. If not found, try to reconstruct using sibling pointer
 *	from last known TIP page.
 *
 **************************************/
	SET_TDBB(tdbb);
	Database* dbb = tdbb->getDatabase();
	CHECK_DBB(dbb);

	WIN window(DB_PAGE_SPACE, -1);
	vcl* vector = dbb->dbb_t_pages;
	while (!vector || sequence >= vector->count())
	{
		DPM_scan_pages(tdbb);

		if ((vector = dbb->dbb_t_pages) && sequence < vector->count())
			break;

		if (!vector)
			BUGCHECK(165);		// msg 165 cannot find tip page

		window.win_page = (*vector)[vector->count() - 1];
		tx_inv_page* tip = (tx_inv_page*) CCH_FETCH(tdbb, &window, LCK_read, pag_transactions);
		const ULONG next = tip->tip_next;
		CCH_RELEASE(tdbb, &window);
		if (!(window.win_page = next))
			BUGCHECK(165);		// msg 165 cannot find tip page

		// Type check it
		tip = (tx_inv_page*) CCH_FETCH(tdbb, &window, LCK_read, pag_transactions);
		CCH_RELEASE(tdbb, &window);
		DPM_pages(tdbb, 0, pag_transactions, vector->count(), window.win_page.getPageNum());
	}

	return (*vector)[sequence];
}


static int limbo_transaction(thread_db* tdbb, TraNumber id)
{
/**************************************
 *
 *	l i m b o _ t r a n s a c t i o n
 *
 **************************************
 *
 * Functional description
 *
 *	limbo_state is called when reconnecting
 *	to an existing transaction to assure that
 *	the transaction is actually in limbo.
 *	It returns the transaction state.
 *
 **************************************/
	SET_TDBB(tdbb);
	Database* dbb = tdbb->getDatabase();
	CHECK_DBB(dbb);

	const ULONG trans_per_tip = dbb->dbb_page_manager.transPerTIP;

	const ULONG page = id / trans_per_tip;
	const ULONG number = id % trans_per_tip;

	WIN window(DB_PAGE_SPACE, -1);
	const tx_inv_page* tip = fetch_inventory_page(tdbb, &window, page, LCK_write);

	const ULONG trans_offset = TRANS_OFFSET(number);
	const UCHAR* byte = tip->tip_transactions + trans_offset;
	const USHORT shift = TRANS_SHIFT(number);
	const int state = (*byte >> shift) & TRA_MASK;
	CCH_RELEASE(tdbb, &window);

	return state;
}


static void link_transaction(thread_db* tdbb, jrd_tra* transaction)
{
/**************************************
 *
 *	l i n k _ t r a n s a c t i o n
 *
 **************************************
 *
 * Functional description
 *	Link transaction block into database attachment.
 *
 **************************************/
	SET_TDBB(tdbb);

	Jrd::Attachment* attachment = tdbb->getAttachment();
	transaction->tra_next = attachment->att_transactions;
	attachment->att_transactions = transaction;
}


static void restart_requests(thread_db* tdbb, jrd_tra* trans)
{
/**************************************
 *
 *	r e s t a r t _ r e q u e s t s
 *
 **************************************
 *
 * Functional description
 *	Restart all requests in the current
 *	attachment to utilize the passed
 *	transaction.
 *
 **************************************/
	SET_TDBB(tdbb);

	for (jrd_req** i = trans->tra_attachment->att_requests.begin();
		 i != trans->tra_attachment->att_requests.end();
		 ++i)
	{
		Array<jrd_req*>& requests = (*i)->getStatement()->requests;

		for (jrd_req** j = requests.begin(); j != requests.end(); ++j)
		{
			jrd_req* request = *j;

			if (request && request->req_transaction)
			{
				EXE_unwind(tdbb, request);
				EXE_start(tdbb, request, trans);
			}
		}
	}
}


static void retain_context(thread_db* tdbb, jrd_tra* transaction, bool commit, int state)
{
/**************************************
 *
 *	r e t a i n _ c o n t e x t
 *
 **************************************
 *
 * Functional description
 *	If 'commit' flag is true, commit the transaction,
 *	else rollback the transaction.
 *
 *	Commit/rollback a transaction while preserving the
 *	context, in particular, its snapshot. The
 *	trick is to insure that the transaction's
 *	oldest active is seen by other transactions
 *	simultaneously starting up.
 *
 **************************************/
	SET_TDBB(tdbb);
	Database* dbb = tdbb->getDatabase();
	CHECK_DBB(dbb);

	// The new transaction needs to remember the 'commit-retained' transaction
	// because it must see the operations of the 'commit-retained' transaction and
	// its snapshot doesn't contain these operations.

	if (commit)
		TBM_SET(tdbb->getDefaultPool(), &transaction->tra_commit_sub_trans, transaction->tra_number);

	// Create a new transaction lock, inheriting oldest active from transaction being committed.

	WIN window(DB_PAGE_SPACE, -1);
	TraNumber new_number;
#ifdef SUPERSERVER_V2
	new_number = bump_transaction_id(tdbb, &window);
#else
	if (dbb->readOnly())
		new_number = dbb->generateTransactionId();
	else
	{
		const header_page* const header = bump_transaction_id(tdbb, &window);
		new_number = Ods::getNT(header);
	}
#endif

	Lock* new_lock = NULL;
	Lock* old_lock = transaction->tra_lock;
	if (old_lock)
	{
		new_lock = FB_NEW_RPT(*tdbb->getDefaultPool(), 0) Lock(tdbb, sizeof(TraNumber), LCK_tra);
		new_lock->setKey(new_number);
		new_lock->lck_data = transaction->tra_lock->lck_data;

		if (!LCK_lock(tdbb, new_lock, LCK_write, LCK_WAIT))
		{
#ifndef SUPERSERVER_V2
			if (!dbb->readOnly())
				CCH_RELEASE(tdbb, &window);
#endif
			ERR_post(Arg::Gds(isc_lock_conflict));
		}
	}

#ifndef SUPERSERVER_V2
	if (!dbb->readOnly())
		CCH_RELEASE(tdbb, &window);
#endif

	// Update database notion of the youngest commit retaining
	// transaction before committing the first transaction. This
	// secures the original snapshot by insuring the oldest active
	// is seen by other transactions.

	const TraNumber old_number = transaction->tra_number;

	if (!dbb->readOnly())
	{
		// Set the state on the inventory page
		TRA_set_state(tdbb, transaction, old_number, state);
	}
	transaction->tra_number = new_number;

	// Release transaction lock since it isn't needed
	// anymore and the new one is already in place.

	if (old_lock)
	{
		++transaction->tra_use_count;
		LCK_release(tdbb, old_lock);
		transaction->tra_lock = new_lock;
		--transaction->tra_use_count;
		delete old_lock;
	}

	// Perform any post commit work OR delete entries from deferred list

	if (commit)
		DFW_perform_post_commit_work(transaction);
	else
		DFW_delete_deferred(transaction, -1);

	transaction->tra_flags &= ~(TRA_write | TRA_prepared);

	// All savepoint were already released in TRA_commit/TRA_rollback except, may be, empty transaction-level one
	if (!transaction->tra_save_point && !(transaction->tra_flags & TRA_no_auto_undo))
		transaction->startSavepoint(true);	// start new savepoint if necessary

	if (transaction->tra_flags & TRA_precommitted)
	{
		if (!dbb->readOnly())
		{
			transaction->tra_flags &= ~TRA_precommitted;
			TRA_set_state(tdbb, transaction, new_number, tra_committed);
			transaction->tra_flags |= TRA_precommitted;
		}
	}
}


static void start_sweeper(thread_db* tdbb)
{
/**************************************
 *
 *	s t a r t _ s w e e p e r
 *
 **************************************
 *
 * Functional description
 *	Start a thread to sweep the database.
 *
 **************************************/
	SET_TDBB(tdbb);
	Database* const dbb = tdbb->getDatabase();

	if (!dbb->allowSweepThread(tdbb))
		return;

	TRA_update_counters(tdbb, dbb);

	// allocate space for the string and a null at the end
	const char* pszFilename = tdbb->getAttachment()->att_filename.c_str();

	char* database = (char*) gds__alloc(static_cast<SLONG>(strlen(pszFilename)) + 1);

	if (database)
	{
		strcpy(database, pszFilename);

		try
		{
			Thread::start(sweep_database, database, THREAD_medium);
			return;
		}
		catch (const Firebird::Exception& ex)
		{
			gds__free(database);
			iscLogException("cannot start sweep thread", ex);
		}
	}
	else
	{
		ERR_log(0, 0, "cannot start sweep thread, Out of Memory");
	}
	dbb->clearSweepFlags(tdbb);
}


static THREAD_ENTRY_DECLARE sweep_database(THREAD_ENTRY_PARAM database)
{
/**************************************
 *
 *	s w e e p _ d a t a b a s e
 *
 **************************************
 *
 * Functional description
 *	Sweep database.
 *
 **************************************/
	Firebird::ClumpletWriter dpb(Firebird::ClumpletReader::Tagged, MAX_DPB_SIZE, isc_dpb_version1);

	dpb.insertByte(isc_dpb_sweep, isc_dpb_records);
	// use embedded authentication to attach database
	const char* szAuthenticator = "sweeper";
	dpb.insertString(isc_dpb_user_name, szAuthenticator, fb_strlen(szAuthenticator));

	ISC_STATUS_ARRAY status_vector = {0};
	isc_db_handle db_handle = 0;

	isc_attach_database(status_vector, 0, (const char*) database,
						&db_handle, dpb.getBufferLength(),
						reinterpret_cast<const char*>(dpb.getBuffer()));

	if (db_handle)
	{
		isc_detach_database(status_vector, &db_handle);
	}

	gds__free(database);
	return 0;
}


static void transaction_flush(thread_db* tdbb, USHORT flush_flag, TraNumber tra_number)
{
/**************************************
 *
 *	t r a n s a c t i o n _ f l u s h
 *
 **************************************
 *
 * Functional description
 *	Flush pages modified by user and/or system transaction.
 *  Note, flush of user transaction also flushed pages,
 *  changed by system transaction.
 *
 **************************************/
	fb_assert(flush_flag == FLUSH_TRAN || flush_flag == FLUSH_SYSTEM);

	CCH_flush(tdbb, flush_flag, tra_number);

	jrd_tra* const sysTran = tdbb->getAttachment()->getSysTransaction();
	sysTran->tra_flags &= ~TRA_write;
}


static void transaction_options(thread_db* tdbb,
								jrd_tra* transaction,
								const UCHAR* tpb, USHORT tpb_length)
{
/**************************************
 *
 *	t r a n s a c t i o n _ o p t i o n s
 *
 **************************************
 *
 * Functional description
 *	Process transaction options.
 *
 **************************************/
	SET_TDBB(tdbb);

	if (!tpb_length)
		return;

	const UCHAR* const end = tpb + tpb_length;

	if (*tpb != isc_tpb_version3 && *tpb != isc_tpb_version1)
		ERR_post(Arg::Gds(isc_bad_tpb_form) <<
				 Arg::Gds(isc_wrotpbver));

	Attachment* const attachment = tdbb->getAttachment();

	RelationLockTypeMap	lockmap;

	TriState wait, lock_timeout;
	TriState isolation, read_only, rec_version;
	bool anylock_write = false;

	++tpb;

	while (tpb < end)
	{
		const USHORT op = *tpb++;
		switch (op)
		{
		case isc_tpb_consistency:
			if (!isolation.assignOnce(true))
				ERR_post(Arg::Gds(isc_bad_tpb_content) <<
						 Arg::Gds(isc_tpb_multiple_txn_isolation));

			transaction->tra_flags |= TRA_degree3;
			transaction->tra_flags &= ~TRA_read_committed;
			break;

		case isc_tpb_concurrency:
			if (!isolation.assignOnce(true))
				ERR_post(Arg::Gds(isc_bad_tpb_content) <<
						 Arg::Gds(isc_tpb_multiple_txn_isolation));

			transaction->tra_flags &= ~TRA_degree3;
			transaction->tra_flags &= ~TRA_read_committed;
			break;

		case isc_tpb_read_committed:
			if (!isolation.assignOnce(true))
				ERR_post(Arg::Gds(isc_bad_tpb_content) <<
						 Arg::Gds(isc_tpb_multiple_txn_isolation));

			transaction->tra_flags &= ~TRA_degree3;
			transaction->tra_flags |= TRA_read_committed;
			break;

		case isc_tpb_shared:
			ERR_post(Arg::Gds(isc_bad_tpb_content) <<
					 Arg::Gds(isc_tpb_reserv_before_table) << Arg::Str("isc_tpb_shared"));
			break;

		case isc_tpb_protected:
			ERR_post(Arg::Gds(isc_bad_tpb_content) <<
					 Arg::Gds(isc_tpb_reserv_before_table) << Arg::Str("isc_tpb_protected"));
			break;

		case isc_tpb_exclusive:
			ERR_post(Arg::Gds(isc_bad_tpb_content) <<
					 Arg::Gds(isc_tpb_reserv_before_table) << Arg::Str("isc_tpb_exclusive"));
			break;

		case isc_tpb_wait:
			if (!wait.assignOnce(true))
			{
				if (!wait.asBool())
				{
					ERR_post(Arg::Gds(isc_bad_tpb_content) <<
							 Arg::Gds(isc_tpb_conflicting_options) << Arg::Str("isc_tpb_wait") <<
																	  Arg::Str("isc_tpb_nowait"));
				}
				else
				{
					ERR_post(Arg::Gds(isc_bad_tpb_content) <<
							 Arg::Gds(isc_tpb_multiple_spec) << Arg::Str("isc_tpb_wait"));
				}
			}
			break;

		case isc_tpb_rec_version:
			if (isolation.isAssigned() && !(transaction->tra_flags & TRA_read_committed))
			{
				ERR_post(Arg::Gds(isc_bad_tpb_content) <<
						 Arg::Gds(isc_tpb_option_without_rc) << Arg::Str("isc_tpb_rec_version"));
			}

			if (!rec_version.assignOnce(true))
			{
				ERR_post(Arg::Gds(isc_bad_tpb_content) <<
						 Arg::Gds(isc_tpb_multiple_spec) << Arg::Str("isc_tpb_rec_version"));
			}

			transaction->tra_flags |= TRA_rec_version;
			break;

		case isc_tpb_no_rec_version:
			if (isolation.isAssigned() && !(transaction->tra_flags & TRA_read_committed))
			{
				ERR_post(Arg::Gds(isc_bad_tpb_content) <<
						 Arg::Gds(isc_tpb_option_without_rc) << Arg::Str("isc_tpb_no_rec_version"));
			}

			if (!rec_version.assignOnce(false))
			{
				ERR_post(Arg::Gds(isc_bad_tpb_content) <<
						 Arg::Gds(isc_tpb_multiple_spec) << Arg::Str("isc_tpb_no_rec_version"));
			}

			transaction->tra_flags &= ~TRA_rec_version;
			break;

		case isc_tpb_nowait:
			if (lock_timeout.asBool())
			{
				ERR_post(Arg::Gds(isc_bad_tpb_content) <<
						 Arg::Gds(isc_tpb_conflicting_options) << Arg::Str("isc_tpb_nowait") <<
																  Arg::Str("isc_tpb_lock_timeout"));
			}

			if (!wait.assignOnce(false))
			{
				if (wait.asBool())
				{
					ERR_post(Arg::Gds(isc_bad_tpb_content) <<
							 Arg::Gds(isc_tpb_conflicting_options) << Arg::Str("isc_tpb_nowait") <<
																	  Arg::Str("isc_tpb_wait"));
				}
				else
				{
					ERR_post(Arg::Gds(isc_bad_tpb_content) <<
							 Arg::Gds(isc_tpb_multiple_spec) << Arg::Str("isc_tpb_nowait"));
				}
			}

			transaction->tra_lock_timeout = 0;
			break;

		case isc_tpb_read:
			if (!read_only.assignOnce(true))
			{
				if (!read_only.asBool())
				{
					ERR_post(Arg::Gds(isc_bad_tpb_content) <<
							 Arg::Gds(isc_tpb_conflicting_options) << Arg::Str("isc_tpb_read") <<
																	  Arg::Str("isc_tpb_write"));
				}
				else
				{
					ERR_post(Arg::Gds(isc_bad_tpb_content) <<
							 Arg::Gds(isc_tpb_multiple_spec) << Arg::Str("isc_tpb_read"));
				}
			}

			// Cannot set the whole txn to R/O if we already saw a R/W table reservation.
			if (anylock_write)
			{
				ERR_post(Arg::Gds(isc_bad_tpb_content) <<
						 Arg::Gds(isc_tpb_readtxn_after_writelock));
			}

			transaction->tra_flags |= TRA_readonly;
			break;

		case isc_tpb_write:
			if (!read_only.assignOnce(false))
			{
				if (read_only.asBool())
				{
					ERR_post(Arg::Gds(isc_bad_tpb_content) <<
							 Arg::Gds(isc_tpb_conflicting_options) << Arg::Str("isc_tpb_write") <<
																	  Arg::Str("isc_tpb_read"));
				}
				else
				{
					ERR_post(Arg::Gds(isc_bad_tpb_content) <<
							 Arg::Gds(isc_tpb_multiple_spec) << Arg::Str("isc_tpb_write"));
				}
			}

			transaction->tra_flags &= ~TRA_readonly;
			break;

		case isc_tpb_ignore_limbo:
			transaction->tra_flags |= TRA_ignore_limbo;
			break;

		case isc_tpb_no_auto_undo:
			transaction->tra_flags |= TRA_no_auto_undo;
			break;

		case isc_tpb_lock_write:
			// Cannot set a R/W table reservation if the whole txn is R/O.
			if (read_only.asBool())
			{
				ERR_post(Arg::Gds(isc_bad_tpb_content) <<
						 Arg::Gds(isc_tpb_writelock_after_readtxn));
			}
			anylock_write = true;
			// fall into
		case isc_tpb_lock_read:
			{
				const char* option_name = (op == isc_tpb_lock_read) ?
					"isc_tpb_lock_read" : "isc_tpb_lock_write";

				// Do we have space for the identifier length?
				if (tpb >= end)
				{
					ERR_post(Arg::Gds(isc_bad_tpb_content) <<
							 Arg::Gds(isc_tpb_reserv_missing_tlen) << Arg::Str(option_name));
				}

				const USHORT len = *tpb++;
				if (len > MAX_SQL_IDENTIFIER_LEN)
				{
					ERR_post(Arg::Gds(isc_bad_tpb_content) <<
							 Arg::Gds(isc_tpb_reserv_long_tlen) << Arg::Num(len) <<
																   Arg::Str(option_name));
				}

				if (!len)
				{
					ERR_post(Arg::Gds(isc_bad_tpb_content) <<
							 Arg::Gds(isc_tpb_reserv_null_tlen) << Arg::Str(option_name));
				}

				// Does the identifier length surpasses the remaining of the TPB?
				if (tpb >= end)
				{
					ERR_post(Arg::Gds(isc_bad_tpb_content) <<
							 Arg::Gds(isc_tpb_reserv_missing_tname) << Arg::Num(len) <<
							 										   Arg::Str(option_name));
				}

				if (end - tpb < len)
				{
					ERR_post(Arg::Gds(isc_bad_tpb_content) <<
							 Arg::Gds(isc_tpb_reserv_corrup_tlen) << Arg::Num(len) <<
							 										 Arg::Str(option_name));
				}

				const Firebird::MetaName orgName(reinterpret_cast<const char*>(tpb), len);
				const Firebird::MetaName metaName = attachment->nameToMetaCharSet(tdbb, orgName);

				tpb += len;
				jrd_rel* relation = MET_lookup_relation(tdbb, metaName);
				if (!relation)
				{
					ERR_post(Arg::Gds(isc_bad_tpb_content) <<
							 Arg::Gds(isc_tpb_reserv_relnotfound) << Arg::Str(metaName) <<
																	 Arg::Str(option_name));
				}

				// force a scan to read view information
				MET_scan_relation(tdbb, relation);

				UCHAR lock_type = (op == isc_tpb_lock_read) ? LCK_none : LCK_SW;
				if (tpb < end)
				{
					switch (*tpb)
					{
					case isc_tpb_shared:
						++tpb;
						break;
					case isc_tpb_protected:
					case isc_tpb_exclusive:
						++tpb;
						lock_type = (lock_type == LCK_SW) ? LCK_EX : LCK_PR;
						break;
					// We'll assume table reservation doesn't make the concurrency type mandatory.
					//default:
					//    ERR_post(isc-arg-end);
					}
				}

				expand_view_lock(tdbb, transaction, relation, lock_type, option_name, lockmap, 0);
			}
			break;

		case isc_tpb_verb_time:
		case isc_tpb_commit_time:
			{
				const char* option_name = (op == isc_tpb_verb_time) ?
					"isc_tpb_verb_time" : "isc_tpb_commit_time";
				// Harmless for now even if formally invalid.
				if (tpb >= end)
				{
					ERR_post(Arg::Gds(isc_bad_tpb_content) <<
							 Arg::Gds(isc_tpb_missing_len) << Arg::Str(option_name));
				}

				const USHORT len = *tpb++;

				if (tpb >= end && len > 0)
				{
					ERR_post(Arg::Gds(isc_bad_tpb_content) <<
							 Arg::Gds(isc_tpb_missing_value) << Arg::Num(len) << Arg::Str(option_name));
				}

				if (end - tpb < len)
				{
					ERR_post(Arg::Gds(isc_bad_tpb_content) <<
							 Arg::Gds(isc_tpb_corrupt_len) << Arg::Num(len) << Arg::Str(option_name));
				}

				tpb += len;
			}
			break;

		case isc_tpb_autocommit:
			transaction->tra_flags |= TRA_autocommit;
			break;

		case isc_tpb_restart_requests:
			transaction->tra_flags |= TRA_restart_requests;
			break;

		case isc_tpb_lock_timeout:
			{
				if (wait.isAssigned() && !wait.asBool())
				{
					ERR_post(Arg::Gds(isc_bad_tpb_content) <<
							 Arg::Gds(isc_tpb_conflicting_options) << Arg::Str("isc_tpb_lock_timeout") <<
																	  Arg::Str("isc_tpb_nowait"));
				}

				if (!lock_timeout.assignOnce(true))
				{
					ERR_post(Arg::Gds(isc_bad_tpb_content) <<
							 Arg::Gds(isc_tpb_multiple_spec) << Arg::Str("isc_tpb_lock_timeout"));
				}

				// Do we have space for the identifier length?
				if (tpb >= end)
				{
					ERR_post(Arg::Gds(isc_bad_tpb_content) <<
							 Arg::Gds(isc_tpb_missing_len) << Arg::Str("isc_tpb_lock_timeout"));
				}

				const USHORT len = *tpb++;

				// Does the encoded number's length surpasses the remaining of the TPB?
				if (tpb >= end)
				{
					ERR_post(Arg::Gds(isc_bad_tpb_content) <<
							 Arg::Gds(isc_tpb_missing_value) << Arg::Num(len) <<
																Arg::Str("isc_tpb_lock_timeout"));
				}

				if (end - tpb < len)
				{
					ERR_post(Arg::Gds(isc_bad_tpb_content) <<
							 Arg::Gds(isc_tpb_corrupt_len) << Arg::Num(len) <<
															  Arg::Str("isc_tpb_lock_timeout"));
				}

				if (!len)
				{
					ERR_post(Arg::Gds(isc_bad_tpb_content) <<
							 Arg::Gds(isc_tpb_null_len) << Arg::Str("isc_tpb_lock_timeout"));
				}

				if (len > sizeof(ULONG))
				{
					ERR_post(Arg::Gds(isc_bad_tpb_content) <<
							 Arg::Gds(isc_tpb_overflow_len) << Arg::Num(len) << Arg::Str("isc_tpb_lock_timeout"));
				}

				const SLONG value = gds__vax_integer(tpb, len);

				if (value <= 0 || value > MAX_SSHORT)
				{
					ERR_post(Arg::Gds(isc_bad_tpb_content) <<
							 Arg::Gds(isc_tpb_invalid_value) << Arg::Num(value) << Arg::Str("isc_tpb_lock_timeout"));
				}

				transaction->tra_lock_timeout = (SSHORT) value;

				tpb += len;
			}
			break;

		default:
			ERR_post(Arg::Gds(isc_bad_tpb_form));
		}
	}

	if (rec_version.isAssigned() && !(transaction->tra_flags & TRA_read_committed))
	{
		if (rec_version.asBool())
		{
			ERR_post(Arg::Gds(isc_bad_tpb_content) <<
					 Arg::Gds(isc_tpb_option_without_rc) << Arg::Str("isc_tpb_rec_version"));
		}
		else
		{
			ERR_post(Arg::Gds(isc_bad_tpb_content) <<
					 Arg::Gds(isc_tpb_option_without_rc) << Arg::Str("isc_tpb_no_rec_version"));
		}
	}


	if ((transaction->tra_flags & TRA_read_committed) && !(tdbb->tdbb_flags & TDBB_sweeper))
		if (tdbb->getDatabase()->dbb_config->getReadConsistency())
			transaction->tra_flags |= TRA_read_consistency | TRA_rec_version;

	// If there aren't any relation locks to seize, we're done.

	vec<Lock*>* vector = transaction->tra_relation_locks;
	if (!vector)
		return;

	// Try to seize all relation locks. If any can't be seized, release all and try again.

	for (ULONG id = 0; id < vector->count(); id++)
	{
		Lock* lock = (*vector)[id];
		if (!lock)
			continue;

		USHORT level = lock->lck_logical;

		if (level == LCK_none || LCK_lock(tdbb, lock, level, transaction->getLockWait()))
			continue;

		for (ULONG l = 0; l < id; l++)
		{
			if ( (lock = (*vector)[l]) )
			{
				level = lock->lck_logical;
				LCK_release(tdbb, lock);
				lock->lck_logical = level;
			}
		}

		id = 0;
		ERR_punt();
	}
}


static void transaction_start(thread_db* tdbb, jrd_tra* trans)
{
/**************************************
 *
 *	t r a n s a c t i o n _ s t a r t
 *
 **************************************
 *
 * Functional description
 *	Start a transaction.
 *
 **************************************/
	SET_TDBB(tdbb);
	Database* const dbb = tdbb->getDatabase();
	Jrd::Attachment* const attachment = tdbb->getAttachment();
	WIN window(DB_PAGE_SPACE, -1);

	Lock* lock = FB_NEW_RPT(*tdbb->getDefaultPool(), 0) Lock(tdbb, sizeof(TraNumber), LCK_tra);

	// Read header page and allocate transaction number.  Since
	// the transaction inventory page was initialized to zero, it
	// transaction is automatically marked active.

	TraNumber oldest, number, active, oldest_active, oldest_snapshot;

#ifdef SUPERSERVER_V2
	number = bump_transaction_id(tdbb, &window);
	oldest = dbb->dbb_oldest_transaction;
	active = MAX(dbb->dbb_oldest_active, dbb->dbb_oldest_transaction);
	oldest_active = dbb->dbb_oldest_active;
	oldest_snapshot = dbb->dbb_oldest_snapshot;

#else // SUPERSERVER_V2
	if (dbb->readOnly())
	{
		number = dbb->generateTransactionId();
		oldest = dbb->dbb_oldest_transaction;
		oldest_active = dbb->dbb_oldest_active;
		oldest_snapshot = dbb->dbb_oldest_snapshot;
	}
	else
	{
		const header_page* header = bump_transaction_id(tdbb, &window);
		number = Ods::getNT(header);
		oldest = Ods::getOIT(header);
		oldest_active = Ods::getOAT(header);
		oldest_snapshot = Ods::getOST(header);
	}

	// oldest (OIT) > oldest_active (OAT) if OIT was advanced by sweep
	// and no transactions was started after the sweep starts
	active = MAX(oldest_active, oldest);

#endif // SUPERSERVER_V2

	// Allocate pool and transactions block.  Since, by policy,
	// all transactions older than the oldest are either committed
	// or cleaned up, they can be all considered as committed.  To
	// make everything simpler, round down the oldest to a multiple
	// of four, which puts the transaction on a byte boundary.

<<<<<<< HEAD
=======
	TraNumber base = oldest & ~TRA_MASK;
	const ULONG top = (dbb->dbb_flags & DBB_read_only) ?
		dbb->dbb_next_transaction : number;

	if (!(trans->tra_flags & TRA_read_committed) && (top >= oldest))
	{
		const FB_SIZE_T length = (top + 1 - base + TRA_MASK) / 4;
		trans->tra_transactions.resize(length);
	}

>>>>>>> 7cd34575
	trans->tra_number = number;
	trans->tra_top = top;
	trans->tra_oldest = oldest;
	trans->tra_oldest_active = active;

	trans->tra_lock = lock;
	lock->setKey(number);

	// Put the TID of the oldest active transaction (from the header page)
	// in the new transaction's lock.
	// hvlad: it is important to put transaction number for read-committed
	// transaction instead of oldest active to correctly calculate new oldest
	// active value (look at call to LCK_query_data below which will take into
	// account this new lock too)

	lock->lck_data = ((trans->tra_flags & TRA_read_committed) && 
		!(trans->tra_flags & TRA_read_consistency)) ? number : active;
	lock->lck_object = trans;

	if (!LCK_lock(tdbb, lock, LCK_write, LCK_WAIT))
	{
#ifndef SUPERSERVER_V2
		if (!dbb->readOnly())
			CCH_RELEASE(tdbb, &window);
#endif
		ERR_post(Arg::Gds(isc_lock_conflict));
	}

	// Link the transaction to the attachment block before releasing
	// header page for handling signals.

	link_transaction(tdbb, trans);

#ifndef SUPERSERVER_V2
	if (!dbb->readOnly())
		CCH_RELEASE(tdbb, &window);
#endif

	if (dbb->readOnly())
	{
		// Set transaction flags to TRA_precommitted, TRA_readonly
		trans->tra_flags |= (TRA_readonly | TRA_precommitted);
	}

	// Next, take a snapshot of all transactions between the oldest interesting
	// transaction and the current.  Don't bother to get a snapshot for
	// read-committed transactions; they use the snapshot off the dbb block
	// since they need to know what is currently committed.

<<<<<<< HEAD
	if (!(trans->tra_flags & TRA_read_committed)) {
		trans->tra_snapshot_handle = 
			dbb->dbb_tip_cache->beginSnapshot(tdbb, 
				attachment->att_attachment_id, &trans->tra_snapshot_number);
	}
=======
	if (trans->tra_flags & TRA_read_committed)
		TPC_initialize_tpc(tdbb, top);
	else if (top > base)
		TRA_get_inventory(tdbb, trans->tra_transactions.begin(), base, top);
>>>>>>> 7cd34575

	// Next task is to find the oldest active transaction on the system.  This
	// is needed for garbage collection.  Things are made ever so slightly
	// more complicated by the fact that existing transaction may have oldest
	// actives older than they are.

	Lock temp_lock(tdbb, sizeof(TraNumber), LCK_tra, trans);

	trans->tra_oldest_active = number;
	oldest_active = number;
	bool cleanup = !(number % TRA_ACTIVE_CLEANUP);
	int oldest_state;

	for (; active < top; active++)
	{
<<<<<<< HEAD
		oldest_state = TPC_cache_state(tdbb, active);
=======
		if (trans->tra_flags & TRA_read_committed)
		{
			const ULONG mask = (1 << tra_active);
			active = TPC_find_states(tdbb, active, top, mask, oldest_state);
			if (!active)
			{
				active = number;
				break;
			}
			fb_assert(oldest_state == tra_active);
		}
		else
		{
			const ULONG byte = TRANS_OFFSET(active - base);
			const USHORT shift = TRANS_SHIFT(active);
			oldest_state = (trans->tra_transactions[byte] >> shift) & TRA_MASK;
		}
>>>>>>> 7cd34575

		if (oldest_state == tra_active)
		{
			temp_lock.setKey(active);
			TraNumber data = LCK_read_data(tdbb, &temp_lock);
			if (!data)
			{
				if (cleanup)
				{
					if (TRA_wait(tdbb, trans, active, jrd_tra::tra_no_wait) == tra_committed)
						cleanup = false;
					continue;
				}

				data = active;
			}

			oldest_active = active;
			break;
		}
	}

	// Calculate attachment-local oldest active and oldest snapshot numbers
	// looking at current attachment's transactions only. Calculated values
	// are used to determine garbage collection threshold for attachment-local
	// data such as temporary tables (GTT's).

	trans->tra_att_oldest_active = number;
	TraNumber att_oldest_active = number;
	TraNumber att_oldest_snapshot = number;

	for (jrd_tra* tx_att = attachment->att_transactions; tx_att; tx_att = tx_att->tra_next)
	{
		att_oldest_active = MIN(att_oldest_active, tx_att->tra_number);
		att_oldest_snapshot = MIN(att_oldest_snapshot, tx_att->tra_att_oldest_active);
	}

	trans->tra_att_oldest_active = ((trans->tra_flags & TRA_read_committed) && 
		!(trans->tra_flags & TRA_read_consistency)) ? number : att_oldest_active;

	if (attachment->att_oldest_snapshot < att_oldest_snapshot)
		attachment->att_oldest_snapshot = att_oldest_snapshot;

	// Put the TID of the oldest active transaction (just calculated)
	// in the new transaction's lock.
	// hvlad: for read-committed transaction put tra_number to prevent
	// unnecessary blocking of garbage collection by read-committed
	// transactions

	const TraNumber lck_data = ((trans->tra_flags & TRA_read_committed) 
		&& !(trans->tra_flags & TRA_read_consistency)) ? number : oldest_active;

	static_assert(sizeof(lock->lck_data) == sizeof(lck_data), "Check lock data type !");
	if (lock->lck_data != lck_data)
		LCK_write_data(tdbb, lock, lck_data);

	// Query the minimum lock data for all active transaction locks.
	// This will be the oldest active snapshot used for regulating garbage collection.

	const TraNumber data = LCK_query_data(tdbb, LCK_tra, LCK_MIN);
	if (data && data < trans->tra_oldest_active)
		trans->tra_oldest_active = data;

	// Finally, scan transactions looking for the oldest interesting transaction -- the oldest
	// non-commited transaction.  This will not be updated immediately, but saved until the
	// next update access to the header page

	oldest_state = tra_committed;

	for (oldest = trans->tra_oldest; oldest < top; oldest++)
	{
<<<<<<< HEAD
		oldest_state = TPC_cache_state(tdbb, oldest);
=======
		if (trans->tra_flags & TRA_read_committed)
		{
			const ULONG mask = ~((1 << tra_committed) | (1 << tra_precommitted));
			oldest = TPC_find_states(tdbb, trans->tra_oldest, top, mask, oldest_state);
			if (!oldest)
			{
				oldest = top;
				break;
			}
			fb_assert(oldest_state != tra_committed && oldest_state != tra_precommitted);
		}
		else
		{
			const ULONG byte = TRANS_OFFSET(oldest - base);
			const USHORT shift = TRANS_SHIFT(oldest);
			oldest_state = (trans->tra_transactions[byte] >> shift) & TRA_MASK;
		}

>>>>>>> 7cd34575
		if (oldest_state != tra_committed && oldest_state != tra_precommitted)
			break;
	}

	if (oldest >= top && dbb->dbb_flags & DBB_read_only)
		oldest = number;

	if (--oldest > (ULONG) dbb->dbb_oldest_transaction)
		dbb->dbb_oldest_transaction = oldest;

	if (oldest_active > dbb->dbb_oldest_active)
		dbb->dbb_oldest_active = oldest_active;

	if (trans->tra_oldest_active > dbb->dbb_oldest_snapshot)
	{
		dbb->dbb_oldest_snapshot = trans->tra_oldest_active;

		if (!(dbb->dbb_flags & DBB_gc_active) && (dbb->dbb_flags & DBB_gc_background))
		{
			dbb->dbb_flags |= DBB_gc_pending;
			dbb->dbb_gc_sem.release();
		}
	}

	// Release TPC shared memory if counters moved sufficently forward
	dbb->dbb_tip_cache->updateOldestTransaction(tdbb,
		dbb->dbb_oldest_transaction, dbb->dbb_oldest_snapshot);

	// If the transaction block is getting out of hand, force a sweep

	if (dbb->dbb_sweep_interval &&
		(trans->tra_oldest_active > oldest) &&
		(trans->tra_oldest_active - oldest > dbb->dbb_sweep_interval) &&
		oldest_state != tra_limbo)
	{
		start_sweeper(tdbb);
	}

	// Start a 'transaction-level' savepoint, unless this is the
	// system transaction, or unless the transactions doesn't want
	// a savepoint to be started.  This savepoint will be used to
	// undo the transaction if it rolls back.

	if (!(trans->tra_flags & TRA_system) && !(trans->tra_flags & TRA_no_auto_undo))
		trans->startSavepoint(true);

	// if the user asked us to restart all requests in this attachment,
	// do so now using the new transaction

	if (trans->tra_flags & TRA_restart_requests)
		restart_requests(tdbb, trans);

	// If the transaction is read-only and read committed, it can be
	// precommitted because it can't modify any records.
	// 2014-08-26 NS XXX: with latest changes in TIP cache semantics and cursors
	// stability changes precommitted transactions offer almost no benefit, but
	// complicate implementation considerably. It might make sense to remove
	// precommitted transactions logic completely.

	if ((trans->tra_flags & TRA_readonly) && (trans->tra_flags & TRA_read_committed))
	{
		TRA_set_state(tdbb, trans, trans->tra_number, tra_committed);
		if (!(trans->tra_flags & TRA_read_consistency))
			LCK_write_data(tdbb, lock, 0); // Fully disinhibit GC for this transaction
		trans->tra_flags |= TRA_precommitted;
	}
}


jrd_tra::~jrd_tra()
{
	while (tra_undo_records.hasData())
		delete tra_undo_records.pop();

	delete tra_undo_space;
	delete tra_user_management;
	delete tra_mapping_list;
	delete tra_gen_ids;

	if (!tra_outer)
		delete tra_blob_space;
	else
		fb_assert(!tra_arrays);

	DFW_delete_deferred(this, -1);

	if (tra_flags & TRA_own_interface)
	{
		tra_interface->setHandle(NULL);
		tra_interface->release();
	}

	if (tra_autonomous_pool)
		MemoryPool::deletePool(tra_autonomous_pool);

	delete tra_sec_db_context;
}


JTransaction* jrd_tra::getInterface()
{
	if (!tra_interface)
	{
		tra_flags |= TRA_own_interface;
		tra_interface = FB_NEW JTransaction(this, tra_attachment->getStable());
		tra_interface->addRef();
	}

	return tra_interface;
}


void jrd_tra::setInterface(JTransaction* jt)
{
	fb_assert(tra_interface == NULL || tra_interface == jt);
	tra_interface = jt;
}


UserManagement* jrd_tra::getUserManagement()
{
	if (!tra_user_management)
		tra_user_management = FB_NEW_POOL(*tra_pool) UserManagement(this);

	return tra_user_management;
}


MappingList* jrd_tra::getMappingList()
{
	if (!tra_mapping_list)
		tra_mapping_list = FB_NEW_POOL(*tra_pool) MappingList(this);

	return tra_mapping_list;
}

DbCreatorsList* jrd_tra::getDbCreatorsList()
{
	if (!tra_dbcreators_list)
		tra_dbcreators_list = FB_NEW_POOL(*tra_pool) DbCreatorsList(this);

	return tra_dbcreators_list;
}


jrd_tra* jrd_tra::getOuter()
{
	jrd_tra* tra = this;

	while (tra->tra_outer)
		tra = tra->tra_outer;

	return tra;
}


MemoryPool* jrd_tra::getAutonomousPool()
{
	if (!tra_autonomous_pool)
	{
		MemoryPool* pool = tra_pool;
		jrd_tra* outer = tra_outer;
		while (outer)
		{
			pool = outer->tra_pool;
			outer = outer->tra_outer;
		}
		tra_autonomous_pool = MemoryPool::createPool(pool, tra_memory_stats);
		tra_autonomous_cnt = 0;
	}

	return tra_autonomous_pool;
}

Record* jrd_tra::findNextUndo(VerbAction* stopAction, jrd_rel* relation, SINT64 number)
/**************************************
 *
 *	f i n d N e x t U n d o
 *
 **************************************
 *
 * Functional description
 *	For given record find next undo data in stack of savepoint (if any).
 *
 **************************************/
{
	UndoItem* result = NULL;

	for (Savepoint::Iterator iter(tra_save_point); *iter; ++iter)
	{
		VerbAction* const action = (*iter)->getAction(relation);

		if (action == stopAction)
			return result ? result->setupRecord(this) : NULL;

		if (action && action->vct_undo && action->vct_undo->locate(number))
			result = &(action->vct_undo->current());
	}

	fb_assert(false);	// verb_action disappeared from savepoint stack
	return NULL;
}

void jrd_tra::listStayingUndo(jrd_rel* relation, SINT64 number, RecordStack &staying)
/**************************************
 *
 *	l i s t S t a y i n g U n d o
 *
 **************************************
 *
 * Functional description
 *	For given record find undo data in stack of savepoint (if any) and push it into list.
 *  Except one from given verb action.
 *
 **************************************/
{
	for (Savepoint::Iterator iter(tra_save_point); *iter; ++iter)
	{
		VerbAction* const action = (*iter)->getAction(relation);

		if (action && action->vct_undo && action->vct_undo->locate(number))
			staying.push(action->vct_undo->current().setupRecord(this));
	}
}

void jrd_tra::releaseAutonomousPool(MemoryPool* toRelease)
{
	fb_assert(tra_autonomous_pool == toRelease);
	if (++tra_autonomous_cnt > TRA_AUTONOMOUS_PER_POOL)
	{
		MemoryPool::deletePool(tra_autonomous_pool);
		tra_autonomous_pool = NULL;
	}
}

Savepoint* jrd_tra::startSavepoint(bool root)
/**************************************
 *
 *	 s t a r t S a v e p o i n t
 *
 **************************************
 *
 * Functional description
 *	Start a new savepoint. Reuse some priorly allocated one, if exists.
 *
 **************************************/
{
	Savepoint* savepoint = tra_save_free;

	if (savepoint)
		tra_save_free = savepoint->getNext();
	else
		savepoint = FB_NEW_POOL(*tra_pool) Savepoint(this);

	const SavNumber number = ++tra_save_point_number;
	savepoint->init(number, root, tra_save_point);
	tra_save_point = savepoint;

	return savepoint;
}

void jrd_tra::rollbackSavepoint(thread_db* tdbb)
/**************************************
 *
 *	 r o l l b a c k S a v e p o i n t
 *
 **************************************
 *
 * Functional description
 *	Rollback last savepoint and free it.
 *
 **************************************/
{
	if (tra_save_point && !(tra_flags & TRA_system))
	{
		Jrd::ContextPoolHolder context(tdbb, tra_pool);
		tra_save_point = tra_save_point->rollback(tdbb);
	}
}

void jrd_tra::rollbackToSavepoint(thread_db* tdbb, SavNumber number)
/**************************************
 *
 *	 r o l l b a c k T o S a v e p o i n t
 *
 **************************************
 *
 * Functional description
 *	Rollback savepoints up to one with given number.
 *  There may be cases when savepoint with given number does not exist.
 *  Rollback all savepoints with bigger numbers then, but not more.
 *  These cases most likely is a bug in logic somewhere, so assert is here.
 *
 **************************************/
{
	// Merge all but one folowing savepoints into one
	while (tra_save_point && tra_save_point->getNumber() > number &&
		tra_save_point->getNext() && tra_save_point->getNext()->getNumber() >= number)
	{
		rollforwardSavepoint(tdbb);
	}

	// Check that savepoint with given number really exists
	fb_assert(tra_save_point && tra_save_point->getNumber() == number);

	if (tra_save_point && tra_save_point->getNumber() >= number) // second line of defence
	// under no circumstances a savepoint with smaller number should be rolled back
	{
		// Undo the savepoint
		rollbackSavepoint(tdbb);
	}
}


void jrd_tra::rollforwardSavepoint(thread_db* tdbb)
/**************************************
 *
 *	 r o l l f o r w a r d S a v e p o i n t
 *
 **************************************
 *
 * Functional description
 *	Apply last savepoint and free it.
 *
 **************************************/
{
	if (tra_save_point && !(tra_flags & TRA_system))
	{
		Jrd::ContextPoolHolder context(tdbb, tra_pool);
		tra_save_point = tra_save_point->rollforward(tdbb);
	}
}

/// class TraceSweepEvent

TraceSweepEvent::TraceSweepEvent(thread_db* tdbb)
{
	m_tdbb = tdbb;

	WIN window(HEADER_PAGE_NUMBER);
	Ods::header_page* header = (Ods::header_page*) CCH_FETCH(m_tdbb, &window, LCK_read, pag_header);

	m_sweep_info.update(header);
	CCH_RELEASE(m_tdbb, &window);

	Attachment* att = m_tdbb->getAttachment();

	gds__log("Sweep is started by %s\n"
		"\tDatabase \"%s\" \n"
		"\tOIT %" SQUADFORMAT", OAT %" SQUADFORMAT", OST %" SQUADFORMAT", Next %" SQUADFORMAT,
		att->att_user->usr_user_name.c_str(),
		att->att_filename.c_str(),
		m_sweep_info.getOIT(),
		m_sweep_info.getOAT(),
		m_sweep_info.getOST(),
		m_sweep_info.getNext());

	TraceManager* trace_mgr = att->att_trace_manager;

	m_need_trace = trace_mgr->needs(ITraceFactory::TRACE_EVENT_SWEEP);

	if (!m_need_trace)
		return;

	m_start_clock = fb_utils::query_performance_counter();

	TraceConnectionImpl conn(att);
	trace_mgr->event_sweep(&conn, &m_sweep_info, ITracePlugin::SWEEP_STATE_STARTED);
}


TraceSweepEvent::~TraceSweepEvent()
{
	m_tdbb->setRequest(NULL);
	report(ITracePlugin::SWEEP_STATE_FAILED);
}


void TraceSweepEvent::beginSweepRelation(jrd_rel* relation)
{
	if (!m_need_trace)
		return;

	if (relation && relation->rel_name.isEmpty())
	{
		// don't accumulate per-relation stats for metadata query below
		MET_lookup_relation_id(m_tdbb, relation->rel_id, false);
	}

	m_relation_clock = fb_utils::query_performance_counter();
	m_base_stats.assign(m_tdbb->getTransaction()->tra_stats);
}


void TraceSweepEvent::endSweepRelation(jrd_rel* relation)
{
	if (!m_need_trace)
		return;

	Attachment* att = m_tdbb->getAttachment();
	jrd_tra* tran = m_tdbb->getTransaction();

	// don't report empty relation
	if (m_base_stats.getValue(RuntimeStatistics::RECORD_SEQ_READS) ==
		tran->tra_stats.getValue(RuntimeStatistics::RECORD_SEQ_READS) &&

		m_base_stats.getValue(RuntimeStatistics::RECORD_BACKOUTS) ==
		tran->tra_stats.getValue(RuntimeStatistics::RECORD_BACKOUTS) &&

		m_base_stats.getValue(RuntimeStatistics::RECORD_PURGES) ==
		tran->tra_stats.getValue(RuntimeStatistics::RECORD_PURGES) &&

		m_base_stats.getValue(RuntimeStatistics::RECORD_EXPUNGES) ==
		tran->tra_stats.getValue(RuntimeStatistics::RECORD_EXPUNGES) )
	{
		return;
	}

	TraceRuntimeStats stats(att, &m_base_stats, &tran->tra_stats,
		fb_utils::query_performance_counter() - m_relation_clock,
		0);

	m_sweep_info.setPerf(stats.getPerf());

	TraceConnectionImpl conn(att);
	TraceManager* trace_mgr = att->att_trace_manager;
	trace_mgr->event_sweep(&conn, &m_sweep_info, ITracePlugin::SWEEP_STATE_PROGRESS);
}


void TraceSweepEvent::report(ntrace_process_state_t state)
{
	Attachment* att = m_tdbb->getAttachment();

	if (state == ITracePlugin::SWEEP_STATE_FINISHED)
	{
		gds__log("Sweep is finished\n"
			"\tDatabase \"%s\" \n"
			"\tOIT %" SQUADFORMAT", OAT %" SQUADFORMAT", OST %" SQUADFORMAT", Next %" SQUADFORMAT,
			att->att_filename.c_str(),
			m_sweep_info.getOIT(),
			m_sweep_info.getOAT(),
			m_sweep_info.getOST(),
			m_sweep_info.getNext());
	}

	if (!m_need_trace)
		return;

	Database* dbb = m_tdbb->getDatabase();
	TraceManager* trace_mgr = att->att_trace_manager;

	TraceConnectionImpl conn(att);

	// we need to compare stats against zero base
	if (state != ITracePlugin::SWEEP_STATE_PROGRESS)
		m_base_stats.reset();

	jrd_tra* tran = m_tdbb->getTransaction();

	TraceRuntimeStats stats(att, &m_base_stats, &att->att_stats,
		fb_utils::query_performance_counter() - m_start_clock,
		0);

	m_sweep_info.setPerf(stats.getPerf());
	trace_mgr->event_sweep(&conn, &m_sweep_info, state);

	if (state == ITracePlugin::SWEEP_STATE_FAILED || state == ITracePlugin::SWEEP_STATE_FINISHED)
		m_need_trace = false;
}

SecDbContext::SecDbContext(IAttachment* a, ITransaction* t)
	: att(a), tra(t), savePoint(0)
{ }

SecDbContext::~SecDbContext()
{
	LocalStatus ls;
	CheckStatusWrapper st(&ls);
	if (tra)
	{
		tra->rollback(&st);
		tra = NULL;
	}
	if (att)
	{
		att->detach(&st);
		att = NULL;
	}
}

SecDbContext* jrd_tra::getSecDbContext()
{
	return tra_sec_db_context;
}

SecDbContext* jrd_tra::setSecDbContext(IAttachment* att, ITransaction* tra)
{
	fb_assert(!tra_sec_db_context);

	tra_sec_db_context = FB_NEW_POOL(*getDefaultMemoryPool()) SecDbContext(att, tra);
	return tra_sec_db_context;
}

void jrd_tra::eraseSecDbContext()
{
	delete tra_sec_db_context;
	tra_sec_db_context = NULL;
}<|MERGE_RESOLUTION|>--- conflicted
+++ resolved
@@ -1002,13 +1002,8 @@
 	Database* dbb = tdbb->getDatabase();
 	CHECK_DBB(dbb);
 
-<<<<<<< HEAD
 	Lock temp_lock(tdbb, sizeof(TraNumber), LCK_tra);
-	temp_lock.lck_key.lck_long = number;
-=======
-	Lock temp_lock(tdbb, sizeof(TraNumber), LCK_tra_pc);
 	temp_lock.setKey(number);
->>>>>>> 7cd34575
 
 	// If we can't get a lock on the transaction, it must be active
 
@@ -1559,17 +1554,7 @@
 		return tra_committed;
 	}
 
-<<<<<<< HEAD
 	// Determine transaction state and commit number if any
-=======
-	const Database* dbb = tdbb->getDatabase();
-	if ((dbb->dbb_flags & DBB_read_only) && (number > trans->tra_top))
-		return tra_committed;
-
-	// Look in the transaction cache for read committed transactions
-	// fast, and the system transaction.  The system transaction can read
-	// data from active transactions.
->>>>>>> 7cd34575
 
 	int state;
 	CommitNumber stateCn = CN_PREHISTORIC;
@@ -3171,21 +3156,8 @@
 	// make everything simpler, round down the oldest to a multiple
 	// of four, which puts the transaction on a byte boundary.
 
-<<<<<<< HEAD
-=======
-	TraNumber base = oldest & ~TRA_MASK;
-	const ULONG top = (dbb->dbb_flags & DBB_read_only) ?
-		dbb->dbb_next_transaction : number;
-
-	if (!(trans->tra_flags & TRA_read_committed) && (top >= oldest))
-	{
-		const FB_SIZE_T length = (top + 1 - base + TRA_MASK) / 4;
-		trans->tra_transactions.resize(length);
-	}
-
->>>>>>> 7cd34575
 	trans->tra_number = number;
-	trans->tra_top = top;
+	trans->tra_top = number;
 	trans->tra_oldest = oldest;
 	trans->tra_oldest_active = active;
 
@@ -3233,18 +3205,11 @@
 	// read-committed transactions; they use the snapshot off the dbb block
 	// since they need to know what is currently committed.
 
-<<<<<<< HEAD
 	if (!(trans->tra_flags & TRA_read_committed)) {
 		trans->tra_snapshot_handle = 
 			dbb->dbb_tip_cache->beginSnapshot(tdbb, 
 				attachment->att_attachment_id, &trans->tra_snapshot_number);
 	}
-=======
-	if (trans->tra_flags & TRA_read_committed)
-		TPC_initialize_tpc(tdbb, top);
-	else if (top > base)
-		TRA_get_inventory(tdbb, trans->tra_transactions.begin(), base, top);
->>>>>>> 7cd34575
 
 	// Next task is to find the oldest active transaction on the system.  This
 	// is needed for garbage collection.  Things are made ever so slightly
@@ -3258,29 +3223,9 @@
 	bool cleanup = !(number % TRA_ACTIVE_CLEANUP);
 	int oldest_state;
 
-	for (; active < top; active++)
-	{
-<<<<<<< HEAD
+	for (; active < number; active++)
+	{
 		oldest_state = TPC_cache_state(tdbb, active);
-=======
-		if (trans->tra_flags & TRA_read_committed)
-		{
-			const ULONG mask = (1 << tra_active);
-			active = TPC_find_states(tdbb, active, top, mask, oldest_state);
-			if (!active)
-			{
-				active = number;
-				break;
-			}
-			fb_assert(oldest_state == tra_active);
-		}
-		else
-		{
-			const ULONG byte = TRANS_OFFSET(active - base);
-			const USHORT shift = TRANS_SHIFT(active);
-			oldest_state = (trans->tra_transactions[byte] >> shift) & TRA_MASK;
-		}
->>>>>>> 7cd34575
 
 		if (oldest_state == tra_active)
 		{
@@ -3350,38 +3295,14 @@
 
 	oldest_state = tra_committed;
 
-	for (oldest = trans->tra_oldest; oldest < top; oldest++)
-	{
-<<<<<<< HEAD
+	for (oldest = trans->tra_oldest; oldest < number; oldest++)
+	{
 		oldest_state = TPC_cache_state(tdbb, oldest);
-=======
-		if (trans->tra_flags & TRA_read_committed)
-		{
-			const ULONG mask = ~((1 << tra_committed) | (1 << tra_precommitted));
-			oldest = TPC_find_states(tdbb, trans->tra_oldest, top, mask, oldest_state);
-			if (!oldest)
-			{
-				oldest = top;
-				break;
-			}
-			fb_assert(oldest_state != tra_committed && oldest_state != tra_precommitted);
-		}
-		else
-		{
-			const ULONG byte = TRANS_OFFSET(oldest - base);
-			const USHORT shift = TRANS_SHIFT(oldest);
-			oldest_state = (trans->tra_transactions[byte] >> shift) & TRA_MASK;
-		}
-
->>>>>>> 7cd34575
 		if (oldest_state != tra_committed && oldest_state != tra_precommitted)
 			break;
 	}
 
-	if (oldest >= top && dbb->dbb_flags & DBB_read_only)
-		oldest = number;
-
-	if (--oldest > (ULONG) dbb->dbb_oldest_transaction)
+	if (--oldest > dbb->dbb_oldest_transaction)
 		dbb->dbb_oldest_transaction = oldest;
 
 	if (oldest_active > dbb->dbb_oldest_active)
