/*
 *	PROGRAM:	JRD Access Method
 *	MODULE:		exe_proto.h
 *	DESCRIPTION:	Prototype header file for exe.cpp
 *
 * The contents of this file are subject to the Interbase Public
 * License Version 1.0 (the "License"); you may not use this file
 * except in compliance with the License. You may obtain a copy
 * of the License at http://www.Inprise.com/IPL.html
 *
 * Software distributed under the License is distributed on an
 * "AS IS" basis, WITHOUT WARRANTY OF ANY KIND, either express
 * or implied. See the License for the specific language governing
 * rights and limitations under the License.
 *
 * The Original Code was created by Inprise Corporation
 * and its predecessors. Portions created by Inprise Corporation are
 * Copyright (C) Inprise Corporation.
 *
 * All Rights Reserved.
 * Contributor(s): ______________________________________.
 */

#ifndef JRD_EXE_PROTO_H
#define JRD_EXE_PROTO_H

#include "../jrd/cmp_proto.h"
#include <atomic>

namespace Jrd {
	class Request;
	class jrd_tra;
	class AssignmentNode;

	enum InternalRequest : USHORT;
}

void EXE_assignment(Jrd::thread_db*, const Jrd::AssignmentNode*);
void EXE_assignment(Jrd::thread_db*, const Jrd::ValueExprNode*, const Jrd::ValueExprNode*);
void EXE_assignment(Jrd::thread_db* tdbb, const Jrd::ValueExprNode* to, dsc* from_desc, bool from_null,
	const Jrd::ValueExprNode* missing_node, const Jrd::ValueExprNode* missing2_node);

void EXE_execute_db_triggers(Jrd::thread_db*, Jrd::jrd_tra*, enum TriggerAction);
void EXE_execute_ddl_triggers(Jrd::thread_db* tdbb, Jrd::jrd_tra* transaction,
	bool preTriggers, int action);
void EXE_execute_function(Jrd::thread_db* tdbb, Jrd::Request* request, Jrd::jrd_tra* transaction,
	ULONG inMsgLength, UCHAR* inMsg, ULONG outMsgLength, UCHAR* outMsg);
bool EXE_get_stack_trace(const Jrd::Request* request, Firebird::string& sTrace);

const Jrd::StmtNode* EXE_looper(Jrd::thread_db* tdbb, Jrd::Request* request,
	const Jrd::StmtNode* in_node);

<<<<<<< HEAD
void EXE_execute_triggers(Jrd::thread_db*, const Jrd::Triggers&, Jrd::record_param*, Jrd::record_param*,
	enum TriggerAction, Jrd::StmtNode::WhichTrigger);
=======
void EXE_execute_triggers(Jrd::thread_db*, Jrd::TrigVector**, Jrd::record_param*, Jrd::record_param*,
	enum TriggerAction, Jrd::StmtNode::WhichTrigger, int = 0);
>>>>>>> 7aac4d79

void EXE_receive(Jrd::thread_db*, Jrd::Request*, USHORT, ULONG, void*, bool = false);
void EXE_release(Jrd::thread_db*, Jrd::Request*);
void EXE_send(Jrd::thread_db*, Jrd::Request*, USHORT, ULONG, const void*);
void EXE_start(Jrd::thread_db*, Jrd::Request*, Jrd::jrd_tra*);
void EXE_unwind(Jrd::thread_db*, Jrd::Request*);

namespace Jrd
{
	class CachedRequestId
	{
	public:
		CachedRequestId()
			: id(generator++)
		{
			fb_assert(id <= MAX_USHORT);
		}

		CachedRequestId(const CachedRequestId&) = delete;
		CachedRequestId& operator=(const CachedRequestId&) = delete;

	public:
		USHORT getId() const
		{
			return id;
		}

	private:
		unsigned id;
		static inline std::atomic_uint generator;
	};

	// ASF: To make this class MT-safe in SS for v3, it should be AutoCacheRequest::release job to
	// inform CMP that the request is available for subsequent usage.
	class AutoCacheRequest
	{
	public:
		AutoCacheRequest(thread_db* tdbb, USHORT aId, InternalRequest aWhich)
			: id(aId),
			  which(aWhich),
			  request(tdbb->getDatabase()->findSystemRequest(tdbb, id, which))
		{
		}

		AutoCacheRequest(thread_db* tdbb, const CachedRequestId& cachedRequestId)
			: id(cachedRequestId.getId()),
			  which(CACHED_REQUESTS),
			  request(tdbb->getAttachment()->findSystemRequest(tdbb, id, which))
		{
		}

		AutoCacheRequest()
			: id(0),
			  which(NOT_REQUEST),
			  request(NULL)
		{
		}

		~AutoCacheRequest()
		{
			release();
		}

	public:
		void reset(thread_db* tdbb, USHORT aId, InternalRequest aWhich)
		{
			release();

			id = aId;
			which = aWhich;
			request = tdbb->getDatabase()->findSystemRequest(tdbb, id, which);
		}

		void reset(thread_db* tdbb, const CachedRequestId& cachedRequestId)
		{
			release();

			id = cachedRequestId.getId();
			which = CACHED_REQUESTS;
			request = tdbb->getAttachment()->findSystemRequest(tdbb, id, which);
		}

		void compile(thread_db* tdbb, const UCHAR* blr, ULONG blrLength)
		{
			if (request)
				return;

			cacheRequest(CMP_compile_request(tdbb, blr, blrLength, true));
		}

		Request* operator ->()
		{
			return request;
		}

		operator Request*()
		{
			return request;
		}

		bool operator !() const
		{
			return !request;
		}

	private:
<<<<<<< HEAD
		void release();
		void cacheRequest(Request* req);
=======
		inline void release()
		{
			if (request)
			{
				EXE_unwind(JRD_get_thread_data(), request);
				request = NULL;
			}
		}

		void cacheRequest();
>>>>>>> 7aac4d79

	private:
		USHORT id;
		InternalRequest which;
		Request* request;
	};

	class AutoRequest
	{
	public:
		AutoRequest()
			: request(NULL)
		{
		}

		~AutoRequest()
		{
			release();
		}

	public:
		void reset()
		{
			release();
		}

		void compile(thread_db* tdbb, const UCHAR* blr, ULONG blrLength)
		{
			if (request)
				return;

			request = CMP_compile_request(tdbb, blr, blrLength, true);
			request->setUsed();
		}

		Request* operator ->()
		{
			return request;
		}

		operator Request*()
		{
			return request;
		}

		bool operator !() const
		{
			return !request;
		}

	private:
		void release();

	private:
		Request* request;
	};
}

#endif // JRD_EXE_PROTO_H<|MERGE_RESOLUTION|>--- conflicted
+++ resolved
@@ -43,21 +43,14 @@
 void EXE_execute_db_triggers(Jrd::thread_db*, Jrd::jrd_tra*, enum TriggerAction);
 void EXE_execute_ddl_triggers(Jrd::thread_db* tdbb, Jrd::jrd_tra* transaction,
 	bool preTriggers, int action);
+void EXE_execute_triggers(Jrd::thread_db*, const Jrd::Triggers&, Jrd::record_param*, Jrd::record_param*,
+	enum TriggerAction, Jrd::StmtNode::WhichTrigger, int = 0);
 void EXE_execute_function(Jrd::thread_db* tdbb, Jrd::Request* request, Jrd::jrd_tra* transaction,
 	ULONG inMsgLength, UCHAR* inMsg, ULONG outMsgLength, UCHAR* outMsg);
 bool EXE_get_stack_trace(const Jrd::Request* request, Firebird::string& sTrace);
 
 const Jrd::StmtNode* EXE_looper(Jrd::thread_db* tdbb, Jrd::Request* request,
 	const Jrd::StmtNode* in_node);
-
-<<<<<<< HEAD
-void EXE_execute_triggers(Jrd::thread_db*, const Jrd::Triggers&, Jrd::record_param*, Jrd::record_param*,
-	enum TriggerAction, Jrd::StmtNode::WhichTrigger);
-=======
-void EXE_execute_triggers(Jrd::thread_db*, Jrd::TrigVector**, Jrd::record_param*, Jrd::record_param*,
-	enum TriggerAction, Jrd::StmtNode::WhichTrigger, int = 0);
->>>>>>> 7aac4d79
-
 void EXE_receive(Jrd::thread_db*, Jrd::Request*, USHORT, ULONG, void*, bool = false);
 void EXE_release(Jrd::thread_db*, Jrd::Request*);
 void EXE_send(Jrd::thread_db*, Jrd::Request*, USHORT, ULONG, const void*);
@@ -104,7 +97,7 @@
 		AutoCacheRequest(thread_db* tdbb, const CachedRequestId& cachedRequestId)
 			: id(cachedRequestId.getId()),
 			  which(CACHED_REQUESTS),
-			  request(tdbb->getAttachment()->findSystemRequest(tdbb, id, which))
+			  request(tdbb->getDatabase()->findSystemRequest(tdbb, id, which))
 		{
 		}
 
@@ -136,7 +129,7 @@
 
 			id = cachedRequestId.getId();
 			which = CACHED_REQUESTS;
-			request = tdbb->getAttachment()->findSystemRequest(tdbb, id, which);
+			request = tdbb->getDatabase()->findSystemRequest(tdbb, id, which);
 		}
 
 		void compile(thread_db* tdbb, const UCHAR* blr, ULONG blrLength)
@@ -163,21 +156,8 @@
 		}
 
 	private:
-<<<<<<< HEAD
 		void release();
 		void cacheRequest(Request* req);
-=======
-		inline void release()
-		{
-			if (request)
-			{
-				EXE_unwind(JRD_get_thread_data(), request);
-				request = NULL;
-			}
-		}
-
-		void cacheRequest();
->>>>>>> 7aac4d79
 
 	private:
 		USHORT id;
