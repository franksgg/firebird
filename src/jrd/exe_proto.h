--- conflicted
+++ resolved
@@ -113,13 +113,8 @@
 
 	private:
 		USHORT id;
-<<<<<<< HEAD
 		InternalRequest which;
-		jrd_req* request;
-=======
-		USHORT which;
 		Request* request;
->>>>>>> 26030826
 	};
 
 	class AutoRequest
