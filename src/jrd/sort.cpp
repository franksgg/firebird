--- conflicted
+++ resolved
@@ -68,10 +68,6 @@
 using namespace Jrd;
 using namespace Firebird;
 
-<<<<<<< HEAD
-
-=======
->>>>>>> 7aac4d79
 // The sort buffer size should be just under a multiple of the
 // hardware memory page size to account for memory allocator
 // overhead. On most platforms, this saves 4KB to 8KB per sort
@@ -2169,10 +2165,6 @@
 
 /// class SortOwner
 
-<<<<<<< HEAD
-
-=======
->>>>>>> 7aac4d79
 UCHAR* SortOwner::allocateBuffer()
 {
 	if (buffers.hasData())
@@ -2195,10 +2187,6 @@
 	buffers.push(memory);
 }
 
-<<<<<<< HEAD
-=======
-
->>>>>>> 7aac4d79
 void SortOwner::unlinkAll()
 {
 	while (sorts.getCount())
