/*
 *	PROGRAM:	Firebird Trace Services
 *	MODULE:		TraceJrdHelpers.h
 *	DESCRIPTION:	Trace API manager support
 *
 *  The contents of this file are subject to the Initial
 *  Developer's Public License Version 1.0 (the "License");
 *  you may not use this file except in compliance with the
 *  License. You may obtain a copy of the License at
 *  http://www.ibphoenix.com/main.nfs?a=ibphoenix&page=ibp_idpl.
 *
 *  Software distributed under the License is distributed AS IS,
 *  WITHOUT WARRANTY OF ANY KIND, either express or implied.
 *  See the License for the specific language governing rights
 *  and limitations under the License.
 *
 *  The Original Code was created by Khorsun Vladyslav
 *  for the Firebird Open Source RDBMS project.
 *
 *  Copyright (c) 2009 Khorsun Vladyslav <hvlad@users.sourceforge.net>
 *  and all contributors signed below.
 *
 *  All Rights Reserved.
 *  Contributor(s): ______________________________________.
 *
 */

#ifndef JRD_TRACE_JRD_HELPERS_H
#define JRD_TRACE_JRD_HELPERS_H

#include "../../jrd/jrd.h"
#include "../../jrd/trace/TraceManager.h"
#include "../../jrd/trace/TraceObjects.h"

namespace Jrd {

using Firebird::ITracePlugin;
using Firebird::ITraceFactory;

class TraceTransactionEnd
{
public:
	TraceTransactionEnd(jrd_tra* transaction, bool commit, bool retain) :
		m_commit(commit),
		m_retain(retain),
		m_transaction(transaction),
		m_prevID(transaction->tra_number),
		m_baseline(NULL)
	{
		Attachment* attachment = m_transaction->tra_attachment;
		m_need_trace = attachment->att_trace_manager->needs(ITraceFactory::TRACE_EVENT_TRANSACTION_END);
		if (!m_need_trace)
			return;

		m_start_clock = fb_utils::query_performance_counter();
		MemoryPool* pool = m_transaction->tra_pool;
		m_baseline = FB_NEW_POOL(*pool) RuntimeStatistics(*pool, m_transaction->tra_stats);
	}

	~TraceTransactionEnd()
	{
		finish(ITracePlugin::RESULT_FAILED);
	}

	void finish(ntrace_result_t result)
	{
		if (!m_need_trace)
			return;

		m_need_trace = false;

		Attachment* attachment = m_transaction->tra_attachment;

		TraceRuntimeStats stats(attachment, m_baseline, &m_transaction->tra_stats,
			fb_utils::query_performance_counter() - m_start_clock, 0);

		TraceConnectionImpl conn(attachment);
		TraceTransactionImpl tran(m_transaction, stats.getPerf(), m_prevID);

		attachment->att_trace_manager->event_transaction_end(&conn, &tran, m_commit, m_retain, result);
		m_baseline = NULL;
	}

private:
	bool m_need_trace;
	const bool m_commit;
	const bool m_retain;
	jrd_tra* const m_transaction;
	const ISC_INT64 m_prevID;
	SINT64 m_start_clock;
	Firebird::AutoPtr<RuntimeStatistics> m_baseline;
};


class TraceProcCompile
{
public:
	TraceProcCompile(thread_db* tdbb, const Firebird::string& name) :
		m_tdbb(tdbb), m_name(name)
	{
		const auto attachment = m_tdbb->getAttachment();

		const auto trace_mgr = attachment->att_trace_manager;
		m_need_trace = trace_mgr->needs(ITraceFactory::TRACE_EVENT_PROC_COMPILE);

		if (!m_need_trace)
			return;

		m_start_clock = fb_utils::query_performance_counter();
	}

	~TraceProcCompile()
	{
		finish(nullptr, ITracePlugin::RESULT_FAILED);
	}

	void finish(Statement* statement, ntrace_result_t result)
	{
		if (!m_need_trace)
			return;

		m_need_trace = false;

		const auto time = (fb_utils::query_performance_counter() - m_start_clock) * 1000 /
			fb_utils::query_performance_frequency();

		const auto attachment = m_tdbb->getAttachment();

		TraceConnectionImpl conn(attachment);
		TraceProcedureImpl proc(m_name, statement);

		const auto trace_mgr = attachment->att_trace_manager;
		trace_mgr->event_proc_compile(&conn, &proc, time, result);
	}

private:
	bool m_need_trace;
	thread_db* const m_tdbb;
	const Firebird::string m_name;
	SINT64 m_start_clock;
};

class TraceProcExecute
{
public:
	TraceProcExecute(thread_db* tdbb, Request* request, Request* caller, const ValueListNode* inputs) :
		m_tdbb(tdbb),
		m_request(request)
	{
<<<<<<< HEAD
		const auto attachment = m_tdbb->getAttachment();
		const auto transaction = m_tdbb->getTransaction();

		const auto trace_mgr = attachment->att_trace_manager;
=======
		JrdTraceManager* trace_mgr = m_tdbb->getAttachment()->att_trace_manager;
>>>>>>> b309abd1
		m_need_trace = trace_mgr->needs(ITraceFactory::TRACE_EVENT_PROC_EXECUTE);

		if (!m_need_trace)
			return;

		m_request->req_proc_inputs = inputs;
		m_request->req_proc_caller = caller;

		{	// scope
			TraceConnectionImpl conn(attachment);
			TraceTransactionImpl tran(transaction);
			TraceProcedureImpl proc(m_request, nullptr);

			trace_mgr->event_proc_execute(&conn, &tran, &proc, true, ITracePlugin::RESULT_SUCCESS);
		}

		m_start_clock = fb_utils::query_performance_counter();

		m_request->req_fetch_elapsed = 0;
		m_request->req_fetch_rowcount = 0;
		fb_assert(!m_request->req_fetch_baseline);
		m_request->req_fetch_baseline = NULL;

		MemoryPool* pool = m_request->req_pool;
		m_request->req_fetch_baseline = FB_NEW_POOL(*pool) RuntimeStatistics(*pool, m_request->req_stats);
	}

	~TraceProcExecute()
	{
		finish(false, ITracePlugin::RESULT_FAILED);
	}

	void finish(bool have_cursor, ntrace_result_t result)
	{
		if (!m_need_trace)
			return;

		m_need_trace = false;

		if (have_cursor)
		{
			m_request->req_fetch_elapsed = fb_utils::query_performance_counter() - m_start_clock;
			return;
		}

		const auto attachment = m_tdbb->getAttachment();
		const auto transaction = m_tdbb->getTransaction();

		TraceRuntimeStats stats(attachment, m_request->req_fetch_baseline, &m_request->req_stats,
			fb_utils::query_performance_counter() - m_start_clock,
			m_request->req_fetch_rowcount);

		TraceConnectionImpl conn(attachment);
		TraceTransactionImpl tran(transaction);
		TraceProcedureImpl proc(m_request, stats.getPerf());

<<<<<<< HEAD
		const auto trace_mgr = attachment->att_trace_manager;
		trace_mgr->event_proc_execute(&conn, &tran, &proc, false, result);
=======
		JrdTraceManager* trace_mgr = m_tdbb->getAttachment()->att_trace_manager;
		trace_mgr->event_proc_execute(&conn, &tran, &proc,  false, result);
>>>>>>> b309abd1

		m_request->req_proc_inputs = nullptr;
		m_request->req_proc_caller = nullptr;
		m_request->req_fetch_baseline = nullptr;
	}

private:
	bool m_need_trace;
	thread_db* const m_tdbb;
	Request* const m_request;
	SINT64 m_start_clock;
};

class TraceProcFetch
{
public:
	TraceProcFetch(thread_db* tdbb, Request* request) :
		m_tdbb(tdbb),
		m_request(request)
	{
<<<<<<< HEAD
		const auto attachment = m_tdbb->getAttachment();
		const auto trace_mgr = attachment->att_trace_manager;

=======
		JrdTraceManager* trace_mgr = m_tdbb->getAttachment()->att_trace_manager;
>>>>>>> b309abd1
		m_need_trace = (request->req_flags & req_proc_fetch) &&
			trace_mgr->needs(ITraceFactory::TRACE_EVENT_PROC_EXECUTE);

		if (!m_need_trace)
			return;

		m_start_clock = fb_utils::query_performance_counter();
	}

	~TraceProcFetch()
	{
		fetch(true, ITracePlugin::RESULT_FAILED);
	}

	void fetch(bool eof, ntrace_result_t result)
	{
		if (!m_need_trace)
			return;

		m_need_trace = false;

		m_request->req_fetch_elapsed += fb_utils::query_performance_counter() - m_start_clock;
		if (!eof)
		{
			m_request->req_fetch_rowcount++;
			return;
		}

		const auto attachment = m_tdbb->getAttachment();
		const auto transaction = m_tdbb->getTransaction();

		TraceRuntimeStats stats(attachment, m_request->req_fetch_baseline, &m_request->req_stats,
			m_request->req_fetch_elapsed, m_request->req_fetch_rowcount);

		TraceConnectionImpl conn(attachment);
		TraceTransactionImpl tran(transaction);
		TraceProcedureImpl proc(m_request, stats.getPerf());

<<<<<<< HEAD
		const auto trace_mgr = attachment->att_trace_manager;
=======
		JrdTraceManager* trace_mgr = m_tdbb->getAttachment()->att_trace_manager;
>>>>>>> b309abd1
		trace_mgr->event_proc_execute(&conn, &tran, &proc, false, result);

		m_request->req_proc_inputs = nullptr;
		m_request->req_proc_caller = nullptr;
		m_request->req_fetch_elapsed = 0;
		m_request->req_fetch_baseline = nullptr;
	}

private:
	bool m_need_trace;
	thread_db* const m_tdbb;
	Request* const m_request;
	SINT64 m_start_clock;
};


class TraceFuncCompile
{
public:
	TraceFuncCompile(thread_db* tdbb, const Firebird::string& name) :
		m_tdbb(tdbb),
		m_name(name)
	{
		const auto attachment = m_tdbb->getAttachment();

		const auto trace_mgr = attachment->att_trace_manager;
		m_need_trace = trace_mgr->needs(ITraceFactory::TRACE_EVENT_FUNC_COMPILE);

		if (!m_need_trace)
			return;

		m_start_clock = fb_utils::query_performance_counter();
	}

	~TraceFuncCompile()
	{
		finish(nullptr, ITracePlugin::RESULT_FAILED);
	}

	void finish(Statement* statement, ntrace_result_t result)
	{
		if (!m_need_trace)
			return;

		m_need_trace = false;

		const auto time = (fb_utils::query_performance_counter() - m_start_clock) * 1000 /
			fb_utils::query_performance_frequency();

		const auto attachment = m_tdbb->getAttachment();

		TraceConnectionImpl conn(attachment);
		TraceFunctionImpl func(m_name, statement);

		const auto trace_mgr = attachment->att_trace_manager;
		trace_mgr->event_func_compile(&conn, &func, time, result);
	}

private:
	bool m_need_trace;
	thread_db* const m_tdbb;
	const Firebird::string m_name;
	SINT64 m_start_clock;
};

class TraceFuncExecute
{
public:
	TraceFuncExecute(thread_db* tdbb, Request* request, Request* caller,
					 const UCHAR* inMsg, ULONG inMsgLength) :
		m_tdbb(tdbb),
		m_request(request),
		m_inMsg(inMsg),
		m_inMsgLength(inMsgLength)
	{
<<<<<<< HEAD
		const auto attachment = m_tdbb->getAttachment();
		const auto transaction = m_tdbb->getTransaction();

		const auto trace_mgr = attachment->att_trace_manager;
=======
		JrdTraceManager* trace_mgr = m_tdbb->getAttachment()->att_trace_manager;
>>>>>>> b309abd1
		m_need_trace = trace_mgr->needs(ITraceFactory::TRACE_EVENT_FUNC_EXECUTE);

		if (!m_need_trace)
			return;

		//m_request->req_proc_inputs = inputs;
		m_request->req_proc_caller = caller;

		{	// scope
			TraceConnectionImpl conn(attachment);
			TraceTransactionImpl tran(transaction);

			TraceDscFromMsg inputs(request->getStatement()->function->getInputFormat(), m_inMsg, m_inMsgLength);
			TraceFunctionImpl func(m_request, nullptr, inputs, nullptr);

			trace_mgr->event_func_execute(&conn, &tran, &func, true, ITracePlugin::RESULT_SUCCESS);
		}

		m_start_clock = fb_utils::query_performance_counter();

		m_request->req_fetch_elapsed = 0;
		m_request->req_fetch_rowcount = 0;
		fb_assert(!m_request->req_fetch_baseline);
		m_request->req_fetch_baseline = nullptr;

		MemoryPool* pool = m_request->req_pool;
		m_request->req_fetch_baseline = FB_NEW_POOL(*pool) RuntimeStatistics(*pool, m_request->req_stats);
	}

	~TraceFuncExecute()
	{
		finish(ITracePlugin::RESULT_FAILED);
	}

	void finish(ntrace_result_t result, const dsc* value = NULL)
	{
		if (!m_need_trace)
			return;

		m_need_trace = false;

		const auto attachment = m_tdbb->getAttachment();
		const auto transaction = m_tdbb->getTransaction();

		TraceRuntimeStats stats(attachment, m_request->req_fetch_baseline, &m_request->req_stats,
			fb_utils::query_performance_counter() - m_start_clock,
			m_request->req_fetch_rowcount);

		TraceConnectionImpl conn(attachment);
		TraceTransactionImpl tran(transaction);

		TraceDscFromMsg inputs(m_request->getStatement()->function->getInputFormat(), m_inMsg, m_inMsgLength);
		TraceFunctionImpl func(m_request, stats.getPerf(), inputs, value);

<<<<<<< HEAD
		const auto trace_mgr = attachment->att_trace_manager;
=======
		JrdTraceManager* trace_mgr = m_tdbb->getAttachment()->att_trace_manager;
>>>>>>> b309abd1
		trace_mgr->event_func_execute(&conn, &tran, &func,  false, result);

		m_request->req_proc_inputs = nullptr;
		m_request->req_proc_caller = nullptr;
		m_request->req_fetch_baseline = nullptr;
	}

private:
	bool m_need_trace;
	thread_db* const m_tdbb;
	Request* const m_request;
	const UCHAR* m_inMsg;
	ULONG m_inMsgLength;
	SINT64 m_start_clock;
};


class TraceTrigCompile
{
public:
	TraceTrigCompile(thread_db* tdbb, const Trigger* trigger) :
		m_tdbb(tdbb)
	{
		const auto attachment = m_tdbb->getAttachment();
		const auto trace_mgr = attachment->att_trace_manager;

		m_need_trace = !trigger->sysTrigger &&
			trace_mgr->needs(ITraceFactory::TRACE_EVENT_TRIGGER_COMPILE);

		if (!m_need_trace)
			return;

		m_name = trigger->name.c_str();
		m_relationName = trigger->relation ? trigger->relation->rel_name.c_str() : "";

		const auto type = (trigger->type & ~TRIGGER_TYPE_MASK);

		switch (trigger->type & TRIGGER_TYPE_MASK)
		{
			case TRIGGER_TYPE_DML:
				{
					// TYPE_BEFORE == 1, TYPE_AFTER == 2
					m_which = ((type + 1) & 1) + 1;
					m_action = (type + 1) >> 1;

					fb_assert(m_action == TRIGGER_INSERT ||
							  m_action == TRIGGER_UPDATE ||
							  m_action == TRIGGER_DELETE);
				}
				break;

			case TRIGGER_TYPE_DB:
				{
					m_action = type + DB_TRIGGER_MAX - 1;

					fb_assert(m_action == TRIGGER_CONNECT ||
							  m_action == TRIGGER_DISCONNECT ||
							  m_action == TRIGGER_TRANS_START ||
							  m_action == TRIGGER_TRANS_COMMIT ||
							  m_action == TRIGGER_TRANS_ROLLBACK);
				}
				break;

			case TRIGGER_TYPE_DDL:
				{
					// TYPE_BEFORE == 1, TYPE_AFTER == 2
					m_which = (type & 1) + 1;
					m_action = TRIGGER_DDL;
				}
				break;

			default:
				fb_assert(false);
		}

		m_start_clock = fb_utils::query_performance_counter();
	}

	~TraceTrigCompile()
	{
		finish(nullptr, ITracePlugin::RESULT_FAILED);
	}

	void finish(Statement* statement, ntrace_result_t result)
	{
		if (!m_need_trace)
			return;

		m_need_trace = false;

		const auto time = (fb_utils::query_performance_counter() - m_start_clock) * 1000 /
			fb_utils::query_performance_frequency();

		const auto attachment = m_tdbb->getAttachment();

		TraceConnectionImpl conn(attachment);
		TraceTriggerImpl trig(m_name, m_relationName, m_which, m_action, statement);

		const auto trace_mgr = attachment->att_trace_manager;
		trace_mgr->event_trigger_compile(&conn, &trig, time, result);
	}

private:
	bool m_need_trace;
	thread_db* const m_tdbb;
	Firebird::string m_name;
	Firebird::string m_relationName;
	int m_which = 0;
	int m_action = 0;
	SINT64 m_start_clock;
};

class TraceTrigExecute
{
public:
	TraceTrigExecute(thread_db* tdbb, Request* request, int which) :
		m_tdbb(tdbb),
		m_request(request),
		m_which(which)
	{
<<<<<<< HEAD
		const auto attachment = m_tdbb->getAttachment();
		const auto transaction = m_tdbb->getTransaction();
		const auto trace_mgr = attachment->att_trace_manager;

=======
		JrdTraceManager* trace_mgr = m_tdbb->getAttachment()->att_trace_manager;
>>>>>>> b309abd1
		m_need_trace = !(m_request->getStatement()->flags & Statement::FLAG_SYS_TRIGGER) &&
			trace_mgr->needs(ITraceFactory::TRACE_EVENT_TRIGGER_EXECUTE);

		if (!m_need_trace)
			return;

		{	// scope
			TraceConnectionImpl conn(attachment);
			TraceTransactionImpl tran(transaction);
			TraceTriggerImpl trig(m_which, m_request, nullptr);

			trace_mgr->event_trigger_execute(&conn, &tran, &trig, true, ITracePlugin::RESULT_SUCCESS);
		}

		fb_assert(!m_request->req_fetch_baseline);
		m_request->req_fetch_baseline = nullptr;

		MemoryPool* pool = m_request->req_pool;
		m_request->req_fetch_baseline = FB_NEW_POOL(*pool) RuntimeStatistics(*pool, m_request->req_stats);
		m_start_clock = fb_utils::query_performance_counter();
	}

	void finish(ntrace_result_t result)
	{
		if (!m_need_trace)
			return;

		m_need_trace = false;

		const auto attachment = m_tdbb->getAttachment();
		const auto transaction = m_tdbb->getTransaction();

		TraceRuntimeStats stats(attachment, m_request->req_fetch_baseline, &m_request->req_stats,
			fb_utils::query_performance_counter() - m_start_clock, 0);

		TraceConnectionImpl conn(attachment);
		TraceTransactionImpl tran(transaction);
		TraceTriggerImpl trig(m_which, m_request, stats.getPerf());

<<<<<<< HEAD
		const auto trace_mgr = attachment->att_trace_manager;
=======
		JrdTraceManager* trace_mgr = m_tdbb->getAttachment()->att_trace_manager;
>>>>>>> b309abd1
		trace_mgr->event_trigger_execute(&conn, &tran, &trig, false, result);

		m_request->req_fetch_baseline = nullptr;
	}

	~TraceTrigExecute()
	{
		finish(ITracePlugin::RESULT_FAILED);
	}

private:
	bool m_need_trace;
	thread_db* const m_tdbb;
	Request* const m_request;
	SINT64 m_start_clock;
	const int m_which;
};


class TraceBlrCompile
{
public:
	TraceBlrCompile(thread_db* tdbb, unsigned blr_length, const UCHAR* blr) :
		m_tdbb(tdbb),
		m_blr_length(blr_length),
		m_blr(blr)
	{
		Attachment* attachment = m_tdbb->getAttachment();

		m_need_trace = attachment->att_trace_manager->needs(ITraceFactory::TRACE_EVENT_BLR_COMPILE) &&
			m_blr_length && m_blr && !attachment->isUtility();

		if (!m_need_trace)
			return;

		m_start_clock = fb_utils::query_performance_counter();
	}

	void finish(Statement* statement, ntrace_result_t result)
	{
		if (!m_need_trace)
			return;

		m_need_trace = false;

		m_start_clock = (fb_utils::query_performance_counter() - m_start_clock) * 1000 /
						 fb_utils::query_performance_frequency();
		JrdTraceManager* trace_mgr = m_tdbb->getAttachment()->att_trace_manager;

		TraceConnectionImpl conn(m_tdbb->getAttachment());
		TraceTransactionImpl tran(m_tdbb->getTransaction());

		if (statement)
		{
			TraceBLRStatementImpl stmt(statement, NULL);
			trace_mgr->event_blr_compile(&conn, m_tdbb->getTransaction() ? &tran : NULL, &stmt,
				m_start_clock, result);
		}
		else
		{
			TraceFailedBLRStatement stmt(m_blr, m_blr_length);
			trace_mgr->event_blr_compile(&conn, m_tdbb->getTransaction() ? &tran : NULL, &stmt,
				m_start_clock, result);
		}
	}

	~TraceBlrCompile()
	{
		finish(NULL, ITracePlugin::RESULT_FAILED);
	}

private:
	bool m_need_trace;
	thread_db* const m_tdbb;
	SINT64 m_start_clock;
	const unsigned m_blr_length;
	const UCHAR* const m_blr;
};


class TraceBlrExecute
{
public:
	TraceBlrExecute(thread_db* tdbb, Request* request) :
		m_tdbb(tdbb),
		m_request(request)
	{
		Attachment* attachment = m_tdbb->getAttachment();
		Statement* statement = m_request->getStatement();

		m_need_trace = attachment->att_trace_manager->needs(ITraceFactory::TRACE_EVENT_BLR_EXECUTE) &&
			!statement->sqlText &&
			!(statement->flags & Statement::FLAG_INTERNAL) &&
			!attachment->isUtility();

		if (!m_need_trace)
			return;

		fb_assert(!m_request->req_fetch_baseline);
		m_request->req_fetch_baseline = NULL;

		MemoryPool* pool = m_request->req_pool;
		m_request->req_fetch_baseline = FB_NEW_POOL(*pool) RuntimeStatistics(*pool, m_request->req_stats);

		m_start_clock = fb_utils::query_performance_counter();
	}

	void finish(ntrace_result_t result)
	{
		if (!m_need_trace)
			return;

		m_need_trace = false;

		TraceRuntimeStats stats(m_tdbb->getAttachment(), m_request->req_fetch_baseline, &m_request->req_stats,
			fb_utils::query_performance_counter() - m_start_clock,
			m_request->req_fetch_rowcount);

		TraceConnectionImpl conn(m_tdbb->getAttachment());
		TraceTransactionImpl tran(m_tdbb->getTransaction());
		TraceBLRStatementImpl stmt(m_request->getStatement(), stats.getPerf());

		JrdTraceManager* trace_mgr = m_tdbb->getAttachment()->att_trace_manager;
		trace_mgr->event_blr_execute(&conn, &tran, &stmt, result);

		m_request->req_fetch_baseline = NULL;
	}

	~TraceBlrExecute()
	{
		finish(ITracePlugin::RESULT_FAILED);
	}

private:
	bool m_need_trace;
	thread_db* const m_tdbb;
	Request* const m_request;
	SINT64 m_start_clock;
};


class TraceSweepEvent	// implementation is in tra.cpp
{
public:
	explicit TraceSweepEvent(thread_db* tdbb);

	~TraceSweepEvent();

	void update(const Ods::header_page* header)
	{
		m_sweep_info.update(header);
	}

	void beginSweepRelation(jrd_rel* relation);
	void endSweepRelation(jrd_rel* relation);

	void finish()
	{
		report(ITracePlugin::SWEEP_STATE_FINISHED);
	}

private:
	void report(ntrace_process_state_t state);

	bool m_need_trace;
	thread_db* m_tdbb;
	TraceSweepImpl m_sweep_info;
	SINT64 m_start_clock;
	SINT64 m_relation_clock;
	RuntimeStatistics m_base_stats;
};


} // namespace Jrd

#endif // JRD_TRACE_JRD_HELPERS_H<|MERGE_RESOLUTION|>--- conflicted
+++ resolved
@@ -29,7 +29,7 @@
 #define JRD_TRACE_JRD_HELPERS_H
 
 #include "../../jrd/jrd.h"
-#include "../../jrd/trace/TraceManager.h"
+#include "../../supplement/trace/JrdTraceManager.h"
 #include "../../jrd/trace/TraceObjects.h"
 
 namespace Jrd {
@@ -147,14 +147,10 @@
 		m_tdbb(tdbb),
 		m_request(request)
 	{
-<<<<<<< HEAD
 		const auto attachment = m_tdbb->getAttachment();
 		const auto transaction = m_tdbb->getTransaction();
 
 		const auto trace_mgr = attachment->att_trace_manager;
-=======
-		JrdTraceManager* trace_mgr = m_tdbb->getAttachment()->att_trace_manager;
->>>>>>> b309abd1
 		m_need_trace = trace_mgr->needs(ITraceFactory::TRACE_EVENT_PROC_EXECUTE);
 
 		if (!m_need_trace)
@@ -211,13 +207,8 @@
 		TraceTransactionImpl tran(transaction);
 		TraceProcedureImpl proc(m_request, stats.getPerf());
 
-<<<<<<< HEAD
 		const auto trace_mgr = attachment->att_trace_manager;
 		trace_mgr->event_proc_execute(&conn, &tran, &proc, false, result);
-=======
-		JrdTraceManager* trace_mgr = m_tdbb->getAttachment()->att_trace_manager;
-		trace_mgr->event_proc_execute(&conn, &tran, &proc,  false, result);
->>>>>>> b309abd1
 
 		m_request->req_proc_inputs = nullptr;
 		m_request->req_proc_caller = nullptr;
@@ -238,13 +229,9 @@
 		m_tdbb(tdbb),
 		m_request(request)
 	{
-<<<<<<< HEAD
-		const auto attachment = m_tdbb->getAttachment();
-		const auto trace_mgr = attachment->att_trace_manager;
-
-=======
-		JrdTraceManager* trace_mgr = m_tdbb->getAttachment()->att_trace_manager;
->>>>>>> b309abd1
+		const auto attachment = m_tdbb->getAttachment();
+		const auto trace_mgr = attachment->att_trace_manager;
+
 		m_need_trace = (request->req_flags & req_proc_fetch) &&
 			trace_mgr->needs(ITraceFactory::TRACE_EVENT_PROC_EXECUTE);
 
@@ -283,11 +270,7 @@
 		TraceTransactionImpl tran(transaction);
 		TraceProcedureImpl proc(m_request, stats.getPerf());
 
-<<<<<<< HEAD
-		const auto trace_mgr = attachment->att_trace_manager;
-=======
-		JrdTraceManager* trace_mgr = m_tdbb->getAttachment()->att_trace_manager;
->>>>>>> b309abd1
+		const auto trace_mgr = attachment->att_trace_manager;
 		trace_mgr->event_proc_execute(&conn, &tran, &proc, false, result);
 
 		m_request->req_proc_inputs = nullptr;
@@ -363,14 +346,10 @@
 		m_inMsg(inMsg),
 		m_inMsgLength(inMsgLength)
 	{
-<<<<<<< HEAD
 		const auto attachment = m_tdbb->getAttachment();
 		const auto transaction = m_tdbb->getTransaction();
 
 		const auto trace_mgr = attachment->att_trace_manager;
-=======
-		JrdTraceManager* trace_mgr = m_tdbb->getAttachment()->att_trace_manager;
->>>>>>> b309abd1
 		m_need_trace = trace_mgr->needs(ITraceFactory::TRACE_EVENT_FUNC_EXECUTE);
 
 		if (!m_need_trace)
@@ -425,11 +404,7 @@
 		TraceDscFromMsg inputs(m_request->getStatement()->function->getInputFormat(), m_inMsg, m_inMsgLength);
 		TraceFunctionImpl func(m_request, stats.getPerf(), inputs, value);
 
-<<<<<<< HEAD
-		const auto trace_mgr = attachment->att_trace_manager;
-=======
-		JrdTraceManager* trace_mgr = m_tdbb->getAttachment()->att_trace_manager;
->>>>>>> b309abd1
+		const auto trace_mgr = attachment->att_trace_manager;
 		trace_mgr->event_func_execute(&conn, &tran, &func,  false, result);
 
 		m_request->req_proc_inputs = nullptr;
@@ -550,14 +525,10 @@
 		m_request(request),
 		m_which(which)
 	{
-<<<<<<< HEAD
 		const auto attachment = m_tdbb->getAttachment();
 		const auto transaction = m_tdbb->getTransaction();
 		const auto trace_mgr = attachment->att_trace_manager;
 
-=======
-		JrdTraceManager* trace_mgr = m_tdbb->getAttachment()->att_trace_manager;
->>>>>>> b309abd1
 		m_need_trace = !(m_request->getStatement()->flags & Statement::FLAG_SYS_TRIGGER) &&
 			trace_mgr->needs(ITraceFactory::TRACE_EVENT_TRIGGER_EXECUTE);
 
@@ -597,11 +568,7 @@
 		TraceTransactionImpl tran(transaction);
 		TraceTriggerImpl trig(m_which, m_request, stats.getPerf());
 
-<<<<<<< HEAD
-		const auto trace_mgr = attachment->att_trace_manager;
-=======
-		JrdTraceManager* trace_mgr = m_tdbb->getAttachment()->att_trace_manager;
->>>>>>> b309abd1
+		const auto trace_mgr = attachment->att_trace_manager;
 		trace_mgr->event_trigger_execute(&conn, &tran, &trig, false, result);
 
 		m_request->req_fetch_baseline = nullptr;
