--- conflicted
+++ resolved
@@ -475,93 +475,6 @@
 }
 
 
-<<<<<<< HEAD
-/// TraceLogWriterImpl
-
-class TraceLogWriterImpl final :
-	public RefCntIface<ITraceLogWriterImpl<TraceLogWriterImpl, CheckStatusWrapper> >
-{
-public:
-	TraceLogWriterImpl(const TraceSession& session) :
-		m_log(getPool(), session.ses_logfile, false),
-		m_sesId(session.ses_id)
-	{
-		string s;
-		s.printf("\n--- Session %d is suspended as its log is full ---\n", session.ses_id);
-		m_log.setFullMsg(s.c_str());
-	}
-
-	// TraceLogWriter implementation
-	FB_SIZE_T write(const void* buf, FB_SIZE_T size);
-	FB_SIZE_T write_s(CheckStatusWrapper* status, const void* buf, FB_SIZE_T size);
-
-private:
-	TraceLog m_log;
-	ULONG m_sesId;
-};
-
-FB_SIZE_T TraceLogWriterImpl::write(const void* buf, FB_SIZE_T size)
-{
-	const FB_SIZE_T written = m_log.write(buf, size);
-	if (written == size)
-		return size;
-
-	if (!m_log.isFull())
-		return written;
-
-	ConfigStorage* storage = TraceManager::getStorage();
-	StorageGuard guard(storage);
-
-	TraceSession session(*getDefaultMemoryPool());
-	session.ses_id = m_sesId;
-	if (storage->getSession(session, ConfigStorage::FLAGS))
-	{
-			if (!(session.ses_flags & trs_log_full))
-			{
-				// suspend session
-				session.ses_flags |= trs_log_full;
-			storage->updateFlags(session);
-			}
-		}
-
-	// report successful write
-	return size;
-}
-
-FB_SIZE_T TraceLogWriterImpl::write_s(CheckStatusWrapper* status, const void* buf, FB_SIZE_T size)
-{
-	try
-	{
-		return write(buf, size);
-	}
-	catch (Exception &ex)
-	{
-		ex.stuffException(status);
-	}
-
-	return 0;
-}
-
-=======
-/// TraceTriggerImpl
-
-const char* TraceTriggerImpl::getTriggerName()
-{
-	return m_trig->getStatement()->triggerName.c_str();
-}
-
-const char* TraceTriggerImpl::getRelationName()
-{
-	if (m_trig->req_rpb.getCount() == 0)
-		return NULL;
-
-	const jrd_rel* rel = m_trig->req_rpb[0].rpb_relation;
-	return rel ? rel->rel_name.c_str() : NULL;
-}
-
-
->>>>>>> b309abd1
-
 /// TraceInitInfoImpl
 
 const char* TraceInitInfoImpl::getFirebirdRootDirectory()
