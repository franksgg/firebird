--- conflicted
+++ resolved
@@ -105,7 +105,7 @@
 
 	try
 	{
-		if (!Jrd::DataTypeUtil::convertToUTF8(src, result, param->dsc_sub_type, status_exception::raise))
+		if (!Jrd::DataTypeUtil::convertToUTF8(src, result, param->getCharSet(), status_exception::raise))
 			result = src;
 	}
 	catch (const Firebird::Exception&)
@@ -129,6 +129,26 @@
 	}
 
 	return m_plan.c_str();
+}
+
+
+/// StatementHolder
+
+Firebird::string StatementHolder::getName() const
+{
+	if (m_statement)
+	{
+		if (m_statement->procedure)
+			return m_statement->procedure->getName().toString();
+
+		if (m_statement->function)
+			return m_statement->function->getName().toString();
+
+		if (m_statement->triggerName.hasData())
+			return m_statement->triggerName.c_str();
+	}
+
+	return "";
 }
 
 
@@ -353,27 +373,7 @@
 	if (descToUTF8(param, m_tempUTF8))
 		return m_tempUTF8.c_str();
 
-<<<<<<< HEAD
-	default:
-		return NULL;
-	}
-
-	string src(address, length);
-
-	try
-	{
-		if (!DataTypeUtil::convertToUTF8(src, temp_utf8_text, param->getCharSet(), status_exception::raise))
-			temp_utf8_text = src;
-	}
-	catch (const Firebird::Exception&)
-	{
-		temp_utf8_text = src;
-	}
-
-	return temp_utf8_text.c_str();
-=======
 	return nullptr;
->>>>>>> 7aac4d79
 }
 
 
@@ -407,38 +407,8 @@
 {
 	const dsc* param = getParam(idx);
 
-<<<<<<< HEAD
-	switch (param->dsc_dtype)
-	{
-	case dtype_text:
-		address = param->dsc_address;
-		length = param->dsc_length;
-		break;
-
-	case dtype_varying:
-		address = param->dsc_address + sizeof(USHORT);
-		length = *(USHORT*) param->dsc_address;
-		break;
-
-	default:
-		return NULL;
-	}
-
-	string src(address, length);
-
-	try
-	{
-		if (!DataTypeUtil::convertToUTF8(src, temp_utf8_text, param->getCharSet(), status_exception::raise))
-			temp_utf8_text = src;
-	}
-	catch (const Firebird::Exception&)
-	{
-		temp_utf8_text = src;
-	}
-=======
 	if (descToUTF8(param, m_tempUTF8))
 		return m_tempUTF8.c_str();
->>>>>>> 7aac4d79
 
 	return nullptr;
 }
@@ -533,26 +503,6 @@
 }
 
 
-<<<<<<< HEAD
-/// TraceTriggerImpl
-
-const char* TraceTriggerImpl::getTriggerName()
-{
-	return m_trig->getStatement()->triggerName.c_str();
-}
-
-const char* TraceTriggerImpl::getRelationName()
-{
-	if (m_trig->req_rpb.getCount() == 0)
-		return NULL;
-
-	const jrd_rel* rel = m_trig->req_rpb[0].rpb_relation;
-	return rel ? rel->getName().c_str() : NULL;
-}
-
-
-=======
->>>>>>> 7aac4d79
 /// TraceLogWriterImpl
 
 class TraceLogWriterImpl final :
@@ -755,13 +705,13 @@
 
 	return m_error.c_str();
 }
-
+/*
 TraceProcedureImpl::TraceProcedureImpl(Request* request, Firebird::PerformanceInfo* perf) :
 	m_request(request),
 	m_perf(perf),
 	m_inputs(*getDefaultMemoryPool(), request->req_proc_caller, request->req_proc_inputs),
 	m_name(m_request->getStatement()->procedure->getName().toString())
 {}
-
+???????????????????????? */
 
 } // namespace Jrd