/*
 * The contents of this file are subject to the Interbase Public
 * License Version 1.0 (the "License"); you may not use this file
 * except in compliance with the License. You may obtain a copy
 * of the License at http://www.Inprise.com/IPL.html
 *
 * Software distributed under the License is distributed on an
 * "AS IS" basis, WITHOUT WARRANTY OF ANY KIND, either express
 * or implied. See the License for the specific language governing
 * rights and limitations under the License.
 *
 * The Original Code was created by Inprise Corporation
 * and its predecessors. Portions created by Inprise Corporation are
 * Copyright (C) Inprise Corporation.
 *
 * All Rights Reserved.
 * Contributor(s): ______________________________________.
 * Adriano dos Santos Fernandes
 */

#ifndef JRD_RECORD_SOURCE_NODES_H
#define JRD_RECORD_SOURCE_NODES_H

#include "../common/classes/alloc.h"
#include "../common/classes/array.h"
#include "../common/classes/objects_array.h"
#include "../common/classes/NestConst.h"
#include "../jrd/QualifiedName.h"
#include "../dsql/ExprNodes.h"
#include "../jrd/jrd.h"
#include "../jrd/exe.h"
#include "../dsql/Visitors.h"
#include "../dsql/pass1_proto.h"

namespace Jrd {

class IndexRetrieval;
class OptimizerRetrieval;
class ProcedureScan;
class BoolExprNode;
class MessageNode;
class RecSourceListNode;
class RelationSourceNode;
class RseNode;
class SelectExprNode;
class ValueListNode;


class SortNode : public Firebird::PermanentStorage, public Printable
{
public:
	explicit SortNode(MemoryPool& pool)
		: PermanentStorage(pool),
		  unique(false),
		  expressions(pool),
		  direction(pool),
		  nullOrder(pool)
	{
	}

public:
	virtual Firebird::string internalPrint(NodePrinter& printer) const
	{
		//// FIXME-PRINT:
		return "SortNode";
	}

	SortNode* copy(thread_db* tdbb, NodeCopier& copier) const;
	SortNode* pass1(thread_db* tdbb, CompilerScratch* csb);
	SortNode* pass2(thread_db* tdbb, CompilerScratch* csb);
	bool computable(CompilerScratch* csb, StreamType stream, bool allowOnlyCurrentStream);
	void findDependentFromStreams(const CompilerScratch* csb,
		StreamType currentStream, SortedStreamList* streamList);

	NullsPlacement getEffectiveNullOrder(unsigned index) const
	{
		if (direction[index] == ORDER_ASC)
			return (nullOrder[index] == NULLS_DEFAULT) ? NULLS_FIRST : nullOrder[index];
		else if (direction[index] == ORDER_DESC)
			return (nullOrder[index] == NULLS_DEFAULT) ? NULLS_LAST : nullOrder[index];

		fb_assert(false);
		return NULLS_DEFAULT;
	}

public:
	bool unique;						// sort uses unique key - for DISTINCT and GROUP BY
	NestValueArray expressions;			// sort expressions
	Firebird::Array<SortDirection> direction;	// rse_order_*
	Firebird::Array<NullsPlacement> nullOrder;	// rse_nulls_*
};

class MapNode : public Firebird::PermanentStorage, public Printable
{
public:
	explicit MapNode(MemoryPool& pool)
		: PermanentStorage(pool),
		  sourceList(pool),
		  targetList(pool)
	{
	}

	MapNode* copy(thread_db* tdbb, NodeCopier& copier) const;
	MapNode* pass1(thread_db* tdbb, CompilerScratch* csb);
	MapNode* pass2(thread_db* tdbb, CompilerScratch* csb);

public:
	virtual Firebird::string internalPrint(NodePrinter& printer) const
	{
		/*** FIXME-PRINT:
		NODE_PRINT(printer, sourceList);
		NODE_PRINT(printer, targetList);
		***/

		return "MapNode";
	}

public:
	NestValueArray sourceList;
	NestValueArray targetList;
};

class PlanNode : public Firebird::PermanentStorage, public Printable
{
public:
	enum Type : UCHAR
	{
		TYPE_JOIN,
		TYPE_RETRIEVE
	};

	struct AccessItem
	{
		explicit AccessItem(MemoryPool& pool)
			: relationId(0),
			  indexId(0),
			  indexName(pool)
		{
		}

		explicit AccessItem(MemoryPool& pool, const AccessItem& o)
			: relationId(o.relationId),
			  indexId(o.indexId),
			  indexName(pool, o.indexName)
		{
		}

		SLONG relationId;
		SLONG indexId;
		MetaName indexName;
	};

	struct AccessType
	{
		enum Type : UCHAR
		{
			TYPE_SEQUENTIAL,
			TYPE_NAVIGATIONAL,
			TYPE_INDICES
		};

		AccessType(MemoryPool& pool, Type aType)
			: type(aType),
			  items(pool)
		{
		}

		Type const type;
		Firebird::ObjectsArray<AccessItem> items;
	};

public:
	PlanNode(MemoryPool& pool, Type aType)
		: PermanentStorage(pool),
		  type(aType),
		  accessType(NULL),
		  recordSourceNode(NULL),
		  subNodes(pool),
		  dsqlNames(NULL)
	{
	}

public:
	virtual Firebird::string internalPrint(NodePrinter& printer) const
	{
		//// FIXME-PRINT:
		return "PlanNode";
	}

	PlanNode* dsqlPass(DsqlCompilerScratch* dsqlScratch);

private:
	dsql_ctx* dsqlPassAliasList(DsqlCompilerScratch* dsqlScratch);
	static dsql_ctx* dsqlPassAlias(DsqlCompilerScratch* dsqlScratch, DsqlContextStack& stack,
		const MetaName& alias);

public:
	Type const type;
	AccessType* accessType;
	RecordSourceNode* recordSourceNode;
	Firebird::Array<NestConst<PlanNode> > subNodes;
	Firebird::ObjectsArray<MetaName>* dsqlNames;
};

class InversionNode
{
public:
	enum Type : UCHAR
	{
		TYPE_AND,
		TYPE_OR,
		TYPE_IN,
		TYPE_DBKEY,
		TYPE_INDEX
	};

	InversionNode(Type aType, InversionNode* aNode1, InversionNode* aNode2)
		: impure(0),
		  id(0),
		  type(aType),
		  retrieval(NULL),
		  node1(aNode1),
		  node2(aNode2),
		  value(NULL)
	{
	}

	InversionNode(IndexRetrieval* aRetrieval, ULONG anImpure)
		: impure(anImpure),
		  id(0),
		  type(TYPE_INDEX),
		  retrieval(aRetrieval),
		  node1(NULL),
		  node2(NULL),
		  value(NULL)
	{
	}

	InversionNode(ValueExprNode* aValue, USHORT aId)
		: impure(0),
		  id(aId),
		  type(TYPE_DBKEY),
		  retrieval(NULL),
		  node1(NULL),
		  node2(NULL),
		  value(aValue)
	{
	}

	ULONG impure;
	USHORT id;
	Type type;
	NestConst<IndexRetrieval> retrieval;
	NestConst<InversionNode> node1;
	NestConst<InversionNode> node2;
	NestConst<ValueExprNode> value;
};

class DbKeyRangeNode
{
public:
	DbKeyRangeNode(ValueExprNode* aLower, ValueExprNode* aUpper)
		: lower(aLower), upper(aUpper)
	{
	}

	NestConst<ValueExprNode> lower;
	NestConst<ValueExprNode> upper;
};

class WithClause : public Firebird::Array<SelectExprNode*>
{
public:
	explicit WithClause(Firebird::MemoryPool& pool)
		: Firebird::Array<SelectExprNode*>(pool),
		  recursive(false)
	{
	}

public:
	bool recursive;
};


class LocalTableSourceNode final : public TypedNode<RecordSourceNode, RecordSourceNode::TYPE_LOCAL_TABLE>
{
public:
	explicit LocalTableSourceNode(MemoryPool& pool, const MetaName& aDsqlName = NULL)
		: TypedNode<RecordSourceNode, RecordSourceNode::TYPE_LOCAL_TABLE>(pool),
		  alias(pool)
	{
	}

	static LocalTableSourceNode* parse(thread_db* tdbb, CompilerScratch* csb, const SSHORT blrOp,
		bool parseContext);

	Firebird::string internalPrint(NodePrinter& printer) const override;
	RecordSourceNode* dsqlPass(DsqlCompilerScratch* dsqlScratch) override;

	bool dsqlSubSelectFinder(SubSelectFinder& /*visitor*/) override
	{
		return false;
	}

	bool dsqlMatch(DsqlCompilerScratch* dsqlScratch, const ExprNode* other, bool ignoreMapCast) const override;
	void genBlr(DsqlCompilerScratch* dsqlScratch) override;

	LocalTableSourceNode* copy(thread_db* tdbb, NodeCopier& copier) const override;

	RecordSourceNode* pass1(thread_db* tdbb, CompilerScratch* csb) override
	{
		return this;
	}

	void pass1Source(thread_db* tdbb, CompilerScratch* csb, RseNode* rse,
		BoolExprNode** boolean, RecordSourceNodeStack& stack) override;

	RecordSourceNode* pass2(thread_db* /*tdbb*/, CompilerScratch* /*csb*/) override
	{
		return this;
	}

	void pass2Rse(thread_db* tdbb, CompilerScratch* csb) override;

	bool containsStream(StreamType checkStream) const override
	{
		return checkStream == stream;
	}

	void computeDbKeyStreams(StreamList& streamList) const override
	{
		streamList.add(getStream());
	}

	bool computable(CompilerScratch* /*csb*/, StreamType /*stream*/,
		bool /*allowOnlyCurrentStream*/, ValueExprNode* /*value*/) override
	{
		return true;
	}

	void findDependentFromStreams(const CompilerScratch* /*csb*/,
		StreamType /*currentStream*/, SortedStreamList* /*streamList*/) override
	{
	}

	RecordSource* compile(thread_db* tdbb, Optimizer* opt, bool innerSubStream) override;

public:
	Firebird::string alias;
	USHORT tableNumber = 0;
	SSHORT context = 0;			// user-specified context number for the local table reference
};

class RelationSourceNode final : public TypedNode<RecordSourceNode, RecordSourceNode::TYPE_RELATION>
{
public:
	explicit RelationSourceNode(MemoryPool& pool, const MetaName& aDsqlName = NULL)
		: TypedNode<RecordSourceNode, RecordSourceNode::TYPE_RELATION>(pool),
		  dsqlName(pool, aDsqlName),
		  alias(pool),
		  relation(NULL),
		  view(NULL),
		  context(0)
	{
	}

	static RelationSourceNode* parse(thread_db* tdbb, CompilerScratch* csb, const SSHORT blrOp,
		bool parseContext);

	virtual Firebird::string internalPrint(NodePrinter& printer) const;
	virtual RecordSourceNode* dsqlPass(DsqlCompilerScratch* dsqlScratch);

	virtual bool dsqlSubSelectFinder(SubSelectFinder& /*visitor*/)
	{
		return false;
	}

	virtual bool dsqlMatch(DsqlCompilerScratch* dsqlScratch, const ExprNode* other, bool ignoreMapCast) const;
	virtual void genBlr(DsqlCompilerScratch* dsqlScratch);

	virtual RelationSourceNode* copy(thread_db* tdbb, NodeCopier& copier) const;

	virtual RecordSourceNode* pass1(thread_db* tdbb, CompilerScratch* csb);

	virtual void pass1Source(thread_db* tdbb, CompilerScratch* csb, RseNode* rse,
		BoolExprNode** boolean, RecordSourceNodeStack& stack);

	virtual RecordSourceNode* pass2(thread_db* /*tdbb*/, CompilerScratch* /*csb*/)
	{
		return this;
	}

	virtual void pass2Rse(thread_db* tdbb, CompilerScratch* csb);

	virtual bool containsStream(StreamType checkStream) const
	{
		return checkStream == stream;
	}

	virtual void computeDbKeyStreams(StreamList& streamList) const
	{
		streamList.add(getStream());
	}

	virtual bool computable(CompilerScratch* /*csb*/, StreamType /*stream*/,
		bool /*allowOnlyCurrentStream*/, ValueExprNode* /*value*/)
	{
		return true;
	}

	virtual void findDependentFromStreams(const CompilerScratch* /*csb*/,
		StreamType /*currentStream*/, SortedStreamList* /*streamList*/)
	{
	}

	virtual RecordSource* compile(thread_db* tdbb, Optimizer* opt, bool innerSubStream);

public:
	MetaName dsqlName;
	Firebird::string alias;	// SQL alias for the relation
	jrd_rel* relation;

private:
	jrd_rel* view;		// parent view for posting access

public:
	SSHORT context;			// user-specified context number for the relation reference
};

class ProcedureSourceNode final : public TypedNode<RecordSourceNode, RecordSourceNode::TYPE_PROCEDURE>
{
public:
	explicit ProcedureSourceNode(MemoryPool& pool,
			const QualifiedName& aDsqlName = QualifiedName())
		: TypedNode<RecordSourceNode, RecordSourceNode::TYPE_PROCEDURE>(pool),
		  dsqlName(pool, aDsqlName),
		  alias(pool)
	{
	}

	static ProcedureSourceNode* parse(thread_db* tdbb, CompilerScratch* csb, const SSHORT blrOp,
		bool parseContext);

public:
	virtual Firebird::string internalPrint(NodePrinter& printer) const;
	virtual RecordSourceNode* dsqlPass(DsqlCompilerScratch* dsqlScratch);

	virtual bool dsqlAggregateFinder(AggregateFinder& visitor);
	virtual bool dsqlAggregate2Finder(Aggregate2Finder& visitor);
	virtual bool dsqlInvalidReferenceFinder(InvalidReferenceFinder& visitor);
	virtual bool dsqlSubSelectFinder(SubSelectFinder& visitor);
	virtual bool dsqlFieldFinder(FieldFinder& visitor);
	virtual RecordSourceNode* dsqlFieldRemapper(FieldRemapper& visitor);

	virtual bool dsqlMatch(DsqlCompilerScratch* dsqlScratch, const ExprNode* other, bool ignoreMapCast) const;
	virtual void genBlr(DsqlCompilerScratch* dsqlScratch);

	virtual ProcedureSourceNode* copy(thread_db* tdbb, NodeCopier& copier) const;

	virtual RecordSourceNode* pass1(thread_db* tdbb, CompilerScratch* csb);
	virtual void pass1Source(thread_db* tdbb, CompilerScratch* csb, RseNode* rse,
		BoolExprNode** boolean, RecordSourceNodeStack& stack);
	virtual RecordSourceNode* pass2(thread_db* tdbb, CompilerScratch* csb);
	virtual void pass2Rse(thread_db* tdbb, CompilerScratch* csb);

	virtual bool containsStream(StreamType checkStream) const
	{
		return checkStream == stream;
	}

	virtual void computeDbKeyStreams(StreamList& /*streamList*/) const
	{
	}

	virtual bool computable(CompilerScratch* csb, StreamType stream,
		bool allowOnlyCurrentStream, ValueExprNode* value);
	virtual void findDependentFromStreams(const CompilerScratch* csb,
		StreamType currentStream, SortedStreamList* streamList);

	virtual void collectStreams(SortedStreamList& streamList) const;

	virtual RecordSource* compile(thread_db* tdbb, Optimizer* opt, bool innerSubStream);

public:
	QualifiedName dsqlName;
	Firebird::string alias;

	/***
	dimitr: Referencing procedures via a pointer is not currently reliable, because
			procedures can be removed from the metadata cache after ALTER/DROP.
			Usually, this is prevented via the reference counting, but it's incremented
			only for compiled requests. Node trees without requests (e.g. computed fields)
			are not protected and may end with dead procedure pointers, causing problems
			(up to crashing) when they're copied the next time. See CORE-5456 / CORE-5457.

			ExecProcedureNode is a lucky exception because it's never (directly) used in
			expressions. Sub-procedures are safe too. In other cases the procedure object
			must be refetched from the metadata cache while copying the node.

			A better (IMO) solution would be to add a second-level reference counting for
			metadata objects since the parsing stage till either request creation or
			explicit unload from the metadata cache. But we don't have clearly established
			cache management policies yet, so I leave it for the other day.
	***/

	jrd_prc* procedure = nullptr;
	NestConst<ValueListNode> inputSources;
	NestConst<ValueListNode> inputTargets;
	NestConst<Firebird::ObjectsArray<MetaName>> dsqlInputArgNames;

private:
	NestConst<MessageNode> inputMessage;

	jrd_rel* view = nullptr;
	USHORT procedureId = 0;
	SSHORT context = 0;
	bool isSubRoutine = false;
};

class AggregateSourceNode final : public TypedNode<RecordSourceNode, RecordSourceNode::TYPE_AGGREGATE_SOURCE>
{
public:
	explicit AggregateSourceNode(MemoryPool& pool)
		: TypedNode<RecordSourceNode, RecordSourceNode::TYPE_AGGREGATE_SOURCE>(pool),
		  dsqlGroup(NULL),
		  dsqlRse(NULL),
		  group(NULL),
		  map(NULL),
		  rse(NULL),
		  dsqlWindow(false)
	{
	}

	static AggregateSourceNode* parse(thread_db* tdbb, CompilerScratch* csb);

	virtual Firebird::string internalPrint(NodePrinter& printer) const;
	virtual bool dsqlAggregateFinder(AggregateFinder& visitor);
	virtual bool dsqlAggregate2Finder(Aggregate2Finder& visitor);
	virtual bool dsqlInvalidReferenceFinder(InvalidReferenceFinder& visitor);
	virtual bool dsqlSubSelectFinder(SubSelectFinder& visitor);
	virtual bool dsqlFieldFinder(FieldFinder& visitor);
	virtual RecordSourceNode* dsqlFieldRemapper(FieldRemapper& visitor);

	virtual bool dsqlMatch(DsqlCompilerScratch* dsqlScratch, const ExprNode* other, bool ignoreMapCast) const;
	virtual void genBlr(DsqlCompilerScratch* dsqlScratch);

	virtual AggregateSourceNode* copy(thread_db* tdbb, NodeCopier& copier) const;
	virtual RecordSourceNode* pass1(thread_db* tdbb, CompilerScratch* csb);
	virtual void pass1Source(thread_db* tdbb, CompilerScratch* csb, RseNode* rse,
		BoolExprNode** boolean, RecordSourceNodeStack& stack);
	virtual RecordSourceNode* pass2(thread_db* tdbb, CompilerScratch* csb);
	virtual void pass2Rse(thread_db* tdbb, CompilerScratch* csb);
	virtual bool containsStream(StreamType checkStream) const;

	virtual void computeDbKeyStreams(StreamList& /*streamList*/) const
	{
	}

	virtual bool computable(CompilerScratch* csb, StreamType stream,
		bool allowOnlyCurrentStream, ValueExprNode* value);
	virtual void findDependentFromStreams(const CompilerScratch* csb,
		StreamType currentStream, SortedStreamList* streamList);

	virtual RecordSource* compile(thread_db* tdbb, Optimizer* opt, bool innerSubStream);

private:
	void genMap(DsqlCompilerScratch* dsqlScratch, UCHAR blrVerb, dsql_map* map);

public:
	NestConst<ValueListNode> dsqlGroup;
	NestConst<RseNode> dsqlRse;
	NestConst<SortNode> group;
	NestConst<MapNode> map;

private:
	NestConst<RseNode> rse;

public:
	bool dsqlWindow;
};

class UnionSourceNode final : public TypedNode<RecordSourceNode, RecordSourceNode::TYPE_UNION>
{
public:
	explicit UnionSourceNode(MemoryPool& pool)
		: TypedNode<RecordSourceNode, RecordSourceNode::TYPE_UNION>(pool),
		  dsqlClauses(NULL),
		  dsqlParentRse(NULL),
		  clauses(pool),
		  maps(pool),
		  mapStream(0),
		  dsqlAll(false),
		  recursive(false)
	{
	}

	static UnionSourceNode* parse(thread_db* tdbb, CompilerScratch* csb, const SSHORT blrOp);

	virtual bool dsqlAggregateFinder(AggregateFinder& visitor);
	virtual bool dsqlAggregate2Finder(Aggregate2Finder& visitor);
	virtual bool dsqlInvalidReferenceFinder(InvalidReferenceFinder& visitor);
	virtual bool dsqlSubSelectFinder(SubSelectFinder& visitor);
	virtual bool dsqlFieldFinder(FieldFinder& visitor);
	virtual RecordSourceNode* dsqlFieldRemapper(FieldRemapper& visitor);

	virtual Firebird::string internalPrint(NodePrinter& printer) const;
	virtual void genBlr(DsqlCompilerScratch* dsqlScratch);

	virtual UnionSourceNode* copy(thread_db* tdbb, NodeCopier& copier) const;

	virtual RecordSourceNode* pass1(thread_db* /*tdbb*/, CompilerScratch* /*csb*/)
	{
		return this;
	}

	virtual void pass1Source(thread_db* tdbb, CompilerScratch* csb, RseNode* rse,
		BoolExprNode** boolean, RecordSourceNodeStack& stack);
	virtual RecordSourceNode* pass2(thread_db* tdbb, CompilerScratch* csb);
	virtual void pass2Rse(thread_db* tdbb, CompilerScratch* csb);
	virtual bool containsStream(StreamType checkStream) const;
	virtual void computeDbKeyStreams(StreamList& streamList) const;
	virtual bool computable(CompilerScratch* csb, StreamType stream,
		bool allowOnlyCurrentStream, ValueExprNode* value);
	virtual void findDependentFromStreams(const CompilerScratch* csb,
		StreamType currentStream, SortedStreamList* streamList);

	virtual RecordSource* compile(thread_db* tdbb, Optimizer* opt, bool innerSubStream);

public:
	RecSourceListNode* dsqlClauses;
	RseNode* dsqlParentRse;

private:
	Firebird::Array<NestConst<RseNode> > clauses;	// RseNode's for union
	Firebird::Array<NestConst<MapNode> > maps;		// RseNode's maps
	StreamType mapStream;	// stream for next level record of recursive union

public:
	bool dsqlAll;		// UNION ALL
	bool recursive;		// union node is a recursive union
};

class WindowSourceNode final : public TypedNode<RecordSourceNode, RecordSourceNode::TYPE_WINDOW>
{
public:
	struct Window
	{
		explicit Window(MemoryPool&)
			: stream(INVALID_STREAM),
			  exclusion(WindowClause::Exclusion::NO_OTHERS)
		{
		}

		StreamType stream;
		NestConst<SortNode> group;
		NestConst<SortNode> regroup;
		NestConst<SortNode> order;
		NestConst<MapNode> map;
		NestConst<WindowClause::FrameExtent> frameExtent;
		WindowClause::Exclusion exclusion;
	};

	explicit WindowSourceNode(MemoryPool& pool)
		: TypedNode<RecordSourceNode, RecordSourceNode::TYPE_WINDOW>(pool),
		  rse(NULL),
		  windows(pool)
	{
	}

	static WindowSourceNode* parse(thread_db* tdbb, CompilerScratch* csb);

private:
	void parseLegacyPartitionBy(thread_db* tdbb, CompilerScratch* csb);
	void parseWindow(thread_db* tdbb, CompilerScratch* csb);

public:
	virtual StreamType getStream() const
	{
		fb_assert(false);
		return 0;
	}

	virtual Firebird::string internalPrint(NodePrinter& printer) const;

	virtual WindowSourceNode* copy(thread_db* tdbb, NodeCopier& copier) const;
	virtual RecordSourceNode* pass1(thread_db* tdbb, CompilerScratch* csb);
	virtual void pass1Source(thread_db* tdbb, CompilerScratch* csb, RseNode* rse,
		BoolExprNode** boolean, RecordSourceNodeStack& stack);
	virtual RecordSourceNode* pass2(thread_db* tdbb, CompilerScratch* csb);
	virtual void pass2Rse(thread_db* tdbb, CompilerScratch* csb);
	virtual bool containsStream(StreamType checkStream) const;
	virtual void collectStreams(SortedStreamList& streamList) const;

	virtual void computeDbKeyStreams(StreamList& /*streamList*/) const
	{
	}

	virtual void computeRseStreams(StreamList& streamList) const;

	virtual bool computable(CompilerScratch* csb, StreamType stream,
		bool allowOnlyCurrentStream, ValueExprNode* value);
	virtual void findDependentFromStreams(const CompilerScratch* csb,
		StreamType currentStream, SortedStreamList* streamList);
	virtual RecordSource* compile(thread_db* tdbb, Optimizer* opt, bool innerSubStream);

private:
	NestConst<RseNode> rse;
	Firebird::ObjectsArray<Window> windows;
};

class RseNode final : public TypedNode<RecordSourceNode, RecordSourceNode::TYPE_RSE>
{
public:
	enum : USHORT
	{
<<<<<<< HEAD
		FLAG_VARIANT			= 0x01,		// variant (not invariant?)
		FLAG_SINGULAR			= 0x02,		// singleton select
		FLAG_WRITELOCK			= 0x04,		// locked for write
		FLAG_SCROLLABLE			= 0x08,		// scrollable cursor
		FLAG_DSQL_COMPARATIVE	= 0x10,		// transformed from DSQL ComparativeBoolNode
		FLAG_OPT_FIRST_ROWS		= 0x20,		// optimize retrieval for first rows
		FLAG_LATERAL			= 0x40,		// lateral derived table
		FLAG_SKIP_LOCKED		= 0x80,		// skip locked
		FLAG_SUB_QUERY			= 0x100,	// sub-query
		FLAG_SEMI_JOINED		= 0x200		// participates in semi-join
=======
		FLAG_VARIANT			= 0x01,	// variant (not invariant?)
		FLAG_SINGULAR			= 0x02,	// singleton select
		FLAG_WRITELOCK			= 0x04,	// locked for write
		FLAG_SCROLLABLE			= 0x08,	// scrollable cursor
		FLAG_DSQL_COMPARATIVE	= 0x10,	// transformed from DSQL ComparativeBoolNode
		FLAG_LATERAL			= 0x20,	// lateral derived table
		FLAG_SKIP_LOCKED		= 0x40,	// skip locked
		FLAG_SUB_QUERY			= 0x80	// sub-query
>>>>>>> 5b21261b
	};

	bool isInvariant() const
	{
		return (flags & FLAG_VARIANT) == 0;
	}

	bool isSingular() const
	{
		return (flags & FLAG_SINGULAR) != 0;
	}

	bool isScrollable() const
	{
		return (flags & FLAG_SCROLLABLE) != 0;
	}

	bool isLateral() const
	{
		return (flags & FLAG_LATERAL) != 0;
	}

	bool isSubQuery() const
	{
		return (flags & FLAG_SUB_QUERY) != 0;
	}

	bool isSemiJoined() const
	{
		return (flags & FLAG_SEMI_JOINED) != 0;
	}

	bool hasWriteLock() const
	{
		return (flags & FLAG_WRITELOCK) != 0;
	}

	bool hasSkipLocked() const
	{
		return (flags & FLAG_SKIP_LOCKED) != 0;
	}

	explicit RseNode(MemoryPool& pool)
		: TypedNode<RecordSourceNode, RecordSourceNode::TYPE_RSE>(pool),
		  rse_relations(pool)
	{}

	RseNode* clone(MemoryPool& pool)
	{
		RseNode* obj = FB_NEW_POOL(pool) RseNode(pool);

		obj->dsqlFirst = dsqlFirst;
		obj->dsqlSkip = dsqlSkip;
		obj->dsqlDistinct = dsqlDistinct;
		obj->dsqlSelectList = dsqlSelectList;
		obj->dsqlFrom = dsqlFrom;
		obj->dsqlWhere = dsqlWhere;
		obj->dsqlJoinUsing = dsqlJoinUsing;
		obj->dsqlGroup = dsqlGroup;
		obj->dsqlHaving = dsqlHaving;
		obj->dsqlNamedWindows = dsqlNamedWindows;
		obj->dsqlOrder = dsqlOrder;
		obj->dsqlStreams = dsqlStreams;
		obj->dsqlContext = dsqlContext;
		obj->dsqlExplicitJoin = dsqlExplicitJoin;

		obj->rse_jointype = rse_jointype;
		obj->rse_first = rse_first;
		obj->rse_skip = rse_skip;
		obj->rse_boolean = rse_boolean;
		obj->rse_sorted = rse_sorted;
		obj->rse_projection = rse_projection;
		obj->rse_aggregate = rse_aggregate;
		obj->rse_plan = rse_plan;
		obj->rse_invariants = rse_invariants;
		obj->flags = flags;
		obj->rse_relations = rse_relations;
		obj->firstRows = firstRows;

		return obj;
	}

	virtual void getChildren(NodeRefsHolder& holder, bool dsql) const
	{
		RecordSourceNode::getChildren(holder, dsql);

		if (dsql)
		{
			holder.add(dsqlStreams);
			holder.add(dsqlWhere);
			holder.add(dsqlJoinUsing);
			holder.add(dsqlOrder);
			holder.add(dsqlDistinct);
			holder.add(dsqlSelectList);
			holder.add(dsqlFirst);
			holder.add(dsqlSkip);
		}
	}

	virtual Firebird::string internalPrint(NodePrinter& printer) const;
	virtual bool dsqlAggregateFinder(AggregateFinder& visitor);
	virtual bool dsqlAggregate2Finder(Aggregate2Finder& visitor);
	virtual bool dsqlInvalidReferenceFinder(InvalidReferenceFinder& visitor);
	virtual bool dsqlSubSelectFinder(SubSelectFinder& visitor);
	virtual bool dsqlFieldFinder(FieldFinder& visitor);
	virtual RseNode* dsqlFieldRemapper(FieldRemapper& visitor);

	virtual bool dsqlMatch(DsqlCompilerScratch* dsqlScratch, const ExprNode* other, bool ignoreMapCast) const;
	virtual RseNode* dsqlPass(DsqlCompilerScratch* dsqlScratch);

	virtual RseNode* copy(thread_db* tdbb, NodeCopier& copier) const;
	virtual RseNode* pass1(thread_db* tdbb, CompilerScratch* csb);
	virtual void pass1Source(thread_db* tdbb, CompilerScratch* csb, RseNode* rse,
		BoolExprNode** boolean, RecordSourceNodeStack& stack);

	virtual RseNode* pass2(thread_db* /*tdbb*/, CompilerScratch* /*csb*/)
	{
		return this;
	}

	virtual void pass2Rse(thread_db* tdbb, CompilerScratch* csb);
	virtual bool containsStream(StreamType checkStream) const;
	virtual void computeDbKeyStreams(StreamList& streamList) const;
	virtual void computeRseStreams(StreamList& streamList) const;
	virtual bool computable(CompilerScratch* csb, StreamType stream,
		bool allowOnlyCurrentStream, ValueExprNode* value);
	virtual void findDependentFromStreams(const CompilerScratch* csb,
		StreamType currentStream, SortedStreamList* streamList);

	virtual void collectStreams(SortedStreamList& streamList) const;

	virtual RecordSource* compile(thread_db* tdbb, Optimizer* opt, bool innerSubStream);

private:
	void planCheck(const CompilerScratch* csb) const;
	static void planSet(CompilerScratch* csb, PlanNode* plan);
	RseNode* processPossibleJoins(thread_db* tdbb, CompilerScratch* csb);

public:
	NestConst<ValueExprNode> dsqlFirst;
	NestConst<ValueExprNode> dsqlSkip;
	NestConst<ValueListNode> dsqlDistinct;
	NestConst<ValueListNode> dsqlSelectList;
	NestConst<RecSourceListNode> dsqlFrom;
	NestConst<BoolExprNode> dsqlWhere;
	NestConst<ValueListNode> dsqlJoinUsing;
	NestConst<ValueListNode> dsqlGroup;
	NestConst<BoolExprNode> dsqlHaving;
	NestConst<ValueListNode> dsqlOrder;
	NestConst<RecSourceListNode> dsqlStreams;
	NamedWindowsClause* dsqlNamedWindows = nullptr;
	bool dsqlExplicitJoin = false;
	NestConst<ValueExprNode> rse_first;
	NestConst<ValueExprNode> rse_skip;
	NestConst<BoolExprNode> rse_boolean;
	NestConst<SortNode> rse_sorted;
	NestConst<SortNode> rse_projection;
	NestConst<SortNode> rse_aggregate;	// singleton aggregate for optimizing to index
	NestConst<PlanNode> rse_plan;		// user-specified access plan
	NestConst<VarInvariantArray> rse_invariants; // Invariant nodes bound to top-level RSE
	Firebird::Array<NestConst<RecordSourceNode> > rse_relations;
	USHORT flags = 0;
	USHORT rse_jointype = blr_inner;	// inner, left, full
	Firebird::TriState firstRows;					// optimize for first rows
};

class SelectExprNode final : public TypedNode<RecordSourceNode, RecordSourceNode::TYPE_SELECT_EXPR>
{
public:
	explicit SelectExprNode(MemoryPool& pool)
		: TypedNode<RecordSourceNode, RecordSourceNode::TYPE_SELECT_EXPR>(pool),
		  querySpec(NULL),
		  orderClause(NULL),
		  rowsClause(NULL),
		  withClause(NULL),
		  alias(pool),
		  columns(NULL)
	{
	}

	virtual Firebird::string internalPrint(NodePrinter& printer) const;
	virtual RseNode* dsqlPass(DsqlCompilerScratch* dsqlScratch);

	virtual bool dsqlSubSelectFinder(SubSelectFinder& visitor)
	{
		return true;
	}

	virtual RseNode* copy(thread_db* /*tdbb*/, NodeCopier& /*copier*/) const
	{
		fb_assert(false);
		return NULL;
	}

	virtual RseNode* pass1(thread_db* /*tdbb*/, CompilerScratch* /*csb*/)
	{
		fb_assert(false);
		return NULL;
	}

	virtual void pass1Source(thread_db* /*tdbb*/, CompilerScratch* /*csb*/, RseNode* /*rse*/,
		BoolExprNode** /*boolean*/, RecordSourceNodeStack& /*stack*/)
	{
		fb_assert(false);
	}

	virtual RseNode* pass2(thread_db* /*tdbb*/, CompilerScratch* /*csb*/)
	{
		fb_assert(false);
		return NULL;
	}

	virtual void pass2Rse(thread_db* /*tdbb*/, CompilerScratch* /*csb*/)
	{
		fb_assert(false);
	}

	virtual bool containsStream(StreamType /*checkStream*/) const
	{
		fb_assert(false);
		return false;
	}

	virtual void computeDbKeyStreams(StreamList& /*streamList*/) const
	{
		fb_assert(false);
	}

	virtual RecordSource* compile(thread_db* /*tdbb*/, Optimizer* /*opt*/, bool /*innerSubStream*/)
	{
		fb_assert(false);
		return NULL;
	}

public:
	NestConst<RecordSourceNode> querySpec;
	NestConst<ValueListNode> orderClause;
	NestConst<RowsClause> rowsClause;
	NestConst<WithClause> withClause;
	Firebird::string alias;
	Firebird::ObjectsArray<MetaName>* columns;
};


} // namespace Jrd

#endif	// JRD_RECORD_SOURCE_NODES_H<|MERGE_RESOLUTION|>--- conflicted
+++ resolved
@@ -713,27 +713,15 @@
 public:
 	enum : USHORT
 	{
-<<<<<<< HEAD
 		FLAG_VARIANT			= 0x01,		// variant (not invariant?)
 		FLAG_SINGULAR			= 0x02,		// singleton select
 		FLAG_WRITELOCK			= 0x04,		// locked for write
 		FLAG_SCROLLABLE			= 0x08,		// scrollable cursor
 		FLAG_DSQL_COMPARATIVE	= 0x10,		// transformed from DSQL ComparativeBoolNode
-		FLAG_OPT_FIRST_ROWS		= 0x20,		// optimize retrieval for first rows
-		FLAG_LATERAL			= 0x40,		// lateral derived table
-		FLAG_SKIP_LOCKED		= 0x80,		// skip locked
-		FLAG_SUB_QUERY			= 0x100,	// sub-query
-		FLAG_SEMI_JOINED		= 0x200		// participates in semi-join
-=======
-		FLAG_VARIANT			= 0x01,	// variant (not invariant?)
-		FLAG_SINGULAR			= 0x02,	// singleton select
-		FLAG_WRITELOCK			= 0x04,	// locked for write
-		FLAG_SCROLLABLE			= 0x08,	// scrollable cursor
-		FLAG_DSQL_COMPARATIVE	= 0x10,	// transformed from DSQL ComparativeBoolNode
-		FLAG_LATERAL			= 0x20,	// lateral derived table
-		FLAG_SKIP_LOCKED		= 0x40,	// skip locked
-		FLAG_SUB_QUERY			= 0x80	// sub-query
->>>>>>> 5b21261b
+		FLAG_LATERAL			= 0x20,		// lateral derived table
+		FLAG_SKIP_LOCKED		= 0x40,		// skip locked
+		FLAG_SUB_QUERY			= 0x80,		// sub-query
+		FLAG_SEMI_JOINED		= 0x100		// participates in semi-join
 	};
 
 	bool isInvariant() const
