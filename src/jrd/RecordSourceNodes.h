/*
 * The contents of this file are subject to the Interbase Public
 * License Version 1.0 (the "License"); you may not use this file
 * except in compliance with the License. You may obtain a copy
 * of the License at http://www.Inprise.com/IPL.html
 *
 * Software distributed under the License is distributed on an
 * "AS IS" basis, WITHOUT WARRANTY OF ANY KIND, either express
 * or implied. See the License for the specific language governing
 * rights and limitations under the License.
 *
 * The Original Code was created by Inprise Corporation
 * and its predecessors. Portions created by Inprise Corporation are
 * Copyright (C) Inprise Corporation.
 *
 * All Rights Reserved.
 * Contributor(s): ______________________________________.
 * Adriano dos Santos Fernandes
 */

#ifndef JRD_RECORD_SOURCE_NODES_H
#define JRD_RECORD_SOURCE_NODES_H

#include "../common/classes/alloc.h"
#include "../common/classes/array.h"
#include "../common/classes/objects_array.h"
#include "../common/classes/NestConst.h"
#include "../jrd/QualifiedName.h"
#include "../dsql/ExprNodes.h"
#include "../jrd/jrd.h"
#include "../jrd/exe.h"
#include "../dsql/Visitors.h"
#include "../dsql/pass1_proto.h"

namespace Jrd {

class IndexRetrieval;
class OptimizerRetrieval;
class ProcedureScan;
class BoolExprNode;
class MessageNode;
class RecSourceListNode;
class RelationSourceNode;
class RseNode;
class SelectExprNode;
class ValueListNode;


class SortNode : public Firebird::PermanentStorage, public Printable
{
public:
	explicit SortNode(MemoryPool& pool)
		: PermanentStorage(pool),
		  unique(false),
		  expressions(pool),
		  direction(pool),
		  nullOrder(pool)
	{
	}

public:
	virtual Firebird::string internalPrint(NodePrinter& printer) const
	{
		//// FIXME-PRINT:
		return "SortNode";
	}

	SortNode* copy(thread_db* tdbb, NodeCopier& copier) const;
	SortNode* pass1(thread_db* tdbb, CompilerScratch* csb);
	SortNode* pass2(thread_db* tdbb, CompilerScratch* csb);
	bool computable(CompilerScratch* csb, StreamType stream, bool allowOnlyCurrentStream);
	void findDependentFromStreams(const CompilerScratch* csb,
		StreamType currentStream, SortedStreamList* streamList);

	NullsPlacement getEffectiveNullOrder(unsigned index) const
	{
		if (direction[index] == ORDER_ASC)
			return (nullOrder[index] == NULLS_DEFAULT) ? NULLS_FIRST : nullOrder[index];
		else if (direction[index] == ORDER_DESC)
			return (nullOrder[index] == NULLS_DEFAULT) ? NULLS_LAST : nullOrder[index];

		fb_assert(false);
		return NULLS_DEFAULT;
	}

public:
	bool unique;						// sort uses unique key - for DISTINCT and GROUP BY
	NestValueArray expressions;			// sort expressions
	Firebird::Array<SortDirection> direction;	// rse_order_*
	Firebird::Array<NullsPlacement> nullOrder;	// rse_nulls_*
};

class MapNode : public Firebird::PermanentStorage, public Printable
{
public:
	explicit MapNode(MemoryPool& pool)
		: PermanentStorage(pool),
		  sourceList(pool),
		  targetList(pool)
	{
	}

	MapNode* copy(thread_db* tdbb, NodeCopier& copier) const;
	MapNode* pass1(thread_db* tdbb, CompilerScratch* csb);
	MapNode* pass2(thread_db* tdbb, CompilerScratch* csb);

public:
	virtual Firebird::string internalPrint(NodePrinter& printer) const
	{
		/*** FIXME-PRINT:
		NODE_PRINT(printer, sourceList);
		NODE_PRINT(printer, targetList);
		***/

		return "MapNode";
	}

public:
	NestValueArray sourceList;
	NestValueArray targetList;
};

class PlanNode : public Firebird::PermanentStorage, public Printable
{
public:
	enum Type : UCHAR
	{
		TYPE_JOIN,
		TYPE_RETRIEVE
	};

	struct AccessItem
	{
		explicit AccessItem(MemoryPool& pool)
			: relationId(0),
			  indexId(0),
			  indexName(pool)
		{
		}

		explicit AccessItem(MemoryPool& pool, const AccessItem& o)
			: relationId(o.relationId),
			  indexId(o.indexId),
			  indexName(pool, o.indexName)
		{
		}

		SLONG relationId;
		SLONG indexId;
		MetaName indexName;
	};

	struct AccessType
	{
		enum Type : UCHAR
		{
			TYPE_SEQUENTIAL,
			TYPE_NAVIGATIONAL,
			TYPE_INDICES
		};

		AccessType(MemoryPool& pool, Type aType)
			: type(aType),
			  items(pool)
		{
		}

		Type const type;
		Firebird::ObjectsArray<AccessItem> items;
	};

public:
	PlanNode(MemoryPool& pool, Type aType)
		: PermanentStorage(pool),
		  type(aType),
		  accessType(NULL),
		  recordSourceNode(NULL),
		  subNodes(pool),
		  dsqlNames(NULL)
	{
	}

public:
	virtual Firebird::string internalPrint(NodePrinter& printer) const
	{
		//// FIXME-PRINT:
		return "PlanNode";
	}

	PlanNode* dsqlPass(DsqlCompilerScratch* dsqlScratch);

private:
	dsql_ctx* dsqlPassAliasList(DsqlCompilerScratch* dsqlScratch);
	static dsql_ctx* dsqlPassAlias(DsqlCompilerScratch* dsqlScratch, DsqlContextStack& stack,
		const MetaName& alias);

public:
	Type const type;
	AccessType* accessType;
	RecordSourceNode* recordSourceNode;
	Firebird::Array<NestConst<PlanNode> > subNodes;
	Firebird::ObjectsArray<MetaName>* dsqlNames;
};

class InversionNode
{
public:
	enum Type : UCHAR
	{
		TYPE_AND,
		TYPE_OR,
		TYPE_IN,
		TYPE_DBKEY,
		TYPE_INDEX
	};

	InversionNode(Type aType, InversionNode* aNode1, InversionNode* aNode2)
		: impure(0),
		  id(0),
		  type(aType),
		  retrieval(NULL),
		  node1(aNode1),
		  node2(aNode2),
		  value(NULL)
	{
	}

	InversionNode(IndexRetrieval* aRetrieval, ULONG anImpure)
		: impure(anImpure),
		  id(0),
		  type(TYPE_INDEX),
		  retrieval(aRetrieval),
		  node1(NULL),
		  node2(NULL),
		  value(NULL)
	{
	}

	InversionNode(ValueExprNode* aValue, USHORT aId)
		: impure(0),
		  id(aId),
		  type(TYPE_DBKEY),
		  retrieval(NULL),
		  node1(NULL),
		  node2(NULL),
		  value(aValue)
	{
	}

	ULONG impure;
	USHORT id;
	Type type;
	NestConst<IndexRetrieval> retrieval;
	NestConst<InversionNode> node1;
	NestConst<InversionNode> node2;
	NestConst<ValueExprNode> value;
};

class DbKeyRangeNode
{
public:
	DbKeyRangeNode(ValueExprNode* aLower, ValueExprNode* aUpper)
		: lower(aLower), upper(aUpper)
	{
	}

	NestConst<ValueExprNode> lower;
	NestConst<ValueExprNode> upper;
};

class WithClause : public Firebird::Array<SelectExprNode*>
{
public:
	explicit WithClause(Firebird::MemoryPool& pool)
		: Firebird::Array<SelectExprNode*>(pool),
		  recursive(false)
	{
	}

public:
	bool recursive;
};


class LocalTableSourceNode final : public TypedNode<RecordSourceNode, RecordSourceNode::TYPE_LOCAL_TABLE>
{
public:
	explicit LocalTableSourceNode(MemoryPool& pool, const MetaName& aDsqlName = NULL)
		: TypedNode<RecordSourceNode, RecordSourceNode::TYPE_LOCAL_TABLE>(pool),
		  alias(pool)
	{
	}

	static LocalTableSourceNode* parse(thread_db* tdbb, CompilerScratch* csb, const SSHORT blrOp,
		bool parseContext);

	Firebird::string internalPrint(NodePrinter& printer) const override;
	RecordSourceNode* dsqlPass(DsqlCompilerScratch* dsqlScratch) override;

	bool dsqlSubSelectFinder(SubSelectFinder& /*visitor*/) override
	{
		return false;
	}

	bool dsqlMatch(DsqlCompilerScratch* dsqlScratch, const ExprNode* other, bool ignoreMapCast) const override;
	void genBlr(DsqlCompilerScratch* dsqlScratch) override;

	LocalTableSourceNode* copy(thread_db* tdbb, NodeCopier& copier) const override;

	RecordSourceNode* pass1(thread_db* tdbb, CompilerScratch* csb) override
	{
		return this;
	}

	void pass1Source(thread_db* tdbb, CompilerScratch* csb, RseNode* rse,
		BoolExprNode** boolean, RecordSourceNodeStack& stack) override;

	RecordSourceNode* pass2(thread_db* /*tdbb*/, CompilerScratch* /*csb*/) override
	{
		return this;
	}

	void pass2Rse(thread_db* tdbb, CompilerScratch* csb) override;

	bool containsStream(StreamType checkStream) const override
	{
		return checkStream == stream;
	}

	void computeDbKeyStreams(StreamList& streamList) const override
	{
		streamList.add(getStream());
	}

	bool computable(CompilerScratch* /*csb*/, StreamType /*stream*/,
		bool /*allowOnlyCurrentStream*/, ValueExprNode* /*value*/) override
	{
		return true;
	}

	void findDependentFromStreams(const CompilerScratch* /*csb*/,
		StreamType /*currentStream*/, SortedStreamList* /*streamList*/) override
	{
	}

	RecordSource* compile(thread_db* tdbb, Optimizer* opt, bool innerSubStream) override;

public:
	Firebird::string alias;
	USHORT tableNumber = 0;
	SSHORT context = 0;			// user-specified context number for the local table reference
};

class RelationSourceNode final : public TypedNode<RecordSourceNode, RecordSourceNode::TYPE_RELATION>
{
public:
	explicit RelationSourceNode(MemoryPool& pool, const MetaName& aDsqlName = NULL)
		: TypedNode<RecordSourceNode, RecordSourceNode::TYPE_RELATION>(pool),
		  dsqlName(pool, aDsqlName),
		  alias(pool),
		  context(0)
	{
	}

	static RelationSourceNode* parse(thread_db* tdbb, CompilerScratch* csb, const SSHORT blrOp,
		bool parseContext);

	virtual Firebird::string internalPrint(NodePrinter& printer) const;
	virtual RecordSourceNode* dsqlPass(DsqlCompilerScratch* dsqlScratch);

	virtual bool dsqlSubSelectFinder(SubSelectFinder& /*visitor*/)
	{
		return false;
	}

	virtual bool dsqlMatch(DsqlCompilerScratch* dsqlScratch, const ExprNode* other, bool ignoreMapCast) const;
	virtual void genBlr(DsqlCompilerScratch* dsqlScratch);

	virtual RelationSourceNode* copy(thread_db* tdbb, NodeCopier& copier) const;

	virtual RecordSourceNode* pass1(thread_db* tdbb, CompilerScratch* csb);

	virtual void pass1Source(thread_db* tdbb, CompilerScratch* csb, RseNode* rse,
		BoolExprNode** boolean, RecordSourceNodeStack& stack);

	virtual RecordSourceNode* pass2(thread_db* /*tdbb*/, CompilerScratch* /*csb*/)
	{
		return this;
	}

	virtual void pass2Rse(thread_db* tdbb, CompilerScratch* csb);

	virtual bool containsStream(StreamType checkStream) const
	{
		return checkStream == stream;
	}

	virtual void computeDbKeyStreams(StreamList& streamList) const
	{
		streamList.add(getStream());
	}

	virtual bool computable(CompilerScratch* /*csb*/, StreamType /*stream*/,
		bool /*allowOnlyCurrentStream*/, ValueExprNode* /*value*/)
	{
		return true;
	}

	virtual void findDependentFromStreams(const CompilerScratch* /*csb*/,
		StreamType /*currentStream*/, SortedStreamList* /*streamList*/)
	{
	}

	virtual RecordSource* compile(thread_db* tdbb, Optimizer* opt, bool innerSubStream);

public:
	MetaName dsqlName;
	Firebird::string alias;	// SQL alias for the relation
	Rsc::Rel relation;

private:
	Rsc::Rel view;		// parent view for posting access

public:
	SSHORT context;			// user-specified context number for the relation reference
};

class ProcedureSourceNode final : public TypedNode<RecordSourceNode, RecordSourceNode::TYPE_PROCEDURE>
{
public:
	explicit ProcedureSourceNode(MemoryPool& pool,
			const QualifiedName& aDsqlName = QualifiedName())
		: TypedNode<RecordSourceNode, RecordSourceNode::TYPE_PROCEDURE>(pool),
		  dsqlName(pool, aDsqlName),
<<<<<<< HEAD
		  alias(pool),
		  sourceList(NULL),
		  targetList(NULL),
		  in_msg(NULL),
		  procedureId(0),
		  context(0)
=======
		  alias(pool)
>>>>>>> 7aac4d79
	{
	}

	static ProcedureSourceNode* parse(thread_db* tdbb, CompilerScratch* csb, const SSHORT blrOp,
		bool parseContext);

public:
	virtual Firebird::string internalPrint(NodePrinter& printer) const;
	virtual RecordSourceNode* dsqlPass(DsqlCompilerScratch* dsqlScratch);

	virtual bool dsqlAggregateFinder(AggregateFinder& visitor);
	virtual bool dsqlAggregate2Finder(Aggregate2Finder& visitor);
	virtual bool dsqlInvalidReferenceFinder(InvalidReferenceFinder& visitor);
	virtual bool dsqlSubSelectFinder(SubSelectFinder& visitor);
	virtual bool dsqlFieldFinder(FieldFinder& visitor);
	virtual RecordSourceNode* dsqlFieldRemapper(FieldRemapper& visitor);

	virtual bool dsqlMatch(DsqlCompilerScratch* dsqlScratch, const ExprNode* other, bool ignoreMapCast) const;
	virtual void genBlr(DsqlCompilerScratch* dsqlScratch);

	virtual ProcedureSourceNode* copy(thread_db* tdbb, NodeCopier& copier) const;

	virtual RecordSourceNode* pass1(thread_db* tdbb, CompilerScratch* csb);
	virtual void pass1Source(thread_db* tdbb, CompilerScratch* csb, RseNode* rse,
		BoolExprNode** boolean, RecordSourceNodeStack& stack);
	virtual RecordSourceNode* pass2(thread_db* tdbb, CompilerScratch* csb);
	virtual void pass2Rse(thread_db* tdbb, CompilerScratch* csb);

	virtual bool containsStream(StreamType checkStream) const
	{
		return checkStream == stream;
	}

	virtual void computeDbKeyStreams(StreamList& /*streamList*/) const
	{
	}

	virtual bool deterministic() const
	{
		return false;
	}

	virtual bool computable(CompilerScratch* csb, StreamType stream,
		bool allowOnlyCurrentStream, ValueExprNode* value);
	virtual void findDependentFromStreams(const CompilerScratch* csb,
		StreamType currentStream, SortedStreamList* streamList);

	virtual void collectStreams(SortedStreamList& streamList) const;

	virtual RecordSource* compile(thread_db* tdbb, Optimizer* opt, bool innerSubStream);

public:
	QualifiedName dsqlName;
	Firebird::string alias;

	/***
	dimitr: Referencing procedures via a pointer is not currently reliable, because
			procedures can be removed from the metadata cache after ALTER/DROP.
			Usually, this is prevented via the reference counting, but it's incremented
			only for compiled requests. Node trees without requests (e.g. computed fields)
			are not protected and may end with dead procedure pointers, causing problems
			(up to crashing) when they're copied the next time. See CORE-5456 / CORE-5457.

			ExecProcedureNode is a lucky exception because it's never (directly) used in
			expressions. Sub-procedures are safe too. In other cases the procedure object
			must be refetched from the metadata cache while copying the node.

			A better (IMO) solution would be to add a second-level reference counting for
			metadata objects since the parsing stage till either request creation or
			explicit unload from the metadata cache. But we don't have clearly established
			cache management policies yet, so I leave it for the other day.
	***/

<<<<<<< HEAD
	SubRoutine<jrd_prc> procedure;
	NestConst<ValueListNode> sourceList;
	NestConst<ValueListNode> targetList;
=======
	jrd_prc* procedure = nullptr;
	NestConst<ValueListNode> inputSources;
	NestConst<ValueListNode> inputTargets;
	NestConst<Firebird::ObjectsArray<MetaName>> dsqlInputArgNames;
>>>>>>> 7aac4d79

private:
	NestConst<MessageNode> inputMessage;

<<<<<<< HEAD
	Rsc::Rel view;
	USHORT procedureId;
	SSHORT context;
=======
	jrd_rel* view = nullptr;
	USHORT procedureId = 0;
	SSHORT context = 0;
	bool isSubRoutine = false;
>>>>>>> 7aac4d79
};

class AggregateSourceNode final : public TypedNode<RecordSourceNode, RecordSourceNode::TYPE_AGGREGATE_SOURCE>
{
public:
	explicit AggregateSourceNode(MemoryPool& pool)
		: TypedNode<RecordSourceNode, RecordSourceNode::TYPE_AGGREGATE_SOURCE>(pool),
		  dsqlGroup(NULL),
		  dsqlRse(NULL),
		  group(NULL),
		  map(NULL),
		  rse(NULL),
		  dsqlWindow(false)
	{
	}

	static AggregateSourceNode* parse(thread_db* tdbb, CompilerScratch* csb);

	virtual Firebird::string internalPrint(NodePrinter& printer) const;
	virtual bool dsqlAggregateFinder(AggregateFinder& visitor);
	virtual bool dsqlAggregate2Finder(Aggregate2Finder& visitor);
	virtual bool dsqlInvalidReferenceFinder(InvalidReferenceFinder& visitor);
	virtual bool dsqlSubSelectFinder(SubSelectFinder& visitor);
	virtual bool dsqlFieldFinder(FieldFinder& visitor);
	virtual RecordSourceNode* dsqlFieldRemapper(FieldRemapper& visitor);

	virtual bool dsqlMatch(DsqlCompilerScratch* dsqlScratch, const ExprNode* other, bool ignoreMapCast) const;
	virtual void genBlr(DsqlCompilerScratch* dsqlScratch);

	virtual AggregateSourceNode* copy(thread_db* tdbb, NodeCopier& copier) const;
	virtual RecordSourceNode* pass1(thread_db* tdbb, CompilerScratch* csb);
	virtual void pass1Source(thread_db* tdbb, CompilerScratch* csb, RseNode* rse,
		BoolExprNode** boolean, RecordSourceNodeStack& stack);
	virtual RecordSourceNode* pass2(thread_db* tdbb, CompilerScratch* csb);
	virtual void pass2Rse(thread_db* tdbb, CompilerScratch* csb);
	virtual bool containsStream(StreamType checkStream) const;

	virtual void computeDbKeyStreams(StreamList& /*streamList*/) const
	{
	}

	virtual bool computable(CompilerScratch* csb, StreamType stream,
		bool allowOnlyCurrentStream, ValueExprNode* value);
	virtual void findDependentFromStreams(const CompilerScratch* csb,
		StreamType currentStream, SortedStreamList* streamList);

	virtual RecordSource* compile(thread_db* tdbb, Optimizer* opt, bool innerSubStream);

private:
	void genMap(DsqlCompilerScratch* dsqlScratch, UCHAR blrVerb, dsql_map* map);

public:
	NestConst<ValueListNode> dsqlGroup;
	NestConst<RseNode> dsqlRse;
	NestConst<SortNode> group;
	NestConst<MapNode> map;

private:
	NestConst<RseNode> rse;

public:
	bool dsqlWindow;
};

class UnionSourceNode final : public TypedNode<RecordSourceNode, RecordSourceNode::TYPE_UNION>
{
public:
	explicit UnionSourceNode(MemoryPool& pool)
		: TypedNode<RecordSourceNode, RecordSourceNode::TYPE_UNION>(pool),
		  dsqlClauses(NULL),
		  dsqlParentRse(NULL),
		  clauses(pool),
		  maps(pool),
		  mapStream(0),
		  dsqlAll(false),
		  recursive(false)
	{
	}

	static UnionSourceNode* parse(thread_db* tdbb, CompilerScratch* csb, const SSHORT blrOp);

	virtual bool dsqlAggregateFinder(AggregateFinder& visitor);
	virtual bool dsqlAggregate2Finder(Aggregate2Finder& visitor);
	virtual bool dsqlInvalidReferenceFinder(InvalidReferenceFinder& visitor);
	virtual bool dsqlSubSelectFinder(SubSelectFinder& visitor);
	virtual bool dsqlFieldFinder(FieldFinder& visitor);
	virtual RecordSourceNode* dsqlFieldRemapper(FieldRemapper& visitor);

	virtual Firebird::string internalPrint(NodePrinter& printer) const;
	virtual void genBlr(DsqlCompilerScratch* dsqlScratch);

	virtual UnionSourceNode* copy(thread_db* tdbb, NodeCopier& copier) const;

	virtual RecordSourceNode* pass1(thread_db* /*tdbb*/, CompilerScratch* /*csb*/)
	{
		return this;
	}

	virtual void pass1Source(thread_db* tdbb, CompilerScratch* csb, RseNode* rse,
		BoolExprNode** boolean, RecordSourceNodeStack& stack);
	virtual RecordSourceNode* pass2(thread_db* tdbb, CompilerScratch* csb);
	virtual void pass2Rse(thread_db* tdbb, CompilerScratch* csb);
	virtual bool containsStream(StreamType checkStream) const;
	virtual void computeDbKeyStreams(StreamList& streamList) const;
	virtual bool computable(CompilerScratch* csb, StreamType stream,
		bool allowOnlyCurrentStream, ValueExprNode* value);
	virtual void findDependentFromStreams(const CompilerScratch* csb,
		StreamType currentStream, SortedStreamList* streamList);

	virtual RecordSource* compile(thread_db* tdbb, Optimizer* opt, bool innerSubStream);

public:
	RecSourceListNode* dsqlClauses;
	RseNode* dsqlParentRse;

private:
	Firebird::Array<NestConst<RseNode> > clauses;	// RseNode's for union
	Firebird::Array<NestConst<MapNode> > maps;		// RseNode's maps
	StreamType mapStream;	// stream for next level record of recursive union

public:
	bool dsqlAll;		// UNION ALL
	bool recursive;		// union node is a recursive union
};

class WindowSourceNode final : public TypedNode<RecordSourceNode, RecordSourceNode::TYPE_WINDOW>
{
public:
	struct Window
	{
		explicit Window(MemoryPool&)
			: stream(INVALID_STREAM),
			  exclusion(WindowClause::Exclusion::NO_OTHERS)
		{
		}

		StreamType stream;
		NestConst<SortNode> group;
		NestConst<SortNode> regroup;
		NestConst<SortNode> order;
		NestConst<MapNode> map;
		NestConst<WindowClause::FrameExtent> frameExtent;
		WindowClause::Exclusion exclusion;
	};

	explicit WindowSourceNode(MemoryPool& pool)
		: TypedNode<RecordSourceNode, RecordSourceNode::TYPE_WINDOW>(pool),
		  rse(NULL),
		  windows(pool)
	{
	}

	static WindowSourceNode* parse(thread_db* tdbb, CompilerScratch* csb);

private:
	void parseLegacyPartitionBy(thread_db* tdbb, CompilerScratch* csb);
	void parseWindow(thread_db* tdbb, CompilerScratch* csb);

public:
	virtual StreamType getStream() const
	{
		fb_assert(false);
		return 0;
	}

	virtual Firebird::string internalPrint(NodePrinter& printer) const;

	virtual WindowSourceNode* copy(thread_db* tdbb, NodeCopier& copier) const;
	virtual RecordSourceNode* pass1(thread_db* tdbb, CompilerScratch* csb);
	virtual void pass1Source(thread_db* tdbb, CompilerScratch* csb, RseNode* rse,
		BoolExprNode** boolean, RecordSourceNodeStack& stack);
	virtual RecordSourceNode* pass2(thread_db* tdbb, CompilerScratch* csb);
	virtual void pass2Rse(thread_db* tdbb, CompilerScratch* csb);
	virtual bool containsStream(StreamType checkStream) const;
	virtual void collectStreams(SortedStreamList& streamList) const;

	virtual void computeDbKeyStreams(StreamList& /*streamList*/) const
	{
	}

	virtual void computeRseStreams(StreamList& streamList) const;

	virtual bool computable(CompilerScratch* csb, StreamType stream,
		bool allowOnlyCurrentStream, ValueExprNode* value);
	virtual void findDependentFromStreams(const CompilerScratch* csb,
		StreamType currentStream, SortedStreamList* streamList);
	virtual RecordSource* compile(thread_db* tdbb, Optimizer* opt, bool innerSubStream);

private:
	NestConst<RseNode> rse;
	Firebird::ObjectsArray<Window> windows;
};

class RseNode final : public TypedNode<RecordSourceNode, RecordSourceNode::TYPE_RSE>
{
public:
	enum : USHORT
	{
		FLAG_VARIANT			= 0x01,	// variant (not invariant?)
		FLAG_SINGULAR			= 0x02,	// singleton select
		FLAG_WRITELOCK			= 0x04,	// locked for write
		FLAG_SCROLLABLE			= 0x08,	// scrollable cursor
		FLAG_DSQL_COMPARATIVE	= 0x10,	// transformed from DSQL ComparativeBoolNode
		FLAG_LATERAL			= 0x20,	// lateral derived table
		FLAG_SKIP_LOCKED		= 0x40,	// skip locked
		FLAG_SUB_QUERY			= 0x80	// sub-query
	};

	bool isInvariant() const
	{
		return (flags & FLAG_VARIANT) == 0;
	}

	bool isSingular() const
	{
		return (flags & FLAG_SINGULAR) != 0;
	}

	bool isScrollable() const
	{
		return (flags & FLAG_SCROLLABLE) != 0;
	}

	bool isLateral() const
	{
		return (flags & FLAG_LATERAL) != 0;
	}

	bool isSubQuery() const
	{
		return (flags & FLAG_SUB_QUERY) != 0;
	}

	bool hasWriteLock() const
	{
		return (flags & FLAG_WRITELOCK) != 0;
	}

	bool hasSkipLocked() const
	{
		return (flags & FLAG_SKIP_LOCKED) != 0;
	}

	explicit RseNode(MemoryPool& pool)
		: TypedNode<RecordSourceNode, RecordSourceNode::TYPE_RSE>(pool),
		  rse_relations(pool)
	{}

	RseNode* clone(MemoryPool& pool)
	{
		RseNode* obj = FB_NEW_POOL(pool) RseNode(pool);

		obj->dsqlFirst = dsqlFirst;
		obj->dsqlSkip = dsqlSkip;
		obj->dsqlDistinct = dsqlDistinct;
		obj->dsqlSelectList = dsqlSelectList;
		obj->dsqlFrom = dsqlFrom;
		obj->dsqlWhere = dsqlWhere;
		obj->dsqlJoinUsing = dsqlJoinUsing;
		obj->dsqlGroup = dsqlGroup;
		obj->dsqlHaving = dsqlHaving;
		obj->dsqlNamedWindows = dsqlNamedWindows;
		obj->dsqlOrder = dsqlOrder;
		obj->dsqlStreams = dsqlStreams;
		obj->dsqlContext = dsqlContext;
		obj->dsqlExplicitJoin = dsqlExplicitJoin;

		obj->rse_jointype = rse_jointype;
		obj->rse_first = rse_first;
		obj->rse_skip = rse_skip;
		obj->rse_boolean = rse_boolean;
		obj->rse_sorted = rse_sorted;
		obj->rse_projection = rse_projection;
		obj->rse_aggregate = rse_aggregate;
		obj->rse_plan = rse_plan;
		obj->rse_invariants = rse_invariants;
		obj->flags = flags;
		obj->rse_relations = rse_relations;
		obj->firstRows = firstRows;

		return obj;
	}

	virtual void getChildren(NodeRefsHolder& holder, bool dsql) const
	{
		RecordSourceNode::getChildren(holder, dsql);

		if (dsql)
		{
			holder.add(dsqlStreams);
			holder.add(dsqlWhere);
			holder.add(dsqlJoinUsing);
			holder.add(dsqlOrder);
			holder.add(dsqlDistinct);
			holder.add(dsqlSelectList);
			holder.add(dsqlFirst);
			holder.add(dsqlSkip);
		}
	}

	virtual Firebird::string internalPrint(NodePrinter& printer) const;
	virtual bool dsqlAggregateFinder(AggregateFinder& visitor);
	virtual bool dsqlAggregate2Finder(Aggregate2Finder& visitor);
	virtual bool dsqlInvalidReferenceFinder(InvalidReferenceFinder& visitor);
	virtual bool dsqlSubSelectFinder(SubSelectFinder& visitor);
	virtual bool dsqlFieldFinder(FieldFinder& visitor);
	virtual RseNode* dsqlFieldRemapper(FieldRemapper& visitor);

	virtual bool dsqlMatch(DsqlCompilerScratch* dsqlScratch, const ExprNode* other, bool ignoreMapCast) const;
	virtual RseNode* dsqlPass(DsqlCompilerScratch* dsqlScratch);

	virtual RseNode* copy(thread_db* tdbb, NodeCopier& copier) const;
	virtual RseNode* pass1(thread_db* tdbb, CompilerScratch* csb);
	virtual void pass1Source(thread_db* tdbb, CompilerScratch* csb, RseNode* rse,
		BoolExprNode** boolean, RecordSourceNodeStack& stack);

	virtual RseNode* pass2(thread_db* /*tdbb*/, CompilerScratch* /*csb*/)
	{
		return this;
	}

	virtual void pass2Rse(thread_db* tdbb, CompilerScratch* csb);
	virtual bool containsStream(StreamType checkStream) const;
	virtual void computeDbKeyStreams(StreamList& streamList) const;
	virtual void computeRseStreams(StreamList& streamList) const;
	virtual bool computable(CompilerScratch* csb, StreamType stream,
		bool allowOnlyCurrentStream, ValueExprNode* value);
	virtual void findDependentFromStreams(const CompilerScratch* csb,
		StreamType currentStream, SortedStreamList* streamList);

	virtual void collectStreams(SortedStreamList& streamList) const;

	virtual RecordSource* compile(thread_db* tdbb, Optimizer* opt, bool innerSubStream);

private:
	void planCheck(thread_db* tdbb, const CompilerScratch* csb) const;
	static void planSet(thread_db* tdbb, CompilerScratch* csb, PlanNode* plan);

public:
	NestConst<ValueExprNode> dsqlFirst;
	NestConst<ValueExprNode> dsqlSkip;
	NestConst<ValueListNode> dsqlDistinct;
	NestConst<ValueListNode> dsqlSelectList;
	NestConst<RecSourceListNode> dsqlFrom;
	NestConst<BoolExprNode> dsqlWhere;
	NestConst<ValueListNode> dsqlJoinUsing;
	NestConst<ValueListNode> dsqlGroup;
	NestConst<BoolExprNode> dsqlHaving;
	NestConst<ValueListNode> dsqlOrder;
	NestConst<RecSourceListNode> dsqlStreams;
	NamedWindowsClause* dsqlNamedWindows = nullptr;
	bool dsqlExplicitJoin = false;
	NestConst<ValueExprNode> rse_first;
	NestConst<ValueExprNode> rse_skip;
	NestConst<BoolExprNode> rse_boolean;
	NestConst<SortNode> rse_sorted;
	NestConst<SortNode> rse_projection;
	NestConst<SortNode> rse_aggregate;	// singleton aggregate for optimizing to index
	NestConst<PlanNode> rse_plan;		// user-specified access plan
	NestConst<VarInvariantArray> rse_invariants; // Invariant nodes bound to top-level RSE
	Firebird::Array<NestConst<RecordSourceNode> > rse_relations;
	USHORT flags = 0;
	USHORT rse_jointype = blr_inner;	// inner, left, full
	Firebird::TriState firstRows;					// optimize for first rows
};

class SelectExprNode final : public TypedNode<RecordSourceNode, RecordSourceNode::TYPE_SELECT_EXPR>
{
public:
	explicit SelectExprNode(MemoryPool& pool)
		: TypedNode<RecordSourceNode, RecordSourceNode::TYPE_SELECT_EXPR>(pool),
		  querySpec(NULL),
		  orderClause(NULL),
		  rowsClause(NULL),
		  withClause(NULL),
		  alias(pool),
		  columns(NULL)
	{
	}

	virtual Firebird::string internalPrint(NodePrinter& printer) const;
	virtual RseNode* dsqlPass(DsqlCompilerScratch* dsqlScratch);

	virtual bool dsqlSubSelectFinder(SubSelectFinder& visitor)
	{
		return true;
	}

	virtual RseNode* copy(thread_db* /*tdbb*/, NodeCopier& /*copier*/) const
	{
		fb_assert(false);
		return NULL;
	}

	virtual RseNode* pass1(thread_db* /*tdbb*/, CompilerScratch* /*csb*/)
	{
		fb_assert(false);
		return NULL;
	}

	virtual void pass1Source(thread_db* /*tdbb*/, CompilerScratch* /*csb*/, RseNode* /*rse*/,
		BoolExprNode** /*boolean*/, RecordSourceNodeStack& /*stack*/)
	{
		fb_assert(false);
	}

	virtual RseNode* pass2(thread_db* /*tdbb*/, CompilerScratch* /*csb*/)
	{
		fb_assert(false);
		return NULL;
	}

	virtual void pass2Rse(thread_db* /*tdbb*/, CompilerScratch* /*csb*/)
	{
		fb_assert(false);
	}

	virtual bool containsStream(StreamType /*checkStream*/) const
	{
		fb_assert(false);
		return false;
	}

	virtual void computeDbKeyStreams(StreamList& /*streamList*/) const
	{
		fb_assert(false);
	}

	virtual RecordSource* compile(thread_db* /*tdbb*/, Optimizer* /*opt*/, bool /*innerSubStream*/)
	{
		fb_assert(false);
		return NULL;
	}

public:
	NestConst<RecordSourceNode> querySpec;
	NestConst<ValueListNode> orderClause;
	NestConst<RowsClause> rowsClause;
	NestConst<WithClause> withClause;
	Firebird::string alias;
	Firebird::ObjectsArray<MetaName>* columns;
};


} // namespace Jrd

#endif	// JRD_RECORD_SOURCE_NODES_H<|MERGE_RESOLUTION|>--- conflicted
+++ resolved
@@ -432,16 +432,7 @@
 			const QualifiedName& aDsqlName = QualifiedName())
 		: TypedNode<RecordSourceNode, RecordSourceNode::TYPE_PROCEDURE>(pool),
 		  dsqlName(pool, aDsqlName),
-<<<<<<< HEAD
-		  alias(pool),
-		  sourceList(NULL),
-		  targetList(NULL),
-		  in_msg(NULL),
-		  procedureId(0),
-		  context(0)
-=======
 		  alias(pool)
->>>>>>> 7aac4d79
 	{
 	}
 
@@ -515,30 +506,16 @@
 			cache management policies yet, so I leave it for the other day.
 	***/
 
-<<<<<<< HEAD
 	SubRoutine<jrd_prc> procedure;
-	NestConst<ValueListNode> sourceList;
-	NestConst<ValueListNode> targetList;
-=======
-	jrd_prc* procedure = nullptr;
 	NestConst<ValueListNode> inputSources;
 	NestConst<ValueListNode> inputTargets;
 	NestConst<Firebird::ObjectsArray<MetaName>> dsqlInputArgNames;
->>>>>>> 7aac4d79
 
 private:
 	NestConst<MessageNode> inputMessage;
-
-<<<<<<< HEAD
 	Rsc::Rel view;
-	USHORT procedureId;
-	SSHORT context;
-=======
-	jrd_rel* view = nullptr;
 	USHORT procedureId = 0;
 	SSHORT context = 0;
-	bool isSubRoutine = false;
->>>>>>> 7aac4d79
 };
 
 class AggregateSourceNode final : public TypedNode<RecordSourceNode, RecordSourceNode::TYPE_AGGREGATE_SOURCE>
