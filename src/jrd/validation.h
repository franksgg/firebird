--- conflicted
+++ resolved
@@ -218,13 +218,8 @@
 	void walk_pip();
 	RTN walk_pointer_page(jrd_rel*, ULONG);
 	RTN walk_record(jrd_rel*, const Ods::rhd*, USHORT, RecordNumber, bool);
-<<<<<<< HEAD
 	RTN walk_relation(HazardPtr<jrd_rel>&);
-	RTN walk_root(jrd_rel*);
-=======
-	RTN walk_relation(jrd_rel*);
 	RTN walk_root(jrd_rel*, bool);
->>>>>>> 7b0b0123
 	RTN walk_scns();
 	RTN walk_tip(TraNumber);
 };
