/*
 *  The contents of this file are subject to the Initial
 *  Developer's Public License Version 1.0 (the "License");
 *  you may not use this file except in compliance with the
 *  License. You may obtain a copy of the License at
 *  http://www.ibphoenix.com/main.nfs?a=ibphoenix&page=ibp_idpl.
 *
 *  Software distributed under the License is distributed AS IS,
 *  WITHOUT WARRANTY OF ANY KIND, either express or implied.
 *  See the License for the specific language governing rights
 *  and limitations under the License.
 *
 *  The Original Code was created by Dmitry Yemanov
 *  for the Firebird Open Source RDBMS project.
 *
 *  Copyright (c) 2013 Dmitry Yemanov <dimitr@firebirdsql.org>
 *  and all contributors signed below.
 *
 *  All Rights Reserved.
 *  Contributor(s): ______________________________________.
 */

#include "firebird.h"
#include "../ids.h"
#include "../jrd/jrd.h"
#include "../jrd/blb.h"
#include "../jrd/req.h"
#include "../jrd/Statement.h"
#include "../jrd/ini.h"
#include "../jrd/met.h"
#include "ibase.h"
#include "../jrd/btr_proto.h"
#include "../jrd/cch_proto.h"
#include "../jrd/cmp_proto.h"
#include "../jrd/dpm_proto.h"
#include "../jrd/idx_proto.h"
#include "../jrd/jrd_proto.h"
#include "../jrd/lck.h"
#include "../jrd/met_proto.h"
#include "../jrd/mov_proto.h"
#include "../jrd/rlck_proto.h"
#include "../jrd/tra_proto.h"
#include "../jrd/vio_proto.h"
#include "../dsql/dsql_proto.h"
#include "firebird/impl/sqlda_pub.h"

#include "Applier.h"
#include "Protocol.h"
#include "Publisher.h"
#include "Utils.h"

// Log conflicts as warnings
#define LOG_CONFLICTS

// Detect and resolve record-level conflicts (in favor of master copy)
#define RESOLVE_CONFLICTS

using namespace Firebird;
using namespace Ods;
using namespace Jrd;
using namespace Replication;

namespace
{
	struct NoKeyTable
	{
		USHORT rel_id;
		USHORT rel_fields[8];
	};

	const auto UNDEF = MAX_USHORT;

	NoKeyTable NO_KEY_TABLES[] = {
		{ rel_segments, { f_seg_name, f_seg_field, UNDEF, UNDEF, UNDEF, UNDEF, UNDEF, UNDEF } },
		{ rel_args, { f_arg_fun_name, f_arg_pos, UNDEF, UNDEF, UNDEF, UNDEF, UNDEF, UNDEF } },
		{ rel_ccon, { f_ccon_cname, f_ccon_tname, UNDEF, UNDEF, UNDEF, UNDEF, UNDEF, UNDEF } },
		{ rel_vrel, { f_vrl_vname, f_vrl_context, UNDEF, UNDEF, UNDEF, UNDEF, UNDEF, UNDEF } },
		{ rel_msgs, { f_msg_trigger, f_msg_number, UNDEF, UNDEF, UNDEF, UNDEF, UNDEF, UNDEF } },
		{ rel_dims, { f_dims_fname, f_dims_dim, UNDEF, UNDEF, UNDEF, UNDEF, UNDEF, UNDEF } },
		{ rel_files, { f_file_name, UNDEF, UNDEF, UNDEF, UNDEF, UNDEF, UNDEF, UNDEF } },
		{ rel_priv, { f_prv_user, f_prv_u_type, f_prv_o_type, f_prv_priv, f_prv_grant, f_prv_grantor, f_prv_rname, f_prv_fname } },
		{ rel_db_creators, { f_crt_user, f_crt_u_type, UNDEF, UNDEF, UNDEF, UNDEF, UNDEF, UNDEF } }
	};

	class BlockReader : public AutoStorage
	{
	public:
		BlockReader(ULONG length, const UCHAR* data)
			: m_header((Block*) data),
			  m_data(data + sizeof(Block)),
			  m_end(data + length),
			  m_atoms(getPool())
		{
			fb_assert(m_data + m_header->length == m_end);
		}

		bool isEof() const
		{
			return (m_data >= m_end);
		}

		UCHAR getTag()
		{
			return getByte();
		}

		UCHAR getByte()
		{
			if (m_data >= m_end)
				malformed();

			return *m_data++;
		}

		SSHORT getInt16()
		{
			if (m_data + sizeof(SSHORT) > m_end)
				malformed();

			SSHORT value;
			memcpy(&value, m_data, sizeof(SSHORT));
			m_data += sizeof(SSHORT);
			return value;
		}

		SLONG getInt32()
		{
			if (m_data + sizeof(SLONG) > m_end)
				malformed();

			SLONG value;
			memcpy(&value, m_data, sizeof(SLONG));
			m_data += sizeof(SLONG);
			return value;
		}

		SINT64 getInt64()
		{
			if (m_data + sizeof(SINT64) > m_end)
				malformed();

			SINT64 value;
			memcpy(&value, m_data, sizeof(SINT64));
			m_data += sizeof(SINT64);
			return value;
		}

		const MetaString& getMetaName()
		{
			const auto pos = getInt32();
			return m_atoms[pos];
		}

		string getString()
		{
			const auto length = getInt32();

			if (m_data + length > m_end)
				malformed();

			const string str((const char*) m_data, length);
			m_data += length;
			return str;
		}

		const UCHAR* getBinary(ULONG length)
		{
			if (m_data + length > m_end)
				malformed();

			const auto ptr = m_data;
			m_data += length;
			return ptr;
		}

		TraNumber getTransactionId() const
		{
			return m_header->traNumber;
		}

		ULONG getProtocolVersion() const
		{
			return m_header->protocol;
		}

		void defineAtom()
		{
			const auto length = getByte();
			const auto ptr = getBinary(length);
			const MetaString name((const char*) ptr, length);
			m_atoms.add(name);
		}

	private:
		const Block* const m_header;
		const UCHAR* m_data;
		const UCHAR* const m_end;
		HalfStaticArray<MetaString, 64> m_atoms;

		static void malformed()
		{
			raiseError("Replication block is malformed");
		}
	};

	class LocalThreadContext
	{
	public:
		LocalThreadContext(thread_db* tdbb, jrd_tra* tra, Request* req = NULL)
			: m_tdbb(tdbb)
		{
			tdbb->setTransaction(tra);
			tdbb->setRequest(req);
		}

		~LocalThreadContext()
		{
			m_tdbb->setTransaction(NULL);
			m_tdbb->setRequest(NULL);
		}

	private:
		thread_db* m_tdbb;
	};

} // namespace


Applier* Applier::create(thread_db* tdbb)
{
	const auto dbb = tdbb->getDatabase();

	if (!dbb->isReplica())
		raiseError("Database is not in the replica mode");

	const auto attachment = tdbb->getAttachment();

	if (!attachment->locksmith(tdbb, REPLICATE_INTO_DATABASE))
		status_exception::raise(Arg::Gds(isc_miss_prvlg) << "REPLICATE_INTO_DATABASE");

<<<<<<< HEAD
	const auto req_pool = dbb->createPool();
	Jrd::ContextPoolHolder context(tdbb, req_pool);
	AutoPtr<CompilerScratch> csb(FB_NEW_POOL(*req_pool) CompilerScratch(*req_pool));
=======
	Request* request = nullptr;
	const auto req_pool = attachment->createPool();
>>>>>>> 7b0b0123

	try
	{
		Jrd::ContextPoolHolder context(tdbb, req_pool);
		AutoPtr<CompilerScratch> csb(FB_NEW_POOL(*req_pool) CompilerScratch(*req_pool));

		request = Statement::makeRequest(tdbb, csb, true);
		request->validateTimeStamp();
		request->req_attachment = attachment;
	}
	catch (const Exception&)
	{
		if (request)
			CMP_release(tdbb, request);
		else
			attachment->deletePool(req_pool);

		throw;
	}

	const auto config = dbb->replConfig();
	const bool cascade = (config && config->cascadeReplication);

	const auto applier = FB_NEW_POOL(*attachment->att_pool)
		Applier(*attachment->att_pool, dbb->dbb_filename, request, cascade);

	attachment->att_repl_appliers.add(applier);

	return applier;
}

void Applier::shutdown(thread_db* tdbb)
{
	const auto attachment = tdbb->getAttachment();

	cleanupTransactions(tdbb);

	CMP_release(tdbb, m_request);
	m_request = nullptr;	// already deleted by pool
	m_record = nullptr;		// already deleted by pool
	m_bitmap = nullptr;		// already deleted by pool

	attachment->att_repl_appliers.findAndRemove(this);

	if (m_interface)
	{
		m_interface->resetHandle();
		m_interface = nullptr;
	}

	delete this;
}

void Applier::process(thread_db* tdbb, ULONG length, const UCHAR* data)
{
	Database* const dbb = tdbb->getDatabase();

	if (dbb->readOnly())
		raiseError("Replication is impossible for read-only database");

	tdbb->tdbb_flags |= TDBB_replicator;

	BlockReader reader(length, data);

	const auto traNum = reader.getTransactionId();
	const auto protocol = reader.getProtocolVersion();

	if (protocol != PROTOCOL_CURRENT_VERSION)
		raiseError("Unsupported replication protocol version %u", protocol);

	while (!reader.isEof())
	{
		try
		{
			const auto op = reader.getTag();

			switch (op)
			{
			case opStartTransaction:
				startTransaction(tdbb, traNum);
				break;

			case opPrepareTransaction:
				prepareTransaction(tdbb, traNum);
				break;

			case opCommitTransaction:
				commitTransaction(tdbb, traNum);
				break;

			case opRollbackTransaction:
				rollbackTransaction(tdbb, traNum, false);
				break;

			case opCleanupTransaction:
				if (traNum)
					rollbackTransaction(tdbb, traNum, true);
				else
					cleanupTransactions(tdbb);
				break;

			case opStartSavepoint:
				startSavepoint(tdbb, traNum);
				break;

			case opReleaseSavepoint:
				cleanupSavepoint(tdbb, traNum, false);
				break;

			case opRollbackSavepoint:
				cleanupSavepoint(tdbb, traNum, true);
				break;

			case opInsertRecord:
				{
					const auto relName = reader.getMetaName();
					const ULONG length = reader.getInt32();
					const auto record = reader.getBinary(length);
					insertRecord(tdbb, traNum, relName, length, record);
				}
				break;

			case opUpdateRecord:
				{
					const auto relName = reader.getMetaName();
					const ULONG orgLength = reader.getInt32();
					const auto orgRecord = reader.getBinary(orgLength);
					const ULONG newLength = reader.getInt32();
					const auto newRecord = reader.getBinary(newLength);
					updateRecord(tdbb, traNum, relName, orgLength, orgRecord, newLength, newRecord);
				}
				break;

			case opDeleteRecord:
				{
					const auto relName = reader.getMetaName();
					const ULONG length = reader.getInt32();
					const auto record = reader.getBinary(length);
					deleteRecord(tdbb, traNum, relName, length, record);
				}
				break;

			case opStoreBlob:
				{
					bid blob_id;
					blob_id.bid_quad.bid_quad_high = reader.getInt32();
					blob_id.bid_quad.bid_quad_low = reader.getInt32();
					do {
						const ULONG length = (USHORT) reader.getInt16();
						if (!length)
						{
							// Close our newly created blob
							storeBlob(tdbb, traNum, &blob_id, 0, nullptr);
							break;
						}
						const auto blob = reader.getBinary(length);
						storeBlob(tdbb, traNum, &blob_id, length, blob);
					} while (!reader.isEof());
				}
				break;

			case opExecuteSql:
			case opExecuteSqlIntl:
				{
					const auto ownerName = reader.getMetaName();
					const unsigned charset =
						(op == opExecuteSql) ? CS_UTF8 : reader.getByte();
					const string sql = reader.getString();
					executeSql(tdbb, traNum, charset, sql, ownerName);
				}
				break;

			case opSetSequence:
				{
					const auto genName = reader.getMetaName();
					const auto value = reader.getInt64();
					setSequence(tdbb, genName, value);
				}
				break;

			case opDefineAtom:
				reader.defineAtom();
				break;

			default:
				fb_assert(false);
			}
		}
		catch (const Exception& ex)
		{
			ex.stuffException(tdbb->tdbb_status_vector);
			CCH_unwind(tdbb, true);
		}

		// Check cancellation flags and reset monitoring state if necessary
		tdbb->checkCancelState();
		Monitoring::checkState(tdbb);
	}
}

void Applier::startTransaction(thread_db* tdbb, TraNumber traNum)
{
	const auto attachment = tdbb->getAttachment();

	if (m_txnMap.exist(traNum))
		raiseError("Transaction %" SQUADFORMAT" already exists", traNum);

	const auto transaction = TRA_start(tdbb, TRA_read_committed | TRA_rec_version, 1);

	m_txnMap.put(traNum, transaction);
}

void Applier::prepareTransaction(thread_db* tdbb, TraNumber traNum)
{
	jrd_tra* transaction = NULL;
	if (!m_txnMap.get(traNum, transaction))
		raiseError("Transaction %" SQUADFORMAT" is not found", traNum);

	LocalThreadContext context(tdbb, transaction);

	TRA_prepare(tdbb, transaction, 0, NULL);
}

void Applier::commitTransaction(thread_db* tdbb, TraNumber traNum)
{
	jrd_tra* transaction = NULL;
	if (!m_txnMap.get(traNum, transaction))
		raiseError("Transaction %" SQUADFORMAT" is not found", traNum);

	LocalThreadContext context(tdbb, transaction);

	TRA_commit(tdbb, transaction, false);

	m_txnMap.remove(traNum);
}

void Applier::rollbackTransaction(thread_db* tdbb, TraNumber traNum, bool cleanup)
{
	jrd_tra* transaction = NULL;
	if (!m_txnMap.get(traNum, transaction))
	{
		if (cleanup)
			return;

		raiseError("Transaction %" SQUADFORMAT" is not found", traNum);
	}

	LocalThreadContext context(tdbb, transaction);

	TRA_rollback(tdbb, transaction, false, true);

	m_txnMap.remove(traNum);
}

void Applier::cleanupTransactions(thread_db* tdbb)
{
	TransactionMap::Accessor txnAccessor(&m_txnMap);
	if (txnAccessor.getFirst())
	{
		do {
			const auto transaction = txnAccessor.current()->second;
			TRA_rollback(tdbb, transaction, false, true);
		} while (txnAccessor.getNext());
	}

	m_txnMap.clear();
}

void Applier::startSavepoint(thread_db* tdbb, TraNumber traNum)
{
	jrd_tra* transaction = NULL;
	if (!m_txnMap.get(traNum, transaction))
		raiseError("Transaction %" SQUADFORMAT" is not found", traNum);

	LocalThreadContext context(tdbb, transaction);

	transaction->startSavepoint();
}

void Applier::cleanupSavepoint(thread_db* tdbb, TraNumber traNum, bool undo)
{
	jrd_tra* transaction = NULL;
	if (!m_txnMap.get(traNum, transaction))
		raiseError("Transaction %" SQUADFORMAT" is not found", traNum);

	LocalThreadContext context(tdbb, transaction);

	if (!transaction->tra_save_point || transaction->tra_save_point->isRoot())
		raiseError("Transaction %" SQUADFORMAT" has no savepoints to cleanup", traNum);

	if (undo)
		transaction->rollbackSavepoint(tdbb);
	else
		transaction->releaseSavepoint(tdbb);
}

void Applier::insertRecord(thread_db* tdbb, TraNumber traNum,
						   const MetaName& relName,
						   ULONG length, const UCHAR* data)
{
	jrd_tra* transaction = NULL;
	if (!m_txnMap.get(traNum, transaction))
		raiseError("Transaction %" SQUADFORMAT" is not found", traNum);

	LocalThreadContext context(tdbb, transaction, m_request);
	Jrd::ContextPoolHolder context2(tdbb, m_request->req_pool);

	TRA_attach_request(transaction, m_request);

	auto rel = MetadataCache::lookup_relation(tdbb, relName);
	if (!rel)
		raiseError("Table %s is not found", relName.c_str());

	if (!(rel->rel_flags & REL_scanned))
		MET_scan_relation(tdbb, rel);

	const auto relation = rel.getPointer();
	const auto format = findFormat(tdbb, relation, length);

	record_param rpb;
	rpb.rpb_relation = relation;

	rpb.rpb_record = m_record;
	const auto record = m_record =
		VIO_record(tdbb, &rpb, format, tdbb->getDefaultPool());

	rpb.rpb_format_number = format->fmt_version;
	rpb.rpb_address = record->getData();
	rpb.rpb_length = length;
	record->copyDataFrom(data);

	try
	{
		doInsert(tdbb, &rpb, transaction);
		return;
	}
	catch (const status_exception& ex)
	{
		// Uniqueness violation is handled below, other exceptions are re-thrown
		if (ex.value()[1] != isc_unique_key_violation &&
			ex.value()[1] != isc_no_dup)
		{
			throw;
		}

		fb_utils::init_status(tdbb->tdbb_status_vector);

		// The subsequent backout will delete the blobs we have stored before,
		// so we have to copy them and adjust the references
		for (USHORT id = 0; id < format->fmt_count; id++)
		{
			dsc desc;
			if (DTYPE_IS_BLOB(format->fmt_desc[id].dsc_dtype) &&
				EVL_field(NULL, record, id, &desc))
			{
				const auto blobId = (bid*) desc.dsc_address;

				if (!blobId->isEmpty())
				{
					const auto numericId = blobId->get_permanent_number().getValue();
					const auto destination = blb::copy(tdbb, blobId);
					transaction->tra_repl_blobs.put(numericId, destination.bid_temp_id());
				}
			}
		}

		// Undo this particular insert (without involving a savepoint)
		VIO_backout(tdbb, &rpb, transaction);

		if (transaction->tra_save_point)
		{
			const auto action = transaction->tra_save_point->getAction(relation);
			if (action && action->vct_records)
			{
				const auto recno = rpb.rpb_number.getValue();
				fb_assert(action->vct_records->test(recno));
				fb_assert(!action->vct_undo || !action->vct_undo->locate(recno));
				action->vct_records->clear(recno);
			}
		}
	}

	bool found = false;

#ifdef RESOLVE_CONFLICTS
	index_desc idx;
	const auto indexed = lookupRecord(tdbb, relation, record, idx);

	AutoPtr<Record> cleanup;

	if (m_bitmap && m_bitmap->getFirst())
	{
		record_param tempRpb = rpb;
		tempRpb.rpb_record = NULL;

		do {
			tempRpb.rpb_number.setValue(m_bitmap->current());

			if (VIO_get(tdbb, &tempRpb, transaction, tdbb->getDefaultPool()) &&
				(!indexed || compareKey(tdbb, relation, idx, record, tempRpb.rpb_record)))
			{
				if (found)
					raiseError("Record in table %s is ambiguously identified using the primary/unique key", relName.c_str());

				rpb = tempRpb;
				found = true;
			}
		} while (m_bitmap->getNext());

		cleanup = tempRpb.rpb_record;
	}
#endif

	if (found)
	{
		logConflict("Record being inserted into table %s already exists, updating instead", relName.c_str());

		record_param newRpb;
		newRpb.rpb_relation = relation;
		newRpb.rpb_record = record;
		newRpb.rpb_format_number = format->fmt_version;
		newRpb.rpb_address = record->getData();
		newRpb.rpb_length = record->getLength();

		doUpdate(tdbb, &rpb, &newRpb, transaction, NULL);
	}
	else
	{
		doInsert(tdbb, &rpb, transaction); // second (paranoid) attempt
	}
}

void Applier::updateRecord(thread_db* tdbb, TraNumber traNum,
						   const MetaName& relName,
						   ULONG orgLength, const UCHAR* orgData,
						   ULONG newLength, const UCHAR* newData)
{
	jrd_tra* transaction = NULL;
	if (!m_txnMap.get(traNum, transaction))
		raiseError("Transaction %" SQUADFORMAT" is not found", traNum);

	LocalThreadContext context(tdbb, transaction, m_request);
	Jrd::ContextPoolHolder context2(tdbb, m_request->req_pool);

	TRA_attach_request(transaction, m_request);

	auto rel = MetadataCache::lookup_relation(tdbb, relName);
	if (!rel)
		raiseError("Table %s is not found", relName.c_str());

	if (!(rel->rel_flags & REL_scanned))
		MET_scan_relation(tdbb, rel);

	const auto relation = rel.getPointer();
	const auto orgFormat = findFormat(tdbb, relation, orgLength);

	record_param orgRpb;
	orgRpb.rpb_relation = relation;

	orgRpb.rpb_record = m_record;
	const auto orgRecord = m_record =
		VIO_record(tdbb, &orgRpb, orgFormat, tdbb->getDefaultPool());

	orgRpb.rpb_format_number = orgFormat->fmt_version;
	orgRpb.rpb_address = orgRecord->getData();
	orgRpb.rpb_length = orgLength;
	orgRecord->copyDataFrom(orgData);

	BlobList sourceBlobs(getPool());
	sourceBlobs.resize(orgFormat->fmt_count);
	for (USHORT id = 0; id < orgFormat->fmt_count; id++)
	{
		dsc desc;
		if (DTYPE_IS_BLOB(orgFormat->fmt_desc[id].dsc_dtype) &&
			EVL_field(NULL, orgRecord, id, &desc))
		{
			const auto source = (bid*) desc.dsc_address;

			if (!source->isEmpty())
				sourceBlobs[id] = *source;
		}
	}

	index_desc idx;
	const auto indexed = lookupRecord(tdbb, relation, orgRecord, idx);

	bool found = false;
	AutoPtr<Record> cleanup;

	if (m_bitmap && m_bitmap->getFirst())
	{
		record_param tempRpb = orgRpb;
		tempRpb.rpb_record = NULL;

		do {
			tempRpb.rpb_number.setValue(m_bitmap->current());

			if (VIO_get(tdbb, &tempRpb, transaction, tdbb->getDefaultPool()) &&
				(!indexed || compareKey(tdbb, relation, idx, orgRecord, tempRpb.rpb_record)))
			{
				if (found)
					raiseError("Record in table %s is ambiguously identified using the primary/unique key", relName.c_str());

				orgRpb = tempRpb;
				found = true;
			}
		} while (m_bitmap->getNext());

		cleanup = tempRpb.rpb_record;
	}

	const auto newFormat = findFormat(tdbb, relation, newLength);

	record_param newRpb;
	newRpb.rpb_relation = relation;

	newRpb.rpb_record = NULL;
	AutoPtr<Record> newRecord(VIO_record(tdbb, &newRpb, newFormat, tdbb->getDefaultPool()));

	newRpb.rpb_format_number = newFormat->fmt_version;
	newRpb.rpb_address = newRecord->getData();
	newRpb.rpb_length = newLength;
	newRecord->copyDataFrom(newData);

	if (found)
	{
		if (relation->isSystem())
		{
			// For system tables, preserve the fields that was not explicitly changed
			// during the update. This prevents metadata IDs from being overwritten.

			for (USHORT id = 0; id < newFormat->fmt_count; id++)
			{
				dsc from, to;

				const auto orgFlag = EVL_field(NULL, orgRecord, id, &from);
				const auto newFlag = EVL_field(NULL, newRecord, id, &to);

				if (orgFlag == newFlag && (!newFlag || !MOV_compare(tdbb, &from, &to)))
				{
					const auto flag = EVL_field(NULL, orgRpb.rpb_record, id, &from);

					if (flag)
					{
						MOV_move(tdbb, &from, &to);
						newRecord->clearNull(id);

						if (DTYPE_IS_BLOB(from.dsc_dtype))
						{
							const auto source = (bid*) from.dsc_address;
							sourceBlobs[id] = *source;
						}
					}
					else
					{
						newRecord->setNull(id);
						sourceBlobs[id].clear();
					}
				}
			}
		}

		doUpdate(tdbb, &orgRpb, &newRpb, transaction, &sourceBlobs);
	}
	else
	{
#ifdef RESOLVE_CONFLICTS
		logConflict("Record being updated in table %s does not exist, inserting instead", relName.c_str());
		doInsert(tdbb, &newRpb, transaction);
#else
		raiseError("Record in table %s cannot be located via the primary/unique key", relName.c_str());
#endif
	}
}

void Applier::deleteRecord(thread_db* tdbb, TraNumber traNum,
						   const MetaName& relName,
						   ULONG length, const UCHAR* data)
{
	jrd_tra* transaction = NULL;
	if (!m_txnMap.get(traNum, transaction))
		raiseError("Transaction %" SQUADFORMAT" is not found", traNum);

	LocalThreadContext context(tdbb, transaction, m_request);
	Jrd::ContextPoolHolder context2(tdbb, m_request->req_pool);

	TRA_attach_request(transaction, m_request);

	auto rel = MetadataCache::lookup_relation(tdbb, relName);
	if (!rel)
		raiseError("Table %s is not found", relName.c_str());

	if (!(rel->rel_flags & REL_scanned))
		MET_scan_relation(tdbb, rel);

	const auto relation = rel.getPointer();
	const auto format = findFormat(tdbb, relation, length);

	record_param rpb;
	rpb.rpb_relation = relation;

	rpb.rpb_record = m_record;
	const auto record = m_record =
		VIO_record(tdbb, &rpb, format, tdbb->getDefaultPool());

	rpb.rpb_format_number = format->fmt_version;
	rpb.rpb_address = record->getData();
	rpb.rpb_length = length;
	record->copyDataFrom(data);

	index_desc idx;
	const bool indexed = lookupRecord(tdbb, relation, record, idx);

	bool found = false;
	AutoPtr<Record> cleanup;

	if (m_bitmap && m_bitmap->getFirst())
	{
		record_param tempRpb = rpb;
		tempRpb.rpb_record = NULL;

		do {
			tempRpb.rpb_number.setValue(m_bitmap->current());

			if (VIO_get(tdbb, &tempRpb, transaction, tdbb->getDefaultPool()) &&
				(!indexed || compareKey(tdbb, relation, idx, record, tempRpb.rpb_record)))
			{
				if (found)
					raiseError("Record in table %s is ambiguously identified using the primary/unique key", relName.c_str());

				rpb = tempRpb;
				found = true;
			}
		} while (m_bitmap->getNext());

		cleanup = tempRpb.rpb_record;
	}

	if (found)
	{
		doDelete(tdbb, &rpb, transaction);
	}
	else
	{
#ifdef RESOLVE_CONFLICTS
		logConflict("Record being deleted from table %s does not exist, ignoring", relName.c_str());
#else
		raiseError("Record in table %s cannot be located via the primary/unique key", relName.c_str());
#endif
	}
}

void Applier::setSequence(thread_db* tdbb, const MetaName& genName, SINT64 value)
{
	const auto dbb = tdbb->getDatabase();

	auto gen_id = dbb->dbb_mdc->lookupSequence(tdbb, genName);

	if (gen_id < 0)
	{
		gen_id = MET_lookup_generator(tdbb, genName);

		if (gen_id < 0)
			raiseError("Generator %s is not found", genName.c_str());

		dbb->dbb_mdc->setSequence(tdbb, gen_id, genName);
	}

	AutoSetRestoreFlag<ULONG> noCascade(&tdbb->tdbb_flags, TDBB_repl_in_progress, !m_enableCascade);

	if (DPM_gen_id(tdbb, gen_id, false, 0) < value)
		DPM_gen_id(tdbb, gen_id, true, value);
}

void Applier::storeBlob(thread_db* tdbb, TraNumber traNum, bid* blobId,
						ULONG length, const UCHAR* data)
{
	jrd_tra* transaction = NULL;
	if (!m_txnMap.get(traNum, transaction))
		raiseError("Transaction %" SQUADFORMAT" is not found", traNum);

	LocalThreadContext context(tdbb, transaction);

	ULONG tempBlobId;
	blb* blob = NULL;

	const auto numericId = blobId->get_permanent_number().getValue();

	if (transaction->tra_repl_blobs.get(numericId, tempBlobId))
	{
		if (transaction->tra_blobs->locate(tempBlobId))
		{
			const auto current = &transaction->tra_blobs->current();
			fb_assert(!current->bli_materialized);
			blob = current->bli_blob_object;
		}
	}
	else
	{
		bid newBlobId;
		blob = blb::create(tdbb, transaction, &newBlobId);
		transaction->tra_repl_blobs.put(numericId, newBlobId.bid_temp_id());
	}

	fb_assert(blob);
	fb_assert(blob->blb_flags & BLB_temporary);
	fb_assert(!(blob->blb_flags & BLB_closed));

	if (length)
		blob->BLB_put_segment(tdbb, data, length);
	else
		blob->BLB_close(tdbb);
}

void Applier::executeSql(thread_db* tdbb,
						 TraNumber traNum,
						 unsigned charset,
						 const string& sql,
						 const MetaName& ownerName)
{
	jrd_tra* transaction = NULL;
	if (!m_txnMap.get(traNum, transaction))
		raiseError("Transaction %" SQUADFORMAT" is not found", traNum);

	const auto dbb = tdbb->getDatabase();
	const auto attachment = transaction->tra_attachment;

	LocalThreadContext context(tdbb, transaction);

	const auto dialect =
		(dbb->dbb_flags & DBB_DB_SQL_dialect_3) ? SQL_DIALECT_V6 : SQL_DIALECT_V5;

	AutoSetRestore<SSHORT> autoCharset(&attachment->att_charset, charset);

	UserId* const owner = attachment->getUserId(ownerName);
	AutoSetRestore<UserId*> autoOwner(&attachment->att_ss_user, owner);
	AutoSetRestoreFlag<ULONG> noCascade(&tdbb->tdbb_flags, TDBB_repl_in_progress, !m_enableCascade);

	DSQL_execute_immediate(tdbb, attachment, &transaction,
						   0, sql.c_str(), dialect,
						   NULL, NULL, NULL, NULL, false);
}

bool Applier::lookupKey(thread_db* tdbb, jrd_rel* relation, index_desc& key)
{
	RelationPages* const relPages = relation->getPages(tdbb);
	auto page = relPages->rel_index_root;
	if (!page)
	{
		DPM_scan_pages(tdbb);
		page = relPages->rel_index_root;
	}

	const PageNumber root_page(relPages->rel_pg_space_id, page);
	win window(root_page);
	const auto root = (index_root_page*) CCH_FETCH(tdbb, &window, LCK_read, pag_root);

	index_desc idx;
	idx.idx_id = key.idx_id = idx_invalid;

	for (USHORT i = 0; i < root->irt_count; i++)
	{
		if (BTR_description(tdbb, relation, root, &idx, i))
		{
			if (idx.idx_flags & idx_primary)
			{
				key = idx;
				break;
			}

			if (idx.idx_flags & idx_unique)
			{
				if (key.idx_id == idx_invalid)
					key = idx;
				else if (relation->isSystem())
				{
					// For unique system indices, prefer ones using metanames rather than IDs
					USHORT metakeys1 = 0, metakeys2 = 0;

					for (USHORT id = 0; id < idx.idx_count; id++)
					{
						if (idx.idx_rpt[id].idx_itype == idx_metadata)
							metakeys1++;
					}

					for (USHORT id = 0; id < key.idx_count; id++)
					{
						if (key.idx_rpt[id].idx_itype == idx_metadata)
							metakeys2++;
					}

					if (metakeys1 > metakeys2)
						key = idx;
				}
				else if (idx.idx_count < key.idx_count)
					key = idx;
			}
		}
	}

	CCH_RELEASE(tdbb, &window);

	return (key.idx_id != idx_invalid);
}

bool Applier::compareKey(thread_db* tdbb, jrd_rel* relation, const index_desc& idx,
						 Record* record1, Record* record2)
{
	bool equal = true;

	for (USHORT i = 0; i < idx.idx_count; i++)
	{
		const auto field_id = idx.idx_rpt[i].idx_field;

		dsc desc1, desc2;

		const bool null1 = !EVL_field(relation, record1, field_id, &desc1);
		const bool null2 = !EVL_field(relation, record2, field_id, &desc2);

		if (null1 != null2 || (!null1 && MOV_compare(tdbb, &desc1, &desc2)))
		{
			equal = false;
			break;
		}
	}

	return equal;
}

bool Applier::lookupRecord(thread_db* tdbb,
						   jrd_rel* relation, Record* record,
						   index_desc& idx)
{
	RecordBitmap::reset(m_bitmap);

	// Special case: RDB$DATABASE has no keys but it's guaranteed to have only one record
	if (relation->rel_id == rel_database)
	{
		RBM_SET(tdbb->getDefaultPool(), &m_bitmap, 0);
		return false;
	}

	if (lookupKey(tdbb, relation, idx))
	{
		temporary_key key;
		const auto result = BTR_key(tdbb, relation, record, &idx, &key,
			(idx.idx_flags & idx_unique) ? INTL_KEY_UNIQUE : INTL_KEY_SORT);
		if (result != idx_e_ok)
		{
			IndexErrorContext context(relation, &idx);
			context.raise(tdbb, result, record);
		}

		IndexRetrieval retrieval(relation, &idx, idx.idx_count, &key);
		retrieval.irb_generic = irb_equality | (idx.idx_flags & idx_descending ? irb_descending : 0);

		BTR_evaluate(tdbb, &retrieval, &m_bitmap, NULL);
		return true;
	}

	NoKeyTable* table = NULL;

	for (size_t i = 0; i < FB_NELEM(NO_KEY_TABLES); i++)
	{
		const auto tab = &NO_KEY_TABLES[i];

		if (tab->rel_id == relation->rel_id)
		{
			table = tab;
			break;
		}
	}

	if (!table)
		raiseError("Table %s has no unique key", relation->rel_name.c_str());

	const auto transaction = tdbb->getTransaction();

	RLCK_reserve_relation(tdbb, transaction, relation, false);

	record_param rpb;
	rpb.rpb_relation = relation;
	rpb.rpb_number.setValue(BOF_NUMBER);

	while (VIO_next_record(tdbb, &rpb, transaction, tdbb->getDefaultPool(), DPM_next_all))
	{
		const auto seq_record = rpb.rpb_record;
		fb_assert(seq_record);

		bool matched = true;

		for (size_t i = 0; i < FB_NELEM(table->rel_fields); i++)
		{
			const USHORT field_id = table->rel_fields[i];

			if (field_id == MAX_USHORT)
				break;

			dsc desc1, desc2;

			const bool null1 = !EVL_field(relation, record, field_id, &desc1);
			const bool null2 = !EVL_field(relation, seq_record, field_id, &desc2);

			if (null1 != null2 || !null1 && MOV_compare(tdbb, &desc1, &desc2))
			{
				matched = false;
				break;
			}
		}

		if (matched)
			RBM_SET(tdbb->getDefaultPool(), &m_bitmap, rpb.rpb_number.getValue());
	}

	delete rpb.rpb_record;
	return false;
}

const Format* Applier::findFormat(thread_db* tdbb, jrd_rel* relation, ULONG length)
{
	auto format = MET_current(tdbb, relation);

	while (format->fmt_length != length && format->fmt_version)
		format = MET_format(tdbb, relation, format->fmt_version - 1);

	if (format->fmt_length != length)
	{
		raiseError("Record format with length %u is not found for table %s",
				   length, relation->rel_name.c_str());
	}

	return format;
}

void Applier::doInsert(thread_db* tdbb, record_param* rpb, jrd_tra* transaction)
{
	fb_assert(!(transaction->tra_flags & TRA_system));

	const auto record = rpb->rpb_record;
	const auto format = record->getFormat();
	const auto relation = rpb->rpb_relation;

	RLCK_reserve_relation(tdbb, transaction, relation, true);

	for (USHORT id = 0; id < format->fmt_count; id++)
	{
		dsc desc;
		if (DTYPE_IS_BLOB(format->fmt_desc[id].dsc_dtype) &&
			EVL_field(NULL, record, id, &desc))
		{
			const auto blobId = (bid*) desc.dsc_address;

			if (!blobId->isEmpty())
			{
				ULONG tempBlobId;
				bool found = false;

				const auto numericId = blobId->get_permanent_number().getValue();

				if (transaction->tra_repl_blobs.get(numericId, tempBlobId) &&
					transaction->tra_blobs->locate(tempBlobId))
				{
					const auto current = &transaction->tra_blobs->current();

					if (!current->bli_materialized)
					{
						const auto blob = current->bli_blob_object;
						fb_assert(blob);
						blob->blb_sub_type = desc.getBlobSubType();
						blob->blb_charset = desc.getCharSet();
						blobId->set_permanent(relation->rel_id, DPM_store_blob(tdbb, blob, relation, record));
						current->bli_materialized = true;
						current->bli_blob_id = *blobId;
						transaction->tra_blobs->fastRemove();
						found = true;
					}
				}

				if (!found)
				{
					const ULONG num1 = blobId->bid_quad.bid_quad_high;
					const ULONG num2 = blobId->bid_quad.bid_quad_low;
					raiseError("Blob %u.%u is not found for table %s",
							   num1, num2, relation->rel_name.c_str());
				}
			}
		}
	}

	// Cleanup temporary blobs stored for this command beforehand but not materialized

	ReplBlobMap::ConstAccessor accessor(&transaction->tra_repl_blobs);
	for (bool found = accessor.getFirst(); found; found = accessor.getNext())
	{
		const auto tempBlobId = accessor.current()->second;

		if (transaction->tra_blobs->locate(tempBlobId))
		{
			const auto current = &transaction->tra_blobs->current();

			if (!current->bli_materialized)
				current->bli_blob_object->BLB_cancel(tdbb);
		}
	}

	transaction->tra_repl_blobs.clear();

	Savepoint::ChangeMarker marker(transaction->tra_save_point);

	VIO_store(tdbb, rpb, transaction);
	IDX_store(tdbb, rpb, transaction);
	if (m_enableCascade)
		REPL_store(tdbb, rpb, transaction);
}

void Applier::doUpdate(thread_db* tdbb, record_param* orgRpb, record_param* newRpb,
					   jrd_tra* transaction, BlobList* blobs)
{
	fb_assert(!(transaction->tra_flags & TRA_system));

	const auto orgRecord = orgRpb->rpb_record;
	const auto newRecord = newRpb->rpb_record;
	const auto format = newRecord->getFormat();
	const auto relation = newRpb->rpb_relation;

	RLCK_reserve_relation(tdbb, transaction, relation, true);

	for (USHORT id = 0; id < format->fmt_count; id++)
	{
		dsc desc;
		if (DTYPE_IS_BLOB(format->fmt_desc[id].dsc_dtype) &&
			EVL_field(NULL, newRecord, id, &desc))
		{
			const auto dstBlobId = (bid*) desc.dsc_address;
			const auto srcBlobId = (blobs && id < blobs->getCount()) ? (bid*) &(*blobs)[id] : NULL;

			if (!dstBlobId->isEmpty())
			{
				const bool same_blobs = (srcBlobId && *srcBlobId == *dstBlobId);

				if (same_blobs)
				{
					if (EVL_field(NULL, orgRecord, id, &desc))
						*dstBlobId = *(bid*) desc.dsc_address;
					else
						dstBlobId->clear();
				}
				else
				{
					ULONG tempBlobId;
					bool found = false;

					const auto numericId = dstBlobId->get_permanent_number().getValue();

					if (transaction->tra_repl_blobs.get(numericId, tempBlobId) &&
						transaction->tra_blobs->locate(tempBlobId))
					{
						const auto current = &transaction->tra_blobs->current();

						if (!current->bli_materialized)
						{
							const auto blob = current->bli_blob_object;
							fb_assert(blob);
							blob->blb_sub_type = desc.getBlobSubType();
							blob->blb_charset = desc.getCharSet();
							dstBlobId->set_permanent(relation->rel_id, DPM_store_blob(tdbb, blob, relation, newRecord));
							current->bli_materialized = true;
							current->bli_blob_id = *dstBlobId;
							transaction->tra_blobs->fastRemove();
							found = true;
						}
					}

					if (!found)
					{
						const ULONG num1 = dstBlobId->bid_quad.bid_quad_high;
						const ULONG num2 = dstBlobId->bid_quad.bid_quad_low;
						raiseError("Blob %u.%u is not found for table %s",
								   num1, num2, relation->rel_name.c_str());
					}
				}
			}
		}
	}

	// Cleanup temporary blobs stored for this command beforehand but not materialized

	ReplBlobMap::ConstAccessor accessor(&transaction->tra_repl_blobs);
	for (bool found = accessor.getFirst(); found; found = accessor.getNext())
	{
		const auto tempBlobId = accessor.current()->second;

		if (transaction->tra_blobs->locate(tempBlobId))
		{
			const auto current = &transaction->tra_blobs->current();

			if (!current->bli_materialized)
				current->bli_blob_object->BLB_cancel(tdbb);
		}
	}

	transaction->tra_repl_blobs.clear();

	Savepoint::ChangeMarker marker(transaction->tra_save_point);

	VIO_modify(tdbb, orgRpb, newRpb, transaction);
	IDX_modify(tdbb, orgRpb, newRpb, transaction);
	if (m_enableCascade)
		REPL_modify(tdbb, orgRpb, newRpb, transaction);
}

void Applier::doDelete(thread_db* tdbb, record_param* rpb, jrd_tra* transaction)
{
	fb_assert(!(transaction->tra_flags & TRA_system));

	RLCK_reserve_relation(tdbb, transaction, rpb->rpb_relation, true);

	Savepoint::ChangeMarker marker(transaction->tra_save_point);

	VIO_erase(tdbb, rpb, transaction);
	if (m_enableCascade)
		REPL_erase(tdbb, rpb, transaction);
}

void Applier::logConflict(const char* msg, ...)
{
#ifdef LOG_CONFLICTS
	char buffer[BUFFER_LARGE];

	va_list ptr;
	va_start(ptr, msg);
	vsprintf(buffer, msg, ptr);
	va_end(ptr);

	logReplicaWarning(m_database, buffer);
#endif
}<|MERGE_RESOLUTION|>--- conflicted
+++ resolved
@@ -238,14 +238,8 @@
 	if (!attachment->locksmith(tdbb, REPLICATE_INTO_DATABASE))
 		status_exception::raise(Arg::Gds(isc_miss_prvlg) << "REPLICATE_INTO_DATABASE");
 
-<<<<<<< HEAD
+	Request* request = nullptr;
 	const auto req_pool = dbb->createPool();
-	Jrd::ContextPoolHolder context(tdbb, req_pool);
-	AutoPtr<CompilerScratch> csb(FB_NEW_POOL(*req_pool) CompilerScratch(*req_pool));
-=======
-	Request* request = nullptr;
-	const auto req_pool = attachment->createPool();
->>>>>>> 7b0b0123
 
 	try
 	{
@@ -261,7 +255,7 @@
 		if (request)
 			CMP_release(tdbb, request);
 		else
-			attachment->deletePool(req_pool);
+			dbb->deletePool(req_pool);
 
 		throw;
 	}
