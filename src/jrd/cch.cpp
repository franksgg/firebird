--- conflicted
+++ resolved
@@ -4930,14 +4930,6 @@
 					return false;
 				}
 
-<<<<<<< HEAD
-				if (bdb->bdb_page == HEADER_PAGE_NUMBER)
-					dbb->dbb_last_header_write = Ods::getNT((header_page*) page);
-
-				if (dbb->dbb_shadow && !isTempPage)
-					result = CCH_write_all_shadows(tdbb, 0, bdb, status, inAst);
-=======
->>>>>>> 54e25d4a
 			}
 		}
 
