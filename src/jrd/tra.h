--- conflicted
+++ resolved
@@ -405,7 +405,6 @@
 		return tra_gen_ids;
 	}
 
-<<<<<<< HEAD
 	void postResources(thread_db* tdbb, const Resources* resources);
 
 /* ??????????????
@@ -429,40 +428,6 @@
 	}
 */
 };
-=======
-// System transaction is always transaction 0.
-const TraNumber TRA_system_transaction = 0;
-
-// Flag definitions for tra_flags.
-
-const ULONG TRA_system				= 0x1L;			// system transaction
-const ULONG TRA_prepared			= 0x2L;			// transaction is in limbo
-const ULONG TRA_reconnected			= 0x4L;			// reconnect in progress
-const ULONG TRA_degree3				= 0x8L;			// serializeable transaction
-const ULONG TRA_write				= 0x10L;		// transaction has written
-const ULONG TRA_readonly			= 0x20L;		// transaction is readonly
-const ULONG TRA_prepare2			= 0x40L;		// transaction has updated RDB$TRANSACTIONS
-const ULONG TRA_ignore_limbo		= 0x80L;		// ignore transactions in limbo
-const ULONG TRA_invalidated 		= 0x100L;		// transaction invalidated by failed write
-const ULONG TRA_deferred_meta 		= 0x200L;		// deferred meta work posted
-const ULONG TRA_read_committed		= 0x400L;		// can see latest committed records
-const ULONG TRA_autocommit			= 0x800L;		// autocommits all updates
-const ULONG TRA_perform_autocommit	= 0x1000L;		// indicates autocommit is necessary
-const ULONG TRA_rec_version			= 0x2000L;		// don't wait for uncommitted versions
-const ULONG TRA_restart_requests	= 0x4000L;		// restart all requests in attachment
-const ULONG TRA_no_auto_undo		= 0x8000L;		// don't start a savepoint in TRA_start
-const ULONG TRA_precommitted		= 0x10000L;		// transaction committed at startup
-const ULONG TRA_own_interface		= 0x20000L;		// tra_interface was created for internal needs
-const ULONG TRA_read_consistency	= 0x40000L; 	// ensure read consistency in this transaction
-const ULONG TRA_ex_restart			= 0x80000L; 	// Exception was raised to restart request
-const ULONG TRA_replicating			= 0x100000L;	// transaction is allowed to be replicated
-const ULONG TRA_no_blob_check		= 0x200000L;	// disable blob access checking
-const ULONG TRA_auto_release_temp_blobid	= 0x400000L;	// remove temp ids of materialized user blobs from tra_blobs
-
-// flags derived from TPB, see also transaction_options() at tra.cpp
-const ULONG TRA_OPTIONS_MASK = (TRA_degree3 | TRA_readonly | TRA_ignore_limbo | TRA_read_committed |
-	TRA_autocommit | TRA_rec_version | TRA_read_consistency | TRA_no_auto_undo | TRA_restart_requests | TRA_auto_release_temp_blobid);
->>>>>>> 7aac4d79
 
 const int TRA_MASK				= 3;
 //const int TRA_BITS_PER_TRANS	= 2;
