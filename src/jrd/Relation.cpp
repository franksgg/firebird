--- conflicted
+++ resolved
@@ -134,11 +134,7 @@
 		for (auto& idx : indices)
 		{
 			MetaName idx_name;
-<<<<<<< HEAD
 			MetadataCache::lookup_index(tdbb, idx_name, this->rel_name, idx->idx_id + 1);
-=======
-			MET_lookup_index(tdbb, idx_name, this->rel_name, idx.idx_id + 1);
->>>>>>> 26030826
 
 			idx.idx_root = 0;
 			SelectivityList selectivity(*pool);
