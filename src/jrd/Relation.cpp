/*
 *  The contents of this file are subject to the Initial
 *  Developer's Public License Version 1.0 (the "License");
 *  you may not use this file except in compliance with the
 *  License. You may obtain a copy of the License at
 *  http://www.ibphoenix.com/main.nfs?a=ibphoenix&page=ibp_idpl.
 *
 *  Software distributed under the License is distributed AS IS,
 *  WITHOUT WARRANTY OF ANY KIND, either express or implied.
 *  See the License for the specific language governing rights
 *  and limitations under the License.
 *
 *  The Original Code was created by Vlad Khorsun
 *  for the Firebird Open Source RDBMS project.
 *
 *  Copyright (c) 2005 Vlad Khorsun <hvlad@users.sourceforge.net>
 *  and all contributors signed below.
 *
 *  All Rights Reserved.
 *  Contributor(s): ______________________________________.
 */

#include "firebird.h"
#include "../jrd/Relation.h"

#include "../jrd/tra.h"
#include "../jrd/btr_proto.h"
#include "../jrd/dpm_proto.h"
#include "../jrd/idx_proto.h"
#include "../jrd/lck_proto.h"
#include "../jrd/met_proto.h"
#include "../jrd/pag_proto.h"
#include "../jrd/vio_debug.h"

using namespace Jrd;

/// jrd_rel

RelationPages* jrd_rel::getPagesInternal(thread_db* tdbb, TraNumber tran, bool allocPages)
{
	if (tdbb->tdbb_flags & TDBB_use_db_page_space)
		return &rel_pages_base;

	Jrd::Attachment* attachment = tdbb->getAttachment();
	Database* dbb = tdbb->getDatabase();

	SINT64 inst_id;
	// Vlad asked for this compile-time check to make sure we can contain a txn number here
	typedef int RangeCheck1[sizeof(inst_id) >= sizeof(TraNumber)];
	typedef int RangeCheck2[sizeof(inst_id) >= sizeof(AttNumber)];

	if (rel_flags & REL_temp_tran)
	{
		if (tran > 0 && tran != MAX_TRA_NUMBER) //if (tran > 0)
			inst_id = tran;
		else if (tdbb->tdbb_temp_traid)
			inst_id = tdbb->tdbb_temp_traid;
		else if (tdbb->getTransaction())
			inst_id = tdbb->getTransaction()->tra_number;
		else // called without transaction, maybe from OPT or CMP ?
			return &rel_pages_base;
	}
	else
		inst_id = PAG_attachment_id(tdbb);

	if (!rel_pages_inst)
		rel_pages_inst = FB_NEW_POOL(*rel_pool) RelationPagesInstances(*rel_pool);

	FB_SIZE_T pos;
	if (!rel_pages_inst->find(inst_id, pos))
	{
		if (!allocPages)
			return 0;

		RelationPages* newPages = rel_pages_free;
		if (!newPages)
		{
			const size_t BULK_ALLOC = 8;

			RelationPages* allocatedPages = newPages =
				FB_NEW_POOL(*rel_pool) RelationPages[BULK_ALLOC];

			rel_pages_free = ++allocatedPages;
			for (size_t i = 1; i < BULK_ALLOC - 1; i++, allocatedPages++)
				allocatedPages->rel_next_free = allocatedPages + 1;
		}
		else
		{
			rel_pages_free = newPages->rel_next_free;
			newPages->rel_next_free = 0;
		}

		fb_assert(newPages->useCount == 0);

		newPages->addRef();
		newPages->rel_instance_id = inst_id;
		newPages->rel_pg_space_id = dbb->dbb_page_manager.getTempPageSpaceID(tdbb);
		rel_pages_inst->add(newPages);

		// create primary pointer page and index root page
		DPM_create_relation_pages(tdbb, this, newPages);

#ifdef VIO_DEBUG
		VIO_trace(DEBUG_WRITES,
			"jrd_rel::getPages inst %" ULONGFORMAT", ppp %" SLONGFORMAT", irp %" SLONGFORMAT", addr 0x%x\n",
			newPages->rel_instance_id,
			newPages->rel_pages ? (*newPages->rel_pages)[0] : 0,
			newPages->rel_index_root,
			newPages);
#endif

		// create indexes
		MemoryPool* pool = tdbb->getDefaultPool();
		const bool poolCreated = !pool;

		if (poolCreated)
			pool = dbb->createPool();
		Jrd::ContextPoolHolder context(tdbb, pool);

		jrd_tra* idxTran = tdbb->getTransaction();
		if (!idxTran)
			idxTran = attachment->getSysTransaction();

		IndexDescAlloc* indices = NULL;
		// read indices from "base" index root page
		const USHORT idx_count = BTR_all(tdbb, this, &indices, &rel_pages_base);

		const index_desc* const end = indices->items + idx_count;
		for (index_desc* idx = indices->items; idx < end; idx++)
		{
			Firebird::MetaName idx_name;
			MET_lookup_index(tdbb, idx_name, this->rel_name, idx->idx_id + 1);

			idx->idx_root = 0;
			SelectivityList selectivity(*pool);
			IDX_create_index(tdbb, this, idx, idx_name.c_str(), NULL, idxTran, selectivity);

#ifdef VIO_DEBUG
			VIO_trace(DEBUG_WRITES,
<<<<<<< HEAD
				"jrd_rel::getPages inst %"SQUADFORMAT", irp %"SLONGFORMAT", idx %u, idx_root %"SLONGFORMAT", addr 0x%x\n",
=======
				"jrd_rel::getPages inst %" SQUADFORMAT", irp %" SLONGFORMAT", idx %u, idx_root %" SLONGFORMAT", addr 0x%x\n",
>>>>>>> 54e25d4a
				newPages->rel_instance_id,
				newPages->rel_index_root,
				idx->idx_id,
				idx->idx_root,
				newPages);
#endif
		}

		if (poolCreated)
			dbb->deletePool(pool);
		delete indices;

		return newPages;
	}

	RelationPages* pages = (*rel_pages_inst)[pos];
	fb_assert(pages->rel_instance_id == inst_id);
	return pages;
}

bool jrd_rel::delPages(thread_db* tdbb, TraNumber tran, RelationPages* aPages)
{
	RelationPages* pages = aPages ? aPages : getPages(tdbb, tran, false);
	if (!pages || !pages->rel_instance_id)
		return false;

	//fb_assert((tran <= 0) || ((tran > 0) && (pages->rel_instance_id == tran)));
	fb_assert(tran == 0 || tran == MAX_TRA_NUMBER ||
		(tran > 0 && pages->rel_instance_id == tran));

	fb_assert(pages->useCount > 0);

	if (--pages->useCount)
		return false;

#ifdef VIO_DEBUG
	VIO_trace(DEBUG_WRITES,
		"jrd_rel::delPages inst %" ULONGFORMAT", ppp %" SLONGFORMAT", irp %" SLONGFORMAT", addr 0x%x\n",
		pages->rel_instance_id,
		pages->rel_pages ? (*pages->rel_pages)[0] : 0,
		pages->rel_index_root,
		pages);
#endif

	FB_SIZE_T pos;
#ifdef DEV_BUILD
	const bool found =
#endif
		rel_pages_inst->find(pages->rel_instance_id, pos);
	fb_assert(found && ((*rel_pages_inst)[pos] == pages) );

	rel_pages_inst->remove(pos);

	if (pages->rel_index_root)
		IDX_delete_indices(tdbb, this, pages);

	if (pages->rel_pages)
		DPM_delete_relation_pages(tdbb, this, pages);

	pages->free(rel_pages_free);
	return true;
}

void jrd_rel::getRelLockKey(thread_db* tdbb, UCHAR* key)
{
	const ULONG val = rel_id;
	memcpy(key, &val, sizeof(ULONG));
	key += sizeof(ULONG);

	const SINT64 inst_id = getPages(tdbb)->rel_instance_id;
	memcpy(key, &inst_id, sizeof(SINT64));
}

USHORT jrd_rel::getRelLockKeyLength() const
{
	return sizeof(ULONG) + sizeof(SINT64);
}

void jrd_rel::cleanUp()
{
	delete rel_pages_inst;
	rel_pages_inst = NULL;
}


void jrd_rel::fillPagesSnapshot(RelPagesSnapshot& snapshot, const bool attachmentOnly)
{
	if (rel_pages_inst)
	{
		for (FB_SIZE_T i = 0; i < rel_pages_inst->getCount(); i++)
		{
			RelationPages* relPages = (*rel_pages_inst)[i];

			if (!attachmentOnly)
			{
				snapshot.add(relPages);
				relPages->addRef();
			}
			else if ((rel_flags & REL_temp_conn) &&
				PAG_attachment_id(snapshot.spt_tdbb) == relPages->rel_instance_id)
			{
				snapshot.add(relPages);
				relPages->addRef();
			}
			else if (rel_flags & REL_temp_tran)
			{
				const jrd_tra* tran = snapshot.spt_tdbb->getAttachment()->att_transactions;
				for (; tran; tran = tran->tra_next)
				{
					if (tran->tra_number == relPages->rel_instance_id)
					{
						snapshot.add(relPages);
						relPages->addRef();
					}
				}
			}
		}
	}
	else
		snapshot.add(&rel_pages_base);
}

void jrd_rel::RelPagesSnapshot::clear()
{
#ifdef DEV_BUILD
	thread_db* tdbb = NULL;
	SET_TDBB(tdbb);
	fb_assert(tdbb == spt_tdbb);
#endif

	for (FB_SIZE_T i = 0; i < getCount(); i++)
	{
		RelationPages* relPages = (*this)[i];
		(*this)[i] = NULL;

		spt_relation->delPages(spt_tdbb, MAX_TRA_NUMBER, relPages);
	}

	inherited::clear();
}

bool jrd_rel::hasTriggers() const
{
	typedef const trig_vec* ctv;
	ctv trigs[6] = // non-const array, don't want optimization tricks by the compiler.
	{
		rel_pre_erase,
		rel_post_erase,
		rel_pre_modify,
		rel_post_modify,
		rel_pre_store,
		rel_post_store
	};

	for (int i = 0; i < 6; ++i)
	{
		if (trigs[i] && trigs[i]->getCount())
			return true;
	}
	return false;
}

Lock* jrd_rel::createLock(thread_db* tdbb, MemoryPool* pool, jrd_rel* relation, lck_t lckType, bool noAst)
{
	if (!pool)
		pool = relation->rel_pool;

	const USHORT relLockLen = relation->getRelLockKeyLength();

	Lock* lock = FB_NEW_RPT(*pool, relLockLen) Lock(tdbb, relLockLen, lckType, relation);
	relation->getRelLockKey(tdbb, &lock->lck_key.lck_string[0]);

	lock->lck_type = lckType;
	switch (lckType)
	{
	case LCK_relation:
		break;

	case LCK_rel_gc:
		lock->lck_ast = noAst ? NULL : blocking_ast_gcLock;
		break;

	default:
		fb_assert(false);
	}

	return lock;
}

bool jrd_rel::acquireGCLock(thread_db* tdbb, int wait)
{
	fb_assert(rel_flags & REL_gc_lockneed);
	if (!(rel_flags & REL_gc_lockneed))
	{
		fb_assert(rel_gc_lock->lck_id);
		fb_assert(rel_gc_lock->lck_physical == (rel_flags & REL_gc_disabled ? LCK_SR : LCK_SW));
		return true;
	}

	if (!rel_gc_lock)
		rel_gc_lock = createLock(tdbb, NULL, this, LCK_rel_gc, false);

	fb_assert(!rel_gc_lock->lck_id);
	fb_assert(!(rel_flags & REL_gc_blocking));

	ThreadStatusGuard temp_status(tdbb);

	const USHORT level = (rel_flags & REL_gc_disabled) ? LCK_SR : LCK_SW;
	bool ret = LCK_lock(tdbb, rel_gc_lock, level, wait);
	if (!ret && (level == LCK_SW))
	{
		rel_flags |= REL_gc_disabled;
		ret = LCK_lock(tdbb, rel_gc_lock, LCK_SR, wait);
		if (!ret)
			rel_flags &= ~REL_gc_disabled;
	}

	if (ret)
		rel_flags &= ~REL_gc_lockneed;

	return ret;
}

void jrd_rel::downgradeGCLock(thread_db* tdbb)
{
	if (!rel_sweep_count && (rel_flags & REL_gc_blocking))
	{
		fb_assert(!(rel_flags & REL_gc_lockneed));
		fb_assert(rel_gc_lock->lck_id);
		fb_assert(rel_gc_lock->lck_physical == LCK_SW);

		rel_flags &= ~REL_gc_blocking;
		rel_flags |= REL_gc_disabled;

		LCK_downgrade(tdbb, rel_gc_lock);

		if (rel_gc_lock->lck_physical != LCK_SR)
		{
			rel_flags &= ~REL_gc_disabled;
			if (rel_gc_lock->lck_physical < LCK_SR)
				rel_flags |= REL_gc_lockneed;
		}
	}
}

int jrd_rel::blocking_ast_gcLock(void* ast_object)
{
	/****
	SR - gc forbidden, awaiting moment to re-establish SW lock
	SW - gc allowed, usual state
	PW - gc allowed to the one connection only
	****/

	jrd_rel* relation = static_cast<jrd_rel*>(ast_object);

	try
	{
		Lock* lock = relation->rel_gc_lock;
		Database* dbb = lock->lck_dbb;

		AsyncContextHolder tdbb(dbb, FB_FUNCTION, lock);

		fb_assert(!(relation->rel_flags & REL_gc_lockneed));
		if (relation->rel_flags & REL_gc_lockneed) // work already done synchronously ?
			return 0;

		relation->rel_flags |= REL_gc_blocking;
		if (relation->rel_sweep_count)
			return 0;

		if (relation->rel_flags & REL_gc_disabled)
		{
			// someone acquired EX lock

			fb_assert(lock->lck_id);
			fb_assert(lock->lck_physical == LCK_SR);

			LCK_release(tdbb, lock);
			relation->rel_flags &= ~(REL_gc_disabled | REL_gc_blocking);
			relation->rel_flags |= REL_gc_lockneed;
		}
		else
		{
			// someone acquired PW lock

			fb_assert(lock->lck_id);
			fb_assert(lock->lck_physical == LCK_SW);

			relation->rel_flags |= REL_gc_disabled;
			relation->downgradeGCLock(tdbb);
		}
	}
	catch (const Firebird::Exception&)
	{} // no-op

	return 0;
}


/// jrd_rel::GCExclusive

jrd_rel::GCExclusive::GCExclusive(thread_db* tdbb, jrd_rel* relation) :
	m_tdbb(tdbb),
	m_relation(relation),
	m_lock(NULL)
{
}

jrd_rel::GCExclusive::~GCExclusive()
{
	release();
	delete m_lock;
}

bool jrd_rel::GCExclusive::acquire(int wait)
{
	// if validation is already running - go out
	if (m_relation->rel_flags & REL_gc_disabled)
		return false;

	ThreadStatusGuard temp_status(m_tdbb);

	m_relation->rel_flags |= REL_gc_disabled;

	int sleeps = -wait * 10;
	while (m_relation->rel_sweep_count)
	{
		EngineCheckout cout(m_tdbb, FB_FUNCTION);
		Thread::sleep(100);

		if (wait < 0 && --sleeps == 0)
			break;
	}

	if (m_relation->rel_sweep_count)
	{
		m_relation->rel_flags &= ~REL_gc_disabled;
		return false;
	}

	if (!(m_relation->rel_flags & REL_gc_lockneed))
	{
		m_relation->rel_flags |= REL_gc_lockneed;
		LCK_release(m_tdbb, m_relation->rel_gc_lock);
	}

	// we need no AST here
	if (!m_lock)
		m_lock = jrd_rel::createLock(m_tdbb, NULL, m_relation, LCK_rel_gc, true);

	const bool ret = LCK_lock(m_tdbb, m_lock, LCK_PW, wait);
	if (!ret)
		m_relation->rel_flags &= ~REL_gc_disabled;

	return ret;
}

void jrd_rel::GCExclusive::release()
{
	if (!m_lock || !m_lock->lck_id)
		return;

	fb_assert(m_relation->rel_flags & REL_gc_disabled);

	if (!(m_relation->rel_flags & REL_gc_lockneed))
	{
		m_relation->rel_flags |= REL_gc_lockneed;
		LCK_release(m_tdbb, m_relation->rel_gc_lock);
	}

	LCK_convert(m_tdbb, m_lock, LCK_EX, LCK_WAIT);
	m_relation->rel_flags &= ~REL_gc_disabled;

	LCK_release(m_tdbb, m_lock);
}


/// RelationPages

void RelationPages::free(RelationPages*& nextFree)
{
	rel_next_free = nextFree;
	nextFree = this;

	if (rel_pages)
		rel_pages->clear();

	rel_index_root = rel_data_pages = 0;
	rel_slot_space = rel_pri_data_space = rel_sec_data_space = 0;
	rel_instance_id = 0;
}<|MERGE_RESOLUTION|>--- conflicted
+++ resolved
@@ -137,11 +137,7 @@
 
 #ifdef VIO_DEBUG
 			VIO_trace(DEBUG_WRITES,
-<<<<<<< HEAD
-				"jrd_rel::getPages inst %"SQUADFORMAT", irp %"SLONGFORMAT", idx %u, idx_root %"SLONGFORMAT", addr 0x%x\n",
-=======
 				"jrd_rel::getPages inst %" SQUADFORMAT", irp %" SLONGFORMAT", idx %u, idx_root %" SLONGFORMAT", addr 0x%x\n",
->>>>>>> 54e25d4a
 				newPages->rel_instance_id,
 				newPages->rel_index_root,
 				idx->idx_id,
