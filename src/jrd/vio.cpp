/*
 *	PROGRAM:	JRD Access Method
 *	MODULE:		vio.cpp
 *	DESCRIPTION:	Virtual IO
 *
 * The contents of this file are subject to the Interbase Public
 * License Version 1.0 (the "License"); you may not use this file
 * except in compliance with the License. You may obtain a copy
 * of the License at http://www.Inprise.com/IPL.html
 *
 * Software distributed under the License is distributed on an
 * "AS IS" basis, WITHOUT WARRANTY OF ANY KIND, either express
 * or implied. See the License for the specific language governing
 * rights and limitations under the License.
 *
 * The Original Code was created by Inprise Corporation
 * and its predecessors. Portions created by Inprise Corporation are
 * Copyright (C) Inprise Corporation.
 *
 * All Rights Reserved.
 * Contributor(s): ______________________________________.
 *
 * 2001.07.06 Sean Leyne - Code Cleanup, removed "#ifdef READONLY_DATABASE"
 *                         conditionals, as the engine now fully supports
 *                         readonly databases.
 * 2002.08.21 Dmitry Yemanov: fixed bug with a buffer overrun,
 *                            which at least caused invalid dependencies
 *                            to be stored (DB$xxx, for example)
 * 2002.10.21 Nickolay Samofatov: Added support for explicit pessimistic locks
 * 2002.10.29 Nickolay Samofatov: Added support for savepoints
 * 2002.10.29 Sean Leyne - Removed obsolete "Netware" port
 * 2002.12.22 Alex Peshkoff: Bugcheck(291) fix for update_in_place
 *							 of record, modified by pre_trigger
 * 2003.03.01 Nickolay Samofatov: Fixed database corruption when backing out
 *                           the savepoint after large number of DML operations
 *                           (so transaction-level savepoint is dropped) and
 *							 record was updated _not_ under the savepoint and
 *							 deleted under savepoint. Bug affected all kinds
 *							 of savepoints (explicit, statement, PSQL, ...)
 * 2003.03.02 Nickolay Samofatov: Use B+ tree to store undo log
 *
 */

#include "firebird.h"
#include <stdio.h>
#include <string.h>
#include "../jrd/jrd.h"
#include "../jrd/val.h"
#include "../jrd/req.h"
#include "../jrd/tra.h"
#include "../jrd/ids.h"
#include "../jrd/lck.h"
#include "../jrd/lls.h"
#include "../jrd/scl.h"
#include "../jrd/sqz.h"
#include "../jrd/flags.h"
#include "../jrd/ods.h"
#include "../jrd/os/pio.h"
#include "../jrd/btr.h"
#include "../jrd/exe.h"
#include "../jrd/scl.h"
#include "../jrd/met.h"
#include "../common/classes/alloc.h"
#include "../common/ThreadStart.h"
#include "../jrd/vio_debug.h"
#include "../jrd/blb_proto.h"
#include "../jrd/btr_proto.h"
#include "../jrd/cch_proto.h"
#include "../jrd/dfw_proto.h"
#include "../jrd/dpm_proto.h"
#include "../jrd/err_proto.h"
#include "../jrd/evl_proto.h"
#include "../yvalve/gds_proto.h"
#include "../jrd/idx_proto.h"
#include "../common/isc_s_proto.h"
#include "../common/isc_proto.h"
#include "../jrd/jrd_proto.h"
#include "../jrd/ini_proto.h"
#include "../jrd/lck.h"
#include "../jrd/met_proto.h"
#include "../jrd/mov_proto.h"
#include "../jrd/pag_proto.h"
#include "../jrd/scl_proto.h"
#include "../jrd/tpc_proto.h"
#include "../jrd/tra_proto.h"
#include "../jrd/vio_proto.h"
#include "../jrd/dyn_ut_proto.h"
#include "../jrd/Function.h"
#include "../common/StatusArg.h"
#include "../jrd/GarbageCollector.h"
#include "../jrd/ProfilerManager.h"
#include "../jrd/trace/TraceManager.h"
#include "../jrd/trace/TraceJrdHelpers.h"
#include "../common/Task.h"
#include "../jrd/WorkerAttachment.h"

using namespace Jrd;
using namespace Firebird;

static void check_class(thread_db*, jrd_tra*, record_param*, record_param*, USHORT);
static bool check_nullify_source(thread_db*, record_param*, record_param*, int, int = -1);
static void check_owner(thread_db*, jrd_tra*, record_param*, record_param*, USHORT);
static void check_repl_state(thread_db*, jrd_tra*, record_param*, record_param*, USHORT);
static int check_precommitted(const jrd_tra*, const record_param*);
static void check_rel_field_class(thread_db*, record_param*, jrd_tra*);
static void delete_record(thread_db*, record_param*, ULONG, MemoryPool*);
static UCHAR* delete_tail(thread_db*, record_param*, ULONG, UCHAR* = nullptr, const UCHAR* = nullptr);
static void expunge(thread_db*, record_param*, const jrd_tra*, ULONG);
static bool dfw_should_know(thread_db*, record_param* org_rpb, record_param* new_rpb,
	USHORT irrelevant_field, bool void_update_is_relevant = false);
static void garbage_collect(thread_db*, record_param*, ULONG, RecordStack&);


#ifdef VIO_DEBUG
#include <stdio.h>
#include <stdarg.h>

int vio_debug_flag = DEBUG_TRACE_ALL_INFO;

void VIO_trace(int level, const char* format, ...)
{
	if (vio_debug_flag <= level)
		return;

	Firebird::string buffer;
	va_list params;
	va_start(params, format);
	buffer.vprintf(format, params);
	va_end(params);

	buffer.rtrim("\n");

	gds__trace(buffer.c_str());
}

#endif

enum UndoDataRet
{
	udExists,		// record data was restored from undo-log
	udForceBack,	// force read first back version
	udForceTwice,	// force read second back version
	udNone			// record was not changed under current savepoint, use it as is
};

static UndoDataRet get_undo_data(thread_db* tdbb, jrd_tra* transaction,
	record_param* rpb, MemoryPool* pool);

static void invalidate_cursor_records(jrd_tra*, record_param*);

// flags to pass into list_staying
const int LS_ACTIVE_RPB		= 0x01;
const int LS_NO_RESTART		= 0x02;

static void list_staying(thread_db*, record_param*, RecordStack&, int flags = 0);
static void list_staying_fast(thread_db*, record_param*, RecordStack&, record_param* = NULL, int flags = 0);
static void notify_garbage_collector(thread_db* tdbb, record_param* rpb,
	TraNumber tranid = MAX_TRA_NUMBER);

enum class PrepareResult
{
	SUCCESS,
	CONFLICT,
	DELETED,
	SKIP_LOCKED,
	LOCK_ERROR
};

static PrepareResult prepare_update(thread_db*, jrd_tra*, TraNumber commit_tid_read, record_param*,
	record_param*, record_param*, PageStack&, bool);

static void protect_system_table_insert(thread_db* tdbb, const Request* req, const jrd_rel* relation,
	bool force_flag = false);
static void protect_system_table_delupd(thread_db* tdbb, const jrd_rel* relation, const char* operation,
	bool force_flag = false);
static void purge(thread_db*, record_param*);
static void replace_record(thread_db*, record_param*, PageStack*, const jrd_tra*);
static void refresh_fk_fields(thread_db*, Record*, record_param*, record_param*);
static SSHORT set_metadata_id(thread_db*, Record*, USHORT, drq_type_t, const char*);
static void set_nbackup_id(thread_db*, Record*, USHORT, drq_type_t, const char*);
static void set_owner_name(thread_db*, Record*, USHORT);
static bool set_security_class(thread_db*, Record*, USHORT);
static void set_system_flag(thread_db*, Record*, USHORT);
static void verb_post(thread_db*, jrd_tra*, record_param*, Record*);

namespace Jrd
{

class SweepTask : public Task
{
	struct RelInfo; // forward decl

public:
	SweepTask(thread_db* tdbb, MemoryPool* pool, TraceSweepEvent* traceSweep) : Task(),
		m_pool(pool),
		m_dbb(NULL),
		m_items(*m_pool),
		m_stop(false),
		m_nextRelID(0),
		m_lastRelID(0),
		m_relInfo(*m_pool)
	{
		m_dbb = tdbb->getDatabase();
		Attachment* att = tdbb->getAttachment();

		int workers = 1;
		if (att->att_parallel_workers > 0)
			workers = att->att_parallel_workers;

		for (int i = 0; i < workers; i++)
			m_items.add(FB_NEW_POOL(*m_pool) Item(this));

		m_items[0]->m_ownAttach = false;
		m_items[0]->m_attStable = att->getStable();
		m_items[0]->m_tra = tdbb->getTransaction();

		m_relInfo.grow(m_items.getCount());

		m_lastRelID = tdbb->getDatabase()->dbb_mdc->relCount();
	};

	virtual ~SweepTask()
	{
		for (Item** p = m_items.begin(); p < m_items.end(); p++)
			delete *p;
	};

	class Item : public Task::WorkItem
	{
	public:
		Item(SweepTask* task) : Task::WorkItem(task),
			m_inuse(false),
			m_ownAttach(true),
			m_tra(NULL),
			m_relInfo(NULL),
			m_firstPP(0),
			m_lastPP(0)
		{}

		virtual ~Item()
		{
			if (!m_ownAttach || !m_attStable)
				return;

			Attachment* att = NULL;
			{
				AttSyncLockGuard guard(*m_attStable->getSync(), FB_FUNCTION);
				att = m_attStable->getHandle();
				if (!att)
					return;
				fb_assert(att->att_use_count > 0);
			}

			FbLocalStatus status;
			if (m_tra)
			{
				BackgroundContextHolder tdbb(att->att_database, att, &status, FB_FUNCTION);
				TRA_commit(tdbb, m_tra, false);
			}
			WorkerAttachment::releaseAttachment(&status, m_attStable);
		}

		SweepTask* getSweepTask() const
		{
			return reinterpret_cast<SweepTask*> (m_task);
		}

		bool init(thread_db* tdbb)
		{
			FbStatusVector* status = tdbb->tdbb_status_vector;

			Attachment* att = NULL;

			if (m_ownAttach && !m_attStable.hasData())
				m_attStable = WorkerAttachment::getAttachment(status, getSweepTask()->m_dbb);

			if (m_attStable)
				att = m_attStable->getHandle();

			if (!att)
			{
				Arg::Gds(isc_bad_db_handle).copyTo(status);
				return false;
			}

			tdbb->setDatabase(att->att_database);
			tdbb->setAttachment(att);

			if (m_ownAttach && !m_tra)
			{
				const UCHAR sweep_tpb[] =
				{
					isc_tpb_version1, isc_tpb_read,
					isc_tpb_read_committed, isc_tpb_rec_version
				};

				try
				{
					WorkerContextHolder holder(tdbb, FB_FUNCTION);
					m_tra = TRA_start(tdbb, sizeof(sweep_tpb), sweep_tpb);
					DPM_scan_pages(tdbb);
				}
				catch(const Exception& ex)
				{
					ex.stuffException(tdbb->tdbb_status_vector);
					return false;
				}
			}

			tdbb->setTransaction(m_tra);
			tdbb->tdbb_flags |= TDBB_sweeper;

			return true;
		}

		bool m_inuse;
		bool m_ownAttach;
		RefPtr<StableAttachmentPart> m_attStable;
		jrd_tra* m_tra;

		// part of work: relation, first and last PP's to work on
		RelInfo* m_relInfo;
		ULONG m_firstPP;
		ULONG m_lastPP;
	};

	bool handler(WorkItem& _item);

	bool getWorkItem(WorkItem** pItem);
	bool getResult(IStatus* status)
	{
		if (status)
		{
			status->init();
			status->setErrors(m_status.getErrors());
		}

		return m_status.isSuccess();
	}

	int getMaxWorkers()
	{
		return m_items.getCount();
	}

private:
	// item is handled, get next portion of work and update RelInfo
	// also, detect if relation is handled completely
	// return true if there is some more work to do
	bool updateRelInfo(Item* item)
	{
		RelInfo* relInfo = item->m_relInfo;

		if (relInfo->countPP == 0 || relInfo->nextPP >= relInfo->countPP)
		{
			relInfo->workers--;
			return false;
		}

		item->m_firstPP = relInfo->nextPP;
		item->m_lastPP = item->m_firstPP;
		if (item->m_lastPP >= relInfo->countPP)
			item->m_lastPP = relInfo->countPP - 1;
		relInfo->nextPP = item->m_lastPP + 1;

		return true;
	}

	void setError(IStatus* status, bool stopTask)
	{
		const bool copyStatus = (m_status.isSuccess() && status && status->getState() == IStatus::STATE_ERRORS);
		if (!copyStatus && (!stopTask || m_stop))
			return;

		MutexLockGuard guard(m_mutex, FB_FUNCTION);
		if (m_status.isSuccess() && copyStatus)
			m_status.save(status);
		if (stopTask)
			m_stop = true;
	}

	MemoryPool* m_pool;
	Database* m_dbb;
	Mutex m_mutex;
	HalfStaticArray<Item*, 8> m_items;
	StatusHolder m_status;
	volatile bool m_stop;

	struct RelInfo
	{
		RelInfo()
		{
			memset(this, 0, sizeof(*this));
		}

		USHORT rel_id;
		ULONG  countPP;	// number of pointer pages in relation
		ULONG  nextPP;	// number of PP to assign to next worker
		ULONG  workers;	// number of workers for this relation
	};

	USHORT m_nextRelID;		// next relation to work on
	USHORT m_lastRelID;		// last relation to work on
	HalfStaticArray<RelInfo, 8> m_relInfo;	// relations worked on
};


bool SweepTask::handler(WorkItem& _item)
{
	Item* item = reinterpret_cast<Item*>(&_item);

	ThreadContextHolder tdbb(NULL);

	if (!item->init(tdbb))
	{
		setError(tdbb->tdbb_status_vector, true);
		return false;
	}

	WorkerContextHolder wrkHolder(tdbb, FB_FUNCTION);

	record_param rpb;
	jrd_rel* relation = NULL;

	try
	{
		RelInfo* relInfo = item->m_relInfo;

		Database* dbb = tdbb->getDatabase();
		Attachment* att = tdbb->getAttachment();

		relation = MetadataCache::lookup_relation_id(tdbb, relInfo->rel_id, CacheFlag::AUTOCREATE);

		if (relation &&
			!getPermanent(relation)->isDropped() &&
			!relation->isTemporary() &&
			relation->getPages(tdbb)->rel_pages)
		{
			GCLock::Shared gcGuard(tdbb, getPermanent(relation));
			if (!gcGuard.gcEnabled())
			{
				string str;
				str.printf("Acquire garbage collection lock failed (%s)", relation->getName().c_str());
				status_exception::raise(Arg::Gds(isc_random) << Arg::Str(str));
			}

			jrd_tra* tran = tdbb->getTransaction();

			if (relInfo->countPP == 0)
				relInfo->countPP = relation->getPages(tdbb)->rel_pages->count();

			rpb.rpb_relation = relation;
			rpb.rpb_org_scans = getPermanent(relation)->rel_scan_count++;
			rpb.rpb_record = NULL;
			rpb.rpb_stream_flags = RPB_s_no_data | RPB_s_sweeper;
			rpb.getWindow(tdbb).win_flags = WIN_large_scan;

			rpb.rpb_number.compose(dbb->dbb_max_records, dbb->dbb_dp_per_pp, 0, 0, item->m_firstPP);
			rpb.rpb_number.decrement();

			RecordNumber lastRecNo;
			lastRecNo.compose(dbb->dbb_max_records, dbb->dbb_dp_per_pp, 0, 0, item->m_lastPP + 1);
			lastRecNo.decrement();

			while (VIO_next_record(tdbb, &rpb, tran, NULL, DPM_next_pointer_page))
			{
				CCH_RELEASE(tdbb, &rpb.getWindow(tdbb));

				if (getPermanent(relation)->isDropped())
					break;

				if (rpb.rpb_number >= lastRecNo)
					break;

				if (m_stop)
					break;

				JRD_reschedule(tdbb);

				tran->tra_oldest_active = dbb->dbb_oldest_snapshot;
			}

			delete rpb.rpb_record;
			--getPermanent(relation)->rel_scan_count;
		}

		return !m_stop;
	}
	catch(const Exception& ex)
	{
		ex.stuffException(tdbb->tdbb_status_vector);

		delete rpb.rpb_record;
		if (relation)
		{
			if (getPermanent(relation)->rel_scan_count) {
				--getPermanent(relation)->rel_scan_count;
			}
		}
	}

	setError(tdbb->tdbb_status_vector, true);
	return false;
}

bool SweepTask::getWorkItem(WorkItem** pItem)
{
	MutexLockGuard guard(m_mutex, FB_FUNCTION);

	Item* item = reinterpret_cast<Item*> (*pItem);

	if (item == NULL)
	{
		for (Item** p = m_items.begin(); p < m_items.end(); p++)
			if (!(*p)->m_inuse)
			{
				(*p)->m_inuse = true;
				*pItem = item = *p;
				break;
			}
	}
	else if (updateRelInfo(item))
		return true;

	if (!item)
		return false;

	// assign part of task to item
	if (m_nextRelID >= m_lastRelID)
	{
		// find not handled relation and help to handle it
		RelInfo* relInfo = m_relInfo.begin();
		for (; relInfo < m_relInfo.end(); relInfo++)
			if (relInfo->workers > 0)
			{
				item->m_relInfo = relInfo;
				relInfo->workers++;
				if (updateRelInfo(item))
					return true;
			}

		item->m_inuse = false;
		return false;
	}

	// start to handle next relation
	USHORT relID = m_nextRelID++;
	RelInfo* relInfo = m_relInfo.begin();
	for (; relInfo < m_relInfo.end(); relInfo++)
		if (relInfo->workers == 0)
		{
			relInfo->workers++;
			relInfo->rel_id = relID;
			relInfo->countPP = 0;
			item->m_relInfo = relInfo;
			item->m_firstPP = item->m_lastPP = 0;
			relInfo->nextPP = item->m_lastPP + 1;

			return true;
		}


	item->m_inuse = false;
	return false;
}

}; // namespace Jrd


namespace
{
	inline UCHAR* unpack(record_param* rpb, ULONG outLength, UCHAR* output)
	{
		if (rpb->rpb_flags & rpb_not_packed)
		{
			const auto length = MIN(rpb->rpb_length, outLength);

			memcpy(output, rpb->rpb_address, length);
			output += length;

			if (rpb->rpb_length > length)
			{
				// Short records may be zero-padded up to the fragmented header size.
				// Take it into account while checking for a possible buffer overrun.

				auto tail = rpb->rpb_address + length;
				const auto end = rpb->rpb_address + rpb->rpb_length;

				while (tail < end)
				{
					if (*tail++)
						BUGCHECK(179);	// msg 179 decompression overran buffer
				}
			}

			return output;
		}

		return Compressor::unpack(rpb->rpb_length, rpb->rpb_address, outLength, output);
	}
};


static bool assert_gc_enabled(const jrd_tra* transaction, const jrd_rel* relation)
{
/**************************************
 *
 *	a s s e r t _ g c _ e n a b l e d
 *
 **************************************
 *
 * Functional description
 *	Ensure that calls of purge\expunge\VIO_backout are safe and don't break
 *  results of online validation run.
 *
 * Notes
 *  System and temporary relations are not validated online.
 *  Non-zero sweep count is possible only under GCShared control when
 *  garbage collection is enabled.
 *
 *  VIO_backout is more complex as it could run without GCShared control.
 *  Therefore we additionally check if we own relation lock in "write" mode -
 *  in this case online validation is not run against given relation.
 *
 **************************************/
	if (getPermanent(relation)->rel_gc_lock.getSweepCount() || relation->isSystem() || relation->isTemporary())
		return true;

	if (getPermanent(relation)->rel_gc_lock.flags & GCLock::GC_disabled)
		return false;

	vec<Lock*>* vector = transaction->tra_relation_locks;
	if (!vector || relation->getId() >= vector->count())
		return false;

	Lock* lock = (*vector)[relation->getId()];
	if (!lock)
		return false;

	return (lock->lck_physical == LCK_SW) || (lock->lck_physical == LCK_EX);
}


// Pick up relation ids
#include "../jrd/ini.h"


// General protection against gbak impersonators, to be used for VIO_modify and VIO_store.
inline void check_gbak_cheating_insupd(thread_db* tdbb, const jrd_rel* relation, const char* op)
{
	const Attachment* const attachment = tdbb->getAttachment();
	const Request* const request = tdbb->getRequest();

	if (relation->isSystem() && attachment->isGbak() && !(attachment->att_flags & ATT_creator) &&
		!request->hasInternalStatement())
	{
		status_exception::raise(Arg::Gds(isc_protect_sys_tab) <<
			Arg::Str(op) << Arg::Str(relation->getName()));
	}
}

// Used in VIO_erase.
inline void check_gbak_cheating_delete(thread_db* tdbb, const jrd_rel* relation)
{
	const Attachment* const attachment = tdbb->getAttachment();

	if (relation->isSystem() && attachment->isGbak())
	{
		if (attachment->att_flags & ATT_creator)
		{
			// TDBB_dont_post_dfw signals that we are in DFW.
			if (tdbb->tdbb_flags & TDBB_dont_post_dfw)
				return;

			// There are 2 tables whose contents gbak might delete:
			// - RDB$INDEX_SEGMENTS if it detects inconsistencies while restoring
			// - RDB$FILES if switch -k is set
			switch(relation->getId())
			{
			case rel_segments:
			case rel_files:
				return;
			}
		}

		protect_system_table_delupd(tdbb, relation, "DELETE", true);
	}
}

inline int wait(thread_db* tdbb, jrd_tra* transaction, const record_param* rpb, bool probe)
{
<<<<<<< HEAD
	if (transaction->getLockWait())
		tdbb->bumpRelStats(RuntimeStatistics::RECORD_WAITS, rpb->rpb_relation->getId());

	return TRA_wait(tdbb, transaction, rpb->rpb_transaction_nr, tra_wait);
=======
	if (!probe && transaction->getLockWait())
		tdbb->bumpRelStats(RuntimeStatistics::RECORD_WAITS, rpb->rpb_relation->rel_id);

	return TRA_wait(tdbb, transaction, rpb->rpb_transaction_nr,
		probe ? jrd_tra::tra_probe : jrd_tra::tra_wait);
>>>>>>> 7aac4d79
}

inline bool checkGCActive(thread_db* tdbb, record_param* rpb, int& state)
{
	Lock temp_lock(tdbb, sizeof(SINT64), LCK_record_gc);
	temp_lock.setKey(((SINT64) rpb->rpb_page << 16) | rpb->rpb_line);

	ThreadStatusGuard temp_status(tdbb);

	if (!LCK_lock(tdbb, &temp_lock, LCK_SR, LCK_NO_WAIT))
	{
		rpb->rpb_transaction_nr = LCK_read_data(tdbb, &temp_lock);
		state = tra_active;
		return true;
	}

	LCK_release(tdbb, &temp_lock);
	rpb->rpb_flags &= ~rpb_gc_active;
	state = tra_dead;
	return false;
}

inline void waitGCActive(thread_db* tdbb, const record_param* rpb)
{
	Lock temp_lock(tdbb, sizeof(SINT64), LCK_record_gc);
	temp_lock.setKey(((SINT64) rpb->rpb_page << 16) | rpb->rpb_line);

	SSHORT wait = LCK_WAIT;

	jrd_tra* transaction = tdbb->getTransaction();
	if (transaction->tra_number == rpb->rpb_transaction_nr)
	{
		// There is no sense to wait for self
		wait = LCK_NO_WAIT;
	}

	if (!LCK_lock(tdbb, &temp_lock, LCK_SR, wait))
		ERR_punt();

	LCK_release(tdbb, &temp_lock);
}

inline Lock* lockGCActive(thread_db* tdbb, const jrd_tra* transaction, const record_param* rpb)
{
	AutoPtr<Lock> lock(FB_NEW_RPT(*tdbb->getDefaultPool(), 0)
		Lock(tdbb, sizeof(SINT64), LCK_record_gc));
	lock->setKey(((SINT64) rpb->rpb_page << 16) | rpb->rpb_line);
	lock->lck_data = transaction->tra_number;

	ThreadStatusGuard temp_status(tdbb);

	if (!LCK_lock(tdbb, lock, LCK_EX, LCK_NO_WAIT))
		return NULL;

	return lock.release();
}

static const UCHAR gc_tpb[] =
{
	isc_tpb_version1, isc_tpb_read,
	isc_tpb_read_committed, isc_tpb_rec_version,
	isc_tpb_ignore_limbo
};


inline void clearRecordStack(RecordStack& stack)
{
/**************************************
 *
 *	c l e a r R e c o r d S t a c k
 *
 **************************************
 *
 * Functional description
 *	Clears stack, deleting each entry, popped from it.
 *
 **************************************/
	while (stack.hasData())
	{
		Record* r = stack.pop();
		// records from undo log must not be deleted
		if (!r->isTempActive())
			delete r;
	}
}

inline bool needDfw(thread_db* tdbb, const jrd_tra* transaction)
{
/**************************************
 *
 *	n e e d D f w
 *
 **************************************
 *
 * Functional description
 *	Checks, should DFW be called or not
 *	when system relations are modified.
 *
 **************************************/
	return !((transaction->tra_flags & TRA_system) || (tdbb->tdbb_flags & TDBB_dont_post_dfw));
}

void VIO_backout(thread_db* tdbb, record_param* rpb, const jrd_tra* transaction)
{
/**************************************
 *
 *	V I O _ b a c k o u t
 *
 **************************************
 *
 * Functional description
 *	Backout the current version of a record.  This may called
 *	either because of transaction death or because the record
 *	violated a unique index.  In either case, get rid of the
 *	current version and back an old version.
 *
 *	This routine is called with an inactive record_param, and has to
 *	take great pains to avoid conflicting with another process
 *	which is also trying to backout the same record.  On exit
 *	there is no active record_param, and the record may or may not have
 *	been backed out, depending on whether we encountered conflict.
 *	But this record is doomed, and if we don't get it somebody
 *	will.
 *
 **************************************/
	SET_TDBB(tdbb);
	Database* dbb = tdbb->getDatabase();
	CHECK_DBB(dbb);

	fb_assert(assert_gc_enabled(transaction, rpb->rpb_relation));

	jrd_rel* const relation = rpb->rpb_relation;

#ifdef VIO_DEBUG
	VIO_trace(DEBUG_WRITES,
		"VIO_backout (rel_id %u, record_param %" SQUADFORMAT", transaction %" SQUADFORMAT")\n",
		relation->getId(), rpb->rpb_number.getValue(), transaction ? transaction->tra_number : 0);
#endif

	// If there is data in the record, fetch it now.  If the old version
	// is a differences record, we will need it sooner.  In any case, we
	// will need it eventually to clean up blobs and indices. If the record
	// has changed in between, stop now before things get worse.

	record_param temp = *rpb;
	if (!DPM_get(tdbb, &temp, LCK_read))
		return;

#ifdef VIO_DEBUG
	VIO_trace(DEBUG_WRITES_INFO,
		"   record  %" SLONGFORMAT":%d, rpb_trans %" SQUADFORMAT
		", flags %d, back %" SLONGFORMAT":%d, fragment %" SLONGFORMAT":%d\n",
		temp.rpb_page, temp.rpb_line, temp.rpb_transaction_nr,
		temp.rpb_flags, temp.rpb_b_page, temp.rpb_b_line,
		temp.rpb_f_page, temp.rpb_f_line);

	if (temp.rpb_b_page != rpb->rpb_b_page || temp.rpb_b_line != rpb->rpb_b_line ||
		temp.rpb_transaction_nr != rpb->rpb_transaction_nr)
	{
		VIO_trace(DEBUG_WRITES_INFO,
			"    wrong record!)\n");
	}
#endif

	if (temp.rpb_b_page != rpb->rpb_b_page || temp.rpb_b_line != rpb->rpb_b_line ||
		temp.rpb_transaction_nr != rpb->rpb_transaction_nr)
	{
		CCH_RELEASE(tdbb, &temp.getWindow(tdbb));
		return;
	}

	AutoLock gcLockGuard(tdbb, lockGCActive(tdbb, transaction, &temp));

	if (!gcLockGuard)
	{
		CCH_RELEASE(tdbb, &temp.getWindow(tdbb));
		return;
	}

	RecordStack going, staying;
	Record* data = NULL;
	Record* old_data = NULL;

	AutoTempRecord gc_rec1;
	AutoTempRecord gc_rec2;

	bool samePage;
	bool deleted;

	if ((temp.rpb_flags & rpb_deleted) && (!(temp.rpb_flags & rpb_delta)))
		CCH_RELEASE(tdbb, &temp.getWindow(tdbb));
	else
	{
		temp.rpb_record = gc_rec1 = VIO_gc_record(tdbb, relation);
		VIO_data(tdbb, &temp, relation->rel_pool);
		data = temp.rpb_prior;
		old_data = temp.rpb_record;
		rpb->rpb_prior = temp.rpb_prior;
		going.push(temp.rpb_record);
	}

	// Set up an extra record parameter block.  This will be used to preserve
	// the main record information while we chase fragments.

	record_param temp2 = temp = *rpb;

	// If there is an old version of the record, fetch it's data now.

	RuntimeStatistics::Accumulator backversions(tdbb, relation,
												RuntimeStatistics::RECORD_BACKVERSION_READS);

	if (rpb->rpb_b_page)
	{
		temp.rpb_record = gc_rec2 = VIO_gc_record(tdbb, relation);

		while (true)
		{
			if (!DPM_get(tdbb, &temp, LCK_read))
				return;

			if (temp.rpb_b_page != rpb->rpb_b_page || temp.rpb_b_line != rpb->rpb_b_line ||
				temp.rpb_transaction_nr != rpb->rpb_transaction_nr)
			{
				CCH_RELEASE(tdbb, &temp.getWindow(tdbb));
				return;
			}

			if (temp.rpb_flags & rpb_delta)
				temp.rpb_prior = data;

			if (!DPM_fetch_back(tdbb, &temp, LCK_read, -1))
			{
				fb_utils::init_status(tdbb->tdbb_status_vector);
				continue;
			}

			++backversions;

			if (temp.rpb_flags & rpb_deleted)
				CCH_RELEASE(tdbb, &temp.getWindow(tdbb));
			else
				VIO_data(tdbb, &temp, relation->rel_pool);

			temp.rpb_page = rpb->rpb_b_page;
			temp.rpb_line = rpb->rpb_b_line;

			break;
		}
	}

	// Re-fetch the record.

	if (!DPM_get(tdbb, rpb, LCK_write))
		return;

#ifdef VIO_DEBUG
	if (temp2.rpb_b_page != rpb->rpb_b_page || temp.rpb_b_line != rpb->rpb_b_line ||
		temp.rpb_transaction_nr != rpb->rpb_transaction_nr)
	{
		VIO_trace(DEBUG_WRITES_INFO,
			"    record changed!)\n");
	}
#endif

	// If the record is in any way suspicious, release the record and give up.

	if (rpb->rpb_b_page != temp2.rpb_b_page || rpb->rpb_b_line != temp2.rpb_b_line ||
		rpb->rpb_transaction_nr != temp2.rpb_transaction_nr)
	{
		CCH_RELEASE(tdbb, &rpb->getWindow(tdbb));
		return;
	}

	// even if the record isn't suspicious, it may have changed a little

	temp2 = *rpb;
	rpb->rpb_undo = old_data;

	if (rpb->rpb_flags & rpb_delta)
		rpb->rpb_prior = data;

	// Handle the case of no old version simply.

	if (!rpb->rpb_b_page)
	{
		if (!(rpb->rpb_flags & rpb_deleted))
		{
			DPM_backout_mark(tdbb, rpb, transaction);

			RecordStack empty_staying;
			IDX_garbage_collect(tdbb, rpb, going, empty_staying);
			BLB_garbage_collect(tdbb, going, empty_staying, rpb->rpb_page, relation);
			going.pop();

			if (!DPM_get(tdbb, rpb, LCK_write))
			{
				fb_assert(false);
				return;
			}

			if (rpb->rpb_b_page != temp2.rpb_b_page || rpb->rpb_b_line != temp2.rpb_b_line ||
				rpb->rpb_transaction_nr != temp2.rpb_transaction_nr)
			{
				fb_assert(false);
				CCH_RELEASE(tdbb, &rpb->getWindow(tdbb));
				return;
			}

			fb_assert(rpb->rpb_flags & rpb_gc_active);
			rpb->rpb_flags &= ~rpb_gc_active;

			temp2 = *rpb;
			rpb->rpb_undo = old_data;

			if (rpb->rpb_flags & rpb_delta)
				rpb->rpb_prior = data;
		}

		gcLockGuard.release();
		delete_record(tdbb, rpb, 0, NULL);

		tdbb->bumpRelStats(RuntimeStatistics::RECORD_BACKOUTS, relation->getId());
		return;
	}

	// If both record versions are on the same page, things are a little simpler

	samePage = (rpb->rpb_page == temp.rpb_page && !rpb->rpb_prior);
	deleted = (temp2.rpb_flags & rpb_deleted);

	if (!deleted)
	{
		DPM_backout_mark(tdbb, rpb, transaction);

		rpb->rpb_prior = NULL;
		list_staying_fast(tdbb, rpb, staying, &temp);
		IDX_garbage_collect(tdbb, rpb, going, staying);
		BLB_garbage_collect(tdbb, going, staying, rpb->rpb_page, relation);

		if (going.hasData())
			going.pop();

		clearRecordStack(staying);

		if (!DPM_get(tdbb, rpb, LCK_write))
		{
			fb_assert(false);
			return;
		}

		if (rpb->rpb_b_page != temp2.rpb_b_page || rpb->rpb_b_line != temp2.rpb_b_line ||
			rpb->rpb_transaction_nr != temp2.rpb_transaction_nr)
		{
			fb_assert(false);
			CCH_RELEASE(tdbb, &rpb->getWindow(tdbb));
			return;
		}

		fb_assert(rpb->rpb_flags & rpb_gc_active);
		rpb->rpb_flags &= ~rpb_gc_active;

		temp2 = *rpb;
		rpb->rpb_undo = old_data;

		if (rpb->rpb_flags & rpb_delta)
			rpb->rpb_prior = data;
	}

	gcLockGuard.release();

	if (samePage)
	{
		DPM_backout(tdbb, rpb);

		if (!deleted)
			delete_tail(tdbb, &temp2, rpb->rpb_page);
	}
	else
	{
		// Bring the old version forward.  If the outgoing version was deleted,
		// there is no garbage collection to be done.

		rpb->rpb_address = temp.rpb_address;
		rpb->rpb_length = temp.rpb_length;
		rpb->rpb_flags = temp.rpb_flags & rpb_deleted;
		if (temp.rpb_prior)
			rpb->rpb_flags |= rpb_delta;
		rpb->rpb_b_page = temp.rpb_b_page;
		rpb->rpb_b_line = temp.rpb_b_line;
		rpb->rpb_transaction_nr = temp.rpb_transaction_nr;
		rpb->rpb_format_number = temp.rpb_format_number;

		if (deleted)
			replace_record(tdbb, rpb, 0, transaction);
		else
		{
			// There is cleanup to be done.  Bring the old version forward first
			DPM_update(tdbb, rpb, 0, transaction);
			delete_tail(tdbb, &temp2, rpb->rpb_page);
		}

		// Next, delete the old copy of the now current version.

		if (!DPM_fetch(tdbb, &temp, LCK_write))
			BUGCHECK(291);		// msg 291 cannot find record back version

		delete_record(tdbb, &temp, rpb->rpb_page, NULL);
	}

	tdbb->bumpRelStats(RuntimeStatistics::RECORD_BACKOUTS, relation->getId());
}


bool VIO_chase_record_version(thread_db* tdbb, record_param* rpb,
							  jrd_tra* transaction, MemoryPool* pool,
							  bool writelock, bool noundo)
{
/**************************************
 *
 *	V I O _ c h a s e _ r e c o r d _ v e r s i o n
 *
 **************************************
 *
 * Functional description
 *	This is the key routine in all of JRD.  Given a record, determine
 *	what the version, if any, is appropriate for this transaction.  This
 *	is primarily done by playing with transaction numbers.  If, in the
 *	process, a record is found that requires garbage collection, by all
 *	means garbage collect it.
 *
 **************************************/
	SET_TDBB(tdbb);
	Database* const dbb = tdbb->getDatabase();
	Jrd::Attachment* const attachment = transaction->tra_attachment;
	jrd_rel* const relation = rpb->rpb_relation;

	const bool gcPolicyCooperative = dbb->dbb_flags & DBB_gc_cooperative;
	const bool gcPolicyBackground = dbb->dbb_flags & DBB_gc_background;
	const TraNumber oldest_snapshot = relation->isTemporary() ?
		attachment->att_oldest_snapshot : transaction->tra_oldest_active;

#ifdef VIO_DEBUG
	VIO_trace(DEBUG_TRACE_ALL,
		"VIO_chase_record_version (rel_id %u, record_param %" QUADFORMAT"d, transaction %"
		SQUADFORMAT", pool %p)\n",
		relation->getId(),
		rpb->rpb_number.getValue(), transaction ? transaction->tra_number : 0,
		(void*) pool);

	VIO_trace(DEBUG_TRACE_ALL_INFO,
		"   record  %" SLONGFORMAT":%d, rpb_trans %" SQUADFORMAT
		", flags %d, back %" SLONGFORMAT":%d, fragment %" SLONGFORMAT":%d\n",
		rpb->rpb_page, rpb->rpb_line, rpb->rpb_transaction_nr,
		rpb->rpb_flags, rpb->rpb_b_page, rpb->rpb_b_line,
		rpb->rpb_f_page, rpb->rpb_f_line);
#endif

	CommitNumber current_snapshot_number;
	bool int_gc_done = (attachment->att_flags & ATT_no_cleanup);

	int state = TRA_snapshot_state(tdbb, transaction, rpb->rpb_transaction_nr, &current_snapshot_number);

	// Reset (if appropriate) the garbage collect active flag to reattempt the backout

	if (rpb->rpb_flags & rpb_gc_active)
		checkGCActive(tdbb, rpb, state);

	// Take care about modifications performed by our own transaction

	rpb->rpb_runtime_flags &= ~RPB_CLEAR_FLAGS;
	int forceBack = 0;

	if (rpb->rpb_stream_flags & RPB_s_unstable)
		noundo = true;

	if (state == tra_us && !noundo && !(transaction->tra_flags & TRA_system))
	{
		switch (get_undo_data(tdbb, transaction, rpb, pool))
		{
			case udExists:
				return true;
			case udForceBack:
				forceBack = 1;
				break;
			case udForceTwice:
				forceBack = 2;
				break;
			case udNone:
				break;
		}
	}

	if (state == tra_committed)
		state = check_precommitted(transaction, rpb);

	// Handle the fast path first.  If the record is committed, isn't deleted,
	// and doesn't have an old version that is a candidate for garbage collection,
	// return without further ado

	if ((state == tra_committed || state == tra_us) && !forceBack &&
		!(rpb->rpb_flags & (rpb_deleted | rpb_damaged)) &&
		(rpb->rpb_b_page == 0 ||
		  (rpb->rpb_transaction_nr >= oldest_snapshot && !(tdbb->tdbb_flags & TDBB_sweeper))))
	{
		if (gcPolicyBackground && rpb->rpb_b_page)
			notify_garbage_collector(tdbb, rpb);

		return true;
	}

	// OK, something about the record is fishy.  Loop thru versions until a
	// satisfactory version is found or we run into a brick wall.  Do any
	// garbage collection that seems appropriate.

	RuntimeStatistics::Accumulator backversions(tdbb, relation,
												RuntimeStatistics::RECORD_BACKVERSION_READS);

	const bool skipLocked = rpb->rpb_stream_flags & RPB_s_skipLocked;

	if (skipLocked && (state == tra_active || state == tra_limbo))
	{
		CCH_RELEASE(tdbb, &rpb->getWindow(tdbb));
		return false;
	}

	// First, save the record indentifying information to be restored on exit

	while (true)
	{
#ifdef VIO_DEBUG
		VIO_trace(DEBUG_READS_INFO,
			"   chase record  %" SLONGFORMAT":%d, rpb_trans %" SQUADFORMAT
			", flags %d, back %" SLONGFORMAT":%d, fragment %" SLONGFORMAT":%d\n",
			rpb->rpb_page, rpb->rpb_line, rpb->rpb_transaction_nr,
			rpb->rpb_flags, rpb->rpb_b_page, rpb->rpb_b_line,
			rpb->rpb_f_page, rpb->rpb_f_line);
#endif

		if (rpb->rpb_flags & rpb_damaged)
		{
			CCH_RELEASE(tdbb, &rpb->getWindow(tdbb));
			return false;
		}

		// Worry about intermediate GC if necessary
		if (!int_gc_done &&
			(
			 ((tdbb->tdbb_flags & TDBB_sweeper) && state == tra_committed &&
				rpb->rpb_b_page != 0 && rpb->rpb_transaction_nr >= oldest_snapshot)))
		{
			GCLock::Shared gcGuard(tdbb, getPermanent(rpb->rpb_relation));

			int_gc_done = true;
			if (gcGuard.gcEnabled())
			{
				VIO_intermediate_gc(tdbb, rpb, transaction);

				// Go back to be primary record version and chase versions all over again.
				if (!DPM_get(tdbb, rpb, LCK_read))
					return false;

				state = TRA_snapshot_state(tdbb, transaction, rpb->rpb_transaction_nr);
				continue;
			}
		}

		if (state == tra_committed)
			state = check_precommitted(transaction, rpb);

		// If the transaction is a read committed and chooses the no version
		// option, wait for reads also!

		if ((transaction->tra_flags & TRA_read_committed) &&
			!(transaction->tra_flags & TRA_read_consistency) &&
			(!(transaction->tra_flags & TRA_rec_version) || writelock))
		{
			if (state == tra_limbo)
			{
				CCH_RELEASE(tdbb, &rpb->getWindow(tdbb));
				state = wait(tdbb, transaction, rpb, false);

				if (!DPM_get(tdbb, rpb, LCK_read))
					return false;

				state = TRA_snapshot_state(tdbb, transaction, rpb->rpb_transaction_nr);

				// will come back with active if lock mode is no wait

				if (state == tra_active)
				{
					// error if we cannot ignore limbo, else fall through
					// to next version

					if (!(transaction->tra_flags & TRA_ignore_limbo))
					{
						CCH_RELEASE(tdbb, &rpb->getWindow(tdbb));
						ERR_post(Arg::Gds(isc_deadlock) << Arg::Gds(isc_trainlim));
					}

					state = tra_limbo;
				}
			}
			else if (state == tra_active && !(rpb->rpb_flags & rpb_gc_active))
			{
				// A read committed, no record version transaction has to wait
				// if the record has been modified by an active transaction. But
				// it shouldn't wait if this is a transient fragmented backout
				// of a dead record version.

				CCH_RELEASE(tdbb, &rpb->getWindow(tdbb));
				state = wait(tdbb, transaction, rpb, false);

				if (state == tra_committed)
					state = check_precommitted(transaction, rpb);

				if (state == tra_active)
				{
					tdbb->bumpRelStats(RuntimeStatistics::RECORD_CONFLICTS, relation->getId());

					// Cannot use Arg::Num here because transaction number is 64-bit unsigned integer
					ERR_post(Arg::Gds(isc_deadlock) <<
							 Arg::Gds(isc_read_conflict) <<
							 Arg::Gds(isc_concurrent_transaction) << Arg::Int64(rpb->rpb_transaction_nr));
				}

				// refetch the record and try again.  The active transaction
				// could have updated the record a second time.
				// go back to outer loop

				if (!DPM_get(tdbb, rpb, LCK_read))
					return false;

				state = TRA_snapshot_state(tdbb, transaction, rpb->rpb_transaction_nr, &current_snapshot_number);
				continue;
			}
		}

		fb_assert(!forceBack || state == tra_us);
		if (state == tra_us && forceBack)
		{
			state = tra_active;
			forceBack--;
		}

		switch (state)
		{
			// If it's dead, back it out, if possible.  Otherwise continue to chase backward

		case tra_dead:
#ifdef VIO_DEBUG
			VIO_trace(DEBUG_READS_INFO,
				"    record's transaction (%" SQUADFORMAT") is dead (my TID - %" SQUADFORMAT")\n",
				rpb->rpb_transaction_nr, transaction->tra_number);
#endif
			if (gcPolicyBackground && !(rpb->rpb_flags & rpb_chained) &&
				(attachment->att_flags & ATT_notify_gc))
			{
				notify_garbage_collector(tdbb, rpb);
			}

		case tra_precommitted:
			{	// scope
			GCLock::Shared gcGuard(tdbb, getPermanent(rpb->rpb_relation));

			if ((attachment->att_flags & ATT_NO_CLEANUP) || !gcGuard.gcEnabled() ||
				(rpb->rpb_flags & (rpb_chained | rpb_gc_active)))
			{
				if (rpb->rpb_b_page == 0)
				{
					CCH_RELEASE(tdbb, &rpb->getWindow(tdbb));
					return false;
				}

				record_param temp = *rpb;
				if ((!(rpb->rpb_flags & rpb_deleted)) || (rpb->rpb_flags & rpb_delta))
				{
					VIO_data(tdbb, rpb, pool);
					rpb->rpb_page = temp.rpb_page;
					rpb->rpb_line = temp.rpb_line;

					if (!(DPM_fetch(tdbb, rpb, LCK_read)))
					{
						if (!DPM_get(tdbb, rpb, LCK_read))
							return false;
						break;
					}

					if (rpb->rpb_b_page != temp.rpb_b_page || rpb->rpb_b_line != temp.rpb_b_line ||
						rpb->rpb_f_page != temp.rpb_f_page || rpb->rpb_f_line != temp.rpb_f_line ||
						(rpb->rpb_flags != temp.rpb_flags &&
						 !(state == tra_dead && rpb->rpb_flags == (temp.rpb_flags | rpb_gc_active))))
					{
						CCH_RELEASE(tdbb, &rpb->getWindow(tdbb));

						if (!DPM_get(tdbb, rpb, LCK_read))
							return false;
						break;
					}

					if (temp.rpb_transaction_nr != rpb->rpb_transaction_nr)
						break;

					if (rpb->rpb_b_page == 0)
					{
						CCH_RELEASE(tdbb, &rpb->getWindow(tdbb));
						return false;
					}

					if (rpb->rpb_flags & rpb_delta)
						rpb->rpb_prior = rpb->rpb_record;
				}
				// Fetch a back version.  If a latch timeout occurs, refetch the
				// primary version and start again.  If the primary version is
				// gone, then return 'record not found'.
				if (!DPM_fetch_back(tdbb, rpb, LCK_read, -1))
				{
					if (!DPM_get(tdbb, rpb, LCK_read))
						return false;
				}

				++backversions;
				break;
			}

			CCH_RELEASE(tdbb, &rpb->getWindow(tdbb));
			VIO_backout(tdbb, rpb, transaction);

			if (!DPM_get(tdbb, rpb, LCK_read))
				return false;

			}	// scope
			break;

			// If it's active, prepare to fetch the old version.

		case tra_limbo:
#ifdef VIO_DEBUG
			VIO_trace(DEBUG_READS_INFO,
				"    record's transaction (%" SQUADFORMAT") is in limbo (my TID - %" SQUADFORMAT")\n",
				rpb->rpb_transaction_nr, transaction->tra_number);
#endif

			if (!(transaction->tra_flags & TRA_ignore_limbo))
			{
				CCH_RELEASE(tdbb, &rpb->getWindow(tdbb));

				// Cannot use Arg::Num here because transaction number is 64-bit unsigned integer
				ERR_post(Arg::Gds(isc_rec_in_limbo) << Arg::Int64(rpb->rpb_transaction_nr));
			}

		case tra_active:
#ifdef VIO_DEBUG
			if (state == tra_active)
			{
				VIO_trace(DEBUG_READS_INFO,
					"    record's transaction (%" SQUADFORMAT") is active (my TID - %" SQUADFORMAT")\n",
					rpb->rpb_transaction_nr, transaction->tra_number);
			}
#endif
			// we can't use this one so if there aren't any more just stop now.

			if (rpb->rpb_b_page == 0)
			{
				CCH_RELEASE(tdbb, &rpb->getWindow(tdbb));
				return false;
			}

			// hvlad: if I'm garbage collector I don't need to read backversion
			// of active record. Just do notify self about it
			if (tdbb->tdbb_flags & TDBB_sweeper)
			{
				if (gcPolicyBackground)
					notify_garbage_collector(tdbb, rpb);

				CCH_RELEASE(tdbb, &rpb->getWindow(tdbb));
				return false;
			}

			if (!(rpb->rpb_flags & rpb_delta))
			{
				rpb->rpb_prior = NULL;

				// Fetch a back version.  If a latch timeout occurs, refetch the
				// primary version and start again.  If the primary version is
				// gone, then return 'record not found'.
				if (!DPM_fetch_back(tdbb, rpb, LCK_read, -1))
				{
					if (!DPM_get(tdbb, rpb, LCK_read))
						return false;
				}

				++backversions;
				break;
			}
			else
			{
				// oh groan, we've got to get data.  This means losing our lock and that
				// means possibly having the world change underneath us.  Specifically, the
				// primary record may change (because somebody modified or backed it out) and
				// the first record back may disappear because the primary record was backed
				// out, and now the first backup back in the primary record's place.

				record_param temp = *rpb;
				VIO_data(tdbb, rpb, pool);
				if (temp.rpb_flags & rpb_chained)
				{
					rpb->rpb_page = temp.rpb_b_page;
					rpb->rpb_line = temp.rpb_b_line;
					if (!DPM_fetch(tdbb, rpb, LCK_read))
					{
						// Things have changed, start all over again.
						if (!DPM_get(tdbb, rpb, LCK_read))
							return false;	// entire record disappeared
						break;	// start from the primary version again
					}
				}
				else
				{
					rpb->rpb_page = temp.rpb_page;
					rpb->rpb_line = temp.rpb_line;
					if (!DPM_fetch(tdbb, rpb, LCK_read))
					{
						// Things have changed, start all over again.
						if (!DPM_get(tdbb, rpb, LCK_read))
							return false;	// entire record disappeared
						break;	// start from the primary version again
					}

					if (rpb->rpb_transaction_nr != temp.rpb_transaction_nr)
					{
						CCH_RELEASE(tdbb, &rpb->getWindow(tdbb));
						if (!DPM_get(tdbb, rpb, LCK_read))
							return false;
						break;
					}

					if (rpb->rpb_b_page == 0)
					{
						CCH_RELEASE(tdbb, &rpb->getWindow(tdbb));
						return false;
					}

					if (!(rpb->rpb_flags & rpb_delta))
						rpb->rpb_prior = NULL;

					// Fetch a back version.  If a latch timeout occurs, refetch the
					// primary version and start again.  If the primary version is
					// gone, then return 'record not found'.
					if (!DPM_fetch_back(tdbb, rpb, LCK_read, -1))
					{
						if (!DPM_get(tdbb, rpb, LCK_read))
							return false;
					}

					++backversions;
				}
			}
			break;

		case tra_us:
#ifdef VIO_DEBUG
			VIO_trace(DEBUG_READS_INFO,
				"    record's transaction (%" SQUADFORMAT") is us (my TID - %" SQUADFORMAT")\n",
				rpb->rpb_transaction_nr, transaction->tra_number);
#endif

			if (!noundo && !(rpb->rpb_flags & rpb_chained) && !(transaction->tra_flags & TRA_system))
			{
				fb_assert(forceBack == 0);
				forceBack = 0;
				switch (get_undo_data(tdbb, transaction, rpb, pool))
				{
					case udExists:
						return true;
					case udForceBack:
						forceBack = 1;
						break;
					case udForceTwice:
						forceBack = 2;
						break;
					case udNone:
						break;
				}

				if (forceBack)
					break;
			}

			if (rpb->rpb_flags & rpb_deleted)
			{
				CCH_RELEASE(tdbb, &rpb->getWindow(tdbb));
				return false;
			}
			return true;

			// If it's committed, worry a bit about garbage collection.

		case tra_committed:
#ifdef VIO_DEBUG
			VIO_trace(DEBUG_READS_INFO,
				"    record's transaction (%" SQUADFORMAT") is committed (my TID - %" SQUADFORMAT")\n",
				rpb->rpb_transaction_nr, transaction->tra_number);
#endif
			if (rpb->rpb_flags & rpb_deleted)
			{
				if (rpb->rpb_transaction_nr < oldest_snapshot &&
					!(attachment->att_flags & ATT_no_cleanup))
				{
					if (!gcPolicyCooperative && (attachment->att_flags & ATT_notify_gc) &&
						!rpb->rpb_relation->isTemporary())
					{
						notify_garbage_collector(tdbb, rpb);
						CCH_RELEASE(tdbb, &rpb->getWindow(tdbb));
					}
					else
					{
						CCH_RELEASE(tdbb, &rpb->getWindow(tdbb));

						GCLock::Shared gcGuard(tdbb, getPermanent(rpb->rpb_relation));

						if (!gcGuard.gcEnabled())
							return false;

						expunge(tdbb, rpb, transaction, 0);
					}

					return false;
				}

				CCH_RELEASE(tdbb, &rpb->getWindow(tdbb));
				return false;
			}

			// Check if no garbage collection can (should) be done.
			// It might be important not to garbage collect if the primary
			// record version is not yet committed because garbage collection
			// might interfere with the updater (prepare_update, update_in_place...).
			// That might be the reason for the rpb_chained check.

			const bool cannotGC =
				rpb->rpb_transaction_nr >= oldest_snapshot || rpb->rpb_b_page == 0 ||
				(rpb->rpb_flags & rpb_chained) || (attachment->att_flags & ATT_no_cleanup);

			if (cannotGC)
			{
				if (gcPolicyBackground &&
					(attachment->att_flags & (ATT_notify_gc | ATT_garbage_collector)) &&
					rpb->rpb_b_page != 0 && !(rpb->rpb_flags & rpb_chained) )
				{
					// VIO_chase_record_version
					notify_garbage_collector(tdbb, rpb);
				}

				return true;
			}

			// Garbage collect.

			if (!gcPolicyCooperative && (attachment->att_flags & ATT_notify_gc) &&
				!rpb->rpb_relation->isTemporary())
			{
				notify_garbage_collector(tdbb, rpb);
				return true;
			}

			{ // scope
				GCLock::Shared gcGuard(tdbb, getPermanent(rpb->rpb_relation));

				if (!gcGuard.gcEnabled())
					return true;

				purge(tdbb, rpb);
			}

			// Go back to be primary record version and chase versions all over again.
			if (!DPM_get(tdbb, rpb, LCK_read))
				return false;
		} // switch (state)

		state = TRA_snapshot_state(tdbb, transaction, rpb->rpb_transaction_nr, &current_snapshot_number);

		// Reset (if appropriate) the garbage collect active flag to reattempt the backout

		if (!(rpb->rpb_flags & rpb_chained) && (rpb->rpb_flags & rpb_gc_active))
			checkGCActive(tdbb, rpb, state);
	}
}


void VIO_copy_record(thread_db* tdbb, jrd_rel* relation, Record* orgRecord, Record* newRecord)
{
/**************************************
 *
 *	V I O _ c o p y _ r e c o r d
 *
 **************************************
 *
 * Functional description
 *	Copy the given record to a new destination,
 *	taking care about possible format differences.
 **************************************/
	// dimitr:	Clear the req_null flag that may stay active after the last
	//			boolean evaluation. Here we use only EVL_field() calls that
	//			do not touch this flag and data copying is done only for
	//			non-NULL fields, so req_null should never be seen inside blb::move().
	//			See CORE-6090 for details.

	const auto request = tdbb->getRequest();
	request->req_flags &= ~req_null;

	const auto orgFormat = orgRecord->getFormat();
	const auto newFormat = newRecord->getFormat();
	fb_assert(orgFormat && newFormat);

	// Copy the original record to the new record. If the format hasn't changed,
	// this is a simple move. If the format has changed, each field must be
	// fetched and moved separately, remembering to set the missing flag.

	if (newFormat->fmt_version == orgFormat->fmt_version)
	{
		newRecord->copyDataFrom(orgRecord, true);
		return;
	}

	dsc orgDesc, newDesc;

	for (USHORT i = 0; i < newFormat->fmt_count; i++)
	{
		newRecord->clearNull(i);

		if (EVL_field(relation, newRecord, i, &newDesc))
		{
			if (EVL_field(relation, orgRecord, i, &orgDesc))
			{
				// If the source is not a blob or it's a temporary blob,
				// then we'll need to materialize the resulting blob.
				// Thus blb::move() is called with rpb and field ID.
				// See also CORE-5600.

				const bool materialize =
					(DTYPE_IS_BLOB_OR_QUAD(newDesc.dsc_dtype) &&
						!(DTYPE_IS_BLOB_OR_QUAD(orgDesc.dsc_dtype) &&
							((bid*) orgDesc.dsc_address)->bid_internal.bid_relation_id));

				if (materialize)
					blb::move(tdbb, &orgDesc, &newDesc, relation, newRecord, i);
				else
					MOV_move(tdbb, &orgDesc, &newDesc);
			}
			else
			{
				newRecord->setNull(i);

				if (!newDesc.isUnknown())
					memset(newDesc.dsc_address, 0, newDesc.dsc_length);
			}
		}
	}
}


void VIO_data(thread_db* tdbb, record_param* rpb, MemoryPool* pool)
{
/**************************************
 *
 *	V I O _ d a t a
 *
 **************************************
 *
 * Functional description
 *	Given an active record parameter block, fetch the full record.
 *
 *	This routine is called with an active record_param and exits with
 *	an INactive record_param.  Yes, Virginia, getting the data for a
 *	record means losing control of the record.  This turns out
 *	to matter a lot.
 **************************************/
	SET_TDBB(tdbb);

	jrd_rel* const relation = rpb->rpb_relation;

#ifdef VIO_DEBUG
	VIO_trace(DEBUG_READS,
		"VIO_data (rel_id %u, record_param %" QUADFORMAT"d, pool %p)\n",
		relation->getId(), rpb->rpb_number.getValue(), (void*)pool);


	VIO_trace(DEBUG_READS_INFO,
		"   record  %" SLONGFORMAT":%d, rpb_trans %" SQUADFORMAT
		", flags %d, back %" SLONGFORMAT":%d, fragment %" SLONGFORMAT":%d\n",
		rpb->rpb_page, rpb->rpb_line,
		rpb->rpb_transaction_nr, rpb->rpb_flags,
		rpb->rpb_b_page, rpb->rpb_b_line,
		rpb->rpb_f_page, rpb->rpb_f_line);
#endif

	// If we're not already set up for this format version number, find
	// the format block and set up the record block.  This is a performance
	// optimization.

	Record* const record = VIO_record(tdbb, rpb, NULL, pool);
	const Format* const format = record->getFormat();

	record->setTransactionNumber(rpb->rpb_transaction_nr);

	// If the record is a delta version, start with data from prior record.
	UCHAR* tail;
	const UCHAR* tail_end;

	Difference difference;

	// Primary record version not uses prior version
	Record* prior = (rpb->rpb_flags & rpb_chained) ? rpb->rpb_prior : nullptr;

	if (prior)
	{
		tail = difference.getData();
		tail_end = tail + difference.getCapacity();

		if (prior != record)
			record->copyDataFrom(prior);
	}
	else
	{
		tail = record->getData();
		tail_end = tail + record->getLength();
	}

	// Set up prior record point for next version

	rpb->rpb_prior = (rpb->rpb_b_page && (rpb->rpb_flags & rpb_delta)) ? record : NULL;

	// Snarf data from record

	tail = unpack(rpb, tail_end - tail, tail);

	RuntimeStatistics::Accumulator fragments(tdbb, relation, RuntimeStatistics::RECORD_FRAGMENT_READS);

	if (rpb->rpb_flags & rpb_incomplete)
	{
		const ULONG back_page  = rpb->rpb_b_page;
		const USHORT back_line = rpb->rpb_b_line;
		const USHORT save_flags = rpb->rpb_flags;
		const ULONG save_f_page = rpb->rpb_f_page;
		const USHORT save_f_line = rpb->rpb_f_line;

		while (rpb->rpb_flags & rpb_incomplete)
		{
			DPM_fetch_fragment(tdbb, rpb, LCK_read);
			tail = unpack(rpb, tail_end - tail, tail);
			++fragments;
		}

		rpb->rpb_b_page = back_page;
		rpb->rpb_b_line = back_line;
		rpb->rpb_flags = save_flags;
		rpb->rpb_f_page = save_f_page;
		rpb->rpb_f_line = save_f_line;
	}

	CCH_RELEASE(tdbb, &rpb->getWindow(tdbb));

	// If this is a delta version, apply changes
	ULONG length;
	if (prior)
	{
		const auto diffLength = tail - difference.getData();
		length = difference.apply(diffLength, record->getLength(), record->getData());
	}
	else
	{
		length = tail - record->getData();
	}

	if (format->fmt_length != length)
	{
#ifdef VIO_DEBUG
		VIO_trace(DEBUG_WRITES,
			"VIO_data (record_param %" QUADFORMAT"d, length %d expected %d)\n",
			rpb->rpb_number.getValue(), length, format->fmt_length);

		VIO_trace(DEBUG_WRITES_INFO,
			"   record  %" SLONGFORMAT":%d, rpb_trans %" SQUADFORMAT
			"d, flags %d, back %" SLONGFORMAT":%d, fragment %" SLONGFORMAT":%d\n",
			rpb->rpb_page, rpb->rpb_line, rpb->rpb_transaction_nr, rpb->rpb_flags,
			rpb->rpb_b_page, rpb->rpb_b_line, rpb->rpb_f_page, rpb->rpb_f_line);
#endif
		BUGCHECK(183);			// msg 183 wrong record length
	}

	rpb->rpb_address = record->getData();
	rpb->rpb_length = format->fmt_length;
}


static bool check_prepare_result(PrepareResult prepare_result, jrd_tra* transaction,
	Request* request, record_param* rpb)
{
/**************************************
 *
 *	c h e c k _ p r e p a r e _ r e s u l t
 *
 **************************************
 *
 * Functional description
 *	Called by VIO_modify and VIO_erase. Raise update conflict error if not in
 *  read consistency transaction or lock error happens or if request is already
 *  in update conflict mode. In latter case set TRA_ex_restart flag to correctly
 *  handle request restart.
 *	If record should be skipped, return false also.
 *
 **************************************/
	if (prepare_result == PrepareResult::SUCCESS)
		return true;

	if ((rpb->rpb_stream_flags & RPB_s_skipLocked) && prepare_result == PrepareResult::SKIP_LOCKED)
		return false;

	fb_assert(prepare_result != PrepareResult::SKIP_LOCKED);

	Request* top_request = request->req_snapshot.m_owner;

	const bool restart_ready = top_request &&
		(top_request->req_flags & req_restart_ready);

	// Second update conflict when request is already in update conflict mode
	// means we have some (indirect) UPDATE\DELETE in WHERE clause of primary
	// cursor. In this case all we can do is restart whole request immediately.
	const bool secondary = top_request &&
		(top_request->req_flags & req_update_conflict) &&
		(prepare_result != PrepareResult::LOCK_ERROR);

	if (!(transaction->tra_flags & TRA_read_consistency) || prepare_result == PrepareResult::LOCK_ERROR ||
		secondary || !restart_ready)
	{
		if (secondary)
			transaction->tra_flags |= TRA_ex_restart;

		ERR_post(Arg::Gds(isc_deadlock) <<
			Arg::Gds(isc_update_conflict) <<
			Arg::Gds(isc_concurrent_transaction) << Arg::Int64(rpb->rpb_transaction_nr));
	}

	if (top_request)
	{
		top_request->req_flags |= req_update_conflict;
		top_request->req_conflict_txn = rpb->rpb_transaction_nr;
	}
	return false;
}


bool VIO_erase(thread_db* tdbb, record_param* rpb, jrd_tra* transaction)
{
/**************************************
 *
 *	V I O _ e r a s e
 *
 **************************************
 *
 * Functional description
 *	Erase an existing record.
 *
 *	This routine is entered with an inactive
 *	record_param and leaves having created an erased
 *	stub.
 *
 **************************************/
	MetaName object_name, package_name;

	SET_TDBB(tdbb);
	Request* request = tdbb->getRequest();
	jrd_rel* relation = rpb->rpb_relation;

#ifdef VIO_DEBUG
	VIO_trace(DEBUG_WRITES,
		"VIO_erase (rel_id %u, record_param %" QUADFORMAT"d, transaction %" SQUADFORMAT")\n",
		relation->getId(), rpb->rpb_number.getValue(), transaction->tra_number);

	VIO_trace(DEBUG_WRITES_INFO,
		"   record  %" SLONGFORMAT":%d, rpb_trans %" SQUADFORMAT
		", flags %d, back %" SLONGFORMAT":%d, fragment %" SLONGFORMAT":%d\n",
		rpb->rpb_page, rpb->rpb_line, rpb->rpb_transaction_nr,
		rpb->rpb_flags, rpb->rpb_b_page, rpb->rpb_b_line,
		rpb->rpb_f_page, rpb->rpb_f_line);

#endif

	// If the stream was sorted, the various fields in the rpb are
	// probably junk.  Just to make sure that everything is cool, refetch the record.

	if (rpb->rpb_runtime_flags & (RPB_refetch | RPB_undo_read))
	{
		VIO_refetch_record(tdbb, rpb, transaction, false, true);
		rpb->rpb_runtime_flags &= ~RPB_refetch;
		fb_assert(!(rpb->rpb_runtime_flags & RPB_undo_read));
	}

	// Special case system transaction

	if (transaction->tra_flags & TRA_system)
	{
		// hvlad: what if record was created\modified by user tx also,
		// i.e. if there is backversion ???
		VIO_backout(tdbb, rpb, transaction);
		return true;
	}

	transaction->tra_flags |= TRA_write;

	check_gbak_cheating_delete(tdbb, relation);

	// If we're about to erase a system relation, check to make sure
	// everything is completely kosher.

	DSC desc, desc2;

	if (needDfw(tdbb, transaction))
	{
		Cached::Relation* r2;
		jrd_prc* procedure;
		USHORT id;
		DeferredWork* work;

		switch ((RIDS) relation->getId())
		{
		case rel_database:
		case rel_log:
		case rel_global_auth_mapping:
			protect_system_table_delupd(tdbb, relation, "DELETE", true);
			break;

		case rel_types:
		 	if (!tdbb->getAttachment()->locksmith(tdbb, CREATE_USER_TYPES))
		 		protect_system_table_delupd(tdbb, relation, "DELETE", true);
		 	if (EVL_field(0, rpb->rpb_record, f_typ_sys_flag, &desc) && MOV_get_long(tdbb, &desc, 0))
		 		protect_system_table_delupd(tdbb, relation, "DELETE", true);
			break;

		case rel_db_creators:
			if (!tdbb->getAttachment()->locksmith(tdbb, GRANT_REVOKE_ANY_DDL_RIGHT))
				protect_system_table_delupd(tdbb, relation, "DELETE");
			break;

		case rel_pages:
		case rel_formats:
		case rel_trans:
		case rel_refc:
		case rel_ccon:
		case rel_msgs:
		case rel_roles:
		case rel_sec_users:
		case rel_sec_user_attributes:
		case rel_auth_mapping:
		case rel_dpds:
		case rel_dims:
		case rel_filters:
		case rel_vrel:
		case rel_args:
		case rel_packages:
		case rel_charsets:
		case rel_pubs:
			protect_system_table_delupd(tdbb, relation, "DELETE");
			break;

		case rel_relations:
			protect_system_table_delupd(tdbb, relation, "DELETE");
			if (EVL_field(0, rpb->rpb_record, f_rel_id, &desc2))
			{
				id = MOV_get_long(tdbb, &desc2, 0);
				if (id < (int) rel_MAX)
				{
					IBERROR(187);	// msg 187 cannot delete system relations
				}
				EVL_field(0, rpb->rpb_record, f_rel_name, &desc);
				DFW_post_work(transaction, dfw_delete_relation, &desc, id);
				MetadataCache::lookup_relation_id(tdbb, id, CacheFlag::AUTOCREATE);
			}
			break;

		case rel_procedures:
			protect_system_table_delupd(tdbb, relation, "DELETE");
			EVL_field(0, rpb->rpb_record, f_prc_id, &desc2);
			id = MOV_get_long(tdbb, &desc2, 0);

			if (EVL_field(0, rpb->rpb_record, f_prc_pkg_name, &desc2))
				MOV_get_metaname(tdbb, &desc2, package_name);

			EVL_field(0, rpb->rpb_record, f_prc_name, &desc);

			DFW_post_work(transaction, dfw_delete_procedure, &desc, id, package_name);
			MetadataCache::lookup_procedure_id(tdbb, id, CacheFlag::AUTOCREATE | CacheFlag::NOSCAN);
			break;

		case rel_collations:
			protect_system_table_delupd(tdbb, relation, "DELETE");
			EVL_field(0, rpb->rpb_record, f_coll_cs_id, &desc2);
			id = MOV_get_long(tdbb, &desc2, 0);

			EVL_field(0, rpb->rpb_record, f_coll_id, &desc2);
			id = TTypeId(CSetId(id), CollId(MOV_get_long(tdbb, &desc2, 0)));

			EVL_field(0, rpb->rpb_record, f_coll_name, &desc);
			DFW_post_work(transaction, dfw_delete_collation, &desc, id);
			break;

		case rel_exceptions:
			protect_system_table_delupd(tdbb, relation, "DELETE");
			EVL_field(0, rpb->rpb_record, f_xcp_name, &desc);
			DFW_post_work(transaction, dfw_delete_exception, &desc, 0);
			break;

		case rel_gens:
			protect_system_table_delupd(tdbb, relation, "DELETE");
			EVL_field(0, rpb->rpb_record, f_gen_name, &desc);
			DFW_post_work(transaction, dfw_delete_generator, &desc, 0);
			break;

		case rel_funs:
			protect_system_table_delupd(tdbb, relation, "DELETE");
			EVL_field(0, rpb->rpb_record, f_fun_name, &desc);

			if (EVL_field(0, rpb->rpb_record, f_fun_pkg_name, &desc2))
				MOV_get_metaname(tdbb, &desc2, package_name);

			EVL_field(0, rpb->rpb_record, f_fun_id, &desc2);
			id = MOV_get_long(tdbb, &desc2, 0);

			DFW_post_work(transaction, dfw_delete_function, &desc, id, package_name);
			Function::lookup(tdbb, id, 0);
			break;

		case rel_indices:
			protect_system_table_delupd(tdbb, relation, "DELETE");
			EVL_field(0, rpb->rpb_record, f_idx_id, &desc2);
			if (MOV_get_long(tdbb, &desc2, 0))
			{
				EVL_field(0, rpb->rpb_record, f_idx_relation, &desc);
				MetaName relation_name;
				MOV_get_metaname(tdbb, &desc, relation_name);
				auto* irel = MetadataCache::lookupRelation(tdbb, relation_name, CacheFlag::AUTOCREATE);
				fb_assert(irel);

				DSC idx_name;
				EVL_field(0, rpb->rpb_record, f_idx_name, &idx_name);

				// AP: In index-related DFW dfw_id is relation id, dfw_name is index name
				work = DFW_post_work(transaction, dfw_delete_index, &idx_name, irel->getId());
			}
			break;

		case rel_rfr:
			protect_system_table_delupd(tdbb, relation, "DELETE");

			EVL_field(0, rpb->rpb_record, f_rfr_rname, &desc);
			/// ??? DdlNodes ??????????? Relation::updateFormat(tdbb, transaction, MetaName(desc));

			EVL_field(0, rpb->rpb_record, f_rfr_fname, &desc2);
			MOV_get_metaname(tdbb, &desc, object_name);
			if ( (r2 = MetadataCache::lookupRelation(tdbb, object_name, CacheFlag::AUTOCREATE)) )
				DFW_post_work(transaction, dfw_delete_rfr, &desc2, r2->getId());

			EVL_field(0, rpb->rpb_record, f_rfr_sname, &desc2);
			MOV_get_metaname(tdbb, &desc2, object_name);

			if (fb_utils::implicit_domain(object_name.c_str()))
				DFW_post_work(transaction, dfw_delete_global, &desc2, 0);	/// ??? DdlNodes ???????????

			break;

		case rel_prc_prms:
			protect_system_table_delupd(tdbb, relation, "DELETE");
			EVL_field(0, rpb->rpb_record, f_prm_procedure, &desc);
			MOV_get_metaname(tdbb, &desc, object_name);

			if (EVL_field(0, rpb->rpb_record, f_prm_pkg_name, &desc2))
			{
				MOV_get_metaname(tdbb, &desc2, package_name);
			}

			EVL_field(0, rpb->rpb_record, f_prm_name, &desc2);

			if ( (procedure = MetadataCache::lookup_procedure(tdbb,
					QualifiedName(object_name, package_name), CacheFlag::AUTOCREATE | CacheFlag::NOSCAN)) )
			{
				work = DFW_post_work(transaction, dfw_delete_prm, &desc2, procedure->getId(),
					package_name);

				// procedure name to track parameter dependencies
				DFW_post_work_arg(transaction, work, &desc, procedure->getId(), dfw_arg_proc_name);
			}

			if (!EVL_field(0, rpb->rpb_record, f_prm_fname, &desc2))
			{
				EVL_field(0, rpb->rpb_record, f_prm_sname, &desc2);
				DFW_post_work(transaction, dfw_delete_global, &desc2, 0);
			}

			break;

		case rel_fields:
			protect_system_table_delupd(tdbb, relation, "DELETE");
			EVL_field(0, rpb->rpb_record, f_fld_name, &desc);
			DFW_post_work(transaction, dfw_delete_field, &desc, 0);
			MET_change_fields(tdbb, transaction, &desc);
			break;

		case rel_files:
			protect_system_table_delupd(tdbb, relation, "DELETE");
			{
				const bool nameDefined = EVL_field(0, rpb->rpb_record, f_file_name, &desc);

				const auto shadowNumber = EVL_field(0, rpb->rpb_record, f_file_shad_num, &desc2) ?
					MOV_get_long(tdbb, &desc2, 0) : 0;

				const auto fileFlags = EVL_field(0, rpb->rpb_record, f_file_flags, &desc2) ?
					MOV_get_long(tdbb, &desc2, 0) : 0;

				if (shadowNumber)
				{
					if (!(fileFlags & FILE_inactive))
					{
						const auto work = (fileFlags & FILE_nodelete) ?
							dfw_delete_shadow_nodelete : dfw_delete_shadow;

						DFW_post_work(transaction, work, &desc, shadowNumber);
					}
				}
				else if (fileFlags & FILE_difference)
				{
					if (fileFlags & FILE_backing_up)
						DFW_post_work(transaction, dfw_end_backup, &desc, 0);

					if (nameDefined)
						DFW_post_work(transaction, dfw_delete_difference, &desc, 0);
				}
			}
			break;

		case rel_classes:
			protect_system_table_delupd(tdbb, relation, "DELETE");
			EVL_field(0, rpb->rpb_record, f_cls_class, &desc);
			DFW_post_work(transaction, dfw_compute_security, &desc, 0);
			break;

		case rel_triggers:
			protect_system_table_delupd(tdbb, relation, "DELETE");
			EVL_field(0, rpb->rpb_record, f_trg_rname, &desc2);
			// ???????????????????? DFW_post_work(transaction, dfw_update_format, &desc2, 0);
			EVL_field(0, rpb->rpb_record, f_trg_name, &desc);
			work = DFW_post_work(transaction, dfw_delete_trigger, &desc, 0);

			if (!(desc2.dsc_flags & DSC_null))
				DFW_post_work_arg(transaction, work, &desc2, 0, dfw_arg_rel_name);

			if (EVL_field(0, rpb->rpb_record, f_trg_type, &desc2))
			{
				DFW_post_work_arg(transaction, work, &desc2,
					(USHORT) MOV_get_int64(tdbb, &desc2, 0), dfw_arg_trg_type);
			}

			break;

		case rel_priv:
			protect_system_table_delupd(tdbb, relation, "DELETE");
			EVL_field(0, rpb->rpb_record, f_file_name, &desc);
			if (!tdbb->getRequest()->hasInternalStatement())
			{
				EVL_field(0, rpb->rpb_record, f_prv_grantor, &desc);
				MetaName grantor;
				MOV_get_metaname(tdbb, &desc, grantor);

				const auto attachment = tdbb->getAttachment();
				const MetaString& currentUser = attachment->getUserName();

				if (grantor != currentUser)
				{
					ERR_post(Arg::Gds(isc_no_priv) << Arg::Str("REVOKE") <<
													  Arg::Str("TABLE") <<
													  Arg::Str("RDB$USER_PRIVILEGES"));
				}
			}
			EVL_field(0, rpb->rpb_record, f_prv_rname, &desc);
			EVL_field(0, rpb->rpb_record, f_prv_o_type, &desc2);
			id = MOV_get_long(tdbb, &desc2, 0);
			DFW_post_work(transaction, dfw_grant, &desc, id);
			break;

		case rel_rcon:
			protect_system_table_delupd(tdbb, relation, "DELETE");

			// ensure relation partners is known
			EVL_field(0, rpb->rpb_record, f_rcon_rname, &desc);
			{
				MetaName relation_name;
				MOV_get_metaname(tdbb, &desc, relation_name);
				r2 = MET_lookup_relation(tdbb, relation_name);
				fb_assert(r2);

				if (r2)
					MET_scan_partners(tdbb, r2);
			}
			break;

		case rel_backup_history:
			if (!tdbb->getAttachment()->locksmith(tdbb, USE_NBACKUP_UTILITY))
				protect_system_table_delupd(tdbb, relation, "DELETE", true);
			break;

		case rel_pub_tables:
			protect_system_table_delupd(tdbb, relation, "DELETE");
			DFW_post_work(transaction, dfw_change_repl_state, "", 1);
			break;

		default:    // Shut up compiler warnings
			break;
		}
	}

	// We're about to erase the record. Post a refetch request
	// to all the active cursors positioned at this record.

	invalidate_cursor_records(transaction, rpb);

	// If the page can be updated simply, we can skip the remaining crud

	Database* dbb = tdbb->getDatabase();
	const bool backVersion = (rpb->rpb_b_page != 0);

	record_param temp;
	temp.rpb_transaction_nr = transaction->tra_number;
	temp.rpb_address = NULL;
	temp.rpb_length = 0;
	temp.rpb_flags = rpb_deleted;
	temp.rpb_format_number = rpb->rpb_format_number;
	temp.getWindow(tdbb).win_flags = WIN_secondary;

	if (rpb->rpb_transaction_nr == transaction->tra_number)
	{
		VIO_update_in_place(tdbb, transaction, rpb, &temp);

		if (transaction->tra_save_point && transaction->tra_save_point->isChanging())
			verb_post(tdbb, transaction, rpb, rpb->rpb_undo);

		// We have INSERT + DELETE or UPDATE + DELETE in the same transaction.
		// UPDATE has already notified GC, while INSERT has not. Check for
		// backversion allows to avoid second notification in case of UPDATE.

		if ((dbb->dbb_flags & DBB_gc_background) && !rpb->rpb_relation->isTemporary() && !backVersion)
			notify_garbage_collector(tdbb, rpb, transaction->tra_number);

		tdbb->bumpRelStats(RuntimeStatistics::RECORD_DELETES, relation->getId());
		return true;
	}

	const TraNumber tid_fetch = rpb->rpb_transaction_nr;
	if (DPM_chain(tdbb, rpb, &temp))
	{
		rpb->rpb_b_page = temp.rpb_b_page;
		rpb->rpb_b_line = temp.rpb_b_line;
		rpb->rpb_flags |= rpb_deleted;
#ifdef VIO_DEBUG
		VIO_trace(DEBUG_WRITES_INFO,
			"   VIO_erase: successfully chained\n");
#endif
	}
	else
	{
		// Update stub didn't find one page -- do a long, hard update
		PageStack stack;
		const auto prepare_result = prepare_update(tdbb, transaction, tid_fetch, rpb, &temp, 0, stack, false);
		if (!check_prepare_result(prepare_result, transaction, request, rpb))
			return false;

		// Old record was restored and re-fetched for write.  Now replace it.

		rpb->rpb_transaction_nr = transaction->tra_number;
		rpb->rpb_b_page = temp.rpb_page;
		rpb->rpb_b_line = temp.rpb_line;
		rpb->rpb_address = NULL;
		rpb->rpb_length = 0;
		rpb->rpb_flags |= rpb_deleted;
		rpb->rpb_flags &= ~rpb_delta;

		replace_record(tdbb, rpb, &stack, transaction);
	}

	// Check to see if recursive revoke needs to be propagated

	if ((RIDS) relation->getId() == rel_priv)
	{
		EVL_field(0, rpb->rpb_record, f_prv_rname, &desc);
		MOV_get_metaname(tdbb, &desc, object_name);
		EVL_field(0, rpb->rpb_record, f_prv_grant, &desc2);
		if (MOV_get_long(tdbb, &desc2, 0) == WITH_GRANT_OPTION)		// ADMIN option should not cause cascade
		{
			EVL_field(0, rpb->rpb_record, f_prv_user, &desc2);
			MetaName revokee;
			MOV_get_metaname(tdbb, &desc2, revokee);
			EVL_field(0, rpb->rpb_record, f_prv_priv, &desc2);
			const string privilege = MOV_make_string2(tdbb, &desc2, ttype_ascii);
			MET_revoke(tdbb, transaction, object_name, revokee, privilege);
		}
	}

	if (transaction->tra_save_point && transaction->tra_save_point->isChanging())
		verb_post(tdbb, transaction, rpb, 0);

	tdbb->bumpRelStats(RuntimeStatistics::RECORD_DELETES, relation->getId());

	// for an autocommit transaction, mark a commit as necessary

	if (transaction->tra_flags & TRA_autocommit)
		transaction->tra_flags |= TRA_perform_autocommit;

	// VIO_erase

	if (backVersion && !(tdbb->getAttachment()->att_flags & ATT_no_cleanup) &&
		(dbb->dbb_flags & DBB_gc_cooperative))
	{
		GCLock::Shared gcGuard(tdbb, getPermanent(rpb->rpb_relation));
		if (gcGuard.gcEnabled())
		{
			temp = *rpb;
			if (DPM_get(tdbb, &temp, LCK_read))
				VIO_intermediate_gc(tdbb, &temp, transaction);
		}
	}
	else if ((dbb->dbb_flags & DBB_gc_background) && !rpb->rpb_relation->isTemporary())
	{
		notify_garbage_collector(tdbb, rpb, transaction->tra_number);
	}
	return true;
}


void VIO_fini(thread_db* tdbb)
{
/**************************************
 *
 *	V I O _ f i n i
 *
 **************************************
 *
 * Functional description
 *	Shutdown the garbage collector thread.
 *
 **************************************/
	Database* dbb = tdbb->getDatabase();

	if (dbb->dbb_flags & DBB_garbage_collector)
	{
		dbb->dbb_flags &= ~DBB_garbage_collector;
		dbb->dbb_gc_sem.release(); // Wake up running thread
		dbb->dbb_gc_fini.waitForCompletion();
	}
}

static void delete_version_chain(thread_db* tdbb, record_param* rpb, bool delete_head)
{
/**************************************
 *
 *	d e l e t e _ v e r s i o n _ c h a i n
 *
 **************************************
 *
 * Functional description
 *	Delete a chain of back record versions.  This is called from
 *	VIO_intermediate_gc.  One enters this routine with an
 *	inactive record_param for a version chain that has
 *	1) just been created and never attached to primary version or
 *     (delete_head = true)
 *	2) just had been replaced with another version chain
 *     (delete_head = false)
 *	Therefore we can do a fetch on the back pointers we've got
 *	because we have the last existing copy of them.
 *
 **************************************/
#ifdef VIO_DEBUG
	VIO_trace(DEBUG_TRACE,
		"delete_version_chain (record_param %" SQUADFORMAT", delete_head %s)\n",
		rpb->rpb_number.getValue(), delete_head ? "true" : "false");

	VIO_trace(DEBUG_TRACE_INFO,
		"   record  %" SLONGFORMAT":%d, rpb_trans %" SQUADFORMAT
		", flags %d, back %" SLONGFORMAT":%d, fragment %" SLONGFORMAT":%d\n",
		rpb->rpb_page, rpb->rpb_line, rpb->rpb_transaction_nr,
		rpb->rpb_flags, rpb->rpb_b_page, rpb->rpb_b_line,
		rpb->rpb_f_page, rpb->rpb_f_line);
#endif

	// It's possible to get rpb_page == 0 from VIO_intermediate_gc via
	// staying_chain_rpb. This case happens there when the staying record
	// stack has 1 item at the moment this rpb is created. So return to
	// avoid an error on DPM_fetch below.
	if (!rpb->rpb_page)
		return;

	ULONG prior_page = 0;

	// Note that the page number of the oldest version in the chain should
	// be stored in rpb->rpb_page before exiting this function because
	// VIO_intermediate_gc will use it as a prior page number.
	while (rpb->rpb_b_page != 0 || delete_head)
	{
		if (!delete_head)
		{
			prior_page = rpb->rpb_page;
			rpb->rpb_page = rpb->rpb_b_page;
			rpb->rpb_line = rpb->rpb_b_line;
		}
		else
			delete_head = false;

		if (!DPM_fetch(tdbb, rpb, LCK_write))
			BUGCHECK(291);		// msg 291 cannot find record back version

		record_param temp_rpb = *rpb;
		DPM_delete(tdbb, &temp_rpb, prior_page);
		delete_tail(tdbb, &temp_rpb, temp_rpb.rpb_page);
	}
}


void VIO_intermediate_gc(thread_db* tdbb, record_param* rpb, jrd_tra* transaction)
{
/**************************************
 *
 *	V I O _ i n t e r m e d i a t e _ g c
 *
 **************************************
 *
 * Functional description
 *  Garbage-collect committed versions that are not needed for anyone.
 *  This function shall be called with active RPB, and exits with inactive RPB
 *
 **************************************/
	Database *dbb = tdbb->getDatabase();
	Attachment* att = tdbb->getAttachment();

	// If current record is not a primary version, release it and fetch primary version
	if (rpb->rpb_flags & rpb_chained)
	{
		CCH_RELEASE(tdbb, &rpb->getWindow(tdbb));
		if (!DPM_get(tdbb, rpb, LCK_read))
			return;
	}

	// If head version is being backed out - do not interfere with this process
	if (rpb->rpb_flags & rpb_gc_active)
	{
		CCH_RELEASE(tdbb, &rpb->getWindow(tdbb));
		return;
	}

	// Read data for all versions of a record
	RecordStack staying, going;
	list_staying(tdbb, rpb, staying, LS_ACTIVE_RPB | LS_NO_RESTART);

	// We can only garbage collect here if there is more than one version of a record
	if (!staying.hasMore(1))
	{
		clearRecordStack(staying);
		return;
	}

#ifdef VIO_DEBUG
	VIO_trace(DEBUG_TRACE,
		"VIO_intermediate_gc (record_param %" SQUADFORMAT", transaction %"
		SQUADFORMAT")\n",
		rpb->rpb_number.getValue(), transaction ? transaction->tra_number : 0);

	VIO_trace(DEBUG_TRACE_INFO,
		"   record  %" SLONGFORMAT":%d, rpb_trans %" SQUADFORMAT
		", flags %d, back %" SLONGFORMAT":%d, fragment %" SLONGFORMAT":%d\n",
		rpb->rpb_page, rpb->rpb_line, rpb->rpb_transaction_nr,
		rpb->rpb_flags, rpb->rpb_b_page, rpb->rpb_b_line,
		rpb->rpb_f_page, rpb->rpb_f_line);
#endif

	TipCache* tipCache = dbb->dbb_tip_cache;
	tipCache->updateActiveSnapshots(tdbb, &att->att_active_snapshots);

	// Determine what records need to stay and which need to go.
	// For that we iterate all records in newest->oldest order (natural order is oldest->newest)
	// and move unnecessary records from staying into going stack.
	CommitNumber current_snapshot_number = 0, prev_snapshot_number;
	RecordStack::reverse_iterator rev_i(staying);
	while (rev_i.hasData())
	{
		prev_snapshot_number = current_snapshot_number;

		Record *record = rev_i.object();
		CommitNumber cn = tipCache->cacheState(record->getTransactionNumber());
		if (cn >= CN_PREHISTORIC && cn <= CN_MAX_NUMBER)
			current_snapshot_number = att->att_active_snapshots.getSnapshotForVersion(cn);
		else
			current_snapshot_number = 0;

		if (current_snapshot_number && current_snapshot_number == prev_snapshot_number)
		{
			going.push(record);
			rev_i.remove();
		}
		else
			++rev_i;
	}

	// If there is no garbage to collect - leave now
	if (!going.hasData())
	{
		clearRecordStack(staying);
		return;
	}

	// Delta-compress and store new versions chain for staying records (iterate oldest->newest)
	record_param staying_chain_rpb;
	staying_chain_rpb.rpb_relation = rpb->rpb_relation;
	staying_chain_rpb.getWindow(tdbb).win_flags = WIN_secondary;

	RelationPages* relPages = rpb->rpb_relation->getPages(tdbb);
	PageStack precedence_stack;

	RecordStack::const_iterator const_i(staying);
	fb_assert(staying.hasData());
	Record* current_record = const_i.object(), *org_record;
	++const_i;
	bool prior_delta = false;

	Difference difference;

	while (const_i.hasData())
	{
		org_record = current_record;
		current_record = const_i.object();

		const ULONG diffLength =
			difference.make(current_record->getLength(), current_record->getData(),
							org_record->getLength(), org_record->getData());

		staying_chain_rpb.rpb_flags = rpb_chained | (prior_delta ? rpb_delta : 0);

		if (diffLength && diffLength < org_record->getLength())
		{
			staying_chain_rpb.rpb_address = difference.getData();
			staying_chain_rpb.rpb_length = diffLength;
			prior_delta = true;
		}
		else
		{
			staying_chain_rpb.rpb_address = org_record->getData();
			staying_chain_rpb.rpb_length = org_record->getLength();
			prior_delta = false;
		}

		staying_chain_rpb.rpb_transaction_nr = org_record->getTransactionNumber();
		staying_chain_rpb.rpb_format_number = org_record->getFormat()->fmt_version;

		if (staying_chain_rpb.rpb_page)
		{
			staying_chain_rpb.rpb_b_page = staying_chain_rpb.rpb_page;
			staying_chain_rpb.rpb_b_line = staying_chain_rpb.rpb_line;
			staying_chain_rpb.rpb_page = 0;
			staying_chain_rpb.rpb_line = 0;
		}

		staying_chain_rpb.rpb_number = rpb->rpb_number;
		DPM_store(tdbb, &staying_chain_rpb, precedence_stack, DPM_secondary);
		precedence_stack.push(PageNumber(relPages->rel_pg_space_id, staying_chain_rpb.rpb_page));
		++const_i;
	}

	// If primary version has been deleted then chain first staying version too
	if (rpb->rpb_flags & rpb_deleted)
	{
		staying_chain_rpb.rpb_address = current_record->getData();
		staying_chain_rpb.rpb_length = current_record->getLength();
		staying_chain_rpb.rpb_flags = rpb_chained | (prior_delta ? rpb_delta : 0);
		prior_delta = false;
		staying_chain_rpb.rpb_transaction_nr = current_record->getTransactionNumber();
		staying_chain_rpb.rpb_format_number = current_record->getFormat()->fmt_version;

		if (staying_chain_rpb.rpb_page)
		{
			staying_chain_rpb.rpb_b_page = staying_chain_rpb.rpb_page;
			staying_chain_rpb.rpb_b_line = staying_chain_rpb.rpb_line;
			staying_chain_rpb.rpb_page = 0;
			staying_chain_rpb.rpb_line = 0;
		}

		staying_chain_rpb.rpb_number = rpb->rpb_number;
		DPM_store(tdbb, &staying_chain_rpb, precedence_stack, DPM_secondary);
		precedence_stack.push(PageNumber(relPages->rel_pg_space_id, staying_chain_rpb.rpb_page));
	}

	// Read head version with write lock and check if it is still the same version
	record_param temp_rpb = *rpb;

	// If record no longer exists - return
	if (!DPM_get(tdbb, &temp_rpb, LCK_write))
	{
		delete_version_chain(tdbb, &staying_chain_rpb, true);
		clearRecordStack(staying);
		clearRecordStack(going);
		return;
	}

	// If record changed in any way - return
	if (temp_rpb.rpb_transaction_nr != rpb->rpb_transaction_nr || temp_rpb.rpb_b_line != rpb->rpb_b_line ||
		temp_rpb.rpb_b_page != rpb->rpb_b_page)
	{
		CCH_RELEASE(tdbb, &temp_rpb.getWindow(tdbb));
		delete_version_chain(tdbb, &staying_chain_rpb, true);
		clearRecordStack(staying);
		clearRecordStack(going);
		return;
	}

	// Ensure that new versions are written to disk before we update back-pointer
	// of primary version to point to them
	while (precedence_stack.hasData())
		CCH_precedence(tdbb, &temp_rpb.getWindow(tdbb), precedence_stack.pop());

	// Update back-pointer to point to new versions chain (if any)
	temp_rpb.rpb_b_page = staying_chain_rpb.rpb_page;
	temp_rpb.rpb_b_line = staying_chain_rpb.rpb_line;
	CCH_MARK(tdbb, &temp_rpb.getWindow(tdbb));

	if (prior_delta)
		temp_rpb.rpb_flags |= rpb_delta;
	else
		temp_rpb.rpb_flags &= ~rpb_delta;

	DPM_rewrite_header(tdbb, &temp_rpb);
	CCH_RELEASE(tdbb, &temp_rpb.getWindow(tdbb));

	// Delete old versions chain
	delete_version_chain(tdbb, rpb, false);

	// Garbage-collect blobs and indices
	BLB_garbage_collect(tdbb, going, staying, rpb->rpb_page, rpb->rpb_relation);
	IDX_garbage_collect(tdbb, rpb, going, staying);

	// Free memory for record versions we fetched during list_staying
	clearRecordStack(staying);
	clearRecordStack(going);

	tdbb->bumpRelStats(RuntimeStatistics::RECORD_IMGC, rpb->rpb_relation->getId());
}

bool VIO_garbage_collect(thread_db* tdbb, record_param* rpb, jrd_tra* transaction)
{
/**************************************
 *
 *	V I O _ g a r b a g e _ c o l l e c t
 *
 **************************************
 *
 * Functional description
 *	Do any garbage collection appropriate to the current
 *	record.  This is called during index creation to avoid
 *	unnecessary work as well as false duplicate records.
 *
 *	If the record complete goes away, return false.
 *
 **************************************/
	SET_TDBB(tdbb);
	Jrd::Attachment* attachment = transaction->tra_attachment;

#ifdef VIO_DEBUG
	jrd_rel* relation = rpb->rpb_relation;
	VIO_trace(DEBUG_TRACE,
		"VIO_garbage_collect (rel_id %u, record_param %" QUADFORMAT"d, transaction %"
		SQUADFORMAT")\n",
		relation->getId(), rpb->rpb_number.getValue(), transaction ? transaction->tra_number : 0);

	VIO_trace(DEBUG_TRACE_INFO,
		"   record  %" SLONGFORMAT":%d, rpb_trans %" SQUADFORMAT
		", flags %d, back %" SLONGFORMAT":%d, fragment %" SLONGFORMAT":%d\n",
		rpb->rpb_page, rpb->rpb_line, rpb->rpb_transaction_nr,
		rpb->rpb_flags, rpb->rpb_b_page, rpb->rpb_b_line,
		rpb->rpb_f_page, rpb->rpb_f_line);
#endif

	GCLock::Shared gcGuard(tdbb, getPermanent(rpb->rpb_relation));

	if ((attachment->att_flags & ATT_no_cleanup) || !gcGuard.gcEnabled())
		return true;

	const TraNumber oldest_snapshot = rpb->rpb_relation->isTemporary() ?
		attachment->att_oldest_snapshot : transaction->tra_oldest_active;

	while (true)
	{
		if (rpb->rpb_flags & rpb_damaged)
		{
			CCH_RELEASE(tdbb, &rpb->getWindow(tdbb));
			return false;
		}

		int state = TRA_snapshot_state(tdbb, transaction, rpb->rpb_transaction_nr);

		// Reset (if appropriate) the garbage collect active flag to reattempt the backout

		if (rpb->rpb_flags & rpb_gc_active)
		{
			if (checkGCActive(tdbb, rpb, state))
				return true;
		}

		fb_assert(!(rpb->rpb_flags & rpb_gc_active));

		if (state == tra_committed)
			state = check_precommitted(transaction, rpb);

		if (state == tra_dead)
		{
			CCH_RELEASE(tdbb, &rpb->getWindow(tdbb));
			VIO_backout(tdbb, rpb, transaction);
		}
		else
		{
			if (rpb->rpb_flags & rpb_deleted)
			{
				if (rpb->rpb_transaction_nr >= oldest_snapshot)
					return true;

				CCH_RELEASE(tdbb, &rpb->getWindow(tdbb));
				expunge(tdbb, rpb, transaction, 0);
				return false;
			}

			if (rpb->rpb_transaction_nr >= oldest_snapshot || rpb->rpb_b_page == 0)
				return true;

			purge(tdbb, rpb);
		}

		if (!DPM_get(tdbb, rpb, LCK_read))
			return false;
	}
}


Record* VIO_gc_record(thread_db* tdbb, jrd_rel* relation)
{
/**************************************
 *
 *	V I O _ g c _ r e c o r d
 *
 **************************************
 *
 * Functional description
 *	Allocate from a relation's vector of garbage
 *	collect record blocks. Their scope is strictly
 *	limited to temporary usage and should never be
 *	copied to permanent record parameter blocks.
 *
 **************************************/
	SET_TDBB(tdbb);
	Database* dbb = tdbb->getDatabase();
	CHECK_DBB(dbb);

	const Format* const format = MET_current(tdbb, relation);

	// Set the active flag on an inactive garbage collect record block and return it

	for (Record** iter = getPermanent(relation)->rel_gc_records.begin();
		 iter != getPermanent(relation)->rel_gc_records.end();
		 ++iter)
	{
		Record* const record = *iter;
		fb_assert(record);

		if (!record->isTempActive())
		{
			// initialize record for reuse
			record->reset(format);
			record->setTempActive();
			return record;
		}
	}

	// Allocate a garbage collect record block if all are active

	Record* const record = FB_NEW_POOL(*relation->rel_pool)
<<<<<<< HEAD
		Record(*relation->rel_pool, format, REC_gc_active);
	getPermanent(relation)->rel_gc_records.add(record);
=======
		Record(*relation->rel_pool, format, true);
	relation->rel_gc_records.add(record);
>>>>>>> 7aac4d79
	return record;
}


bool VIO_get(thread_db* tdbb, record_param* rpb, jrd_tra* transaction, MemoryPool* pool)
{
/**************************************
 *
 *	V I O _ g e t
 *
 **************************************
 *
 * Functional description
 *	Get a specific record from a relation.
 *
 **************************************/
	SET_TDBB(tdbb);

#ifdef VIO_DEBUG
	jrd_rel* relation = rpb->rpb_relation;
	VIO_trace(DEBUG_READS,
		"VIO_get (rel_id %u, record_param %" QUADFORMAT"d, transaction %" SQUADFORMAT", pool %p)\n",
		relation->getId(), rpb->rpb_number.getValue(), transaction ? transaction->tra_number : 0,
		(void*) pool);
#endif

	// Fetch data page from a modify/erase input stream with a write
	// lock. This saves an upward conversion to a write lock when
	// refetching the page in the context of the output stream.

	const USHORT lock_type = (rpb->rpb_stream_flags & RPB_s_update) ? LCK_write : LCK_read;

	if (!DPM_get(tdbb, rpb, lock_type) ||
		!VIO_chase_record_version(tdbb, rpb, transaction, pool, false, false))
	{
		return false;
	}

#ifdef VIO_DEBUG
	VIO_trace(DEBUG_READS_INFO,
		"   record  %" SLONGFORMAT":%d, rpb_trans %" SQUADFORMAT
		", flags %d, back %" SLONGFORMAT":%d, fragment %" SLONGFORMAT":%d\n",
		rpb->rpb_page, rpb->rpb_line, rpb->rpb_transaction_nr,
		rpb->rpb_flags, rpb->rpb_b_page, rpb->rpb_b_line,
		rpb->rpb_f_page, rpb->rpb_f_line);
#endif

	if (rpb->rpb_runtime_flags & RPB_undo_data)
		fb_assert(rpb->getWindow(tdbb).win_bdb == NULL);
	else
		fb_assert(rpb->getWindow(tdbb).win_bdb != NULL);

	if (pool && !(rpb->rpb_runtime_flags & RPB_undo_data))
	{
		if (rpb->rpb_stream_flags & RPB_s_no_data)
		{
			CCH_RELEASE(tdbb, &rpb->getWindow(tdbb));
			rpb->rpb_address = NULL;
			rpb->rpb_length = 0;
		}
		else
			VIO_data(tdbb, rpb, pool);
	}

	tdbb->bumpRelStats(RuntimeStatistics::RECORD_IDX_READS, rpb->rpb_relation->getId());
	return true;
}


bool VIO_get_current(thread_db* tdbb,
					record_param* rpb,
					jrd_tra* transaction,
					MemoryPool* pool,
					bool foreign_key,
					bool& rec_tx_active)
{
/**************************************
 *
 *	V I O _ g e t _ c u r r e n t
 *
 **************************************
 *
 * Functional description
 *	Get the current (most recent) version of a record.  This is
 *	called by IDX to determine whether a unique index has been
 *	duplicated.  If the target record's transaction is active,
 *	wait for it.  If the record is deleted or disappeared, return
 *	false.  If the record is committed, return true.
 *	If foreign_key is true, we are checking for a foreign key,
 *	looking to see if a primary key/unique key exists.  For a
 *	no wait transaction, if state of transaction inserting primary key
 *	record is tra_active, we should not see the uncommitted record
 *
 **************************************/
	SET_TDBB(tdbb);

#ifdef VIO_DEBUG
	jrd_rel* relation = rpb->rpb_relation;
	VIO_trace(DEBUG_TRACE,
		"VIO_get_current (rel_id %u, record_param %" QUADFORMAT"d, transaction %" SQUADFORMAT", pool %p)\n",
		relation->getId(), rpb->rpb_number.getValue(), transaction ? transaction->tra_number : 0,
		(void*) pool);
#endif

	rec_tx_active = false;

	bool counted = false;

	while (true)
	{
		// If the record doesn't exist, no problem.

		if (!DPM_get(tdbb, rpb, LCK_read))
			return false;

#ifdef VIO_DEBUG
		VIO_trace(DEBUG_TRACE_INFO,
			"   record  %" SLONGFORMAT":%d, rpb_trans %" SQUADFORMAT
			", flags %d, back %" SLONGFORMAT":%d, fragment %" SLONGFORMAT":%d\n",
			rpb->rpb_page, rpb->rpb_line, rpb->rpb_transaction_nr,
			rpb->rpb_flags, rpb->rpb_b_page, rpb->rpb_b_line,
			rpb->rpb_f_page, rpb->rpb_f_line);
#endif

		// Get data if there is data.

		if (rpb->rpb_flags & rpb_damaged)
		{
			CCH_RELEASE(tdbb, &rpb->getWindow(tdbb));
			return false;
		}

		if (rpb->rpb_flags & rpb_deleted)
			CCH_RELEASE(tdbb, &rpb->getWindow(tdbb));
		else
			VIO_data(tdbb, rpb, pool);

		if (!counted)
		{
			tdbb->bumpRelStats(RuntimeStatistics::RECORD_IDX_READS, rpb->rpb_relation->getId());
			counted = true;
		}

		// If we deleted the record, everything's fine, otherwise
		// the record must be considered real.

		if (rpb->rpb_transaction_nr == transaction->tra_number)
			break;

		// check the state of transaction  - tra_us is taken care of above
		// For now check the state in the tip_cache or tip bitmap. If
		// record is committed (most cases), this will be faster.

		int state = (transaction->tra_flags & TRA_read_committed) ?
			TPC_cache_state(tdbb, rpb->rpb_transaction_nr) :
			TRA_snapshot_state(tdbb, transaction, rpb->rpb_transaction_nr);

		// Reset (if appropriate) the garbage collect active flag to reattempt the backout

		if (rpb->rpb_flags & rpb_gc_active)
		{
			if (checkGCActive(tdbb, rpb, state))
			{
				waitGCActive(tdbb, rpb);
				continue;
			}
		}

		fb_assert(!(rpb->rpb_flags & rpb_gc_active));

		if (state == tra_committed)
			state = check_precommitted(transaction, rpb);

		switch (state)
		{
		case tra_committed:
			return !(rpb->rpb_flags & rpb_deleted);
		case tra_dead:
			// Run backout otherwise false key violation could be reported, see CORE-5110
			//
			// if (transaction->tra_attachment->att_flags & ATT_no_cleanup)
			//	return !foreign_key;

			{
				GCLock::Shared gcGuard(tdbb, getPermanent(rpb->rpb_relation));

				if (!gcGuard.gcEnabled())
					return !foreign_key;

				VIO_backout(tdbb, rpb, transaction);
			}
			continue;
		}

		// The record belongs to somebody else.  Wait for him to commit, rollback, or die.

		const TraNumber tid_fetch = rpb->rpb_transaction_nr;

		// Wait as long as it takes for an active transaction which has modified
		// the record.

		state = wait(tdbb, transaction, rpb, false);

		if (state == tra_committed)
			state = check_precommitted(transaction, rpb);

		switch (state)
		{
		case tra_committed:
			// If the record doesn't exist anymore, no problem. This
			// can happen in two cases.  The transaction that inserted
			// the record deleted it or the transaction rolled back and
			// removed the records it modified and marked itself
			// committed

			if (!DPM_get(tdbb, rpb, LCK_read))
				return false;

			// if the transaction actually rolled back and what
			// we are reading is another record (newly inserted),
			// loop back and try again.

			if (tid_fetch != rpb->rpb_transaction_nr)
			{
				CCH_RELEASE(tdbb, &rpb->getWindow(tdbb));
				continue;
			}

			// Get latest data if there is data.

			if (rpb->rpb_flags & rpb_deleted)
			{
				CCH_RELEASE(tdbb, &rpb->getWindow(tdbb));
				return false;
			}

			VIO_data(tdbb, rpb, pool);
			return true;

		case tra_limbo:
			if (!(transaction->tra_flags & TRA_ignore_limbo))
			{
				// Cannot use Arg::Num here because transaction number is 64-bit unsigned integer
				ERR_post(Arg::Gds(isc_rec_in_limbo) << Arg::Int64(rpb->rpb_transaction_nr));
			}
			// fall thru

		case tra_active:
			// clear lock error from status vector
			fb_utils::init_status(tdbb->tdbb_status_vector);
			rec_tx_active = true;

			// 1. if record just inserted
			//	  then FK can't reference it but PK must check it's new value
			// 2. if record just deleted
			//    then FK can't reference it but PK must check it's old value
			// 3. if record just modified
			//	  then FK can reference it if key field values are not changed

			if (!rpb->rpb_b_page)
				return !foreign_key;

			if (rpb->rpb_flags & rpb_deleted)
				return !foreign_key;

			if (foreign_key)
			{
				if (!(rpb->rpb_flags & rpb_uk_modified))
				{
					rec_tx_active = false;
					return true;
				}
				return false;
			}

			return true;

		case tra_dead:
			// if (transaction->tra_attachment->att_flags & ATT_no_cleanup)
			//	return !foreign_key;

			{
				GCLock::Shared gcGuard(tdbb, getPermanent(rpb->rpb_relation));

				if (!gcGuard.gcEnabled())
					return !foreign_key;

				VIO_backout(tdbb, rpb, transaction);
			}
			break;

		default:
			fb_assert(false);
		}
	}

	return !(rpb->rpb_flags & rpb_deleted);
}


void VIO_init(thread_db* tdbb)
{
/**************************************
 *
 *	V I O _ i n i t
 *
 **************************************
 *
 * Functional description
 *	Activate the garbage collector thread.
 *
 **************************************/
	Database* dbb = tdbb->getDatabase();
	Jrd::Attachment* attachment = tdbb->getAttachment();

	if (dbb->readOnly() || !(dbb->dbb_flags & DBB_gc_background))
		return;

	// If there's no presence of a garbage collector running then start one up.

	if (!(dbb->dbb_flags & DBB_garbage_collector))
	{
		const ULONG old = dbb->dbb_flags.exchangeBitOr(DBB_gc_starting);
		if (!(old & DBB_gc_starting))
		{
			if (old & DBB_garbage_collector)
				dbb->dbb_flags &= ~DBB_gc_starting;
			else
			{
				try
				{
					dbb->dbb_gc_fini.run(dbb);
				}
				catch (const Exception&)
				{
					dbb->dbb_flags &= ~DBB_gc_starting;
					ERR_bugcheck_msg("cannot start garbage collector thread");
				}

				dbb->dbb_gc_init.enter();
			}
		}
	}

	// Database backups and sweeps perform their own garbage collection
	// unless passing a no garbage collect switch which means don't
	// notify the garbage collector to garbage collect. Every other
	// attachment notifies the garbage collector to do their dirty work.

	if ((dbb->dbb_flags & DBB_garbage_collector) &&
		!(attachment->att_flags & ATT_no_cleanup) &&
		!attachment->isGbak())
	{
		attachment->att_flags |= ATT_notify_gc;
	}
}

bool VIO_modify(thread_db* tdbb, record_param* org_rpb, record_param* new_rpb, jrd_tra* transaction)
{
/**************************************
 *
 *	V I O _ m o d i f y
 *
 **************************************
 *
 * Functional description
 *	Modify an existing record.
 *
 **************************************/
	SET_TDBB(tdbb);

	MetaName object_name, package_name;
	jrd_rel* relation = org_rpb->rpb_relation;

#ifdef VIO_DEBUG
	VIO_trace(DEBUG_WRITES,
		"VIO_modify (rel_id %u, org_rpb %" QUADFORMAT"d, new_rpb %" QUADFORMAT"d, "
		"transaction %" SQUADFORMAT")\n",
		relation->getId(), org_rpb->rpb_number.getValue(), new_rpb->rpb_number.getValue(),
		transaction ? transaction->tra_number : 0);

	VIO_trace(DEBUG_WRITES_INFO,
		"   old record  %" SLONGFORMAT":%d, rpb_trans %" SQUADFORMAT
		", flags %d, back %" SLONGFORMAT":%d, fragment %" SLONGFORMAT":%d\n",
		org_rpb->rpb_page, org_rpb->rpb_line, org_rpb->rpb_transaction_nr,
		org_rpb->rpb_flags, org_rpb->rpb_b_page, org_rpb->rpb_b_line,
		org_rpb->rpb_f_page, org_rpb->rpb_f_line);
#endif

	transaction->tra_flags |= TRA_write;
	new_rpb->rpb_transaction_nr = transaction->tra_number;
	new_rpb->rpb_flags = 0;
	new_rpb->getWindow(tdbb).win_flags = WIN_secondary;

	// If the stream was sorted, the various fields in the rpb are
	// probably junk.  Just to make sure that everything is cool,
	// refetch and release the record.

	if (org_rpb->rpb_runtime_flags & (RPB_refetch | RPB_undo_read))
	{
		const bool undo_read = (org_rpb->rpb_runtime_flags & RPB_undo_read);
		AutoTempRecord old_record;
		if (undo_read)
		{
			old_record = VIO_gc_record(tdbb, relation);
			old_record->copyFrom(org_rpb->rpb_record);
		}

		VIO_refetch_record(tdbb, org_rpb, transaction, false, true);
		org_rpb->rpb_runtime_flags &= ~RPB_refetch;
		fb_assert(!(org_rpb->rpb_runtime_flags & RPB_undo_read));

		if (undo_read)
			refresh_fk_fields(tdbb, old_record, org_rpb, new_rpb);
	}

	// If we're the system transaction, modify stuff in place.  This saves
	// endless grief on cleanup

	if (transaction->tra_flags & TRA_system)
	{
		VIO_update_in_place(tdbb, transaction, org_rpb, new_rpb);
		tdbb->bumpRelStats(RuntimeStatistics::RECORD_UPDATES, relation->getId());
		return true;
	}

	check_gbak_cheating_insupd(tdbb, relation, "UPDATE");

	// If we're about to modify a system relation, check to make sure
	// everything is completely kosher.

	DSC desc1, desc2;

	if (needDfw(tdbb, transaction))
	{
		const SLONG nullLinger = 0;

		switch ((RIDS) relation->getId())
		{
		case rel_segments:
		case rel_vrel:
		case rel_args:
		case rel_filters:
		case rel_trans:
		case rel_dims:
		case rel_prc_prms:
		case rel_auth_mapping:
		case rel_roles:
		case rel_ccon:
		case rel_pub_tables:
		case rel_priv:
			protect_system_table_delupd(tdbb, relation, "UPDATE");
			break;

		case rel_types:
		 	if (!tdbb->getAttachment()->locksmith(tdbb, CREATE_USER_TYPES))
		 		protect_system_table_delupd(tdbb, relation, "UPDATE", true);
			if (EVL_field(0, org_rpb->rpb_record, f_typ_sys_flag, &desc1) && MOV_get_long(tdbb, &desc1, 0))
		 		protect_system_table_delupd(tdbb, relation, "UPDATE", true);
			break;

		case rel_db_creators:
			if (!tdbb->getAttachment()->locksmith(tdbb, GRANT_REVOKE_ANY_DDL_RIGHT))
				protect_system_table_delupd(tdbb, relation, "UPDATE");
			break;

		case rel_pages:
		case rel_formats:
		case rel_msgs:
		case rel_log:
		case rel_dpds:
		case rel_rcon:
		case rel_refc:
		case rel_backup_history:
		case rel_global_auth_mapping:
			protect_system_table_delupd(tdbb, relation, "UPDATE", true);
			break;

		case rel_database:
			protect_system_table_delupd(tdbb, relation, "UPDATE");
			check_class(tdbb, transaction, org_rpb, new_rpb, f_dat_class);
			if (!EVL_field(0, org_rpb->rpb_record, f_dat_linger, &desc1))
				desc1.makeLong(0, const_cast<SLONG*>(&nullLinger));
			if (!EVL_field(0, new_rpb->rpb_record, f_dat_linger, &desc2))
				desc2.makeLong(0, const_cast<SLONG*>(&nullLinger));
			if (MOV_compare(tdbb, &desc1, &desc2))
				DFW_post_work(transaction, dfw_set_linger, &desc2, 0);
			break;

		case rel_relations:
			EVL_field(0, org_rpb->rpb_record, f_rel_name, &desc1);
			if (!check_nullify_source(tdbb, org_rpb, new_rpb, f_rel_source))
				protect_system_table_delupd(tdbb, relation, "UPDATE");
			else
				SCL_check_relation(tdbb, &desc1, SCL_alter);
			check_class(tdbb, transaction, org_rpb, new_rpb, f_rel_class);
			check_owner(tdbb, transaction, org_rpb, new_rpb, f_rel_owner);
			// ???????????????????? DFW_post_work(transaction, dfw_update_format, &desc1, 0);
			break;

		case rel_packages:
			if (!check_nullify_source(tdbb, org_rpb, new_rpb, f_pkg_header_source, f_pkg_body_source))
				protect_system_table_delupd(tdbb, relation, "UPDATE");
			else
			{
				if (EVL_field(0, org_rpb->rpb_record, f_pkg_name, &desc1))
					SCL_check_package(tdbb, &desc1, SCL_alter);
			}
			check_class(tdbb, transaction, org_rpb, new_rpb, f_pkg_class);
			check_owner(tdbb, transaction, org_rpb, new_rpb, f_pkg_owner);
			break;

		case rel_procedures:
			EVL_field(0, org_rpb->rpb_record, f_prc_name, &desc1);

			if (EVL_field(0, org_rpb->rpb_record, f_prc_pkg_name, &desc2))
				MOV_get_metaname(tdbb, &desc2, package_name);

			if (!check_nullify_source(tdbb, org_rpb, new_rpb, f_prc_source))
				protect_system_table_delupd(tdbb, relation, "UPDATE");
			else
			{
				if (package_name.hasData())
					SCL_check_package(tdbb, &desc2, SCL_alter);
				else
					SCL_check_procedure(tdbb, &desc1, SCL_alter);
			}

			check_class(tdbb, transaction, org_rpb, new_rpb, f_prc_class);
			check_owner(tdbb, transaction, org_rpb, new_rpb, f_prc_owner);

			if (dfw_should_know(tdbb, org_rpb, new_rpb, f_prc_desc, true))
			{
				EVL_field(0, org_rpb->rpb_record, f_prc_id, &desc2);
				const USHORT id = MOV_get_long(tdbb, &desc2, 0);
				DFW_post_work(transaction, dfw_modify_procedure, &desc1, id, package_name);
			}
			break;

		case rel_funs:
			EVL_field(0, org_rpb->rpb_record, f_fun_name, &desc1);

			if (EVL_field(0, org_rpb->rpb_record, f_fun_pkg_name, &desc2))
				MOV_get_metaname(tdbb, &desc2, package_name);

			if (!check_nullify_source(tdbb, org_rpb, new_rpb, f_fun_source))
				protect_system_table_delupd(tdbb, relation, "UPDATE");
			else
			{
				if (package_name.hasData())
					SCL_check_package(tdbb, &desc2, SCL_alter);
				else
					SCL_check_function(tdbb, &desc1, SCL_alter);
			}

			check_class(tdbb, transaction, org_rpb, new_rpb, f_fun_class);
			check_owner(tdbb, transaction, org_rpb, new_rpb, f_fun_owner);

			if (dfw_should_know(tdbb, org_rpb, new_rpb, f_fun_desc, true))
			{
				EVL_field(0, org_rpb->rpb_record, f_fun_id, &desc2);
				const USHORT id = MOV_get_long(tdbb, &desc2, 0);
				DFW_post_work(transaction, dfw_modify_function, &desc1, id, package_name);
			}
			break;

		case rel_gens:
			protect_system_table_delupd(tdbb, relation, "UPDATE");
			check_class(tdbb, transaction, org_rpb, new_rpb, f_gen_class);
			check_owner(tdbb, transaction, org_rpb, new_rpb, f_gen_owner);
			break;

		case rel_rfr:
			protect_system_table_delupd(tdbb, relation, "UPDATE");
			{
				check_rel_field_class(tdbb, org_rpb, transaction);
				check_rel_field_class(tdbb, new_rpb, transaction);
				check_class(tdbb, transaction, org_rpb, new_rpb, f_rfr_class);

				bool rc1 = EVL_field(NULL, org_rpb->rpb_record, f_rfr_null_flag, &desc1);

				if ((!rc1 || MOV_get_long(tdbb, &desc1, 0) == 0))
				{
					dsc desc3, desc4;
					bool rc2 = EVL_field(NULL, new_rpb->rpb_record, f_rfr_null_flag, &desc2);
					bool rc3 = EVL_field(NULL, org_rpb->rpb_record, f_rfr_sname, &desc3);
					bool rc4 = EVL_field(NULL, new_rpb->rpb_record, f_rfr_sname, &desc4);

					if ((rc2 && MOV_get_long(tdbb, &desc2, 0) != 0) ||
						(rc3 && rc4 && MOV_compare(tdbb, &desc3, &desc4)))
					{
						EVL_field(0, new_rpb->rpb_record, f_rfr_rname, &desc1);
						EVL_field(0, new_rpb->rpb_record, f_rfr_id, &desc2);

						DeferredWork* work = DFW_post_work(transaction, dfw_check_not_null, &desc1, 0);
						SortedArray<int>& ids = DFW_get_ids(work);

						int id = MOV_get_long(tdbb, &desc2, 0);
						FB_SIZE_T pos;
						if (!ids.find(id, pos))
							ids.insert(pos, id);
					}
				}
			}
			break;

		case rel_fields:
			protect_system_table_delupd(tdbb, relation, "UPDATE");
			EVL_field(0, org_rpb->rpb_record, f_fld_name, &desc1);

			if (dfw_should_know(tdbb, org_rpb, new_rpb, f_fld_desc, true))
			{
				MET_change_fields(tdbb, transaction, &desc1);
				EVL_field(0, new_rpb->rpb_record, f_fld_name, &desc2);
				DeferredWork* dw = MET_change_fields(tdbb, transaction, &desc2);
				dsc desc3, desc4;
				bool rc1, rc2;

				if (dw)
				{
					// Did we convert computed field into physical, stored field?
					// If we did, then force the deletion of the dependencies.
					// Warning: getting the result of MET_change_fields is the last relation
					// that was affected, but for computed fields, it's an implicit domain
					// and hence it can be used only by a single field and therefore one relation.
					rc1 = EVL_field(0, org_rpb->rpb_record, f_fld_computed, &desc3);
					rc2 = EVL_field(0, new_rpb->rpb_record, f_fld_computed, &desc4);
					if (rc1 != rc2 || rc1 && MOV_compare(tdbb, &desc3, &desc4)) {
						DFW_post_work_arg(transaction, dw, &desc1, 0, dfw_arg_force_computed);
					}
				}

				dw = DFW_post_work(transaction, dfw_modify_field, &desc1, 0);
				DFW_post_work_arg(transaction, dw, &desc2, 0, dfw_arg_new_name);

				rc1 = EVL_field(NULL, org_rpb->rpb_record, f_fld_null_flag, &desc3);
				rc2 = EVL_field(NULL, new_rpb->rpb_record, f_fld_null_flag, &desc4);

				if ((!rc1 || MOV_get_long(tdbb, &desc3, 0) == 0) && rc2 && MOV_get_long(tdbb, &desc4, 0) != 0)
					DFW_post_work_arg(transaction, dw, &desc2, 0, dfw_arg_field_not_null);
			}
			check_class(tdbb, transaction, org_rpb, new_rpb, f_fld_class);
			check_owner(tdbb, transaction, org_rpb, new_rpb, f_fld_owner);
			break;

		case rel_classes:
			protect_system_table_delupd(tdbb, relation, "UPDATE");
			EVL_field(0, org_rpb->rpb_record, f_cls_class, &desc1);
			DFW_post_work(transaction, dfw_compute_security, &desc1, 0);
			EVL_field(0, new_rpb->rpb_record, f_cls_class, &desc1);
			DFW_post_work(transaction, dfw_compute_security, &desc1, 0);
			break;

		case rel_indices:
			protect_system_table_delupd(tdbb, relation, "UPDATE");

			if (dfw_should_know(tdbb, org_rpb, new_rpb, f_idx_desc, true))
			{
				EVL_field(0, new_rpb->rpb_record, f_idx_name, &desc1);

				EVL_field(0, new_rpb->rpb_record, f_idx_relation, &desc2);
				MetaName relation_name;
				MOV_get_metaname(tdbb, &desc2, relation_name);
				auto* irel = MetadataCache::lookupRelation(tdbb, relation_name, CacheFlag::AUTOCREATE);
				fb_assert(irel);

				// AP: In index-related DFW dfw_id is relation id, dfw_name is index name
				DFW_post_work(transaction, dfw_create_index, &desc1, irel->getId());
			}
			break;

		case rel_triggers:
			EVL_field(0, new_rpb->rpb_record, f_trg_rname, &desc1);
			if (!check_nullify_source(tdbb, org_rpb, new_rpb, f_trg_source))
				protect_system_table_delupd(tdbb, relation, "UPDATE");
			else
				SCL_check_relation(tdbb, &desc1, SCL_control | SCL_alter);

			if (dfw_should_know(tdbb, org_rpb, new_rpb, f_trg_desc, true))
			{
				EVL_field(0, new_rpb->rpb_record, f_trg_rname, &desc1);
				// ???????????????????? DFW_post_work(transaction, dfw_update_format, &desc1, 0);
				EVL_field(0, org_rpb->rpb_record, f_trg_rname, &desc1);
				// ???????????????????? DFW_post_work(transaction, dfw_update_format, &desc1, 0);
				EVL_field(0, org_rpb->rpb_record, f_trg_name, &desc1);
				DeferredWork* dw = DFW_post_work(transaction, dfw_modify_trigger, &desc1, 0);

				if (EVL_field(0, new_rpb->rpb_record, f_trg_rname, &desc2))
					DFW_post_work_arg(transaction, dw, &desc2, 0, dfw_arg_rel_name);

				if (EVL_field(0, new_rpb->rpb_record, f_trg_type, &desc2))
				{
					DFW_post_work_arg(transaction, dw, &desc2,
						(USHORT) MOV_get_int64(tdbb, &desc2, 0), dfw_arg_trg_type);
				}
			}
			break;

		case rel_files:
			protect_system_table_delupd(tdbb, relation, "UPDATE");
			{
				EVL_field(0, new_rpb->rpb_record, f_file_name, &desc1);

				const auto orgFileFlags = EVL_field(0, org_rpb->rpb_record, f_file_flags, &desc2) ?
					MOV_get_long(tdbb, &desc2, 0) : 0;
				const auto newFileFlags = EVL_field(0, new_rpb->rpb_record, f_file_flags, &desc2) ?
					MOV_get_long(tdbb, &desc2, 0) : 0;

				if ((newFileFlags & FILE_difference) && orgFileFlags != newFileFlags)
				{
					DFW_post_work(transaction,
								  (newFileFlags & FILE_backing_up) ? dfw_begin_backup : dfw_end_backup,
								  &desc1, 0);
				}
			}
			// Nullify the unsupported fields
			new_rpb->rpb_record->setNull(f_file_seq);
			new_rpb->rpb_record->setNull(f_file_start);
			new_rpb->rpb_record->setNull(f_file_length);
			break;

		case rel_charsets:
			protect_system_table_delupd(tdbb, relation, "UPDATE");
			check_class(tdbb, transaction, org_rpb, new_rpb, f_cs_class);
			check_owner(tdbb, transaction, org_rpb, new_rpb, f_cs_owner);
			break;

		case rel_collations:
			protect_system_table_delupd(tdbb, relation, "UPDATE");
			check_class(tdbb, transaction, org_rpb, new_rpb, f_coll_class);
			check_owner(tdbb, transaction, org_rpb, new_rpb, f_coll_owner);
			break;

		case rel_exceptions:
			protect_system_table_delupd(tdbb, relation, "UPDATE");
			check_class(tdbb, transaction, org_rpb, new_rpb, f_xcp_class);
			check_owner(tdbb, transaction, org_rpb, new_rpb, f_xcp_owner);
			break;

		case rel_pubs:
			protect_system_table_delupd(tdbb, relation, "UPDATE");
			check_owner(tdbb, transaction, org_rpb, new_rpb, f_pub_owner);
			check_repl_state(tdbb, transaction, org_rpb, new_rpb, f_pub_active_flag);
			break;

		default:
			break;
		}
	}

	// We're about to modify the record. Post a refetch request
	// to all the active cursors positioned at this record.

	invalidate_cursor_records(transaction, new_rpb);

	// hvlad: prepare_update() take EX lock on data page. Subsequent call of
	// IDX_modify_flag_uk_modified() will read database - if relation's partners
	// list has not been scanned yet. It could lead to single thread deadlock
	// if the same page should be fetched for read.
	// Explicit scan of relation's partners allows to avoid possible deadlock.

	MET_scan_partners(tdbb, getPermanent(org_rpb->rpb_relation));

	/* We're almost ready to go.  To modify the record, we must first
	make a copy of the old record someplace else.  Then we must re-fetch
	the record (for write) and verify that it is legal for us to
	modify it -- that it was written by a transaction that was committed
	when we started.  If not, the transaction that wrote the record
	is either active, dead, or in limbo.  If the transaction is active,
	wait for it to finish.  If it commits, we can't procede and must
	return an update conflict.  If the transaction is dead, back out the
	old version of the record and try again.  If in limbo, punt.
	*/

	if (org_rpb->rpb_transaction_nr == transaction->tra_number &&
		org_rpb->rpb_format_number == new_rpb->rpb_format_number)
	{
		IDX_modify_flag_uk_modified(tdbb, org_rpb, new_rpb, transaction);
		VIO_update_in_place(tdbb, transaction, org_rpb, new_rpb);

		if (!(transaction->tra_flags & TRA_system) &&
			transaction->tra_save_point && transaction->tra_save_point->isChanging())
		{
			verb_post(tdbb, transaction, org_rpb, org_rpb->rpb_undo);
		}

		tdbb->bumpRelStats(RuntimeStatistics::RECORD_UPDATES, relation->getId());
		return true;
	}

	const bool backVersion = (org_rpb->rpb_b_page != 0);
	record_param temp;
	PageStack stack;
	const auto prepare_result = prepare_update(tdbb, transaction, org_rpb->rpb_transaction_nr, org_rpb,
										&temp, new_rpb, stack, false);
	if (!check_prepare_result(prepare_result, transaction, tdbb->getRequest(), org_rpb))
		return false;

	IDX_modify_flag_uk_modified(tdbb, org_rpb, new_rpb, transaction);

	// Old record was restored and re-fetched for write.  Now replace it.

	org_rpb->rpb_transaction_nr = new_rpb->rpb_transaction_nr;
	org_rpb->rpb_format_number = new_rpb->rpb_format_number;
	org_rpb->rpb_b_page = temp.rpb_page;
	org_rpb->rpb_b_line = temp.rpb_line;
	org_rpb->rpb_address = new_rpb->rpb_address;
	org_rpb->rpb_length = new_rpb->rpb_length;
	org_rpb->rpb_flags &= ~(rpb_delta | rpb_uk_modified);
	org_rpb->rpb_flags |= new_rpb->rpb_flags & (rpb_delta | rpb_uk_modified);

	stack.merge(new_rpb->rpb_record->getPrecedence());

	replace_record(tdbb, org_rpb, &stack, transaction);

	if (!(transaction->tra_flags & TRA_system) &&
		transaction->tra_save_point && transaction->tra_save_point->isChanging())
	{
		verb_post(tdbb, transaction, org_rpb, 0);
	}

	tdbb->bumpRelStats(RuntimeStatistics::RECORD_UPDATES, relation->getId());

	// for an autocommit transaction, mark a commit as necessary

	if (transaction->tra_flags & TRA_autocommit)
		transaction->tra_flags |= TRA_perform_autocommit;

	// VIO_modify

	Database* dbb = tdbb->getDatabase();

	if (backVersion && !(tdbb->getAttachment()->att_flags & ATT_no_cleanup) &&
		(dbb->dbb_flags & DBB_gc_cooperative))
	{
		GCLock::Shared gcGuard(tdbb, getPermanent(org_rpb->rpb_relation));
		if (gcGuard.gcEnabled())
		{
			temp.rpb_number = org_rpb->rpb_number;
			if (DPM_get(tdbb, &temp, LCK_read))
				VIO_intermediate_gc(tdbb, &temp, transaction);
		}
	}
	else if ((dbb->dbb_flags & DBB_gc_background) && !org_rpb->rpb_relation->isTemporary())
	{
		notify_garbage_collector(tdbb, org_rpb, transaction->tra_number);
	}
	return true;
}


bool VIO_next_record(thread_db* tdbb,
					 record_param* rpb,
					 jrd_tra* transaction,
					 MemoryPool* pool,
					 FindNextRecordScope scope,
					 const RecordNumber* upper)
{
/**************************************
 *
 *	V I O _ n e x t _ r e c o r d
 *
 **************************************
 *
 * Functional description
 *	Get the next record in a record stream.
 *
 **************************************/
	SET_TDBB(tdbb);

	// Fetch data page from a modify/erase input stream with a write
	// lock. This saves an upward conversion to a write lock when
	// refetching the page in the context of the output stream.

	const USHORT lock_type = (rpb->rpb_stream_flags & RPB_s_update) ? LCK_write : LCK_read;

#ifdef VIO_DEBUG
	jrd_rel* relation = rpb->rpb_relation;
	VIO_trace(DEBUG_TRACE,
		"VIO_next_record (rel_id %u, record_param %" QUADFORMAT"d, transaction %" SQUADFORMAT", pool %p)\n",
		relation->getId(), rpb->rpb_number.getValue(), transaction ? transaction->tra_number : 0,
		(void*) pool);

	VIO_trace(DEBUG_TRACE_INFO,
		"   record  %" SLONGFORMAT":%d, rpb_trans %" SQUADFORMAT
		", flags %d, back %" SLONGFORMAT":%d, fragment %" SLONGFORMAT":%d\n",
		rpb->rpb_page, rpb->rpb_line, rpb->rpb_transaction_nr,
		rpb->rpb_flags, rpb->rpb_b_page, rpb->rpb_b_line,
		rpb->rpb_f_page, rpb->rpb_f_line);
#endif

	do
	{
		if (!DPM_next(tdbb, rpb, lock_type, scope))
			return false;

		if (upper && rpb->rpb_number > *upper)
		{
			CCH_RELEASE(tdbb, &rpb->getWindow(tdbb));
			return false;
		}
	} while (!VIO_chase_record_version(tdbb, rpb, transaction, pool, false, false));

	if (rpb->rpb_runtime_flags & RPB_undo_data)
		fb_assert(rpb->getWindow(tdbb).win_bdb == NULL);
	else
		fb_assert(rpb->getWindow(tdbb).win_bdb != NULL);

	if (pool && !(rpb->rpb_runtime_flags & RPB_undo_data))
	{
		if (rpb->rpb_stream_flags & RPB_s_no_data)
		{
			CCH_RELEASE(tdbb, &rpb->getWindow(tdbb));
			rpb->rpb_address = NULL;
			rpb->rpb_length = 0;
		}
		else
			VIO_data(tdbb, rpb, pool);
	}

#ifdef VIO_DEBUG
	VIO_trace(DEBUG_READS_INFO,
		"VIO_next_record got record  %" SLONGFORMAT":%d, rpb_trans %"
		SQUADFORMAT", flags %d, back %" SLONGFORMAT":%d, fragment %"
		SLONGFORMAT":%d\n",
		rpb->rpb_page, rpb->rpb_line, rpb->rpb_transaction_nr,
		rpb->rpb_flags, rpb->rpb_b_page, rpb->rpb_b_line,
		rpb->rpb_f_page, rpb->rpb_f_line);
#endif

	tdbb->bumpRelStats(RuntimeStatistics::RECORD_SEQ_READS, rpb->rpb_relation->getId());
	return true;
}


Record* VIO_record(thread_db* tdbb, record_param* rpb, const Format* format, MemoryPool* pool)
{
/**************************************
 *
 *	V I O _ r e c o r d
 *
 **************************************
 *
 * Functional description
 *	Allocate a record block big enough for a given format.
 *
 **************************************/
	SET_TDBB(tdbb);

#ifdef VIO_DEBUG
	jrd_rel* relation = rpb->rpb_relation;
	VIO_trace(DEBUG_TRACE,
		"VIO_record (rel_id %u, record_param %" QUADFORMAT"d, format %d, pool %p)\n",
		relation->getId(), rpb->rpb_number.getValue(), format ? format->fmt_version : 0,
		(void*) pool);
#endif

	// If format wasn't given, look one up

	if (!format)
		format = MET_format(tdbb, getPermanent(rpb->rpb_relation), rpb->rpb_format_number);

	Record* record = rpb->rpb_record;

	if (!record)
	{
		if (!pool)
			pool = rpb->rpb_relation->rel_pool;

		record = rpb->rpb_record = FB_NEW_POOL(*pool) Record(*pool, format);
	}

	record->reset(format);

	return record;
}


bool VIO_refetch_record(thread_db* tdbb, record_param* rpb, jrd_tra* transaction,
						bool writelock, bool noundo)
{
/**************************************
 *
 *	V I O _ r e f e t c h _ r e c o r d
 *
 **************************************
 *
 * Functional description
 *	Refetch & release the record, if we unsure,
 *  whether information about it is still valid.
 *
 **************************************/
#ifdef VIO_DEBUG
	jrd_rel* relation = rpb->rpb_relation;
	VIO_trace(DEBUG_READS,
		"VIO_refetch_record (rel_id %u, record_param %" QUADFORMAT"d, transaction %" SQUADFORMAT")\n",
		relation->getId(), rpb->rpb_number.getValue(), transaction ? transaction->tra_number : 0);
#endif

	const TraNumber tid_fetch = rpb->rpb_transaction_nr;

	if (!DPM_get(tdbb, rpb, LCK_read) ||
		!VIO_chase_record_version(tdbb, rpb, transaction, tdbb->getDefaultPool(), writelock, noundo))
	{
		if (writelock)
			return false;

		ERR_post(Arg::Gds(isc_no_cur_rec));
	}

	if (!(rpb->rpb_runtime_flags & RPB_undo_data))
	{
		if (rpb->rpb_stream_flags & RPB_s_no_data)
		{
			CCH_RELEASE(tdbb, &rpb->getWindow(tdbb));
			rpb->rpb_address = NULL;
			rpb->rpb_length = 0;
		}
		else
			VIO_data(tdbb, rpb, tdbb->getDefaultPool());
	}

	tdbb->bumpRelStats(RuntimeStatistics::RECORD_RPT_READS, rpb->rpb_relation->getId());

	// If record is present, and the transaction is read committed,
	// make sure the record has not been updated.  Also, punt after
	// VIO_data() call which will release the page.

	if (!writelock &&
		(transaction->tra_flags & TRA_read_committed) &&
		(tid_fetch != rpb->rpb_transaction_nr) &&
		// added to check that it was not current transaction,
		// who modified the record. Alex P, 18-Jun-03
		(rpb->rpb_transaction_nr != transaction->tra_number) &&
		// dimitr: reads using the undo log are also OK
		!(rpb->rpb_runtime_flags & RPB_undo_read))
	{
		tdbb->bumpRelStats(RuntimeStatistics::RECORD_CONFLICTS, rpb->rpb_relation->getId());

		// Cannot use Arg::Num here because transaction number is 64-bit unsigned integer
		ERR_post(Arg::Gds(isc_deadlock) <<
				 Arg::Gds(isc_update_conflict) <<
				 Arg::Gds(isc_concurrent_transaction) << Arg::Int64(rpb->rpb_transaction_nr));
	}

	return true;
}


void VIO_store(thread_db* tdbb, record_param* rpb, jrd_tra* transaction)
{
/**************************************
 *
 *	V I O _ s t o r e
 *
 **************************************
 *
 * Functional description
 *	Store a new record.
 *
 **************************************/
	SET_TDBB(tdbb);
	Request* const request = tdbb->getRequest();
	jrd_rel* relation = rpb->rpb_relation;

	DeferredWork* work = NULL;
	MetaName package_name;
	USHORT object_id;
	MetaName object_name;

#ifdef VIO_DEBUG
	VIO_trace(DEBUG_WRITES,
		"VIO_store (rel_id %u, record_param %" QUADFORMAT"d, transaction %" SQUADFORMAT
		")\n", relation->getId(), rpb->rpb_number.getValue(),
		transaction ? transaction->tra_number : 0);
#endif

	transaction->tra_flags |= TRA_write;
	DSC desc, desc2;

	check_gbak_cheating_insupd(tdbb, relation, "INSERT");

	if (needDfw(tdbb, transaction))
	{
		switch ((RIDS) relation->getId())
		{
		case rel_pages:
		case rel_formats:
		case rel_trans:
		case rel_rcon:
		case rel_refc:
		case rel_ccon:
		case rel_sec_users:
		case rel_sec_user_attributes:
		case rel_msgs:
		case rel_prc_prms:
		case rel_args:
		case rel_auth_mapping:
		case rel_dpds:
		case rel_dims:
		case rel_segments:
			protect_system_table_insert(tdbb, request, relation);
			break;

		case rel_roles:
			protect_system_table_insert(tdbb, request, relation);
			EVL_field(0, rpb->rpb_record, f_rol_name, &desc);
			if (set_security_class(tdbb, rpb->rpb_record, f_rol_class))
				DFW_post_work(transaction, dfw_grant, &desc, obj_sql_role);
			break;

		case rel_db_creators:
			if (!tdbb->getAttachment()->locksmith(tdbb, GRANT_REVOKE_ANY_DDL_RIGHT))
				protect_system_table_insert(tdbb, request, relation);
			break;

		case rel_types:
			if (!(tdbb->getDatabase()->dbb_flags & DBB_creating))
			{
				if (!tdbb->getAttachment()->locksmith(tdbb, CREATE_USER_TYPES))
					protect_system_table_insert(tdbb, request, relation, true);
				else if (EVL_field(0, rpb->rpb_record, f_typ_sys_flag, &desc) && MOV_get_long(tdbb, &desc, 0))
		 			protect_system_table_insert(tdbb, request, relation, true);
			}
			break;

		case rel_log:
		case rel_global_auth_mapping:
			protect_system_table_insert(tdbb, request, relation, true);
			break;

		case rel_database:
			protect_system_table_insert(tdbb, request, relation);
			if (set_security_class(tdbb, rpb->rpb_record, f_dat_class))
				DFW_post_work(transaction, dfw_grant, "", obj_database);
			break;

		case rel_relations:
			protect_system_table_insert(tdbb, request, relation);
			EVL_field(0, rpb->rpb_record, f_rel_name, &desc);
			DFW_post_work(transaction, dfw_create_relation, &desc, 0);
			// ???????????????????? DFW_post_work(transaction, dfw_update_format, &desc, 0);
			set_system_flag(tdbb, rpb->rpb_record, f_rel_sys_flag);
			set_owner_name(tdbb, rpb->rpb_record, f_rel_owner);
			if (set_security_class(tdbb, rpb->rpb_record, f_rel_class))
				DFW_post_work(transaction, dfw_grant, &desc, obj_relation);
			break;

		case rel_packages:
			protect_system_table_insert(tdbb, request, relation);
			EVL_field(0, rpb->rpb_record, f_pkg_name, &desc);
			set_system_flag(tdbb, rpb->rpb_record, f_pkg_sys_flag);
			set_owner_name(tdbb, rpb->rpb_record, f_pkg_owner);
			if (set_security_class(tdbb, rpb->rpb_record, f_pkg_class))
				DFW_post_work(transaction, dfw_grant, &desc, obj_package_header);
			break;

		case rel_procedures:
			protect_system_table_insert(tdbb, request, relation);
			EVL_field(0, rpb->rpb_record, f_prc_name, &desc);

			if (EVL_field(0, rpb->rpb_record, f_prc_pkg_name, &desc2))
				MOV_get_metaname(tdbb, &desc2, package_name);

			object_id = set_metadata_id(tdbb, rpb->rpb_record,
										f_prc_id, drq_g_nxt_prc_id, "RDB$PROCEDURES");
			work = DFW_post_work(transaction, dfw_create_procedure, &desc, object_id, package_name);

			{ // scope
				bool check_blr = true;
				if (EVL_field(0, rpb->rpb_record, f_prc_valid_blr, &desc2))
					check_blr = MOV_get_long(tdbb, &desc2, 0) != 0;

				if (check_blr)
					DFW_post_work_arg(transaction, work, NULL, 0, dfw_arg_check_blr);
			} // scope

			set_system_flag(tdbb, rpb->rpb_record, f_prc_sys_flag);
			set_owner_name(tdbb, rpb->rpb_record, f_prc_owner);

			if (package_name.isEmpty())
			{
				if (set_security_class(tdbb, rpb->rpb_record, f_prc_class))
					DFW_post_work(transaction, dfw_grant, &desc, obj_procedure);
			}
			break;

		case rel_funs:
			protect_system_table_insert(tdbb, request, relation);
			EVL_field(0, rpb->rpb_record, f_fun_name, &desc);

			if (EVL_field(0, rpb->rpb_record, f_fun_pkg_name, &desc2))
				MOV_get_metaname(tdbb, &desc2, package_name);

			object_id = set_metadata_id(tdbb, rpb->rpb_record,
										f_fun_id, drq_g_nxt_fun_id, "RDB$FUNCTIONS");
			work = DFW_post_work(transaction, dfw_create_function, &desc, object_id, package_name);

			{ // scope
				bool check_blr = true;
				if (EVL_field(0, rpb->rpb_record, f_fun_valid_blr, &desc2))
					check_blr = MOV_get_long(tdbb, &desc2, 0) != 0;

				if (check_blr)
					DFW_post_work_arg(transaction, work, NULL, 0, dfw_arg_check_blr);
			} // scope

			set_system_flag(tdbb, rpb->rpb_record, f_fun_sys_flag);
			set_owner_name(tdbb, rpb->rpb_record, f_fun_owner);

			if (package_name.isEmpty())
			{
				if (set_security_class(tdbb, rpb->rpb_record, f_fun_class))
					DFW_post_work(transaction, dfw_grant, &desc, obj_udf);
			}
			break;

		case rel_indices:
			protect_system_table_insert(tdbb, request, relation);

			{
				EVL_field(0, rpb->rpb_record, f_idx_relation, &desc);
				MetaName relation_name;
				MOV_get_metaname(tdbb, &desc, relation_name);
				auto* irel = MetadataCache::lookupRelation(tdbb, relation_name, CacheFlag::AUTOCREATE);
				fb_assert(irel);

				DSC idx_name;
				EVL_field(0, rpb->rpb_record, f_idx_name, &idx_name);

				// AP: In index-related DFW dfw_id is relation id, dfw_name is index name
				work = DFW_post_work(transaction, dfw_create_index, &idx_name, irel->getId());
			}

			set_system_flag(tdbb, rpb->rpb_record, f_idx_sys_flag);
			break;

		case rel_rfr:
			protect_system_table_insert(tdbb, request, relation);
			EVL_field(0, rpb->rpb_record, f_rfr_rname, &desc);
			// ???????????????????? DFW_post_work(transaction, dfw_update_format, &desc, 0);
			set_system_flag(tdbb, rpb->rpb_record, f_rfr_sys_flag);
			break;

		case rel_classes:
			protect_system_table_insert(tdbb, request, relation);
			EVL_field(0, rpb->rpb_record, f_cls_class, &desc);
			DFW_post_work(transaction, dfw_compute_security, &desc, 0);
			break;

		case rel_fields:
			EVL_field(0, rpb->rpb_record, f_fld_name, &desc);
			MOV_get_metaname(tdbb, &desc, object_name);
			SCL_check_domain(tdbb, object_name, SCL_create);
			DFW_post_work(transaction, dfw_create_field, &desc, 0);
			set_system_flag(tdbb, rpb->rpb_record, f_fld_sys_flag);
			set_owner_name(tdbb, rpb->rpb_record, f_fld_owner);
			if (set_security_class(tdbb, rpb->rpb_record, f_fld_class))
				DFW_post_work(transaction, dfw_grant, &desc, obj_field);
			break;

		case rel_filters:
			protect_system_table_insert(tdbb, request, relation);
			EVL_field(0, rpb->rpb_record, f_flt_name, &desc);
			if (set_security_class(tdbb, rpb->rpb_record, f_flt_class))
				DFW_post_work(transaction, dfw_grant, &desc, obj_blob_filter);
			break;

		case rel_files:
			protect_system_table_insert(tdbb, request, relation);
			{
				const bool nameDefined = EVL_field(0, rpb->rpb_record, f_file_name, &desc);

				const auto shadowNumber = EVL_field(0, rpb->rpb_record, f_file_shad_num, &desc2) ?
					MOV_get_long(tdbb, &desc2, 0) : 0;

				const auto fileFlags = EVL_field(0, rpb->rpb_record, f_file_flags, &desc2) ?
					MOV_get_long(tdbb, &desc2, 0) : 0;

				if (shadowNumber)
				{
					if (!(fileFlags & FILE_inactive))
						DFW_post_work(transaction, dfw_add_shadow, &desc, 0);
				}
				else if (fileFlags & FILE_difference)
				{
					if (nameDefined)
						DFW_post_work(transaction, dfw_add_difference, &desc, 0);

					if (fileFlags & FILE_backing_up)
						DFW_post_work(transaction, dfw_begin_backup, &desc, 0);
				}
			}
			// Nullify the unsupported fields
			rpb->rpb_record->setNull(f_file_seq);
			rpb->rpb_record->setNull(f_file_start);
			rpb->rpb_record->setNull(f_file_length);
			break;

		case rel_triggers:
			EVL_field(0, rpb->rpb_record, f_trg_rname, &desc);

			// check if this  request go through without checking permissions
			if (!(request->getStatement()->flags & (Statement::FLAG_IGNORE_PERM | Statement::FLAG_INTERNAL)))
				SCL_check_relation(tdbb, &desc, SCL_control | SCL_alter);

			EVL_field(0, rpb->rpb_record, f_trg_rname, &desc2);		// ????????????????
// ???????????????????? 			if (EVL_field(0, rpb->rpb_record, f_trg_rname, &desc2))
// ???????????????????? 				DFW_post_work(transaction, dfw_update_format, &desc2, 0);

			EVL_field(0, rpb->rpb_record, f_trg_name, &desc);
			work = DFW_post_work(transaction, dfw_create_trigger, &desc, 0);

			if (!(desc2.dsc_flags & DSC_null))
				DFW_post_work_arg(transaction, work, &desc2, 0, dfw_arg_rel_name);

			if (EVL_field(0, rpb->rpb_record, f_trg_type, &desc2))
			{
				DFW_post_work_arg(transaction, work, &desc2,
					(USHORT) MOV_get_int64(tdbb, &desc2, 0), dfw_arg_trg_type);
			}
			set_system_flag(tdbb, rpb->rpb_record, f_trg_sys_flag);
			break;

		case rel_priv:
			protect_system_table_insert(tdbb, request, relation);
			EVL_field(0, rpb->rpb_record, f_prv_rname, &desc);
			EVL_field(0, rpb->rpb_record, f_prv_o_type, &desc2);
			object_id = MOV_get_long(tdbb, &desc2, 0);
			DFW_post_work(transaction, dfw_grant, &desc, object_id);
			break;

		case rel_vrel:
			protect_system_table_insert(tdbb, request, relation);
			// If RDB$CONTEXT_TYPE is NULL, ask DFW to populate it.
			if (!EVL_field(0, rpb->rpb_record, f_vrl_context_type, &desc))
			{
				if (EVL_field(0, rpb->rpb_record, f_vrl_vname, &desc) &&
					EVL_field(0, rpb->rpb_record, f_vrl_context, &desc2))
				{
					const USHORT id = MOV_get_long(tdbb, &desc2, 0);
					DFW_post_work(transaction, dfw_store_view_context_type, &desc, id);
				}
			}
			break;

		case rel_gens:
			protect_system_table_insert(tdbb, request, relation);
			EVL_field(0, rpb->rpb_record, f_gen_name, &desc);
			EVL_field(0, rpb->rpb_record, f_gen_id, &desc2);
			object_id = set_metadata_id(tdbb, rpb->rpb_record,
										f_gen_id, drq_g_nxt_gen_id, MASTER_GENERATOR);
			transaction->getGenIdCache()->put(object_id, 0);
			DFW_post_work(transaction, dfw_set_generator, &desc, object_id);
			set_system_flag(tdbb, rpb->rpb_record, f_gen_sys_flag);
			set_owner_name(tdbb, rpb->rpb_record, f_gen_owner);
			if (set_security_class(tdbb, rpb->rpb_record, f_gen_class))
				DFW_post_work(transaction, dfw_grant, &desc, obj_generator);
			break;

		case rel_charsets:
			protect_system_table_insert(tdbb, request, relation);
			EVL_field(0, rpb->rpb_record, f_cs_cs_name, &desc);
			set_system_flag(tdbb, rpb->rpb_record, f_cs_sys_flag);
			set_owner_name(tdbb, rpb->rpb_record, f_cs_owner);
			if (set_security_class(tdbb, rpb->rpb_record, f_cs_class))
				DFW_post_work(transaction, dfw_grant, &desc, obj_charset);
			break;

		case rel_collations:
			protect_system_table_insert(tdbb, request, relation);
			EVL_field(0, rpb->rpb_record, f_coll_name, &desc);
			set_system_flag(tdbb, rpb->rpb_record, f_coll_sys_flag);
			set_owner_name(tdbb, rpb->rpb_record, f_coll_owner);
			if (set_security_class(tdbb, rpb->rpb_record, f_coll_class))
				DFW_post_work(transaction, dfw_grant, &desc, obj_collation);
			break;

		case rel_exceptions:
			protect_system_table_insert(tdbb, request, relation);
			EVL_field(0, rpb->rpb_record, f_xcp_name, &desc);
			set_metadata_id(tdbb, rpb->rpb_record,
							f_xcp_number, drq_g_nxt_xcp_id, "RDB$EXCEPTIONS");
			set_system_flag(tdbb, rpb->rpb_record, f_xcp_sys_flag);
			set_owner_name(tdbb, rpb->rpb_record, f_xcp_owner);
			if (set_security_class(tdbb, rpb->rpb_record, f_xcp_class))
				DFW_post_work(transaction, dfw_grant, &desc, obj_exception);
			break;

		case rel_backup_history:
			if (!tdbb->getAttachment()->locksmith(tdbb, USE_NBACKUP_UTILITY))
				protect_system_table_insert(tdbb, request, relation);
			set_nbackup_id(tdbb, rpb->rpb_record,
							f_backup_id, drq_g_nxt_nbakhist_id, "RDB$BACKUP_HISTORY");
			break;

		case rel_pubs:
			protect_system_table_insert(tdbb, request, relation);
			set_system_flag(tdbb, rpb->rpb_record, f_pub_sys_flag);
			set_owner_name(tdbb, rpb->rpb_record, f_pub_owner);
			break;

		case rel_pub_tables:
			protect_system_table_insert(tdbb, request, relation);
			DFW_post_work(transaction, dfw_change_repl_state, "", 1);
			break;

		default:    // Shut up compiler warnings
			break;
		}
	}

	// this should be scheduled even in database creation (system transaction)
	switch ((RIDS) relation->getId())
	{
		case rel_collations:
			{
				EVL_field(0, rpb->rpb_record, f_coll_cs_id, &desc);
				USHORT id = MOV_get_long(tdbb, &desc, 0);

				EVL_field(0, rpb->rpb_record, f_coll_id, &desc);
				id = TTypeId(CSetId(id), CollId(MOV_get_long(tdbb, &desc, 0)));

				EVL_field(0, rpb->rpb_record, f_coll_name, &desc);
				DFW_post_work(transaction, dfw_create_collation, &desc, id);
			}
			break;

		default:	// Shut up compiler warnings
			break;
	}

	rpb->rpb_b_page = 0;
	rpb->rpb_b_line = 0;
	rpb->rpb_flags = 0;
	rpb->rpb_transaction_nr = transaction->tra_number;
	rpb->getWindow(tdbb).win_flags = 0;
	rpb->rpb_record->pushPrecedence(PageNumber(TRANS_PAGE_SPACE, rpb->rpb_transaction_nr));
	DPM_store(tdbb, rpb, rpb->rpb_record->getPrecedence(), DPM_primary);

#ifdef VIO_DEBUG
	VIO_trace(DEBUG_WRITES_INFO,
		"   record  %" SLONGFORMAT":%d, rpb_trans %" SQUADFORMAT
		", flags %d, back %" SLONGFORMAT":%d, fragment %" SLONGFORMAT":%d\n",
		rpb->rpb_page, rpb->rpb_line, rpb->rpb_transaction_nr,
		rpb->rpb_flags, rpb->rpb_b_page, rpb->rpb_b_line,
		rpb->rpb_f_page, rpb->rpb_f_line);
#endif

	if (!(transaction->tra_flags & TRA_system) &&
		transaction->tra_save_point && transaction->tra_save_point->isChanging())
	{
		verb_post(tdbb, transaction, rpb, 0);
	}

	tdbb->bumpRelStats(RuntimeStatistics::RECORD_INSERTS, relation->getId());

	// for an autocommit transaction, mark a commit as necessary

	if (transaction->tra_flags & TRA_autocommit)
		transaction->tra_flags |= TRA_perform_autocommit;
}


bool VIO_sweep(thread_db* tdbb, jrd_tra* transaction, TraceSweepEvent* traceSweep)
{
/**************************************
 *
 *	V I O _ s w e e p
 *
 **************************************
 *
 * Functional description
 *	Make a garbage collection pass.
 *
 **************************************/
	SET_TDBB(tdbb);
	Database* const dbb = tdbb->getDatabase();
	Jrd::Attachment* attachment = tdbb->getAttachment();

#ifdef VIO_DEBUG
	VIO_trace(DEBUG_TRACE,
		"VIO_sweep (transaction %" SQUADFORMAT")\n", transaction ? transaction->tra_number : 0);
#endif

	if (transaction->tra_attachment->att_flags & ATT_NO_CLEANUP)
		return false;

	DPM_scan_pages(tdbb);

	if (attachment->att_parallel_workers != 0)
	{
		EngineCheckout cout(tdbb, FB_FUNCTION);

		Coordinator coord(dbb->dbb_permanent);
		SweepTask sweep(tdbb, dbb->dbb_permanent, traceSweep);

		FbLocalStatus local_status;
		local_status->init();

		coord.runSync(&sweep);

		if (!sweep.getResult(&local_status))
			local_status.raise();

		return true;
	}


	// hvlad: restore tdbb->transaction since it can be used later
	tdbb->setTransaction(transaction);

	jrd_rel* relation;

	record_param rpb;
	rpb.rpb_record = NULL;
	rpb.rpb_stream_flags = RPB_s_no_data | RPB_s_sweeper;
	rpb.getWindow(tdbb).win_flags = WIN_large_scan;

	GarbageCollector* gc = dbb->dbb_garbage_collector;
	bool ret = true;

	try {
		MetadataCache* mdc = attachment->att_database->dbb_mdc;
		for (FB_SIZE_T i = 1; i < mdc->relCount(); i++)
		{
			relation = MetadataCache::lookup_relation_id(tdbb, i, CacheFlag::AUTOCREATE);

			if (relation &&
				!(getPermanent(relation)->isDropped()) &&
				!relation->isTemporary() &&
				getPermanent(relation)->getPages(tdbb)->rel_pages)
			{
				GCLock::Shared gcGuard(tdbb, getPermanent(relation));
				if (!gcGuard.gcEnabled())
				{
					ret = false;
					break;
				}

				rpb.rpb_relation = relation;
				rpb.rpb_number.setValue(BOF_NUMBER);
				rpb.rpb_org_scans = getPermanent(relation)->rel_scan_count++;

				traceSweep->beginSweepRelation(relation);

				if (gc) {
					gc->sweptRelation(transaction->tra_oldest_active, relation->getId());
				}

				while (VIO_next_record(tdbb, &rpb, transaction, 0, DPM_next_all))
				{
					CCH_RELEASE(tdbb, &rpb.getWindow(tdbb));

					if (getPermanent(relation)->isDropped())
						break;

					JRD_reschedule(tdbb);

					transaction->tra_oldest_active = dbb->dbb_oldest_snapshot;
					if (TipCache* cache = dbb->dbb_tip_cache)
						cache->updateActiveSnapshots(tdbb, &attachment->att_active_snapshots);
				}

				traceSweep->endSweepRelation();

				--getPermanent(relation)->rel_scan_count;
			}
		}

		delete rpb.rpb_record;

	}	// try
	catch (const Exception&)
	{
		delete rpb.rpb_record;

		if (relation)
		{
			if (getPermanent(relation)->rel_scan_count)
				--getPermanent(relation)->rel_scan_count;
		}

		ERR_punt();
	}

	return ret;
}


WriteLockResult VIO_writelock(thread_db* tdbb, record_param* org_rpb, jrd_tra* transaction)
{
/**************************************
 *
 *	V I O _ w r i t e l o c k
 *
 **************************************
 *
 * Functional description
 *	Modify record to make record owned by this transaction
 *
 **************************************/
	SET_TDBB(tdbb);

	jrd_rel* const relation = org_rpb->rpb_relation;
#ifdef VIO_DEBUG
	VIO_trace(DEBUG_WRITES,
		"VIO_writelock (rel_id %u, org_rpb %" QUADFORMAT"d, transaction %" SQUADFORMAT")\n",
		relation->getId(), org_rpb->rpb_number.getValue(), transaction ? transaction->tra_number : 0);

	VIO_trace(DEBUG_WRITES_INFO,
		"   old record  %" SLONGFORMAT":%d, rpb_trans %" SQUADFORMAT
		", flags %d, back %" SLONGFORMAT":%d, fragment %" SLONGFORMAT":%d\n",
		org_rpb->rpb_page, org_rpb->rpb_line, org_rpb->rpb_transaction_nr,
		org_rpb->rpb_flags, org_rpb->rpb_b_page, org_rpb->rpb_b_line,
		org_rpb->rpb_f_page, org_rpb->rpb_f_line);
#endif

	const bool skipLocked = org_rpb->rpb_stream_flags & RPB_s_skipLocked;

	if (transaction->tra_flags & TRA_system)
	{
		// Explicit locks are not needed in system transactions
		return WriteLockResult::LOCKED;
	}

	if (org_rpb->rpb_runtime_flags & (RPB_refetch | RPB_undo_read))
	{
		if (!VIO_refetch_record(tdbb, org_rpb, transaction, true, true))
			return WriteLockResult::CONFLICTED;

		org_rpb->rpb_runtime_flags &= ~RPB_refetch;
		fb_assert(!(org_rpb->rpb_runtime_flags & RPB_undo_read));
	}

	if (org_rpb->rpb_transaction_nr == transaction->tra_number)
	{
		// We already own this record, thus no writelock is required
		return WriteLockResult::LOCKED;
	}

	transaction->tra_flags |= TRA_write;

	Record* org_record = org_rpb->rpb_record;
	if (!org_record)
	{
		org_record = VIO_record(tdbb, org_rpb, NULL, tdbb->getDefaultPool());
		org_rpb->rpb_address = org_record->getData();
		const Format* const org_format = org_record->getFormat();
		org_rpb->rpb_length = org_format->fmt_length;
		org_rpb->rpb_format_number = org_format->fmt_version;
	}

	// Set up the descriptor for the new record version. Initially,
	// it points to the same record data as the original one.
	record_param new_rpb = *org_rpb;
	new_rpb.rpb_transaction_nr = transaction->tra_number;

	AutoPtr<Record> new_record;
	const Format* const new_format = MET_current(tdbb, relation);

	// If the fetched record is not in the latest format, upgrade it.
	// To do that, allocate new record buffer and make the new record
	// descriptor to point there, then copy the record data.
	if (new_format->fmt_version != new_rpb.rpb_format_number)
	{
		new_rpb.rpb_record = NULL;
		new_record = VIO_record(tdbb, &new_rpb, new_format, tdbb->getDefaultPool());
		new_rpb.rpb_address = new_record->getData();
		new_rpb.rpb_length = new_format->fmt_length;
		new_rpb.rpb_format_number = new_format->fmt_version;

		VIO_copy_record(tdbb, relation, org_record, new_record);
	}

	// We're about to lock the record. Post a refetch request
	// to all the active cursors positioned at this record.

	invalidate_cursor_records(transaction, &new_rpb);

	const bool backVersion = (org_rpb->rpb_b_page != 0);
	record_param temp;
	PageStack stack;
	switch (prepare_update(tdbb, transaction, org_rpb->rpb_transaction_nr, org_rpb, &temp, &new_rpb,
						   stack, true))
	{
		case PrepareResult::DELETED:
			if (skipLocked && (transaction->tra_flags & TRA_read_committed))
				return WriteLockResult::SKIPPED;
			// fall thru

		case PrepareResult::CONFLICT:
			if ((transaction->tra_flags & TRA_read_consistency))
			{
				Request* top_request = tdbb->getRequest()->req_snapshot.m_owner;
				if (top_request && !(top_request->req_flags & req_update_conflict))
				{
					if (!(top_request->req_flags & req_restart_ready))
					{
						ERR_post(Arg::Gds(isc_deadlock) <<
								 Arg::Gds(isc_update_conflict) <<
								 Arg::Gds(isc_concurrent_transaction) << Arg::Int64(org_rpb->rpb_transaction_nr));
					}

					top_request->req_flags |= req_update_conflict;
					top_request->req_conflict_txn = org_rpb->rpb_transaction_nr;
				}
			}
			org_rpb->rpb_runtime_flags |= RPB_refetch;
			return WriteLockResult::CONFLICTED;

		case PrepareResult::SKIP_LOCKED:
			fb_assert(skipLocked);
			if (skipLocked)
				return WriteLockResult::SKIPPED;
			// fall thru

		case PrepareResult::LOCK_ERROR:
			// We got some kind of locking error (deadlock, timeout or lock_conflict)
			// Error details should be stuffed into status vector at this point
			// hvlad: we have no details as TRA_wait has already cleared the status vector

			// Cannot use Arg::Num here because transaction number is 64-bit unsigned integer
			ERR_post(Arg::Gds(isc_deadlock) <<
						Arg::Gds(isc_update_conflict) <<
						Arg::Gds(isc_concurrent_transaction) << Arg::Int64(org_rpb->rpb_transaction_nr));
	}

	// Old record was restored and re-fetched for write.  Now replace it.

	org_rpb->rpb_transaction_nr = new_rpb.rpb_transaction_nr;
	org_rpb->rpb_format_number = new_rpb.rpb_format_number;
	org_rpb->rpb_b_page = temp.rpb_page;
	org_rpb->rpb_b_line = temp.rpb_line;
	org_rpb->rpb_address = new_rpb.rpb_address;
	org_rpb->rpb_length = new_rpb.rpb_length;
	org_rpb->rpb_flags &= ~(rpb_delta | rpb_uk_modified);
	org_rpb->rpb_flags |= new_rpb.rpb_flags & rpb_delta;

	replace_record(tdbb, org_rpb, &stack, transaction);

	if (!(transaction->tra_flags & TRA_system) && transaction->tra_save_point)
		verb_post(tdbb, transaction, org_rpb, 0);

	// for an autocommit transaction, mark a commit as necessary

	if (transaction->tra_flags & TRA_autocommit)
		transaction->tra_flags |= TRA_perform_autocommit;

	tdbb->bumpRelStats(RuntimeStatistics::RECORD_LOCKS, relation->getId());

	// VIO_writelock
	Database* dbb = tdbb->getDatabase();
	if (backVersion && !(tdbb->getAttachment()->att_flags & ATT_no_cleanup) &&
		(dbb->dbb_flags & DBB_gc_cooperative))
	{
		GCLock::Shared gcGuard(tdbb, getPermanent(org_rpb->rpb_relation));
		if (gcGuard.gcEnabled())
		{
			temp.rpb_number = org_rpb->rpb_number;
			if (DPM_get(tdbb, &temp, LCK_read))
				VIO_intermediate_gc(tdbb, &temp, transaction);
		}
	}
	else if ((dbb->dbb_flags & DBB_gc_background) && !org_rpb->rpb_relation->isTemporary())
	{
		notify_garbage_collector(tdbb, org_rpb, transaction->tra_number);
	}

	return WriteLockResult::LOCKED;
}


static int check_precommitted(const jrd_tra* transaction, const record_param* rpb)
{
/*********************************************
 *
 *	c h e c k _ p r e c o m m i t t e d
 *
 *********************************************
 *
 * Functional description
 *	Check if precommitted transaction which created given record version is
 *  current transaction or it is a still active and belongs to the current
 *	attachment. This is needed to detect visibility of records modified in
 *	temporary tables in read-only transactions.
 *
 **************************************/
	if (!(rpb->rpb_flags & rpb_gc_active) && rpb->rpb_relation->isTemporary())
	{
		if (transaction->tra_number == rpb->rpb_transaction_nr)
			return tra_us;

		const jrd_tra* tx = transaction->tra_attachment->att_transactions;
		for (; tx; tx = tx->tra_next)
		{
			if (tx->tra_number == rpb->rpb_transaction_nr)
				return tra_active;
		}
	}

	return tra_committed;
}


static void check_rel_field_class(thread_db* tdbb,
								  record_param* rpb,
								  jrd_tra* transaction)
{
/*********************************************
 *
 *	c h e c k _ r e l _ f i e l d _ c l a s s
 *
 *********************************************
 *
 * Functional description
 *	Given rpb for a record in the nam_r_fields system relation,
 *  containing a security class, check that record itself or
 *	relation, whom it belongs, are OK for given flags.
 *
 **************************************/
	SET_TDBB(tdbb);

	DSC desc;
	EVL_field(0, rpb->rpb_record, f_rfr_rname, &desc);
	// ?????????????//// DFW_post_work(transaction, dfw_update_format, &desc, 0);
}

static void check_class(thread_db* tdbb,
						jrd_tra* transaction,
						record_param* org_rpb,
						record_param* new_rpb,
						USHORT id)
{
/**************************************
 *
 *	c h e c k _ c l a s s
 *
 **************************************
 *
 * Functional description
 *	A record in a system relation containing a security class is
 *	being changed.  Check to see if the security class has changed,
 *	and if so, post the change.
 *
 **************************************/
	SET_TDBB(tdbb);

	dsc desc1, desc2;
	const bool flag_org = EVL_field(0, org_rpb->rpb_record, id, &desc1);
	const bool flag_new = EVL_field(0, new_rpb->rpb_record, id, &desc2);

	if (!flag_new || (flag_org && !MOV_compare(tdbb, &desc1, &desc2)))
		return;

	DFW_post_work(transaction, dfw_compute_security, &desc2, 0);
}


static bool check_nullify_source(thread_db* tdbb,
								 record_param* org_rpb,
								 record_param* new_rpb,
								 int field_id_1,
								 int field_id_2)
{
/**************************************
 *
 *	c h e c k _ n u l l i f y _ s o u r c e
 *
 **************************************
 *
 * Functional description
 *	A record in a system relation containing a source blob is
 *	being changed.  Check to see if only the source blob has changed,
 *	and if so, validate whether it was an assignment to NULL.
 *
 **************************************/
	if (!tdbb->getAttachment()->locksmith(tdbb, NULL_PRIVILEGE))	// legacy right - no system privilege tuning !!!
		return false;

	bool nullify_found = false;

	dsc org_desc, new_desc;
	for (USHORT iter = 0; iter < org_rpb->rpb_record->getFormat()->fmt_count; ++iter)
	{
		const bool org_null = !EVL_field(NULL, org_rpb->rpb_record, iter, &org_desc);
		const bool new_null = !EVL_field(NULL, new_rpb->rpb_record, iter, &new_desc);

		if ((field_id_1 >= 0 && iter == (USHORT) field_id_1) ||
			(field_id_2 >= 0 && iter == (USHORT) field_id_2))
		{
			fb_assert(org_desc.dsc_dtype == dtype_blob);
			fb_assert(new_desc.dsc_dtype == dtype_blob);

			if (new_null && !org_null)
			{
				nullify_found = true;
				continue;
			}
		}

		if (org_null != new_null || (!new_null && MOV_compare(tdbb, &org_desc, &new_desc)))
			return false;
	}

	return nullify_found;
}


static void check_owner(thread_db* tdbb,
						jrd_tra* transaction,
						record_param* org_rpb,
						record_param* new_rpb,
						USHORT id)
{
/**************************************
 *
 *	c h e c k _ o w n e r
 *
 **************************************
 *
 * Functional description
 *	A record in a system relation containing an owner is
 *	being changed.  Check to see if the owner has changed,
 *	and if so, validate whether this action is allowed.
 *
 **************************************/
	SET_TDBB(tdbb);

	dsc desc1, desc2;
	const bool flag_org = EVL_field(0, org_rpb->rpb_record, id, &desc1);
	const bool flag_new = EVL_field(0, new_rpb->rpb_record, id, &desc2);

	if (!flag_org && !flag_new)
		return;

	if (flag_org && flag_new)
	{
		if (!MOV_compare(tdbb, &desc1, &desc2))
			return;

		const auto attachment = tdbb->getAttachment();
		const MetaString& name = attachment->getEffectiveUserName();

		if (name.hasData())
		{
			desc2.makeText((USHORT) name.length(), CS_METADATA, (UCHAR*) name.c_str());

			if (!MOV_compare(tdbb, &desc1, &desc2))
				return;
		}
	}

	// Note: NULL->USER and USER->NULL changes also cause the error to be raised

	ERR_post(Arg::Gds(isc_protect_ownership));
}


static void check_repl_state(thread_db* tdbb,
							 jrd_tra* transaction,
							 record_param* org_rpb,
							 record_param* new_rpb,
							 USHORT id)
{
/**************************************
 *
 *	c h e c k _ r e p l _ s t a t e
 *
 **************************************
 *
 * Functional description
 *	A record in a system relation containing a replication state is
 *	being changed.  Check to see if the replication state has changed,
 *	and if so, post the change.
 *
 **************************************/
	SET_TDBB(tdbb);

	dsc desc1, desc2;
	const bool flag_org = EVL_field(0, org_rpb->rpb_record, id, &desc1);
	const bool flag_new = EVL_field(0, new_rpb->rpb_record, id, &desc2);

	if (!flag_org && !flag_new)
		return;

	if (flag_org && flag_new && !MOV_compare(tdbb, &desc1, &desc2))
		return;

	DFW_post_work(transaction, dfw_change_repl_state, "", 0);
}


static void delete_record(thread_db* tdbb, record_param* rpb, ULONG prior_page, MemoryPool* pool)
{
/**************************************
 *
 *	d e l e t e _ r e c o r d
 *
 **************************************
 *
 * Functional description
 *	Delete a record an all of its fragments.  This assumes the
 *	record has already been fetched for write.  If a pool is given,
 *	the caller has requested that data be fetched as the record is
 *	deleted.
 *
 **************************************/
	SET_TDBB(tdbb);

#ifdef VIO_DEBUG
	jrd_rel* relation = rpb->rpb_relation;
	VIO_trace(DEBUG_WRITES,
		"delete_record (rel_id %u, record_param %" QUADFORMAT"d, prior_page %" SLONGFORMAT", pool %p)\n",
		relation->getId(), rpb->rpb_number.getValue(), prior_page, (void*)pool);

	VIO_trace(DEBUG_WRITES_INFO,
		"   delete_record record  %" SLONGFORMAT":%d, rpb_trans %" SQUADFORMAT
		", flags %d, back %" SLONGFORMAT":%d, fragment %" SLONGFORMAT":%d\n",
		rpb->rpb_page, rpb->rpb_line, rpb->rpb_transaction_nr,
		rpb->rpb_flags, rpb->rpb_b_page, rpb->rpb_b_line,
		rpb->rpb_f_page, rpb->rpb_f_line);
#endif
	UCHAR* tail = nullptr;
	const UCHAR* tail_end = nullptr;

	Difference difference;

	Record* record = nullptr;
	const Record* prior = nullptr;

	if (pool && !(rpb->rpb_flags & rpb_deleted))
	{
		record = VIO_record(tdbb, rpb, NULL, pool);
		prior = rpb->rpb_prior;

		if (prior)
		{
			tail = difference.getData();
			tail_end = tail + difference.getCapacity();

			if (prior != record)
				record->copyDataFrom(prior);
		}
		else
		{
			tail = record->getData();
			tail_end = tail + record->getLength();
		}

		tail = unpack(rpb, tail_end - tail, tail);
		rpb->rpb_prior = (rpb->rpb_flags & rpb_delta) ? record : nullptr;
	}

	record_param temp_rpb = *rpb;
	DPM_delete(tdbb, &temp_rpb, prior_page);
	tail = delete_tail(tdbb, &temp_rpb, temp_rpb.rpb_page, tail, tail_end);

	if (pool && prior)
	{
		const auto diffLength = tail - difference.getData();
		difference.apply(diffLength, record->getLength(), record->getData());
	}
}


static UCHAR* delete_tail(thread_db* tdbb,
						  record_param* rpb,
						  ULONG prior_page,
						  UCHAR* tail,
						  const UCHAR* tail_end)
{
/**************************************
 *
 *	d e l e t e _ t a i l
 *
 **************************************
 *
 * Functional description
 *	Delete the tail of a record.  If no tail, don't do nuttin'.
 *	If the address of a record tail has been passed, fetch data.
 *
 **************************************/
	SET_TDBB(tdbb);

#ifdef VIO_DEBUG
	jrd_rel* relation = rpb->rpb_relation;
	VIO_trace(DEBUG_WRITES,
		"delete_tail (rel_id %u, record_param %" QUADFORMAT"d, prior_page %" SLONGFORMAT", tail %p, length %u)\n",
		relation->getId(), rpb->rpb_number.getValue(), prior_page, tail, tail_length);

	VIO_trace(DEBUG_WRITES_INFO,
		"   tail of record  %" SLONGFORMAT":%d, rpb_trans %" SQUADFORMAT
		", flags %d, back %" SLONGFORMAT":%d, fragment %" SLONGFORMAT":%d\n",
		rpb->rpb_page, rpb->rpb_line, rpb->rpb_transaction_nr,
		rpb->rpb_flags, rpb->rpb_b_page, rpb->rpb_b_line,
		rpb->rpb_f_page, rpb->rpb_f_line);
#endif

	RuntimeStatistics::Accumulator fragments(tdbb, rpb->rpb_relation,
		RuntimeStatistics::RECORD_FRAGMENT_READS);

	while (rpb->rpb_flags & rpb_incomplete)
	{
		rpb->rpb_page = rpb->rpb_f_page;
		rpb->rpb_line = rpb->rpb_f_line;

		// Since the callers are modifying this record, it should not be garbage collected.

		if (!DPM_fetch(tdbb, rpb, LCK_write))
			BUGCHECK(248);		// msg 248 cannot find record fragment

		if (tail)
			tail = unpack(rpb, tail_end - tail, tail);

		DPM_delete(tdbb, rpb, prior_page);
		prior_page = rpb->rpb_page;

		++fragments;
	}

	return tail;
}


static bool dfw_should_know(thread_db* tdbb,
							record_param* org_rpb,
							record_param* new_rpb,
							USHORT irrelevant_field,
							bool void_update_is_relevant)
{
/**************************************
 *
 *	d f w _ s h o u l d _ k n o w
 *
 **************************************
 *
 * Functional description
 * Not all operations on system tables are relevant to inform DFW.
 * In particular, changing comments on objects is irrelevant.
 * Engine often performs empty update to force some tasks (e.g. to
 * recreate index after field type change). So we must return true
 * if relevant field changed or if no fields changed. Or we must
 * return false if only irrelevant field changed.
 *
 **************************************/
	dsc desc2, desc3;
	bool irrelevant_changed = false;
	for (USHORT iter = 0; iter < org_rpb->rpb_record->getFormat()->fmt_count; ++iter)
	{
		const bool flag_org = EVL_field(0, org_rpb->rpb_record, iter, &desc2);
		const bool flag_new = EVL_field(0, new_rpb->rpb_record, iter, &desc3);
		if (flag_org != flag_new || (flag_new && MOV_compare(tdbb, &desc2, &desc3)))
		{
			if (iter != irrelevant_field)
				return true;

			irrelevant_changed = true;
		}
	}
	return void_update_is_relevant ? !irrelevant_changed : false;
}


static void expunge(thread_db* tdbb, record_param* rpb, const jrd_tra* transaction, ULONG prior_page)
{
/**************************************
 *
 *	e x p u n g e
 *
 **************************************
 *
 * Functional description
 *	Expunge a fully mature deleted record.  Get rid of the record
 *	and all of the ancestors.  Be particulary careful since this
 *	can do a lot of damage.
 *
 **************************************/
	SET_TDBB(tdbb);
	Jrd::Attachment* attachment = transaction->tra_attachment;

	fb_assert(assert_gc_enabled(transaction, rpb->rpb_relation));

#ifdef VIO_DEBUG
	jrd_rel* relation = rpb->rpb_relation;
	VIO_trace(DEBUG_WRITES,
		"expunge (rel_id %u, record_param %" QUADFORMAT"d, transaction %" SQUADFORMAT
		", prior_page %" SLONGFORMAT")\n",
		relation->getId(), rpb->rpb_number.getValue(), transaction ? transaction->tra_number : 0,
		prior_page);
#endif

	if (attachment->att_flags & ATT_no_cleanup)
		return;

	// Re-fetch the record

	if (!DPM_get(tdbb, rpb, LCK_write))
	{
		// expunge
		if (tdbb->getDatabase()->dbb_flags & DBB_gc_background)
			notify_garbage_collector(tdbb, rpb);

		return;
	}

#ifdef VIO_DEBUG
	VIO_trace(DEBUG_WRITES_INFO,
		"   expunge record  %" SLONGFORMAT":%d, rpb_trans %" SQUADFORMAT
		", flags %d, back %" SLONGFORMAT":%d, fragment %" SLONGFORMAT":%d\n",
		rpb->rpb_page, rpb->rpb_line, rpb->rpb_transaction_nr,
		rpb->rpb_flags, rpb->rpb_b_page, rpb->rpb_b_line,
		rpb->rpb_f_page, rpb->rpb_f_line);
#endif

	// Make sure it looks kosher and delete the record.

	const TraNumber oldest_snapshot = rpb->rpb_relation->isTemporary() ?
		attachment->att_oldest_snapshot : transaction->tra_oldest_active;

	if (!(rpb->rpb_flags & rpb_deleted) || rpb->rpb_transaction_nr >= oldest_snapshot)
	{

		// expunge
		if (tdbb->getDatabase()->dbb_flags & DBB_gc_background)
			notify_garbage_collector(tdbb, rpb);

		CCH_RELEASE(tdbb, &rpb->getWindow(tdbb));
		return;
	}

	delete_record(tdbb, rpb, prior_page, NULL);

	// If there aren't any old versions, don't worry about garbage collection.

	if (!rpb->rpb_b_page)
		return;

	// Delete old versions fetching data for garbage collection.

	record_param temp = *rpb;
	RecordStack empty_staying;
	garbage_collect(tdbb, &temp, rpb->rpb_page, empty_staying);

	tdbb->bumpRelStats(RuntimeStatistics::RECORD_EXPUNGES, rpb->rpb_relation->getId());
}


static void garbage_collect(thread_db* tdbb, record_param* rpb, ULONG prior_page, RecordStack& staying)
{
/**************************************
 *
 *	g a r b a g e _ c o l l e c t
 *
 **************************************
 *
 * Functional description
 *	Garbage collect a chain of back record.  This is called from
 *	"purge" and "expunge."  One enters this routine with an
 *	inactive record_param, describing a records which has either
 *	1) just been deleted or
 *	2) just had its back pointers set to zero
 *	Therefor we can do a fetch on the back pointers we've got
 *	because we have the last existing copy of them.
 *
 **************************************/

	SET_TDBB(tdbb);

#ifdef VIO_DEBUG
	jrd_rel* relation = rpb->rpb_relation;
	VIO_trace(DEBUG_WRITES,
		"garbage_collect (rel_id %u, record_param %" QUADFORMAT"d, prior_page %" SLONGFORMAT", staying)\n",
		relation->getId(), rpb->rpb_number.getValue(), prior_page);

	VIO_trace(DEBUG_WRITES_INFO,
		"   record  %" SLONGFORMAT":%d, rpb_trans %" SQUADFORMAT
		", flags %d, back %" SLONGFORMAT":%d, fragment %" SLONGFORMAT":%d\n",
		rpb->rpb_page, rpb->rpb_line, rpb->rpb_transaction_nr,
		rpb->rpb_flags, rpb->rpb_b_page, rpb->rpb_b_line,
		rpb->rpb_f_page, rpb->rpb_f_line);
#endif

	RuntimeStatistics::Accumulator backversions(tdbb, rpb->rpb_relation,
		RuntimeStatistics::RECORD_BACKVERSION_READS);

	// Delete old versions fetching data for garbage collection.

	RecordStack going;

	while (rpb->rpb_b_page)
	{
		rpb->rpb_record = NULL;
		prior_page = rpb->rpb_page;
		rpb->rpb_page = rpb->rpb_b_page;
		rpb->rpb_line = rpb->rpb_b_line;

		if (!DPM_fetch(tdbb, rpb, LCK_write))
			BUGCHECK(291);		// msg 291 cannot find record back version

		delete_record(tdbb, rpb, prior_page, tdbb->getDefaultPool());

		if (rpb->rpb_record)
			going.push(rpb->rpb_record);

		++backversions;

		// Don't monopolize the server while chasing long back version chains.
		JRD_reschedule(tdbb);
	}

	IDX_garbage_collect(tdbb, rpb, going, staying);
	BLB_garbage_collect(tdbb, going, staying, prior_page, rpb->rpb_relation);

	clearRecordStack(going);
}

void VIO_garbage_collect_idx(thread_db* tdbb, jrd_tra* transaction,
								record_param* org_rpb,
								Record* old_data)
{
/**************************************
 *
 *	g a r b a g e _ c o l l e c t _ i d x
 *
 **************************************
 *
 * Functional description
 *	Garbage collect indices for which it is
 *	OK for other transactions to create indices with the same
 *	values.
 *
 **************************************/
	SET_TDBB(tdbb);

	// There is no way to quickly check if there is need to clean indices.

	// The data that is going is passed via old_data.
	if (!old_data) // nothing going, nothing to collect
	{
		return;
	}

	// Garbage collect.  Start by getting all existing old versions from disk

	RecordStack going, staying;
	list_staying(tdbb, org_rpb, staying);
	// Add not-so-old versions from undo log for transaction
	transaction->listStayingUndo(org_rpb->rpb_relation, org_rpb->rpb_number.getValue(), staying);

	// The data that is going is passed via old_data. It is up to caller to make sure that it isn't in one of two lists above

	going.push(old_data);

	IDX_garbage_collect(tdbb, org_rpb, going, staying);
	BLB_garbage_collect(tdbb, going, staying, org_rpb->rpb_page, org_rpb->rpb_relation);

	going.pop();

	clearRecordStack(staying);
}

void Database::garbage_collector(Database* dbb)
{
/**************************************
 *
 *	g a r b a g e _ c o l l e c t o r
 *
 **************************************
 *
 * Functional description
 *	Garbage collect the data pages marked in a
 *	relation's garbage collection bitmap. The
 *	hope is that offloading the computation
 *	and I/O burden of garbage collection will
 *	improve query response time and throughput.
 *
 **************************************/
	FbLocalStatus status_vector;

	try
	{
		UserId user;
		user.setUserName("Garbage Collector");

		Jrd::Attachment* const attachment = Jrd::Attachment::create(dbb, nullptr);
		RefPtr<SysStableAttachment> sAtt(FB_NEW SysStableAttachment(attachment));
		attachment->setStable(sAtt);
		attachment->att_filename = dbb->dbb_filename;
		attachment->att_flags |= ATT_garbage_collector;
		attachment->att_user = &user;

		BackgroundContextHolder tdbb(dbb, attachment, &status_vector, FB_FUNCTION);
		Jrd::Attachment::UseCountHolder use(attachment);
		tdbb->markAsSweeper();

		jrd_rel* relation;
		record_param rpb;
		rpb.getWindow(tdbb).win_flags = WIN_garbage_collector;
		rpb.rpb_stream_flags = RPB_s_no_data | RPB_s_sweeper;

		jrd_tra* transaction = NULL;

		AutoPtr<GarbageCollector> gc(FB_NEW_POOL(*attachment->att_pool) GarbageCollector(
			*attachment->att_pool, dbb));

		try
		{
			LCK_init(tdbb, LCK_OWNER_attachment);
			PAG_header(tdbb, true);
			PAG_attachment_id(tdbb);
			TRA_init(attachment);

			Monitoring::publishAttachment(tdbb);

			dbb->dbb_garbage_collector = gc;

			sAtt->initDone();

			// Notify our creator that we have started
			dbb->dbb_flags |= DBB_garbage_collector;
			dbb->dbb_flags &= ~DBB_gc_starting;
			dbb->dbb_gc_init.release();

			// The garbage collector flag is cleared to request the thread
			// to finish up and exit.

			bool flush = false;

			while (dbb->dbb_flags & DBB_garbage_collector)
			{
				dbb->dbb_flags |= DBB_gc_active;

				// If background thread activity has been suspended because
				// of I/O errors then idle until the condition is cleared.
				// In particular, make worker threads perform their own
				// garbage collection so that errors are reported to users.

				if (dbb->dbb_flags & DBB_suspend_bgio)
				{
					EngineCheckout cout(tdbb, FB_FUNCTION);
					dbb->dbb_gc_sem.tryEnter(10);
					continue;
				}

				// Scan relation garbage collection bitmaps for candidate data pages.
				// Express interest in the relation to prevent it from being deleted
				// out from under us while garbage collection is in-progress.

				bool found = false, gc_exit = false;

				USHORT relID;
				PageBitmap* gc_bitmap = NULL;

				if ((dbb->dbb_flags & DBB_gc_pending) &&
					(gc_bitmap = gc->getPages(dbb->dbb_oldest_snapshot, relID)))
				{
					relation = MetadataCache::lookup_relation_id(tdbb, relID, CacheFlag::AUTOCREATE);
					if (!relation || getPermanent(relation)->isDropped())
					{
						delete gc_bitmap;
						gc_bitmap = NULL;
						gc->removeRelation(relID);
					}

					if (gc_bitmap)
					{
						GCLock::Shared gcGuard(tdbb, getPermanent(relation));
						if (!gcGuard.gcEnabled())
							continue;

						rpb.rpb_relation = relation;

						while (gc_bitmap->getFirst())
						{
							const ULONG dp_sequence = gc_bitmap->current();

							if (!(dbb->dbb_flags & DBB_garbage_collector))
							{
								gc_exit = true;
								break;
							}

							if (gc_exit)
								break;

							gc_bitmap->clear(dp_sequence);

							if (!transaction)
							{
								// Start a "precommitted" transaction by using read-only,
								// read committed. Of particular note is the absence of a
								// transaction lock which means the transaction does not
								// inhibit garbage collection by its very existence.

								transaction = TRA_start(tdbb, sizeof(gc_tpb), gc_tpb);
								tdbb->setTransaction(transaction);
							}

							found = flush = true;
							rpb.rpb_number.setValue(((SINT64) dp_sequence * dbb->dbb_max_records) - 1);
							const RecordNumber last(rpb.rpb_number.getValue() + dbb->dbb_max_records);

							// Attempt to garbage collect all records on the data page.

							bool rel_exit = false;

							while (VIO_next_record(tdbb, &rpb, transaction, NULL, DPM_next_data_page))
							{
								CCH_RELEASE(tdbb, &rpb.getWindow(tdbb));

								if (!(dbb->dbb_flags & DBB_garbage_collector))
								{
									gc_exit = true;
									break;
								}

								if (getPermanent(relation)->isDropped())
								{
									rel_exit = true;
									break;
								}

								if (getPermanent(relation)->rel_gc_lock.flags & GCLock::GC_disabled)
								{
									rel_exit = true;
									break;
								}

								JRD_reschedule(tdbb);

								if (rpb.rpb_number >= last)
									break;

								// Refresh our notion of the oldest transactions for
								// efficient garbage collection. This is very cheap.

								transaction->tra_oldest = dbb->dbb_oldest_transaction;
								transaction->tra_oldest_active = dbb->dbb_oldest_snapshot;
							}

							if (TipCache* cache = dbb->dbb_tip_cache)
								cache->updateActiveSnapshots(tdbb, &attachment->att_active_snapshots);

							if (gc_exit || rel_exit)
								break;
						}

						if (gc_exit)
							break;

						delete gc_bitmap;
						gc_bitmap = NULL;
					}
				}

				// If there's more work to do voluntarily ask to be rescheduled.
				// Otherwise, wait for event notification.

				if (found)
				{
					JRD_reschedule(tdbb, true);
				}
				else
				{
					dbb->dbb_flags &= ~DBB_gc_pending;

					if (flush)
					{
						// As a last resort, flush garbage collected pages to
						// disk. This isn't strictly necessary but contributes
						// to the supply of free pages available for user
						// transactions. It also reduces the likelihood of
						// orphaning free space on lower precedence pages that
						// haven't been written if a crash occurs.

						CCH_flush(tdbb, FLUSH_SWEEP, 0);
						flush = false;

						attachment->mergeStats();
					}

					dbb->dbb_flags &= ~DBB_gc_active;
					EngineCheckout cout(tdbb, FB_FUNCTION);
					dbb->dbb_gc_sem.tryEnter(10);
				}
			}
		}
		catch (const Firebird::Exception& ex)
		{
			ex.stuffException(&status_vector);
			iscDbLogStatus(dbb->dbb_filename.c_str(), &status_vector);
			// continue execution to clean up
		}

		delete rpb.rpb_record;

		dbb->dbb_garbage_collector = NULL;

		if (transaction)
			TRA_commit(tdbb, transaction, false);

		Monitoring::cleanupAttachment(tdbb);
		attachment->releaseLocks(tdbb);
		LCK_fini(tdbb, LCK_OWNER_attachment);
	}	// try
	catch (const Firebird::Exception& ex)
	{
		dbb->exceptionHandler(ex, NULL);
	}

	dbb->dbb_flags &= ~(DBB_garbage_collector | DBB_gc_active | DBB_gc_pending);

	try
	{
		// Notify the finalization caller that we're finishing.
		if (dbb->dbb_flags & DBB_gc_starting)
		{
			dbb->dbb_flags &= ~DBB_gc_starting;
			dbb->dbb_gc_init.release();
		}
	}
	catch (const Firebird::Exception& ex)
	{
		dbb->exceptionHandler(ex, NULL);
	}
}


void Database::exceptionHandler(const Firebird::Exception& ex,
	ThreadFinishSync<Database*>::ThreadRoutine* /*routine*/)
{
	FbLocalStatus status_vector;
	ex.stuffException(&status_vector);
	iscDbLogStatus(dbb_filename.c_str(), &status_vector);
}


static UndoDataRet get_undo_data(thread_db* tdbb, jrd_tra* transaction,
								 record_param* rpb, MemoryPool* pool)
/**********************************************************
 *
 *  g e t _ u n d o _ d a t a
 *
 **********************************************************
 *
 * This is helper routine for the VIO_chase_record_version. It is used to make
 * cursor stable - i.e. cursor should ignore changes made to the record by the
 * inner code. Of course, it is called only when primary record version was
 * created by current transaction:
 *	rpb->rpb_transaction_nr == transaction->tra_number.
 *
 * Possible cases and actions:
 *
 * - If record was not changed under current savepoint, return udNone.
 *	 VIO_chase_record_version should continue own processing.
 *
 * If record was changed under current savepoint, we should read its previous
 * version:
 *
 * - If previous version data is present at undo-log (after update_in_place,
 *	 for ex.), copy it into rpb and return udExists.
 *	 VIO_chase_record_version should return true.
 *
 * - If record was inserted or updated and then deleted under current savepoint
 *	 we should undo two last actions (delete and insert\update), therefore return
 *	 udForceTwice.
 *	 VIO_chase_record_version should continue and read second available back
 *	 version from disk.
 *
 * - Else we need to undo just a last action, so return udForceBack.
 *	 VIO_chase_record_version should continue and read first available back
 *	 version from disk.
 *
 * If record version was restored from undo log mark rpb with RPB_s_undo_data
 * to let caller know that data page is already released.
 *
 **********************************************************/
{
	if (!transaction->tra_save_point)
		return udNone;

	VerbAction* const action = transaction->tra_save_point->getAction(rpb->rpb_relation);

	if (action)
	{
		const SINT64 recno = rpb->rpb_number.getValue();
		if (!RecordBitmap::test(action->vct_records, recno))
			return udNone;

		rpb->rpb_runtime_flags |= RPB_undo_read;
		if (rpb->rpb_flags & rpb_deleted)
			rpb->rpb_runtime_flags |= RPB_undo_deleted;

		if (!action->vct_undo || !action->vct_undo->locate(recno))
			return udForceBack;

		const UndoItem& undo = action->vct_undo->current();

		rpb->rpb_runtime_flags |= RPB_undo_data;
		CCH_RELEASE(tdbb, &rpb->getWindow(tdbb));

		AutoTempRecord undoRecord(undo.setupRecord(transaction));

		Record* const record = VIO_record(tdbb, rpb, undoRecord->getFormat(), pool);
		record->copyFrom(undoRecord);

		rpb->rpb_flags &= ~rpb_deleted;
		return udExists;
	}

	return udNone;
}


static void invalidate_cursor_records(jrd_tra* transaction, record_param* mod_rpb)
{
/**************************************
 *
 *	i n v a l i d a t e _ c u r s o r _ r e c o r d s
 *
 **************************************
 *
 * Functional description
 *	Post a refetch request to the records currently fetched
 *  by active cursors of our transaction, because those records
 *  have just been updated or deleted.
 *
 **************************************/
	fb_assert(mod_rpb && mod_rpb->rpb_relation);

	for (Request* request = transaction->tra_requests; request; request = request->req_tra_next)
	{
		if (request->req_flags & req_active)
		{
			for (FB_SIZE_T i = 0; i < request->req_rpb.getCount(); i++)
			{
				record_param* const org_rpb = &request->req_rpb[i];

				if (org_rpb != mod_rpb &&
					org_rpb->rpb_relation && org_rpb->rpb_number.isValid() &&
					org_rpb->rpb_relation->getId() == mod_rpb->rpb_relation->getId() &&
					org_rpb->rpb_number == mod_rpb->rpb_number)
				{
					org_rpb->rpb_runtime_flags |= RPB_refetch;
				}
			}
		}
	}
}


static void list_staying_fast(thread_db* tdbb, record_param* rpb, RecordStack& staying,
	record_param* back_rpb, int flags)
{
/**************************************
*
*	l i s t _ s t a y i n g _ f a s t
*
**************************************
*
* Functional description
*	Get all the data that's staying so we can clean up indexes etc.
*	without losing anything. This is fast version of old list_staying.
*   It is used when current transaction owns the record and thus guaranteed
*   that versions chain is not changed during walking.
*
**************************************/
	record_param temp = *rpb;

	if (!(flags & LS_ACTIVE_RPB) && !DPM_fetch(tdbb, &temp, LCK_read))
	{
		// It is impossible as our transaction owns the record
		BUGCHECK(186);	// msg 186 record disappeared
		return;
	}

	fb_assert(temp.rpb_b_page == rpb->rpb_b_page);
	fb_assert(temp.rpb_b_line == rpb->rpb_b_line);

	fb_assert((temp.rpb_flags & ~(rpb_incomplete | rpb_not_packed)) ==
			  (rpb->rpb_flags & ~(rpb_incomplete | rpb_not_packed)));

	Record* backout_rec = NULL;
	RuntimeStatistics::Accumulator backversions(tdbb, rpb->rpb_relation,
		RuntimeStatistics::RECORD_BACKVERSION_READS);

	if (temp.rpb_flags & rpb_deleted)
	{
		CCH_RELEASE(tdbb, &temp.getWindow(tdbb));
	}
	else
	{
		temp.rpb_record = NULL;

		// VIO_data below could change the flags
		const bool backout = (temp.rpb_flags & rpb_gc_active);
		VIO_data(tdbb, &temp, tdbb->getDefaultPool());

		if (!backout)
			staying.push(temp.rpb_record);
		else
		{
			fb_assert(!backout_rec);
			backout_rec = temp.rpb_record;
		}
	}

	///const TraNumber oldest_active = tdbb->getTransaction()->tra_oldest_active;

	while (temp.rpb_b_page)
	{
		///ULONG page = temp.rpb_page = temp.rpb_b_page;
		///USHORT line = temp.rpb_line = temp.rpb_b_line;
		temp.rpb_page = temp.rpb_b_page;
		temp.rpb_line = temp.rpb_b_line;

		temp.rpb_record = NULL;

		if (temp.rpb_flags & rpb_delta)
			fb_assert(temp.rpb_prior != NULL);
		else
			fb_assert(temp.rpb_prior == NULL);

		if (!DPM_fetch(tdbb, &temp, LCK_read))
		{
			fb_assert(false);
			clearRecordStack(staying);
			return;
		}

		if (!(temp.rpb_flags & rpb_chained) || (temp.rpb_flags & (rpb_blob | rpb_fragment)))
		{
			fb_assert(false);
			clearRecordStack(staying);
			CCH_RELEASE(tdbb, &temp.getWindow(tdbb));
			return;
		}

		VIO_data(tdbb, &temp, tdbb->getDefaultPool());
		staying.push(temp.rpb_record);

		++backversions;

		/***
		if (temp.rpb_transaction_nr < oldest_active && temp.rpb_b_page)
		{
			temp.rpb_page = page;
			temp.rpb_line = line;

			record_param temp2 = temp;
			if (DPM_fetch(tdbb, &temp, LCK_write))
			{
				temp.rpb_b_page = 0;
				temp.rpb_b_line = 0;
				temp.rpb_flags &= ~(rpb_delta | rpb_gc_active);
				CCH_MARK(tdbb, &temp.getWindow(tdbb));
				DPM_rewrite_header(tdbb, &temp);
				CCH_RELEASE(tdbb, &temp.getWindow(tdbb));

				garbage_collect(tdbb, &temp2, temp.rpb_page, staying);

				tdbb->bumpRelStats(RuntimeStatistics::RECORD_PURGES, temp.rpb_relation->getId());

				if (back_rpb && back_rpb->rpb_page == page && back_rpb->rpb_line == line)
				{
					back_rpb->rpb_b_page = 0;
					back_rpb->rpb_b_line = 0;
				}
				break;
			}
		}
		***/

		// Don't monopolize the server while chasing long back version chains.
		JRD_reschedule(tdbb);
	}

	delete backout_rec;
}


static void list_staying(thread_db* tdbb, record_param* rpb, RecordStack& staying, int flags)
{
/**************************************
 *
 *	l i s t _ s t a y i n g
 *
 **************************************
 *
 * Functional description
 *	Get all the data that's staying so we can clean up indexes etc.
 *	without losing anything.  Note that in the middle somebody could
 *	modify the record -- worse yet, somebody could modify it, commit,
 *	and have somebody else modify it, so if the back pointers on the
 *	original record change throw out what we've got and start over.
 *	"All the data that's staying" is: all the versions of the input
 *	record (rpb) that are stored in the relation.
 *
 **************************************/
	SET_TDBB(tdbb);

	// Use fast way if possible
	if (rpb->rpb_transaction_nr)
	{
		jrd_tra* transaction = tdbb->getTransaction();
		if (transaction && transaction->tra_number == rpb->rpb_transaction_nr)
		{
			list_staying_fast(tdbb, rpb, staying, NULL, flags);
			return;
		}
	}

	Record* data = rpb->rpb_prior;
	Record* backout_rec = NULL;
	ULONG next_page = rpb->rpb_page;
	USHORT next_line = rpb->rpb_line;
	int max_depth = 0;
	int depth = 0;

	// 2014-09-11 NS XXX: This algorithm currently has O(n^2) complexity, but can be
	//   significantly optimized in a case when VIO_data doesn't have to chase fragments.
	//   I won't implement this now, because intermediate GC shall reduce likelihood
	//   of encountering long version chains to almost zero.
	RuntimeStatistics::Accumulator backversions(tdbb, rpb->rpb_relation,
												RuntimeStatistics::RECORD_BACKVERSION_READS);


	// Limit number of "restarts" if primary version constantly changed. Currently,
	// LS_ACTIVE_RPB is passed by VIO_intermediate_gc only and it is ok to return
	// empty staying in this case.
	// Should think on this more before merge it into Firebird tree.

	int n = 0, max = (flags & LS_ACTIVE_RPB) ? 3 : 0;
	for (;;)
	{
		// Each time thru the loop, start from the latest version of the record
		// because during the call to VIO_data (below), things might change.

		record_param temp = *rpb;
		depth = 0;

		// If the entire record disappeared, then there is nothing staying.
		if (!(flags & LS_ACTIVE_RPB) && !DPM_fetch(tdbb, &temp, LCK_read))
		{
			clearRecordStack(staying);
			delete backout_rec;
			backout_rec = NULL;
			return;
		}

		flags &= ~LS_ACTIVE_RPB;

		// If anything changed, then start all over again.  This time with the
		// new, latest version of the record.

		if (temp.rpb_b_page != rpb->rpb_b_page || temp.rpb_b_line != rpb->rpb_b_line ||
			temp.rpb_flags != rpb->rpb_flags)
		{
			clearRecordStack(staying);
			delete backout_rec;
			backout_rec = NULL;

			if ((flags & LS_NO_RESTART) || (max && ++n > max))
			{
				CCH_RELEASE(tdbb, &temp.getWindow(tdbb));
				return;
			}

			next_page = temp.rpb_page;
			next_line = temp.rpb_line;
			max_depth = 0;
			*rpb = temp;
		}

		depth++;

		// Each time thru the for-loop, we process the next older version.
		// The while-loop finds this next older version.

		bool timed_out = false;
		while (temp.rpb_b_page &&
			!(temp.rpb_page == next_page && temp.rpb_line == next_line))
		{
			temp.rpb_prior = (temp.rpb_flags & rpb_delta) ? data : NULL;

			if (!DPM_fetch_back(tdbb, &temp, LCK_read, -1))
			{
				fb_utils::init_status(tdbb->tdbb_status_vector);

				clearRecordStack(staying);
				delete backout_rec;
				backout_rec = NULL;
				next_page = rpb->rpb_page;
				next_line = rpb->rpb_line;
				max_depth = 0;
				timed_out = true;
				break;
			}

			++backversions;
			++depth;

			// Don't monopolize the server while chasing long back version chains.
			JRD_reschedule(tdbb);
		}

		if (timed_out)
			continue;

		// If there is a next older version, then process it: remember that
		// version's data in 'staying'.

		if (temp.rpb_page == next_page && temp.rpb_line == next_line)
		{
			next_page = temp.rpb_b_page;
			next_line = temp.rpb_b_line;
			temp.rpb_record = NULL;

			if (temp.rpb_flags & rpb_deleted)
				CCH_RELEASE(tdbb, &temp.getWindow(tdbb));
			else
			{
				// VIO_data below could change the flags
				const bool backout = (temp.rpb_flags & rpb_gc_active);
				VIO_data(tdbb, &temp, tdbb->getDefaultPool());

				if (!backout)
					staying.push(temp.rpb_record);
				else
				{
					fb_assert(!backout_rec);
					backout_rec = temp.rpb_record;
				}

				data = temp.rpb_record;
			}

			max_depth = depth;

			if (!next_page)
				break;
		}
		else
		{
			CCH_RELEASE(tdbb, &temp.getWindow(tdbb));
			break;
		}
	}

	// If the current number of back versions (depth) is smaller than the number
	// of back versions that we saw in a previous iteration (max_depth), then
	// somebody else must have been garbage collecting also.  Remove the entries
	// in 'staying' that have already been garbage collected.
	while (depth < max_depth--)
	{
		if (staying.hasData())
			delete staying.pop();
	}

	delete backout_rec;
}


static void notify_garbage_collector(thread_db* tdbb, record_param* rpb, TraNumber tranid)
{
/**************************************
 *
 *	n o t i f y _ g a r b a g e _ c o l l e c t o r
 *
 **************************************
 *
 * Functional description
 *	Notify the garbage collector that there is work to be
 *	done. Each relation has a garbage collection sparse
 *	bitmap where each bit corresponds to a data page
 *	sequence number of a data page known to have records
 *	which are candidates for garbage collection.
 *
 **************************************/
	Database* const dbb = tdbb->getDatabase();
	jrd_rel* const relation = rpb->rpb_relation;

	if (dbb->dbb_flags & DBB_suspend_bgio)
		return;

	if (relation->isTemporary())
		return;

	if (tranid == MAX_TRA_NUMBER)
		tranid = rpb->rpb_transaction_nr;

	// system transaction has its own rules
	if (tranid == 0)
		return;

	GarbageCollector* gc = dbb->dbb_garbage_collector;
	if (!gc)
		return;

	// If this is a large sequential scan then defer the release
	// of the data page to the LRU tail until the garbage collector
	// can garbage collect the page.

	if (rpb->getWindow(tdbb).win_flags & WIN_large_scan)
		rpb->getWindow(tdbb).win_flags |= WIN_garbage_collect;

	const ULONG dp_sequence = rpb->rpb_number.getValue() / dbb->dbb_max_records;

	const TraNumber minTranId = gc->addPage(relation->getId(), dp_sequence, tranid);
	if (tranid > minTranId)
		tranid = minTranId;

	// If the garbage collector isn't active then poke
	// the event on which it sleeps to awaken it.

	dbb->dbb_flags |= DBB_gc_pending;

	if (!(dbb->dbb_flags & DBB_gc_active) &&
		(tranid < (tdbb->getTransaction() ?
			tdbb->getTransaction()->tra_oldest_active : dbb->dbb_oldest_snapshot)) )
	{
		dbb->dbb_gc_sem.release();
	}
}


static PrepareResult prepare_update(thread_db* tdbb, jrd_tra* transaction, TraNumber commit_tid_read,
	record_param* rpb, record_param* temp, record_param* new_rpb, PageStack& stack, bool writelock)
{
/**************************************
 *
 *	p r e p a r e _ u p d a t e
 *
 **************************************
 *
 * Functional description
 *	Prepare for a modify or erase.  Store the old version
 *	of a record, fetch the current version, check transaction
 *	states, etc.
 *
 **************************************/
	SET_TDBB(tdbb);

	jrd_rel* const relation = rpb->rpb_relation;

#ifdef VIO_DEBUG
	VIO_trace(DEBUG_TRACE_ALL,
		"prepare_update (rel_id %u, transaction %" SQUADFORMAT
		", commit_tid read %" SQUADFORMAT", record_param %" QUADFORMAT"d, ",
		relation->getId(), transaction ? transaction->tra_number : 0, commit_tid_read,
		rpb ? rpb->rpb_number.getValue() : 0);

	VIO_trace(DEBUG_TRACE_ALL,
		" temp_rpb %" QUADFORMAT"d, new_rpb %" QUADFORMAT"d, stack)\n",
		temp ? temp->rpb_number.getValue() : 0,
		new_rpb ? new_rpb->rpb_number.getValue() : 0);

	VIO_trace(DEBUG_TRACE_ALL_INFO,
		"   old record  %" SLONGFORMAT":%d, rpb_trans %" SQUADFORMAT
		", flags %d, back %" SLONGFORMAT":%d, fragment %" SLONGFORMAT
		":%d, prior %p\n",
		rpb->rpb_page, rpb->rpb_line, rpb->rpb_transaction_nr,
		rpb->rpb_flags, rpb->rpb_b_page, rpb->rpb_b_line,
		rpb->rpb_f_page, rpb->rpb_f_line, (void*) rpb->rpb_prior);
#endif

	/* We're almost ready to go.  To erase the record, we must first
	make a copy of the old record someplace else.  Then we must re-fetch
	the record (for write) and verify that it is legal for us to
	erase it -- that it was written by a transaction that was committed
	when we started.  If not, the transaction that wrote the record
	is either active, dead, or in limbo.  If the transaction is active,
	wait for it to finish.  If it commits, we can't procede and must
	return an update conflict.  If the transaction is dead, back out the
	old version of the record and try again.  If in limbo, punt.

	The above is true only for concurrency & consistency mode transactions.
	For read committed transactions, check if the latest commited version
	is the same as the version that was read for the update.  If yes,
	the update can take place.  If some other transaction has modified
	the record and committed, then an update error will be returned.
   */

	*temp = *rpb;
	Record* const record = rpb->rpb_record;

	// Mark the record as chained version, and re-store it

	temp->rpb_address = record->getData();
	const Format* const format = record->getFormat();
	temp->rpb_length = format->fmt_length;
	temp->rpb_format_number = format->fmt_version;
	temp->rpb_flags = rpb_chained;

	if (temp->rpb_prior)
		temp->rpb_flags |= rpb_delta;

	// If it makes sense, store a differences record
	Difference difference;

	if (new_rpb)
	{
		// If both descriptors share the same record, there cannot be any difference.
		// This trick is used by VIO_writelock(), but can be a regular practice as well.
		if (new_rpb->rpb_address == temp->rpb_address)
		{
			fb_assert(new_rpb->rpb_length == temp->rpb_length);

			const ULONG diffLength = difference.makeNoDiff(temp->rpb_length);

			if (diffLength)
			{
				fb_assert(diffLength < temp->rpb_length);

				temp->rpb_address = difference.getData();
				temp->rpb_length = diffLength;
				new_rpb->rpb_flags |= rpb_delta;
			}
		}
		else
		{
			const ULONG diffLength =
				difference.make(new_rpb->rpb_length, new_rpb->rpb_address,
								temp->rpb_length, temp->rpb_address);

			if (diffLength && diffLength < temp->rpb_length)
			{
				temp->rpb_address = difference.getData();
				temp->rpb_length = diffLength;
				new_rpb->rpb_flags |= rpb_delta;
			}
		}
	}

#ifdef VIO_DEBUG
	if (new_rpb)
	{
		VIO_trace(DEBUG_WRITES_INFO,
			"    new record is%sa delta \n",
			(new_rpb->rpb_flags & rpb_delta) ? " " : " NOT ");
	}
#endif

	temp->rpb_number = rpb->rpb_number;
	DPM_store(tdbb, temp, stack, DPM_secondary);

	// Re-fetch the original record for write in anticipation of
	// replacing it with a completely new version.  Make sure it
	// was the same one we stored above.
	record_param org_rpb;
	TraNumber update_conflict_trans = MAX_TRA_NUMBER; //-1;
	const bool skipLocked = rpb->rpb_stream_flags & RPB_s_skipLocked;
	while (true)
	{
		org_rpb.rpb_flags = rpb->rpb_flags;
		org_rpb.rpb_f_line = rpb->rpb_f_line;
		org_rpb.rpb_f_page = rpb->rpb_f_page;

		if (!DPM_get(tdbb, rpb, LCK_write))
		{
			// There is no reason why this record would disappear for a
			// snapshot transaction.
			if (!(transaction->tra_flags & TRA_read_committed) || (transaction->tra_flags & TRA_read_consistency))
				BUGCHECK(186);	// msg 186 record disappeared
			else
			{
				// A read-committed transaction, on the other hand, doesn't
				// insist on the presence of any version, so versions of records
				// and entire records it has already read might be garbage-collected.
				if (!DPM_fetch(tdbb, temp, LCK_write))
					BUGCHECK(291);	// msg 291 cannot find record back version

				delete_record(tdbb, temp, 0, NULL);

				tdbb->bumpRelStats(RuntimeStatistics::RECORD_CONFLICTS, relation->getId());
				return PrepareResult::DELETED;
			}
		}

		int state = TRA_snapshot_state(tdbb, transaction, rpb->rpb_transaction_nr);

		// Reset (if appropriate) the garbage collect active flag to reattempt the backout

		if (rpb->rpb_flags & rpb_gc_active)
		{
			if (checkGCActive(tdbb, rpb, state))
			{
				CCH_RELEASE(tdbb, &rpb->getWindow(tdbb));
				waitGCActive(tdbb, rpb);
				continue;
			}
		}

		fb_assert(!(rpb->rpb_flags & rpb_gc_active));

		if (state == tra_committed)
			state = check_precommitted(transaction, rpb);

		switch (state)
		{
		case tra_committed:
#ifdef VIO_DEBUG
			VIO_trace(DEBUG_READS_INFO,
				"    record's transaction (%" SQUADFORMAT
				") is committed (my TID - %" SQUADFORMAT")\n",
				rpb->rpb_transaction_nr, transaction->tra_number);
#endif
			if (rpb->rpb_flags & rpb_deleted)
			{
				CCH_RELEASE(tdbb, &rpb->getWindow(tdbb));

				// get rid of the back records we just created
				if (!DPM_fetch(tdbb, temp, LCK_write))
					BUGCHECK(291);	// msg 291 cannot find record back version

				delete_record(tdbb, temp, 0, NULL);

				if (writelock || skipLocked || (transaction->tra_flags & TRA_read_consistency))
				{
					tdbb->bumpRelStats(RuntimeStatistics::RECORD_CONFLICTS, relation->getId());
					return PrepareResult::DELETED;
				}

				IBERROR(188);	// msg 188 cannot update erased record
			}

			// For read committed transactions, if the record version we read
			// and started the update
			// has been updated by another transaction which committed in the
			// meantime, we cannot proceed further - update conflict error.

			if ((transaction->tra_flags & TRA_read_committed) &&
				(commit_tid_read != rpb->rpb_transaction_nr))
			{
				CCH_RELEASE(tdbb, &rpb->getWindow(tdbb));
				if (!DPM_fetch(tdbb, temp, LCK_write))
					BUGCHECK(291);	// msg 291 cannot find record back version

				delete_record(tdbb, temp, 0, NULL);

				tdbb->bumpRelStats(RuntimeStatistics::RECORD_CONFLICTS, relation->getId());
				return PrepareResult::CONFLICT;
			}

			/*
			 * The case statement for tra_us has been pushed down to this
			 * current position as we do not want to give update conflict
			 * errors and the "cannot update erased record" within the same
			 * transaction. We were getting these errors in case of triggers.
			 * A pre-delete trigger could update or delete a record which we
			 * are then trying to change.
			 * In order to remove these changes and restore original behaviour,
			 * move this case statement above the 2 "if" statements.
			 * smistry 23-Aug-99
			 */
		case tra_us:
#ifdef VIO_DEBUG
			if (state == tra_us)
			{
				VIO_trace(DEBUG_READS_INFO,
					"    record's transaction (%" SQUADFORMAT
					") is us (my TID - %" SQUADFORMAT")\n",
					rpb->rpb_transaction_nr, transaction->tra_number);
			}
#endif
			if (rpb->rpb_b_page != temp->rpb_b_page || rpb->rpb_b_line != temp->rpb_b_line ||
				rpb->rpb_transaction_nr != temp->rpb_transaction_nr ||
				(rpb->rpb_flags & rpb_delta) != (temp->rpb_flags & rpb_delta) ||
				rpb->rpb_flags != org_rpb.rpb_flags ||
				(rpb->rpb_flags & rpb_incomplete) &&
					(rpb->rpb_f_page != org_rpb.rpb_f_page || rpb->rpb_f_line != org_rpb.rpb_f_line))
			{

				// the primary copy of the record was dead and someone else
				// backed it out for us.  Our data is OK but our pointers
				// aren't, so get rid of the record we created and try again

				CCH_RELEASE(tdbb, &rpb->getWindow(tdbb));

				record_param temp2 = *temp;
				if (!DPM_fetch(tdbb, &temp2, LCK_write))
					BUGCHECK(291);	// msg 291 cannot find record back version
				delete_record(tdbb, &temp2, 0, 0);

				temp->rpb_b_page = rpb->rpb_b_page;
				temp->rpb_b_line = rpb->rpb_b_line;
				temp->rpb_flags &= ~rpb_delta;
				temp->rpb_flags |= rpb->rpb_flags & rpb_delta;
				temp->rpb_transaction_nr = rpb->rpb_transaction_nr;

				DPM_store(tdbb, temp, stack, DPM_secondary);
				continue;
			}

			{
				const USHORT pageSpaceID = temp->getWindow(tdbb).win_page.getPageSpaceID();
				stack.push(PageNumber(pageSpaceID, temp->rpb_page));
			}
			return PrepareResult::SUCCESS;

		case tra_active:
		case tra_limbo:
#ifdef VIO_DEBUG
			VIO_trace(DEBUG_READS_INFO,
				"    record's transaction (%" SQUADFORMAT") is %s (my TID - %" SQUADFORMAT")\n",
				rpb->rpb_transaction_nr, (state == tra_active) ? "active" : "limbo",
				transaction->tra_number);
#endif
			CCH_RELEASE(tdbb, &rpb->getWindow(tdbb));

			// Wait as long as it takes (if not skipping locks) for an active
			// transaction which has modified the record.

<<<<<<< HEAD
			state = writeLockSkipLocked == true ?
				TRA_wait(tdbb, transaction, rpb->rpb_transaction_nr, tra_probe) :
				wait(tdbb, transaction, rpb);
=======
			state = wait(tdbb, transaction, rpb, skipLocked);
>>>>>>> 7aac4d79

			if (state == tra_committed)
				state = check_precommitted(transaction, rpb);

			// The snapshot says: transaction was active.  The TIP page says: transaction
			// is committed.  Maybe the transaction was rolled back via a transaction
			// level savepoint.  In that case, the record DPM_get-ed via rpb is already
			// backed out.  Try to refetch that record one more time.

			if ((state == tra_committed) && (rpb->rpb_transaction_nr != update_conflict_trans))
			{
				update_conflict_trans = rpb->rpb_transaction_nr;
				continue;
			}

			if (state != tra_dead && !(temp->rpb_flags & rpb_deleted))
			{
				if (!DPM_fetch(tdbb, temp, LCK_write))
					BUGCHECK(291);	// msg 291 cannot find record back version

				delete_record(tdbb, temp, 0, NULL);
			}

			switch (state)
			{
			case tra_committed:
				// For SNAPSHOT mode transactions raise error early
				if (!(transaction->tra_flags & TRA_read_committed))
				{
					tdbb->bumpRelStats(RuntimeStatistics::RECORD_CONFLICTS, relation->getId());

					if (skipLocked)
						return PrepareResult::SKIP_LOCKED;

					// Cannot use Arg::Num here because transaction number is 64-bit unsigned integer
					ERR_post(Arg::Gds(isc_deadlock) <<
							 Arg::Gds(isc_update_conflict) <<
							 Arg::Gds(isc_concurrent_transaction) << Arg::Int64(update_conflict_trans));
				}
				return PrepareResult::CONFLICT;

			case tra_limbo:
				if (!(transaction->tra_flags & TRA_ignore_limbo))
				{
					// Cannot use Arg::Num here because transaction number is 64-bit unsigned integer
					ERR_post(Arg::Gds(isc_rec_in_limbo) << Arg::Int64(rpb->rpb_transaction_nr));
				}
				// fall thru

			case tra_active:
				return skipLocked ? PrepareResult::SKIP_LOCKED : PrepareResult::LOCK_ERROR;

			case tra_dead:
				break;

			default:
				fb_assert(false);

			} // switch (state)
			break;

		case tra_dead:
#ifdef VIO_DEBUG
			VIO_trace(DEBUG_READS_INFO,
				"    record's transaction (%" SQUADFORMAT") is dead (my TID - %" SQUADFORMAT")\n",
				rpb->rpb_transaction_nr, transaction->tra_number);
#endif
			CCH_RELEASE(tdbb, &rpb->getWindow(tdbb));
			break;
		}

		VIO_backout(tdbb, rpb, transaction);
	}

	return PrepareResult::SUCCESS;
}


static void protect_system_table_insert(thread_db* tdbb,
										const Request* request,
										const jrd_rel* relation,
										bool force_flag)
{
/**************************************
 *
 *	p r o t e c t _ s y s t e m _ t a b l e _ i n s e r t
 *
 **************************************
 *
 * Functional description
 *	Disallow insertions on system tables for everyone except
 *	the GBAK restore process and internal (system) requests used
 *	by the engine itself.
 *
 **************************************/
	const Attachment* const attachment = tdbb->getAttachment();

	if (!force_flag)
	{
		if (attachment->isGbak() || request->hasInternalStatement())
			return;
	}

	status_exception::raise(Arg::Gds(isc_protect_sys_tab) <<
			Arg::Str("INSERT") << Arg::Str(relation->getName()));
}


static void protect_system_table_delupd(thread_db* tdbb,
								 const jrd_rel* relation,
								 const char* operation,
								 bool force_flag)
{
/**************************************
 *
 *	p r o t e c t _ s y s t e m _ t a b l e _ d e l u p d
 *
 **************************************
 *
 * Functional description
 *	Disallow DELETE and UPDATE on system tables for everyone except
 *	the GBAK restore process and internal (system) requests used
 *	by the engine itself.
 *	Here we include sys triggers and the ones authorized to bypass security.
 *
 **************************************/
	const Attachment* const attachment = tdbb->getAttachment();
	const Request* const request = tdbb->getRequest();

	if (!force_flag)
	{
		if (attachment->isGbak() || request->hasPowerfulStatement())
			return;
	}

	status_exception::raise(Arg::Gds(isc_protect_sys_tab) <<
		Arg::Str(operation) << Arg::Str(relation->getName()));
}


static void purge(thread_db* tdbb, record_param* rpb)
{
/**************************************
 *
 *	p u r g e
 *
 **************************************
 *
 * Functional description
 *	Purge old versions of a fully mature record.  The record is
 *	guaranteed not to be deleted.  Return true if the record
 *	didn't need to be purged or if the purge was done.  Return false
 *	if the purge couldn't happen because somebody else had the record.
 *	But the function was made void since nobody checks its return value.
 *
 **************************************/
	SET_TDBB(tdbb);
	Database* dbb = tdbb->getDatabase();
	CHECK_DBB(dbb);

	fb_assert(assert_gc_enabled(tdbb->getTransaction(), rpb->rpb_relation));

	jrd_rel* const relation = rpb->rpb_relation;
#ifdef VIO_DEBUG
	VIO_trace(DEBUG_TRACE_ALL,
		"purge (rel_id %u, record_param %" QUADFORMAT"d)\n",
		relation->getId(), rpb->rpb_number.getValue());

	VIO_trace(DEBUG_TRACE_ALL_INFO,
		"   record  %" SLONGFORMAT":%d, rpb_trans %" SQUADFORMAT
		", flags %d, back %" SLONGFORMAT":%d, fragment %" SLONGFORMAT":%d\n",
		rpb->rpb_page, rpb->rpb_line, rpb->rpb_transaction_nr,
		rpb->rpb_flags, rpb->rpb_b_page, rpb->rpb_b_line,
		rpb->rpb_f_page, rpb->rpb_f_line);
#endif

	// Release and re-fetch the page for write.  Make sure it's still the
	// same record (give up if not).  Then zap the back pointer and release
	// the record.

	record_param temp = *rpb;
	AutoTempRecord gc_rec(VIO_gc_record(tdbb, relation));
	Record* record = rpb->rpb_record = gc_rec;

	VIO_data(tdbb, rpb, relation->rel_pool);

	temp.rpb_prior = rpb->rpb_prior;
	rpb->rpb_record = temp.rpb_record;

	if (!DPM_get(tdbb, rpb, LCK_write))
	{
		// purge
		if (tdbb->getDatabase()->dbb_flags & DBB_gc_background)
			notify_garbage_collector(tdbb, rpb);

		return; //false;
	}

	rpb->rpb_prior = temp.rpb_prior;

	if (temp.rpb_transaction_nr != rpb->rpb_transaction_nr || temp.rpb_b_line != rpb->rpb_b_line ||
		temp.rpb_b_page != rpb->rpb_b_page || rpb->rpb_b_page == 0)
	{
		CCH_RELEASE(tdbb, &rpb->getWindow(tdbb));
		return; // true;
	}

	rpb->rpb_b_page = 0;
	rpb->rpb_b_line = 0;
	rpb->rpb_flags &= ~(rpb_delta | rpb_gc_active);
	CCH_MARK(tdbb, &rpb->getWindow(tdbb));
	DPM_rewrite_header(tdbb, rpb);
	CCH_RELEASE(tdbb, &rpb->getWindow(tdbb));

	RecordStack staying;
	staying.push(record);
	garbage_collect(tdbb, &temp, rpb->rpb_page, staying);

	tdbb->bumpRelStats(RuntimeStatistics::RECORD_PURGES, relation->getId());
	return; // true;
}


static void replace_record(thread_db*		tdbb,
						   record_param*	rpb,
						   PageStack*		stack,
						   const jrd_tra*	transaction)
{
/**************************************
 *
 *	r e p l a c e _ r e c o r d
 *
 **************************************
 *
 * Functional description
 *	Replace a record and get rid of the old tail, if any.  If requested,
 *	fetch data for the record on the way out.
 *
 **************************************/
	SET_TDBB(tdbb);

#ifdef VIO_DEBUG
	jrd_rel* relation = rpb->rpb_relation;
	VIO_trace(DEBUG_TRACE_ALL,
		"replace_record (rel_id %u, record_param %" QUADFORMAT"d, transaction %" SQUADFORMAT")\n",
		relation->getId(), rpb->rpb_number.getValue(), transaction ? transaction->tra_number : 0);

	VIO_trace(DEBUG_TRACE_ALL_INFO,
		"   record  %" SLONGFORMAT":%d, rpb_trans %" SQUADFORMAT
		", flags %d, back %" SLONGFORMAT":%d, fragment %" SLONGFORMAT
		":%d, prior %p\n",
		rpb->rpb_page, rpb->rpb_line, rpb->rpb_transaction_nr,
		rpb->rpb_flags, rpb->rpb_b_page, rpb->rpb_b_line,
		rpb->rpb_f_page, rpb->rpb_f_line, (void*) rpb->rpb_prior);
#endif

	record_param temp = *rpb;
	DPM_update(tdbb, rpb, stack, transaction);
	delete_tail(tdbb, &temp, rpb->rpb_page);

	if ((rpb->rpb_flags & rpb_delta) && !rpb->rpb_prior)
		rpb->rpb_prior = rpb->rpb_record;
}


static void refresh_fk_fields(thread_db* tdbb, Record* old_rec, record_param* cur_rpb,
	record_param* new_rpb)
{
/**************************************
 *
 *	r e f r e s h _ f k _ f i e l d s
 *
 **************************************
 *
 * Functional description
 *	Update new_rpb with foreign key fields values changed by cascade triggers.
 *  Consider self-referenced foreign keys only.
 *
 *  old_rec - old record before modify
 *  cur_rpb - just read record with possibly changed FK fields
 *  new_rpb - new record evaluated by modify statement and before-triggers
 *
 **************************************/
	auto* relation = cur_rpb->rpb_relation->rel_perm;

	MET_scan_partners(tdbb, relation);

	const auto* frgn = relation->rel_foreign_refs;
	if (!frgn)
		return;

	if (!frgn->getCount())
		return;

	RelationPages* relPages = cur_rpb->rpb_relation->getPages(tdbb);

	// Collect all fields of all foreign keys
	SortedArray<int, InlineStorage<int, 16> > fields;

	for (auto& dep : *frgn)
	{
		// We need self-referenced FK's only
		if (dep.dep_relation == relation->getId())
		{
			index_desc idx;
			idx.idx_id = idx_invalid;

			if (BTR_lookup(tdbb, relation, dep.dep_reference_id, &idx, relPages))
			{
				fb_assert(idx.idx_flags & idx_foreign);

				for (int fld = 0; fld < idx.idx_count; fld++)
				{
					const int fldNum = idx.idx_rpt[fld].idx_field;
					if (!fields.exist(fldNum))
						fields.add(fldNum);
				}
			}
		}
	}

	if (fields.isEmpty())
		return;

	DSC desc1, desc2;
	for (FB_SIZE_T idx = 0; idx < fields.getCount(); idx++)
	{
		// Detect if user changed FK field by himself.
		const int fld = fields[idx];
		const bool flag_old = EVL_field(cur_rpb->rpb_relation, old_rec, fld, &desc1);
		const bool flag_new = EVL_field(cur_rpb->rpb_relation, new_rpb->rpb_record, fld, &desc2);

		// If field was not changed by user - pick up possible modification by
		// system cascade trigger
		if (flag_old == flag_new &&
			(!flag_old || (flag_old && !MOV_compare(tdbb, &desc1, &desc2))))
		{
			const bool flag_tmp = EVL_field(cur_rpb->rpb_relation, cur_rpb->rpb_record, fld, &desc1);
			if (flag_tmp)
				MOV_move(tdbb, &desc1, &desc2);
			else
				new_rpb->rpb_record->setNull(fld);
		}
	}
}


static SSHORT set_metadata_id(thread_db* tdbb, Record* record, USHORT field_id, drq_type_t dyn_id,
	const char* name)
{
/**************************************
 *
 *	s e t _ m e t a d a t a _ i d
 *
 **************************************
 *
 * Functional description
 *	Assign the auto generated ID to a particular field
 *  and return it to the caller.
 *
 **************************************/
	dsc desc1;

	if (EVL_field(0, record, field_id, &desc1))
		return MOV_get_long(tdbb, &desc1, 0);

	SSHORT value = (SSHORT) DYN_UTIL_gen_unique_id(tdbb, dyn_id, name);
	dsc desc2;
	desc2.makeShort(0, &value);
	MOV_move(tdbb, &desc2, &desc1);
	record->clearNull(field_id);
	return value;
}


// Assign the 31-bit auto generated ID to a particular field
static void set_nbackup_id(thread_db* tdbb, Record* record, USHORT field_id, drq_type_t dyn_id,
	const char* name)
{
	dsc desc1;

	if (EVL_field(0, record, field_id, &desc1))
		return;

	SLONG value = (SLONG) DYN_UTIL_gen_unique_id(tdbb, dyn_id, name);
	dsc desc2;
	desc2.makeLong(0, &value);
	MOV_move(tdbb, &desc2, &desc1);
	record->clearNull(field_id);
}


static void set_owner_name(thread_db* tdbb, Record* record, USHORT field_id)
{
/**************************************
 *
 *	s e t _ o w n e r _ n a m e
 *
 **************************************
 *
 * Functional description
 *	Set the owner name for the metadata object.
 *
 **************************************/
	dsc desc1;

	if (!EVL_field(0, record, field_id, &desc1))
	{
		const auto attachment = tdbb->getAttachment();
		const MetaString& name = attachment->getEffectiveUserName();

		if (name.hasData())
		{
			dsc desc2;
			desc2.makeText((USHORT) name.length(), CS_METADATA, (UCHAR*) name.c_str());
			MOV_move(tdbb, &desc2, &desc1);
			record->clearNull(field_id);
		}
	}
}


static bool set_security_class(thread_db* tdbb, Record* record, USHORT field_id)
{
/**************************************
 *
 *	s e t _ s e c u r i t y _ c l a s s
 *
 **************************************
 *
 * Functional description
 *	Generate the security class name.
 *
 **************************************/
	dsc desc1;

	if (!EVL_field(0, record, field_id, &desc1))
	{
		const SINT64 value = DYN_UTIL_gen_unique_id(tdbb, drq_g_nxt_sec_id, SQL_SECCLASS_GENERATOR);
		MetaName name;
		name.printf("%s%" SQUADFORMAT, SQL_SECCLASS_PREFIX, value);
		dsc desc2;
		desc2.makeText((USHORT) name.length(), CS_ASCII, (UCHAR*) name.c_str());
		MOV_move(tdbb, &desc2, &desc1);
		record->clearNull(field_id);

		return true;
	}

	return false;
}


static void set_system_flag(thread_db* tdbb, Record* record, USHORT field_id)
{
/**************************************
 *
 *	s e t _ s y s t e m _ f l a g
 *
 **************************************
 *
 * Functional description
 *	Set the value of a particular field to a known binary value.
 *
 **************************************/
	dsc desc1;

	if (!EVL_field(0, record, field_id, &desc1))
	{
		SSHORT flag = 0;
		dsc desc2;
		desc2.makeShort(0, &flag);
		MOV_move(tdbb, &desc2, &desc1);
		record->clearNull(field_id);
	}
}


void VIO_update_in_place(thread_db* tdbb,
							jrd_tra* transaction, record_param* org_rpb, record_param* new_rpb)
{
/**************************************
 *
 *	u p d a t e _ i n _ p l a c e
 *
 **************************************
 *
 * Functional description
 *	Modify a record in place.  This is used for system transactions
 *	and for multiple modifications of a user record.
 *
 **************************************/
	SET_TDBB(tdbb);
	Database* dbb = tdbb->getDatabase();
	CHECK_DBB(dbb);

	jrd_rel* const relation = org_rpb->rpb_relation;
#ifdef VIO_DEBUG
	VIO_trace(DEBUG_TRACE_ALL,
		"update_in_place (rel_id %u, transaction %" SQUADFORMAT", org_rpb %" QUADFORMAT"d, "
		"new_rpb %" QUADFORMAT"d)\n",
		relation->getId(), transaction ? transaction->tra_number : 0, org_rpb->rpb_number.getValue(),
		new_rpb ? new_rpb->rpb_number.getValue() : 0);

	VIO_trace(DEBUG_TRACE_ALL_INFO,
		"   old record  %" SLONGFORMAT":%d, rpb_trans %" SQUADFORMAT
		", flags %d, back %" SLONGFORMAT":%d, fragment %" SLONGFORMAT":%d\n",
		org_rpb->rpb_page, org_rpb->rpb_line, org_rpb->rpb_transaction_nr,
		org_rpb->rpb_flags, org_rpb->rpb_b_page, org_rpb->rpb_b_line,
		org_rpb->rpb_f_page, org_rpb->rpb_f_line);
#endif

	PageStack *stack = NULL;
	if (new_rpb->rpb_record) // we apply update to new data
	{
		stack = &new_rpb->rpb_record->getPrecedence();
	}
	else if (org_rpb->rpb_record) // we apply update to delete stub
	{
		stack = &org_rpb->rpb_record->getPrecedence();
	}

	Record* const old_data = org_rpb->rpb_record;

	// If the old version has been stored as a delta, things get complicated.  Clearly,
	// if we overwrite the current record, the differences from the current version
	// becomes meaningless.  What we need to do is replace the old "delta" record
	// with an old "complete" record, update in placement, then delete the old delta record

	AutoTempRecord gc_rec;

	record_param temp2;
	const Record* prior = org_rpb->rpb_prior;
	if (prior)
	{
		temp2 = *org_rpb;
		temp2.rpb_record = gc_rec = VIO_gc_record(tdbb, relation);
		temp2.rpb_page = org_rpb->rpb_b_page;
		temp2.rpb_line = org_rpb->rpb_b_line;

		if (!DPM_fetch(tdbb, &temp2, LCK_read))
			BUGCHECK(291);	 // msg 291 cannot find record back version

		VIO_data(tdbb, &temp2, relation->rel_pool);

		temp2.rpb_flags = rpb_chained;

		if (temp2.rpb_prior)
			temp2.rpb_flags |= rpb_delta;

		temp2.rpb_number = org_rpb->rpb_number;
		DPM_store(tdbb, &temp2, *stack, DPM_secondary);

		if (stack)
		{
			const USHORT pageSpaceID = temp2.getWindow(tdbb).win_page.getPageSpaceID();
			stack->push(PageNumber(pageSpaceID, temp2.rpb_page));
		}
	}

	if (!DPM_get(tdbb, org_rpb, LCK_write))
		BUGCHECK(186);	// msg 186 record disappeared

	if (prior)
	{
		const ULONG page = org_rpb->rpb_b_page;
		const USHORT line = org_rpb->rpb_b_line;
		org_rpb->rpb_b_page = temp2.rpb_page;
		org_rpb->rpb_b_line = temp2.rpb_line;
		org_rpb->rpb_flags &= ~rpb_delta;
		org_rpb->rpb_prior = NULL;
		temp2.rpb_page = page;
		temp2.rpb_line = line;
	}

	UCHAR* const save_address = org_rpb->rpb_address;
	const ULONG length = org_rpb->rpb_length;
	const USHORT format_number = org_rpb->rpb_format_number;
	org_rpb->rpb_address = new_rpb->rpb_address;
	org_rpb->rpb_length = new_rpb->rpb_length;
	org_rpb->rpb_format_number = new_rpb->rpb_format_number;
	org_rpb->rpb_flags &= ~rpb_deleted;
	org_rpb->rpb_flags |= new_rpb->rpb_flags & (rpb_uk_modified|rpb_deleted);

	replace_record(tdbb, org_rpb, stack, transaction);

	org_rpb->rpb_address = save_address;
	org_rpb->rpb_length = length;
	org_rpb->rpb_format_number = format_number;
	org_rpb->rpb_undo = old_data;

	if (transaction->tra_flags & TRA_system)
	{
		// Garbage collect.  Start by getting all existing old versions (other
		// than the immediate two in question).

		RecordStack staying;
		list_staying(tdbb, org_rpb, staying);
		staying.push(new_rpb->rpb_record);

		RecordStack going;
		going.push(org_rpb->rpb_record);

		IDX_garbage_collect(tdbb, org_rpb, going, staying);
		BLB_garbage_collect(tdbb, going, staying, org_rpb->rpb_page, relation);

		staying.pop();
		clearRecordStack(staying);
	}

	if (prior)
	{
		if (!DPM_fetch(tdbb, &temp2, LCK_write))
			BUGCHECK(291);		// msg 291 cannot find record back version

		delete_record(tdbb, &temp2, org_rpb->rpb_page, NULL);
	}
}


static void verb_post(thread_db* tdbb,
					  jrd_tra* transaction,
					  record_param* rpb,
					  Record* old_data)
{
/**************************************
 *
 *	v e r b _ p o s t
 *
 **************************************
 *
 * Functional description
 *	Post a record update under verb control to a transaction.
 *	If the previous version of the record was created by
 *	this transaction in a different verb, save the data as well.
 *
 * Input:
 *  rpb:		New content of the record
 *	old_data:	Only supplied if an in-place operation was performed
 *				(i.e. update_in_place).
 *
 **************************************/
	SET_TDBB(tdbb);

	VerbAction* const action = transaction->tra_save_point->createAction(rpb->rpb_relation);

	if (!RecordBitmap::test(action->vct_records, rpb->rpb_number.getValue()))
	{
		RBM_SET(transaction->tra_pool, &action->vct_records, rpb->rpb_number.getValue());

		if (old_data)
		{
			// An update-in-place is being posted to this savepoint, and this
			// savepoint hasn't seen this record before.

			if (!action->vct_undo)
			{
				action->vct_undo =
					FB_NEW_POOL(*transaction->tra_pool) UndoItemTree(*transaction->tra_pool);
			}

			action->vct_undo->add(UndoItem(transaction, rpb->rpb_number, old_data));
		}
	}
	else if (old_data)
	{
		// Double update us posting. The old_data will not be used,
		// so make sure we garbage collect before we lose track of the
		// in-place-updated record.
		action->garbageCollectIdxLite(tdbb, transaction, rpb->rpb_number.getValue(), action, old_data);
	}
}<|MERGE_RESOLUTION|>--- conflicted
+++ resolved
@@ -689,18 +689,11 @@
 
 inline int wait(thread_db* tdbb, jrd_tra* transaction, const record_param* rpb, bool probe)
 {
-<<<<<<< HEAD
-	if (transaction->getLockWait())
+	if (!probe && transaction->getLockWait())
 		tdbb->bumpRelStats(RuntimeStatistics::RECORD_WAITS, rpb->rpb_relation->getId());
 
-	return TRA_wait(tdbb, transaction, rpb->rpb_transaction_nr, tra_wait);
-=======
-	if (!probe && transaction->getLockWait())
-		tdbb->bumpRelStats(RuntimeStatistics::RECORD_WAITS, rpb->rpb_relation->rel_id);
-
 	return TRA_wait(tdbb, transaction, rpb->rpb_transaction_nr,
-		probe ? jrd_tra::tra_probe : jrd_tra::tra_wait);
->>>>>>> 7aac4d79
+		probe ? tra_probe : tra_wait);
 }
 
 inline bool checkGCActive(thread_db* tdbb, record_param* rpb, int& state)
@@ -2297,7 +2290,7 @@
 			{
 				MetaName relation_name;
 				MOV_get_metaname(tdbb, &desc, relation_name);
-				r2 = MET_lookup_relation(tdbb, relation_name);
+				r2 = MetadataCache::lookupRelation(tdbb, relation_name, CacheFlag::AUTOCREATE);
 				fb_assert(r2);
 
 				if (r2)
@@ -2887,13 +2880,8 @@
 	// Allocate a garbage collect record block if all are active
 
 	Record* const record = FB_NEW_POOL(*relation->rel_pool)
-<<<<<<< HEAD
-		Record(*relation->rel_pool, format, REC_gc_active);
+		Record(*relation->rel_pool, format, true);
 	getPermanent(relation)->rel_gc_records.add(record);
-=======
-		Record(*relation->rel_pool, format, true);
-	relation->rel_gc_records.add(record);
->>>>>>> 7aac4d79
 	return record;
 }
 
@@ -6308,13 +6296,7 @@
 			// Wait as long as it takes (if not skipping locks) for an active
 			// transaction which has modified the record.
 
-<<<<<<< HEAD
-			state = writeLockSkipLocked == true ?
-				TRA_wait(tdbb, transaction, rpb->rpb_transaction_nr, tra_probe) :
-				wait(tdbb, transaction, rpb);
-=======
 			state = wait(tdbb, transaction, rpb, skipLocked);
->>>>>>> 7aac4d79
 
 			if (state == tra_committed)
 				state = check_precommitted(transaction, rpb);
