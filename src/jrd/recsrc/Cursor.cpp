--- conflicted
+++ resolved
@@ -106,13 +106,7 @@
 
 void Cursor::open(thread_db* tdbb) const
 {
-<<<<<<< HEAD
-	Request* const request = tdbb->getRequest();
-=======
 	const auto request = tdbb->getRequest();
-	const auto attachment = tdbb->getAttachment();
-
->>>>>>> 2f2f5fec
 	Impure* impure = request->getImpure<Impure>(m_impure);
 
 	impure->irsb_active = true;
@@ -142,13 +136,7 @@
 	if (!validate(tdbb))
 		return false;
 
-<<<<<<< HEAD
-	Request* const request = tdbb->getRequest();
-=======
 	const auto request = tdbb->getRequest();
-	const auto attachment = tdbb->getAttachment();
-
->>>>>>> 2f2f5fec
 	Impure* const impure = request->getImpure<Impure>(m_impure);
 
 	if (!impure->irsb_active)
@@ -184,99 +172,43 @@
 		status_exception::raise(Arg::Gds(isc_invalid_fetch_option) << Arg::Str("PRIOR"));
 	}
 
-<<<<<<< HEAD
 	return fetchRelative(tdbb, -1);
-=======
+}
+
+bool Cursor::fetchFirst(thread_db* tdbb) const
+{
+	if (!m_scrollable)
+	{
+		// error: invalid fetch direction
+		status_exception::raise(Arg::Gds(isc_invalid_fetch_option) << Arg::Str("FIRST"));
+	}
+
+	return fetchAbsolute(tdbb, 1);
+}
+
+bool Cursor::fetchLast(thread_db* tdbb) const
+{
+	if (!m_scrollable)
+	{
+		// error: invalid fetch direction
+		status_exception::raise(Arg::Gds(isc_invalid_fetch_option) << Arg::Str("LAST"));
+	}
+
+	return fetchAbsolute(tdbb, -1);
+}
+
+bool Cursor::fetchAbsolute(thread_db* tdbb, SINT64 offset) const
+{
+	if (!m_scrollable)
+	{
+		// error: invalid fetch direction
+		status_exception::raise(Arg::Gds(isc_invalid_fetch_option) << Arg::Str("ABSOLUTE"));
+	}
+
 	if (!validate(tdbb))
 		return false;
 
 	const auto request = tdbb->getRequest();
-	const auto attachment = tdbb->getAttachment();
-
-	Impure* const impure = request->getImpure<Impure>(m_impure);
-
-	if (!impure->irsb_active)
-	{
-		// error: invalid cursor state
-		status_exception::raise(Arg::Gds(isc_cursor_not_open));
-	}
-
-	const BufferedStream* const buffer = static_cast<const BufferedStream*>(m_top);
-
-	if (impure->irsb_state == BOS)
-	{
-		// error: cursor is prior BOF
-		status_exception::raise(Arg::Gds(isc_stream_bof));
-	}
-	else if (impure->irsb_state == EOS)
-	{
-		impure->irsb_position = buffer->getCount(tdbb) - 1;
-	}
-	else
-	{
-		impure->irsb_position--;
-	}
-
-	buffer->locate(tdbb, impure->irsb_position);
-
-	if (!buffer->getRecord(tdbb))
-	{
-		impure->irsb_state = BOS;
-		return false;
-	}
-
-	if (m_updateCounters)
-	{
-		request->req_records_selected++;
-		request->req_records_affected.bumpFetched();
-	}
-
-	impure->irsb_state = POSITIONED;
-
-	return true;
->>>>>>> 2f2f5fec
-}
-
-bool Cursor::fetchFirst(thread_db* tdbb) const
-{
-	if (!m_scrollable)
-	{
-		// error: invalid fetch direction
-		status_exception::raise(Arg::Gds(isc_invalid_fetch_option) << Arg::Str("FIRST"));
-	}
-
-	return fetchAbsolute(tdbb, 1);
-}
-
-bool Cursor::fetchLast(thread_db* tdbb) const
-{
-	if (!m_scrollable)
-	{
-		// error: invalid fetch direction
-		status_exception::raise(Arg::Gds(isc_invalid_fetch_option) << Arg::Str("LAST"));
-	}
-
-	return fetchAbsolute(tdbb, -1);
-}
-
-bool Cursor::fetchAbsolute(thread_db* tdbb, SINT64 offset) const
-{
-	if (!m_scrollable)
-	{
-		// error: invalid fetch direction
-		status_exception::raise(Arg::Gds(isc_invalid_fetch_option) << Arg::Str("ABSOLUTE"));
-	}
-
-	if (!validate(tdbb))
-		return false;
-
-<<<<<<< HEAD
-	Request* const request = tdbb->getRequest();
-=======
-	const auto request = tdbb->getRequest();
-	const auto attachment = tdbb->getAttachment();
-
->>>>>>> 2f2f5fec
 	Impure* const impure = request->getImpure<Impure>(m_impure);
 
 	if (!impure->irsb_active)
@@ -337,13 +269,7 @@
 	if (!validate(tdbb))
 		return false;
 
-<<<<<<< HEAD
-	Request* const request = tdbb->getRequest();
-=======
 	const auto request = tdbb->getRequest();
-	const auto attachment = tdbb->getAttachment();
-
->>>>>>> 2f2f5fec
 	Impure* const impure = request->getImpure<Impure>(m_impure);
 
 	if (!impure->irsb_active)
