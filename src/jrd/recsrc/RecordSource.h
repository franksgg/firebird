/*
 *  The contents of this file are subject to the Initial
 *  Developer's Public License Version 1.0 (the "License");
 *  you may not use this file except in compliance with the
 *  License. You may obtain a copy of the License at
 *  http://www.ibphoenix.com/main.nfs?a=ibphoenix&page=ibp_idpl.
 *
 *  Software distributed under the License is distributed AS IS,
 *  WITHOUT WARRANTY OF ANY KIND, either express or implied.
 *  See the License for the specific language governing rights
 *  and limitations under the License.
 *
 *  The Original Code was created by Dmitry Yemanov
 *  for the Firebird Open Source RDBMS project.
 *
 *  Copyright (c) 2009 Dmitry Yemanov <dimitr@firebirdsql.org>
 *  and all contributors signed below.
 *
 *  All Rights Reserved.
 *  Contributor(s): ______________________________________.
 */

#ifndef JRD_RECORD_SOURCE_H
#define JRD_RECORD_SOURCE_H

#include "../common/classes/array.h"
#include "../common/classes/objects_array.h"
#include "../common/classes/NestConst.h"
#include "../jrd/RecordSourceNodes.h"
#include "../jrd/req.h"
#include "../jrd/RecordBuffer.h"
#include "firebird/impl/inf_pub.h"
#include "../jrd/evl_proto.h"

namespace Jrd
{
	class thread_db;
	class Request;
	class jrd_prc;
	class AggNode;
	class BoolExprNode;
	class DeclareLocalTableNode;
	class Sort;
	class CompilerScratch;
	class BtrPageGCLock;
	struct index_desc;
	struct record_param;
	struct temporary_key;
	struct win;
	class BaseBufferedStream;
	class BufferedStream;

	enum JoinType { INNER_JOIN, OUTER_JOIN, SEMI_JOIN, ANTI_JOIN };

	// Abstract base class

	class RecordSource
	{
	public:
		virtual void close(thread_db* tdbb) const = 0;

		virtual bool refetchRecord(thread_db* tdbb) const = 0;
		virtual bool lockRecord(thread_db* tdbb) const = 0;

		virtual void getChildren(Firebird::Array<const RecordSource*>& children) const = 0;

		virtual void print(thread_db* tdbb, Firebird::string& plan,
						   bool detailed, unsigned level, bool recurse) const = 0;

		virtual void markRecursive() = 0;
		virtual void invalidateRecords(Request* request) const = 0;

		virtual void findUsedStreams(StreamList& streams, bool expandAll = false) const = 0;
		virtual void nullRecords(thread_db* tdbb) const = 0;

		virtual void setAnyBoolean(BoolExprNode* /*anyBoolean*/, bool /*ansiAny*/, bool /*ansiNot*/)
		{
			fb_assert(false);
		}

		virtual ~RecordSource();

		static bool rejectDuplicate(const UCHAR* /*data1*/, const UCHAR* /*data2*/, void* /*userArg*/)
		{
			return true;
		}

<<<<<<< HEAD
		double getCardinality() const
		{
			return m_cardinality;
		}

=======
		ULONG getCursorProfileId() const
		{
			return m_cursorProfileId;
		}

		ULONG getRecSourceProfileId() const
		{
			return m_recSourceProfileId;
		}

		void open(thread_db* tdbb) const;

		bool getRecord(thread_db* tdbb) const;

>>>>>>> 2f2f5fec
	protected:
		// Generic impure block
		struct Impure
		{
			ULONG irsb_flags;
		};

		static const ULONG irsb_open = 1;
		static const ULONG irsb_first = 2;
		static const ULONG irsb_joined = 4;
		static const ULONG irsb_mustread = 8;
		static const ULONG irsb_singular_processed = 16;

<<<<<<< HEAD
		RecordSource()
			: m_impure(0), m_recursive(false), m_cardinality(0.0)
		{}
=======
		RecordSource(CompilerScratch* csb);
>>>>>>> 2f2f5fec

		static Firebird::string printName(thread_db* tdbb, const Firebird::string& name, bool quote = true);
		static Firebird::string printName(thread_db* tdbb, const Firebird::string& name,
										  const Firebird::string& alias);

		static Firebird::string printIndent(unsigned level);
		static void printInversion(thread_db* tdbb, const InversionNode* inversion,
								   Firebird::string& plan, bool detailed,
								   unsigned level, bool navigation = false);
		void printOptInfo(Firebird::string& plan) const;

		static void saveRecord(thread_db* tdbb, record_param* rpb);
		static void restoreRecord(thread_db* tdbb, record_param* rpb);

		virtual void internalOpen(thread_db* tdbb) const = 0;
		virtual bool internalGetRecord(thread_db* tdbb) const = 0;

		ULONG m_impure;
		ULONG m_cursorProfileId;
		ULONG m_recSourceProfileId;
		bool m_recursive;
		double m_cardinality;
	};


	// Helper class implementing some common methods

	class RecordStream : public RecordSource
	{
	public:
		RecordStream(CompilerScratch* csb, StreamType stream, const Format* format = NULL);

		bool refetchRecord(thread_db* tdbb) const override;
		bool lockRecord(thread_db* tdbb) const override;

		void markRecursive() override;
		void invalidateRecords(Request* request) const override;

		void findUsedStreams(StreamList& streams, bool expandAll = false) const override;
		void nullRecords(thread_db* tdbb) const override;

	protected:
		const StreamType m_stream;
		const Format* const m_format;
	};


	// Primary (table scan) access methods

	class FullTableScan final : public RecordStream
	{
		struct Impure : public RecordSource::Impure
		{
			RecordNumber irsb_lower;
			RecordNumber irsb_upper;
		};

	public:
		FullTableScan(CompilerScratch* csb, const Firebird::string& alias,
					  StreamType stream, jrd_rel* relation,
					  const Firebird::Array<DbKeyRangeNode*>& dbkeyRanges);

		void close(thread_db* tdbb) const override;

		void getChildren(Firebird::Array<const RecordSource*>& children) const override;

		void print(thread_db* tdbb, Firebird::string& plan,
				   bool detailed, unsigned level, bool recurse) const override;

	protected:
		void internalOpen(thread_db* tdbb) const override;
		bool internalGetRecord(thread_db* tdbb) const override;

	private:
		const Firebird::string m_alias;
		jrd_rel* const m_relation;
		Firebird::Array<DbKeyRangeNode*> m_dbkeyRanges;
	};

	class BitmapTableScan final : public RecordStream
	{
		struct Impure : public RecordSource::Impure
		{
			RecordBitmap** irsb_bitmap;
		};

	public:
		BitmapTableScan(CompilerScratch* csb, const Firebird::string& alias,
						StreamType stream, jrd_rel* relation,
						InversionNode* inversion, double selectivity);

		void close(thread_db* tdbb) const override;

		void getChildren(Firebird::Array<const RecordSource*>& children) const override;

		void print(thread_db* tdbb, Firebird::string& plan,
				   bool detailed, unsigned level, bool recurse) const override;

	protected:
		void internalOpen(thread_db* tdbb) const override;
		bool internalGetRecord(thread_db* tdbb) const override;

	private:
		const Firebird::string m_alias;
		jrd_rel* const m_relation;
		NestConst<InversionNode> const m_inversion;
	};

	class IndexTableScan final : public RecordStream
	{
		struct Impure : public RecordSource::Impure
		{
			RecordNumber irsb_nav_number;				// last record number
			ULONG irsb_nav_page;						// index page number
			SLONG irsb_nav_incarnation;					// buffer/page incarnation counter
			RecordBitmap** irsb_nav_bitmap;				// bitmap for inversion tree
			RecordBitmap* irsb_nav_records_visited;		// bitmap of records already retrieved
			BtrPageGCLock* irsb_nav_btr_gc_lock;		// lock to prevent removal of currently walked index page
			temporary_key* irsb_nav_lower;				// lower (possible multiple) key
			temporary_key* irsb_nav_upper;				// upper (possible multiple) key
			temporary_key* irsb_nav_current_lower;		// current lower key
			temporary_key* irsb_nav_current_upper;		// current upper key
			USHORT irsb_nav_offset;						// page offset of current index node
			USHORT irsb_nav_upper_length;				// length of upper key value
			USHORT irsb_nav_length;						// length of expanded key
			UCHAR irsb_nav_data[1];						// expanded key, upper bound, and index desc
		};

	public:
		IndexTableScan(CompilerScratch* csb, const Firebird::string& alias,
					   StreamType stream, jrd_rel* relation,
					   InversionNode* index, USHORT keyLength,
					   double selectivity);

		void close(thread_db* tdbb) const override;

		void getChildren(Firebird::Array<const RecordSource*>& children) const override;

		void print(thread_db* tdbb, Firebird::string& plan,
				   bool detailed, unsigned level, bool recurse) const override;

		void setInversion(InversionNode* inversion, BoolExprNode* condition)
		{
			fb_assert(!m_inversion && !m_condition);
			m_inversion = inversion;
			m_condition = condition;
		}

	protected:
		void internalOpen(thread_db* tdbb) const override;
		bool internalGetRecord(thread_db* tdbb) const override;

	private:
		int compareKeys(const index_desc*, const UCHAR*, USHORT, const temporary_key*, USHORT) const;
		bool findSavedNode(thread_db* tdbb, Impure* impure, win* window, UCHAR**) const;
		void advanceStream(thread_db* tdbb, Impure* impure, win* window) const;
		UCHAR* getPosition(thread_db* tdbb, Impure* impure, win* window) const;
		UCHAR* getStreamPosition(thread_db* tdbb, Impure* impure, win* window) const;
		UCHAR* openStream(thread_db* tdbb, Impure* impure, win* window) const;
		void setPage(thread_db* tdbb, Impure* impure, win* window) const;
		void setPosition(thread_db* tdbb, Impure* impure, record_param*,
						 win* window, const UCHAR*, const temporary_key&) const;
		bool setupBitmaps(thread_db* tdbb, Impure* impure) const;

		const Firebird::string m_alias;
		jrd_rel* const m_relation;
		NestConst<InversionNode> const m_index;
		NestConst<InversionNode> m_inversion;
		NestConst<BoolExprNode> m_condition;
		const FB_SIZE_T m_length;
		FB_SIZE_T m_offset;
	};

	class ExternalTableScan final : public RecordStream
	{
		struct Impure : public RecordSource::Impure
		{
			FB_UINT64 irsb_position;
		};

	public:
		ExternalTableScan(CompilerScratch* csb, const Firebird::string& alias,
						  StreamType stream, jrd_rel* relation);

		void close(thread_db* tdbb) const override;

		bool refetchRecord(thread_db* tdbb) const override;
		bool lockRecord(thread_db* tdbb) const override;

		void getChildren(Firebird::Array<const RecordSource*>& children) const override;

		void print(thread_db* tdbb, Firebird::string& plan,
				   bool detailed, unsigned level, bool recurse) const override;

	protected:
		void internalOpen(thread_db* tdbb) const override;
		bool internalGetRecord(thread_db* tdbb) const override;

	private:
		jrd_rel* const m_relation;
		const Firebird::string m_alias;
	};

	class VirtualTableScan : public RecordStream
	{
	public:
		VirtualTableScan(CompilerScratch* csb, const Firebird::string& alias,
						 StreamType stream, jrd_rel* relation);

		void close(thread_db* tdbb) const override;

		bool refetchRecord(thread_db* tdbb) const override;
		bool lockRecord(thread_db* tdbb) const override;

		void getChildren(Firebird::Array<const RecordSource*>& children) const override;

		void print(thread_db* tdbb, Firebird::string& plan,
				   bool detailed, unsigned level, bool recurse) const override;

	protected:
		void internalOpen(thread_db* tdbb) const override;
		bool internalGetRecord(thread_db* tdbb) const override;

		virtual const Format* getFormat(thread_db* tdbb, jrd_rel* relation) const = 0;
		virtual bool retrieveRecord(thread_db* tdbb, jrd_rel* relation,
									FB_UINT64 position, Record* record) const = 0;

	private:
		jrd_rel* const m_relation;
		const Firebird::string m_alias;
	};

	class ProcedureScan final : public RecordStream
	{
		struct Impure : public RecordSource::Impure
		{
			Request* irsb_req_handle;
			UCHAR* irsb_message;
		};

	public:
		ProcedureScan(CompilerScratch* csb, const Firebird::string& alias, StreamType stream,
					  const jrd_prc* procedure, const ValueListNode* sourceList,
					  const ValueListNode* targetList, MessageNode* message);

		void close(thread_db* tdbb) const override;

		bool refetchRecord(thread_db* tdbb) const override;
		bool lockRecord(thread_db* tdbb) const override;

		void getChildren(Firebird::Array<const RecordSource*>& children) const override;

		void print(thread_db* tdbb, Firebird::string& plan,
				   bool detailed, unsigned level, bool recurse) const override;

	protected:
		void internalOpen(thread_db* tdbb) const override;
		bool internalGetRecord(thread_db* tdbb) const override;

	private:
		void assignParams(thread_db* tdbb, const dsc* from_desc, const dsc* flag_desc,
						  const UCHAR* msg, const dsc* to_desc, SSHORT to_id, Record* record) const;

		const Firebird::string m_alias;
		const jrd_prc* const m_procedure;
		const ValueListNode* m_sourceList;
		const ValueListNode* m_targetList;
		NestConst<MessageNode> const m_message;
	};


	// Filtering (one -> one) access methods

	class SingularStream : public RecordSource
	{
	public:
		SingularStream(CompilerScratch* csb, RecordSource* next);

		void close(thread_db* tdbb) const override;

		bool refetchRecord(thread_db* tdbb) const override;
		bool lockRecord(thread_db* tdbb) const override;

		void getChildren(Firebird::Array<const RecordSource*>& children) const override;

		void print(thread_db* tdbb, Firebird::string& plan,
				   bool detailed, unsigned level, bool recurse) const override;

		void markRecursive() override;
		void invalidateRecords(Request* request) const override;

		void findUsedStreams(StreamList& streams, bool expandAll = false) const override;
		void nullRecords(thread_db* tdbb) const override;

	protected:
		void internalOpen(thread_db* tdbb) const override;
		bool internalGetRecord(thread_db* tdbb) const override;

	private:
		NestConst<RecordSource> m_next;
		StreamList m_streams;
	};

	class LockedStream : public RecordSource
	{
	public:
		LockedStream(CompilerScratch* csb, RecordSource* next);

		void close(thread_db* tdbb) const override;

		bool refetchRecord(thread_db* tdbb) const override;
		bool lockRecord(thread_db* tdbb) const override;

		void getChildren(Firebird::Array<const RecordSource*>& children) const override;

		void print(thread_db* tdbb, Firebird::string& plan,
				   bool detailed, unsigned level, bool recurse) const override;

		void markRecursive() override;
		void invalidateRecords(Request* request) const override;

		void findUsedStreams(StreamList& streams, bool expandAll = false) const override;
		void nullRecords(thread_db* tdbb) const override;

	protected:
		void internalOpen(thread_db* tdbb) const override;
		bool internalGetRecord(thread_db* tdbb) const override;

	private:
		NestConst<RecordSource> m_next;
	};

	class FirstRowsStream : public RecordSource
	{
		struct Impure : public RecordSource::Impure
		{
			SINT64 irsb_count;
		};

	public:
		FirstRowsStream(CompilerScratch* csb, RecordSource* next, ValueExprNode* value);

		void close(thread_db* tdbb) const override;

		bool refetchRecord(thread_db* tdbb) const override;
		bool lockRecord(thread_db* tdbb) const override;

		void getChildren(Firebird::Array<const RecordSource*>& children) const override;

		void print(thread_db* tdbb, Firebird::string& plan,
				   bool detailed, unsigned level, bool recurse) const override;

		void markRecursive() override;
		void invalidateRecords(Request* request) const override;

		void findUsedStreams(StreamList& streams, bool expandAll = false) const override;
		void nullRecords(thread_db* tdbb) const override;

		void setAnyBoolean(BoolExprNode* anyBoolean, bool ansiAny, bool ansiNot) override
		{
			m_next->setAnyBoolean(anyBoolean, ansiAny, ansiNot);
		}

	protected:
		void internalOpen(thread_db* tdbb) const override;
		bool internalGetRecord(thread_db* tdbb) const override;

	private:
		NestConst<RecordSource> m_next;
		NestConst<ValueExprNode> const m_value;
	};

	class SkipRowsStream : public RecordSource
	{
		struct Impure : public RecordSource::Impure
		{
			SINT64 irsb_count;
		};

	public:
		SkipRowsStream(CompilerScratch* csb, RecordSource* next, ValueExprNode* value);

		void close(thread_db* tdbb) const override;

		bool refetchRecord(thread_db* tdbb) const override;
		bool lockRecord(thread_db* tdbb) const override;

		void getChildren(Firebird::Array<const RecordSource*>& children) const override;

		void print(thread_db* tdbb, Firebird::string& plan,
				   bool detailed, unsigned level, bool recurse) const override;

		void markRecursive() override;
		void invalidateRecords(Request* request) const override;

		void findUsedStreams(StreamList& streams, bool expandAll = false) const override;
		void nullRecords(thread_db* tdbb) const override;

		void setAnyBoolean(BoolExprNode* anyBoolean, bool ansiAny, bool ansiNot) override
		{
			m_next->setAnyBoolean(anyBoolean, ansiAny, ansiNot);
		}

	protected:
		void internalOpen(thread_db* tdbb) const override;
		bool internalGetRecord(thread_db* tdbb) const override;

	private:
		NestConst<RecordSource> m_next;
		NestConst<ValueExprNode> const m_value;
	};

	class FilteredStream : public RecordSource
	{
	public:
		FilteredStream(CompilerScratch* csb, RecordSource* next,
					   BoolExprNode* boolean, double selectivity);

		void close(thread_db* tdbb) const override;

		bool refetchRecord(thread_db* tdbb) const override;
		bool lockRecord(thread_db* tdbb) const override;

		void getChildren(Firebird::Array<const RecordSource*>& children) const override;

		void print(thread_db* tdbb, Firebird::string& plan,
				   bool detailed, unsigned level, bool recurse) const override;

		void markRecursive() override;
		void invalidateRecords(Request* request) const override;

		void findUsedStreams(StreamList& streams, bool expandAll = false) const override;
		void nullRecords(thread_db* tdbb) const override;

		void setAnyBoolean(BoolExprNode* anyBoolean, bool ansiAny, bool ansiNot) override
		{
			fb_assert(!m_anyBoolean);
			m_anyBoolean = anyBoolean;

			m_ansiAny = ansiAny;
			m_ansiAll = !ansiAny;
			m_ansiNot = ansiNot;
		}

	protected:
		void internalOpen(thread_db* tdbb) const override;
		bool internalGetRecord(thread_db* tdbb) const override;

	private:
		bool evaluateBoolean(thread_db* tdbb) const;

		NestConst<RecordSource> m_next;
		NestConst<BoolExprNode> const m_boolean;
		NestConst<BoolExprNode> m_anyBoolean;
		bool m_ansiAny;
		bool m_ansiAll;
		bool m_ansiNot;
	};

	class SortedStream : public RecordSource
	{
		struct Impure : public RecordSource::Impure
		{
			Sort* irsb_sort;
		};

	public:
		static const USHORT FLAG_PROJECT	= 0x1;	// sort is really a project
		static const USHORT FLAG_UNIQUE		= 0x2;	// sorts using unique key - for distinct and group by
		static const USHORT FLAG_KEY_VARY	= 0x4;	// sort key contains varying length string(s)
		static const USHORT FLAG_REFETCH	= 0x8;	// refetch data after sorting

		// Special values for SortMap::Item::fieldId.
		static const SSHORT ID_DBKEY		= -1;	// dbkey value
		static const SSHORT ID_DBKEY_VALID	= -2;	// dbkey valid flag
		static const SSHORT ID_TRANS 		= -3;	// transaction id of record

		// Sort map block
		class SortMap : public Firebird::PermanentStorage
		{
		public:
			struct Item
			{
				void reset(NestConst<ValueExprNode> _node, ULONG _flagOffset = 0)
				{
					desc.clear();
					stream = fieldId = 0;
					node = _node;
					flagOffset = _flagOffset;
				}

				void reset(StreamType _stream, SSHORT _fieldId, ULONG _flagOffset = 0)
				{
					desc.clear();
					node = nullptr;
					stream = _stream;
					fieldId = _fieldId;
					flagOffset = _flagOffset;
				}

				StreamType stream;			// stream for field id
				dsc desc;					// relative descriptor
				ULONG flagOffset;			// offset of missing flag
				SSHORT fieldId;				// id for field (or ID constants)
				NestConst<ValueExprNode> node;	// expression node
			};

			explicit SortMap(MemoryPool& p)
				: PermanentStorage(p),
				  length(0),
				  keyLength(0),
				  flags(0),
				  keyItems(p),
				  items(p)
			{
			}

			ULONG length;			// sort record length
			ULONG keyLength;		// key length
			USHORT flags;			// misc sort flags
			Firebird::Array<sort_key_def> keyItems;	// address of key descriptors
			Firebird::Array<Item> items;
		};

		SortedStream(CompilerScratch* csb, RecordSource* next, SortMap* map);

		void close(thread_db* tdbb) const override;

		bool refetchRecord(thread_db* tdbb) const override;
		bool lockRecord(thread_db* tdbb) const override;

		void getChildren(Firebird::Array<const RecordSource*>& children) const override;

		void print(thread_db* tdbb, Firebird::string& plan,
				   bool detailed, unsigned level, bool recurse) const override;

		void markRecursive() override;
		void invalidateRecords(Request* request) const override;

		void findUsedStreams(StreamList& streams, bool expandAll = false) const override;
		void nullRecords(thread_db* tdbb) const override;

		void setAnyBoolean(BoolExprNode* anyBoolean, bool ansiAny, bool ansiNot) override
		{
			m_next->setAnyBoolean(anyBoolean, ansiAny, ansiNot);
		}

		ULONG getLength() const
		{
			return m_map->length;
		}

		ULONG getKeyLength() const
		{
			return m_map->keyLength;
		}

		bool compareKeys(const UCHAR* p, const UCHAR* q) const;

		UCHAR* getData(thread_db* tdbb) const;
		void mapData(thread_db* tdbb, Request* request, UCHAR* data) const;

		bool isKey(const dsc* desc) const
		{
			return ((ULONG)(IPTR) desc->dsc_address < m_map->keyLength);
		}

		static bool hasVolatileKey(const dsc* desc)
		{
			// International type text has a computed key.
			// Different decimal float values sometimes have same keys.
			// The same for date/time with time zones.
			return (IS_INTL_DATA(desc) || desc->isDecFloat() || desc->isDateTimeTz());
		}

	protected:
		void internalOpen(thread_db* tdbb) const override;
		bool internalGetRecord(thread_db* tdbb) const override;

	private:
		Sort* init(thread_db* tdbb) const;

		NestConst<RecordSource> m_next;
		const SortMap* const m_map;
	};

	// Make moves in a window without going out of partition boundaries.
	class SlidingWindow
	{
	public:
		SlidingWindow(thread_db* aTdbb, const BaseBufferedStream* aStream, Request* request,
			FB_UINT64 aPartitionStart, FB_UINT64 aPartitionEnd,
			FB_UINT64 aFrameStart, FB_UINT64 aFrameEnd);
		~SlidingWindow();

		FB_UINT64 getPartitionStart() const
		{
			return partitionStart;
		}

		FB_UINT64 getPartitionEnd() const
		{
			return partitionEnd;
		}

		FB_UINT64 getPartitionSize() const
		{
			return partitionEnd - partitionStart + 1;
		}

		FB_UINT64 getFrameStart() const
		{
			return frameStart;
		}

		FB_UINT64 getFrameEnd() const
		{
			return frameEnd;
		}

		FB_UINT64 getFrameSize() const
		{
			return frameEnd - frameStart + 1;
		}

		FB_UINT64 getRecordPosition() const
		{
			return savedPosition;
		}

		bool moveWithinPartition(SINT64 delta);
		bool moveWithinFrame(SINT64 delta);

	private:
		thread_db* tdbb;
		const BaseBufferedStream* const stream;
		FB_UINT64 partitionStart;
		FB_UINT64 partitionEnd;
		FB_UINT64 frameStart;
		FB_UINT64 frameEnd;
		FB_UINT64 savedPosition;
		bool moved;
	};

	template <typename ThisType, typename NextType>
	class BaseAggWinStream : public RecordStream
	{
	protected:
		enum State
		{
			STATE_EOF,			// We processed everything now process EOF
			STATE_FETCHED,		// Values are pending from a prior fetch
			STATE_GROUPING		// Entering EVL group before fetching the first record
		};

		struct Impure : public RecordSource::Impure
		{
			impure_value* groupValues;
			State state;
		};

		struct DummyAdjustFunctor
		{
			void operator ()(thread_db* /*tdbb*/, impure_value* /*target*/)
			{
			}
		};

	public:
		BaseAggWinStream(thread_db* tdbb, CompilerScratch* csb, StreamType stream,
			const NestValueArray* group, MapNode* groupMap, bool oneRowWhenEmpty, NextType* next);

	public:
		void close(thread_db* tdbb) const override;

		bool refetchRecord(thread_db* tdbb) const override;
		bool lockRecord(thread_db* tdbb) const override;

		void markRecursive() override;
		void invalidateRecords(Request* request) const override;

		void findUsedStreams(StreamList& streams, bool expandAll = false) const override;

	protected:
<<<<<<< HEAD
		Impure* getImpure(Request* request) const
=======
		void internalOpen(thread_db* tdbb) const override;

		Impure* getImpure(jrd_req* request) const
>>>>>>> 2f2f5fec
		{
			return request->getImpure<typename ThisType::Impure>(m_impure);
		}

		bool evaluateGroup(thread_db* tdbb) const;

		void aggInit(thread_db* tdbb, Request* request, const MapNode* map) const;
		bool aggPass(thread_db* tdbb, Request* request,
			const NestValueArray& sourceList, const NestValueArray& targetList) const;
		void aggExecute(thread_db* tdbb, Request* request,
			const NestValueArray& sourceList, const NestValueArray& targetList) const;
		void aggFinish(thread_db* tdbb, Request* request, const MapNode* map) const;

		// Cache the values of a group/order in the impure.
		template <typename AdjustFunctor>
		void cacheValues(thread_db* tdbb, Request* request,
			const NestValueArray* group, impure_value* values,
			AdjustFunctor adjustFunctor) const
		{
			if (!group)
				return;

			for (const NestConst<ValueExprNode>* ptrValue = group->begin(), *endValue = group->end();
				 ptrValue != endValue;
				 ++ptrValue)
			{
				const ValueExprNode* from = *ptrValue;
				impure_value* target = &values[ptrValue - group->begin()];

				dsc* desc = EVL_expr(tdbb, request, from);

				if (request->req_flags & req_null)
					target->vlu_desc.dsc_address = NULL;
				else
				{
					EVL_make_value(tdbb, desc, target);
					adjustFunctor(tdbb, target);
				}
			}
		}

		int lookForChange(thread_db* tdbb, Request* request,
			const NestValueArray* group, const SortNode* sort, impure_value* values) const;

	private:
		bool getNextRecord(thread_db* tdbb, Request* request) const;

	protected:
		NestConst<NextType> m_next;
		const NestValueArray* const m_group;
		NestConst<MapNode> m_groupMap;
		bool m_oneRowWhenEmpty;
	};

	class AggregatedStream final : public BaseAggWinStream<AggregatedStream, RecordSource>
	{
	public:
		AggregatedStream(thread_db* tdbb, CompilerScratch* csb, StreamType stream,
			const NestValueArray* group, MapNode* map, RecordSource* next);

	public:
		void getChildren(Firebird::Array<const RecordSource*>& children) const override;
		void print(thread_db* tdbb, Firebird::string& plan, bool detailed, unsigned level, bool recurse) const override;

	protected:
		bool internalGetRecord(thread_db* tdbb) const override;

	};

	class WindowedStream : public RecordSource
	{
	public:
		using Frame = WindowClause::Frame;
		using FrameExtent = WindowClause::FrameExtent;
		using Exclusion = WindowClause::Exclusion;

		class WindowStream final : public BaseAggWinStream<WindowStream, BaseBufferedStream>
		{
		private:
			struct AdjustFunctor
			{
				AdjustFunctor(const ArithmeticNode* aArithNode, const dsc* aOffsetDesc)
					: arithNode(aArithNode),
					  offsetDesc(aOffsetDesc)
				{
				}

				void operator ()(thread_db* tdbb, impure_value* target)
				{
					ArithmeticNode::add2(tdbb, offsetDesc, target, arithNode, arithNode->blrOp);
				}

				const ArithmeticNode* arithNode;
				const dsc* offsetDesc;
			};

			struct Block
			{
				SINT64 startPosition;
				SINT64 endPosition;

				void invalidate()
				{
					startPosition = endPosition = MIN_SINT64;
				}

				bool isValid() const
				{
					return !(startPosition == MIN_SINT64 && endPosition == MIN_SINT64);
				}
			};

		public:
			struct Impure final : public BaseAggWinStream::Impure
			{
				impure_value* orderValues;
				SINT64 partitionPending, rangePending;
				Block partitionBlock, windowBlock;
				impure_value_ex startOffset, endOffset;
			};

		public:
			WindowStream(thread_db* tdbb, CompilerScratch* csb, StreamType stream,
				const NestValueArray* group, BaseBufferedStream* next,
				SortNode* order, MapNode* windowMap,
				FrameExtent* frameExtent,
				Exclusion exclusion);

		public:
			void close(thread_db* tdbb) const override;

			void getChildren(Firebird::Array<const RecordSource*>& children) const override;

			void print(thread_db* tdbb, Firebird::string& plan, bool detailed, unsigned level, bool recurse) const override;
			void findUsedStreams(StreamList& streams, bool expandAll = false) const override;
			void nullRecords(thread_db* tdbb) const override;

		protected:
<<<<<<< HEAD
			Impure* getImpure(Request* request) const
=======
			void internalOpen(thread_db* tdbb) const override;
			bool internalGetRecord(thread_db* tdbb) const override;

			Impure* getImpure(jrd_req* request) const
>>>>>>> 2f2f5fec
			{
				return request->getImpure<Impure>(m_impure);
			}

		private:
			const void getFrameValue(thread_db* tdbb, Request* request,
				const Frame* frame, impure_value_ex* impureValue) const;

			SINT64 locateFrameRange(thread_db* tdbb, Request* request, Impure* impure,
				const Frame* frame, const dsc* offsetDesc, SINT64 position) const;

		private:
			NestConst<SortNode> m_order;
			const MapNode* m_windowMap;
			NestConst<FrameExtent> m_frameExtent;
			Firebird::Array<NestConst<ArithmeticNode> > m_arithNodes;
			NestValueArray m_aggSources, m_aggTargets;
			NestValueArray m_winPassSources, m_winPassTargets;
			Exclusion m_exclusion;
			UCHAR m_invariantOffsets;	// 0x1 | 0x2 bitmask
		};

	public:
		WindowedStream(thread_db* tdbb, Optimizer* opt,
			Firebird::ObjectsArray<WindowSourceNode::Window>& windows, RecordSource* next);

		void close(thread_db* tdbb) const override;

		bool refetchRecord(thread_db* tdbb) const override;
		bool lockRecord(thread_db* tdbb) const override;

		void getChildren(Firebird::Array<const RecordSource*>& children) const override;

		void print(thread_db* tdbb, Firebird::string& plan,
			bool detailed, unsigned level, bool recurse) const override;

		void markRecursive() override;
		void invalidateRecords(Request* request) const override;

		void findUsedStreams(StreamList& streams, bool expandAll = false) const override;
		void nullRecords(thread_db* tdbb) const override;

	protected:
		void internalOpen(thread_db* tdbb) const override;
		bool internalGetRecord(thread_db* tdbb) const override;

	private:
		NestConst<BufferedStream> m_next;
		NestConst<RecordSource> m_joinedStream;
	};

	// Abstract class for different implementations of buffered streams.
	class BaseBufferedStream : public RecordSource
	{
	public:
		BaseBufferedStream(CompilerScratch* csb)
			: RecordSource(csb)
		{}

		virtual void locate(thread_db* tdbb, FB_UINT64 position) const = 0;
		virtual FB_UINT64 getCount(thread_db* tdbb) const = 0;
		virtual FB_UINT64 getPosition(Request* request) const = 0;
	};

	class BufferedStream : public BaseBufferedStream
	{
		struct FieldMap
		{
			static const UCHAR REGULAR_FIELD = 1;
			static const UCHAR TRANSACTION_ID = 2;
			static const UCHAR DBKEY_NUMBER = 3;
			static const UCHAR DBKEY_VALID = 4;

			FieldMap() : map_stream(0), map_id(0), map_type(0)
			{}

			FieldMap(UCHAR type, StreamType stream, ULONG id)
				: map_stream(stream), map_id(id), map_type(type)
			{}

			StreamType map_stream;
			USHORT map_id;
			UCHAR map_type;
		};

		struct Impure : public RecordSource::Impure
		{
			RecordBuffer* irsb_buffer;
			FB_UINT64 irsb_position;
		};

	public:
		BufferedStream(CompilerScratch* csb, RecordSource* next);

		void close(thread_db* tdbb) const override;

		bool refetchRecord(thread_db* tdbb) const override;
		bool lockRecord(thread_db* tdbb) const override;

		void getChildren(Firebird::Array<const RecordSource*>& children) const override;

		void print(thread_db* tdbb, Firebird::string& plan,
				   bool detailed, unsigned level, bool recurse) const override;

		void markRecursive() override;
		void invalidateRecords(Request* request) const override;

		void findUsedStreams(StreamList& streams, bool expandAll = false) const override;
		void nullRecords(thread_db* tdbb) const override;

		void locate(thread_db* tdbb, FB_UINT64 position) const override;
		FB_UINT64 getCount(thread_db* tdbb) const override;

		FB_UINT64 getPosition(Request* request) const override
		{
			Impure* const impure = request->getImpure<Impure>(m_impure);
			return impure->irsb_position;
		}

	protected:
		void internalOpen(thread_db* tdbb) const override;
		bool internalGetRecord(thread_db* tdbb) const override;

	private:
		NestConst<RecordSource> m_next;
		Firebird::HalfStaticArray<FieldMap, OPT_STATIC_ITEMS> m_map;
		const Format* m_format;
	};

	// Multiplexing (many -> one) access methods

	class NestedLoopJoin : public RecordSource
	{
	public:
		NestedLoopJoin(CompilerScratch* csb, FB_SIZE_T count, RecordSource* const* args);
		NestedLoopJoin(CompilerScratch* csb, RecordSource* outer, RecordSource* inner,
					   BoolExprNode* boolean, JoinType joinType);

		void close(thread_db* tdbb) const override;

		bool refetchRecord(thread_db* tdbb) const override;
		bool lockRecord(thread_db* tdbb) const override;

		void getChildren(Firebird::Array<const RecordSource*>& children) const override;

		void print(thread_db* tdbb, Firebird::string& plan,
				   bool detailed, unsigned level, bool recurse) const override;

		void markRecursive() override;
		void invalidateRecords(Request* request) const override;

		void findUsedStreams(StreamList& streams, bool expandAll = false) const override;
		void nullRecords(thread_db* tdbb) const override;

	protected:
		void internalOpen(thread_db* tdbb) const override;
		bool internalGetRecord(thread_db* tdbb) const override;

	private:
		bool fetchRecord(thread_db*, FB_SIZE_T) const;

		const JoinType m_joinType;
		Firebird::Array<NestConst<RecordSource> > m_args;
		NestConst<BoolExprNode> const m_boolean;
	};

	class FullOuterJoin : public RecordSource
	{
	public:
		FullOuterJoin(CompilerScratch* csb, RecordSource* arg1, RecordSource* arg2);

		void close(thread_db* tdbb) const override;

		bool refetchRecord(thread_db* tdbb) const override;
		bool lockRecord(thread_db* tdbb) const override;

		void getChildren(Firebird::Array<const RecordSource*>& children) const override;

		void print(thread_db* tdbb, Firebird::string& plan,
				   bool detailed, unsigned level, bool recurse) const override;

		void markRecursive() override;
		void invalidateRecords(Request* request) const override;

		void findUsedStreams(StreamList& streams, bool expandAll = false) const override;
		void nullRecords(thread_db* tdbb) const override;

	protected:
		void internalOpen(thread_db* tdbb) const override;
		bool internalGetRecord(thread_db* tdbb) const override;

	private:
		NestConst<RecordSource> m_arg1;
		NestConst<RecordSource> m_arg2;
	};

	class HashJoin : public RecordSource
	{
		class HashTable;

		struct SubStream
		{
			union
			{
				RecordSource* source;
				BufferedStream* buffer;
			};

			NestValueArray* keys;
			ULONG* keyLengths;
			ULONG totalKeyLength;
		};

		struct Impure : public RecordSource::Impure
		{
			HashTable* irsb_hash_table;
			UCHAR* irsb_leader_buffer;
			ULONG irsb_leader_hash;
		};

	public:
		HashJoin(thread_db* tdbb, CompilerScratch* csb, FB_SIZE_T count,
				 RecordSource* const* args, NestValueArray* const* keys);

		void close(thread_db* tdbb) const override;

		bool refetchRecord(thread_db* tdbb) const override;
		bool lockRecord(thread_db* tdbb) const override;

		void getChildren(Firebird::Array<const RecordSource*>& children) const override;

		void print(thread_db* tdbb, Firebird::string& plan,
				   bool detailed, unsigned level, bool recurse) const override;

		void markRecursive() override;
		void invalidateRecords(Request* request) const override;

		void findUsedStreams(StreamList& streams, bool expandAll = false) const override;
		void nullRecords(thread_db* tdbb) const override;

<<<<<<< HEAD
		static unsigned maxCapacity();
=======
	protected:
		void internalOpen(thread_db* tdbb) const override;
		bool internalGetRecord(thread_db* tdbb) const override;
>>>>>>> 2f2f5fec

	private:
		ULONG computeHash(thread_db* tdbb, Request* request,
						  const SubStream& sub, UCHAR* buffer) const;
		bool fetchRecord(thread_db* tdbb, Impure* impure, FB_SIZE_T stream) const;

		SubStream m_leader;
		Firebird::Array<SubStream> m_args;
	};

	class MergeJoin : public RecordSource
	{
		struct MergeFile
		{
			TempSpace* mfb_space;				// merge file uses SORT I/O routines
			ULONG mfb_equal_records;			// equality group cardinality
			ULONG mfb_record_size;				// matches sort map length
			ULONG mfb_current_block;			// current merge block in buffer
			ULONG mfb_block_size;				// merge block I/O size
			ULONG mfb_blocking_factor;			// merge equality records per block
			UCHAR* mfb_block_data;				// merge block I/O buffer
		};

		struct Impure : public RecordSource::Impure
		{
			// CVC: should this value exist for compatibility? It's not used.
			USHORT irsb_mrg_count;				// next stream in group
			struct irsb_mrg_repeat
			{
				SLONG irsb_mrg_equal;			// queue of equal records
				SLONG irsb_mrg_equal_end;		// end of the equal queue
				SLONG irsb_mrg_equal_current;	// last fetched record from equal queue
				SLONG irsb_mrg_last_fetched;	// first sort merge record of next group
				SSHORT irsb_mrg_order;			// logical merge order by substream
				MergeFile irsb_mrg_file;		// merge equivalence file
			} irsb_mrg_rpt[1];
		};

		static const FB_SIZE_T MERGE_BLOCK_SIZE = 65536;

	public:
		MergeJoin(CompilerScratch* csb, FB_SIZE_T count,
				  SortedStream* const* args,
				  const NestValueArray* const* keys);

		void close(thread_db* tdbb) const override;

		bool refetchRecord(thread_db* tdbb) const override;
		bool lockRecord(thread_db* tdbb) const override;

		void getChildren(Firebird::Array<const RecordSource*>& children) const override;

		void print(thread_db* tdbb, Firebird::string& plan,
				   bool detailed, unsigned level, bool recurse) const override;

		void markRecursive() override;
		void invalidateRecords(Request* request) const override;

		void findUsedStreams(StreamList& streams, bool expandAll = false) const override;
		void nullRecords(thread_db* tdbb) const override;

	protected:
		void internalOpen(thread_db* tdbb) const override;
		bool internalGetRecord(thread_db* tdbb) const override;

	private:
		int compare(thread_db* tdbb, const NestValueArray* node1,
			const NestValueArray* node2) const;
		UCHAR* getData(thread_db* tdbb, MergeFile* mfb, SLONG record) const;
		SLONG getRecordByIndex(thread_db* tdbb, FB_SIZE_T index) const;
		bool fetchRecord(thread_db* tdbb, FB_SIZE_T index) const;

		Firebird::Array<NestConst<SortedStream> > m_args;
		Firebird::Array<const NestValueArray*> m_keys;
	};

	class LocalTableStream final : public RecordStream
	{
	public:
		LocalTableStream(CompilerScratch* csb, StreamType stream, const DeclareLocalTableNode* table);

		void close(thread_db* tdbb) const override;

		void getChildren(Firebird::Array<const RecordSource*>& children) const override;

		bool refetchRecord(thread_db* tdbb) const override;
		bool lockRecord(thread_db* tdbb) const override;

		void print(thread_db* tdbb, Firebird::string& plan,
				   bool detailed, unsigned level, bool recurse) const override;

	protected:
		void internalOpen(thread_db* tdbb) const override;
		bool internalGetRecord(thread_db* tdbb) const override;

	private:
		const DeclareLocalTableNode* m_table;
	};

	class Union final : public RecordStream
	{
		struct Impure : public RecordSource::Impure
		{
			USHORT irsb_count;
		};

	public:
		Union(CompilerScratch* csb, StreamType stream,
			  FB_SIZE_T argCount, RecordSource* const* args, NestConst<MapNode>* maps,
			  const StreamList& streams);

		void close(thread_db* tdbb) const override;

		bool refetchRecord(thread_db* tdbb) const override;
		bool lockRecord(thread_db* tdbb) const override;

		void getChildren(Firebird::Array<const RecordSource*>& children) const override;

		void print(thread_db* tdbb, Firebird::string& plan,
				   bool detailed, unsigned level, bool recurse) const override;

		void markRecursive() override;
		void invalidateRecords(Request* request) const override;
		void findUsedStreams(StreamList& streams, bool expandAll = false) const override;

	protected:
		void internalOpen(thread_db* tdbb) const override;
		bool internalGetRecord(thread_db* tdbb) const override;

	private:
		Firebird::Array<NestConst<RecordSource> > m_args;
		Firebird::Array<NestConst<MapNode> > m_maps;
		StreamList m_streams;
	};

	class RecursiveStream final : public RecordStream
	{
		static const FB_SIZE_T MAX_RECURSE_LEVEL = 1024;

		enum Mode { ROOT, RECURSE };

		struct Impure: public RecordSource::Impure
		{
			USHORT irsb_level;
			Mode irsb_mode;
			UCHAR* irsb_stack;
			UCHAR* irsb_data;
		};

	public:
		RecursiveStream(CompilerScratch* csb, StreamType stream, StreamType mapStream,
					    RecordSource* root, RecordSource* inner,
					    const MapNode* rootMap, const MapNode* innerMap,
					    const StreamList& innerStreams,
					    ULONG saveOffset);

		void close(thread_db* tdbb) const override;

		bool refetchRecord(thread_db* tdbb) const override;
		bool lockRecord(thread_db* tdbb) const override;

		void getChildren(Firebird::Array<const RecordSource*>& children) const override;

		void print(thread_db* tdbb, Firebird::string& plan,
				   bool detailed, unsigned level, bool recurse) const override;

		void markRecursive() override;
		void invalidateRecords(Request* request) const override;
		void findUsedStreams(StreamList& streams, bool expandAll = false) const override;

	protected:
		void internalOpen(thread_db* tdbb) const override;
		bool internalGetRecord(thread_db* tdbb) const override;

	private:
		void cleanupLevel(Request* request, Impure* impure) const;

		const StreamType m_mapStream;
		NestConst<RecordSource> m_root;
		NestConst<RecordSource> m_inner;
		const MapNode* const m_rootMap;
		const MapNode* const m_innerMap;
		StreamList m_innerStreams;
		const ULONG m_saveOffset;
		FB_SIZE_T m_saveSize;
	};

	class ConditionalStream : public RecordSource
	{
		struct Impure : public RecordSource::Impure
		{
			const RecordSource* irsb_next;
		};

	public:
		ConditionalStream(CompilerScratch* csb, RecordSource* first, RecordSource* second,
						  BoolExprNode* boolean);

		void close(thread_db* tdbb) const override;

		bool refetchRecord(thread_db* tdbb) const override;
		bool lockRecord(thread_db* tdbb) const override;

		void getChildren(Firebird::Array<const RecordSource*>& children) const override;

		void print(thread_db* tdbb, Firebird::string& plan,
				   bool detailed, unsigned level, bool recurse) const override;

		void markRecursive() override;
		void invalidateRecords(Request* request) const override;

		void findUsedStreams(StreamList& streams, bool expandAll = false) const override;
		void nullRecords(thread_db* tdbb) const override;

	protected:
		void internalOpen(thread_db* tdbb) const override;
		bool internalGetRecord(thread_db* tdbb) const override;

	private:
		NestConst<RecordSource> m_first;
		NestConst<RecordSource> m_second;
		NestConst<BoolExprNode> const m_boolean;
	};

} // namespace

#endif // JRD_RECORD_SOURCE_H<|MERGE_RESOLUTION|>--- conflicted
+++ resolved
@@ -85,13 +85,11 @@
 			return true;
 		}
 
-<<<<<<< HEAD
 		double getCardinality() const
 		{
 			return m_cardinality;
 		}
 
-=======
 		ULONG getCursorProfileId() const
 		{
 			return m_cursorProfileId;
@@ -106,7 +104,6 @@
 
 		bool getRecord(thread_db* tdbb) const;
 
->>>>>>> 2f2f5fec
 	protected:
 		// Generic impure block
 		struct Impure
@@ -120,13 +117,7 @@
 		static const ULONG irsb_mustread = 8;
 		static const ULONG irsb_singular_processed = 16;
 
-<<<<<<< HEAD
-		RecordSource()
-			: m_impure(0), m_recursive(false), m_cardinality(0.0)
-		{}
-=======
 		RecordSource(CompilerScratch* csb);
->>>>>>> 2f2f5fec
 
 		static Firebird::string printName(thread_db* tdbb, const Firebird::string& name, bool quote = true);
 		static Firebird::string printName(thread_db* tdbb, const Firebird::string& name,
@@ -144,11 +135,11 @@
 		virtual void internalOpen(thread_db* tdbb) const = 0;
 		virtual bool internalGetRecord(thread_db* tdbb) const = 0;
 
-		ULONG m_impure;
+		double m_cardinality = 0.0;
+		ULONG m_impure = 0;
+		bool m_recursive = false;
 		ULONG m_cursorProfileId;
 		ULONG m_recSourceProfileId;
-		bool m_recursive;
-		double m_cardinality;
 	};
 
 
@@ -811,13 +802,9 @@
 		void findUsedStreams(StreamList& streams, bool expandAll = false) const override;
 
 	protected:
-<<<<<<< HEAD
+		void internalOpen(thread_db* tdbb) const override;
+
 		Impure* getImpure(Request* request) const
-=======
-		void internalOpen(thread_db* tdbb) const override;
-
-		Impure* getImpure(jrd_req* request) const
->>>>>>> 2f2f5fec
 		{
 			return request->getImpure<typename ThisType::Impure>(m_impure);
 		}
@@ -956,14 +943,10 @@
 			void nullRecords(thread_db* tdbb) const override;
 
 		protected:
-<<<<<<< HEAD
-			Impure* getImpure(Request* request) const
-=======
 			void internalOpen(thread_db* tdbb) const override;
 			bool internalGetRecord(thread_db* tdbb) const override;
 
-			Impure* getImpure(jrd_req* request) const
->>>>>>> 2f2f5fec
+			Impure* getImpure(Request* request) const
 			{
 				return request->getImpure<Impure>(m_impure);
 			}
@@ -1204,13 +1187,11 @@
 		void findUsedStreams(StreamList& streams, bool expandAll = false) const override;
 		void nullRecords(thread_db* tdbb) const override;
 
-<<<<<<< HEAD
 		static unsigned maxCapacity();
-=======
-	protected:
-		void internalOpen(thread_db* tdbb) const override;
-		bool internalGetRecord(thread_db* tdbb) const override;
->>>>>>> 2f2f5fec
+
+	protected:
+		void internalOpen(thread_db* tdbb) const override;
+		bool internalGetRecord(thread_db* tdbb) const override;
 
 	private:
 		ULONG computeHash(thread_db* tdbb, Request* request,
