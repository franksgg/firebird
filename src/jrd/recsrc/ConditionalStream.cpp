--- conflicted
+++ resolved
@@ -125,19 +125,13 @@
 	if (detailed)
 	{
 		plan += printIndent(++level) + "Condition";
-<<<<<<< HEAD
 		printOptInfo(plan);
-
-		m_first->print(tdbb, plan, true, level);
-		m_second->print(tdbb, plan, true, level);
-=======
 
 		if (recurse)
 		{
 			m_first->print(tdbb, plan, true, level, recurse);
 			m_second->print(tdbb, plan, true, level, recurse);
 		}
->>>>>>> 2f2f5fec
 	}
 	else
 	{
