/*
 *  The contents of this file are subject to the Initial
 *  Developer's Public License Version 1.0 (the "License");
 *  you may not use this file except in compliance with the
 *  License. You may obtain a copy of the License at
 *  http://www.ibphoenix.com/main.nfs?a=ibphoenix&page=ibp_idpl.
 *
 *  Software distributed under the License is distributed AS IS,
 *  WITHOUT WARRANTY OF ANY KIND, either express or implied.
 *  See the License for the specific language governing rights
 *  and limitations under the License.
 *
 *  The Original Code was created by Adriano dos Santos Fernandes
 *  for the Firebird Open Source RDBMS project.
 *
 *  Copyright (c) 2009 Adriano dos Santos Fernandes <adrianosf@gmail.com>
 *  and all contributors signed below.
 *
 *  All Rights Reserved.
 *  Contributor(s): ______________________________________.
 */

#include "firebird.h"
#include "../dsql/Nodes.h"
#include "../jrd/mov_proto.h"
#include "../jrd/evl_proto.h"
#include "../jrd/exe_proto.h"
#include "../jrd/par_proto.h"
#include "../jrd/optimizer/Optimizer.h"

#include "RecordSource.h"

using namespace Firebird;
using namespace Jrd;

// ------------------------------
// Data access: window expression
// ------------------------------

namespace
{
	// This stream makes possible to reuse a BufferedStream, so each usage maintains a different
	// cursor position.
	class BufferedStreamWindow : public BaseBufferedStream
	{
		struct Impure : public RecordSource::Impure
		{
			FB_UINT64 irsb_position;
		};

	public:
		BufferedStreamWindow(CompilerScratch* csb, BufferedStream* next);

		void internalOpen(thread_db* tdbb) const override;
		void close(thread_db* tdbb) const override;

		bool internalGetRecord(thread_db* tdbb) const override;
		bool refetchRecord(thread_db* tdbb) const override;
		bool lockRecord(thread_db* tdbb) const override;

		void getChildren(Firebird::Array<const RecordSource*>& children) const override;

<<<<<<< HEAD
		void markRecursive();
		void invalidateRecords(Request* request) const;
=======
		void print(thread_db* tdbb, Firebird::string& plan, bool detailed, unsigned level, bool recurse) const override;
>>>>>>> 2f2f5fec

		void markRecursive() override;
		void invalidateRecords(jrd_req* request) const override;

		void findUsedStreams(StreamList& streams, bool expandAll) const override;
		void nullRecords(thread_db* tdbb) const override;

		void locate(thread_db* tdbb, FB_UINT64 position) const override
		{
			Request* const request = tdbb->getRequest();
			Impure* const impure = request->getImpure<Impure>(m_impure);
			impure->irsb_position = position;
		}

		FB_UINT64 getCount(thread_db* tdbb) const override
		{
			return m_next->getCount(tdbb);
		}

<<<<<<< HEAD
		FB_UINT64 getPosition(Request* request) const
=======
		FB_UINT64 getPosition(jrd_req* request) const override
>>>>>>> 2f2f5fec
		{
			Impure* const impure = request->getImpure<Impure>(m_impure);
			return impure->irsb_position;
		}

	public:
		NestConst<BufferedStream> m_next;
	};

	// BufferedStreamWindow implementation

	BufferedStreamWindow::BufferedStreamWindow(CompilerScratch* csb, BufferedStream* next)
		: BaseBufferedStream(csb),
		  m_next(next)
	{
		m_impure = csb->allocImpure<Impure>();
	}

	void BufferedStreamWindow::internalOpen(thread_db* tdbb) const
	{
		Request* const request = tdbb->getRequest();
		Impure* const impure = request->getImpure<Impure>(m_impure);

		impure->irsb_flags = irsb_open;
		impure->irsb_position = 0;
	}

	void BufferedStreamWindow::close(thread_db* tdbb) const
	{
		Request* const request = tdbb->getRequest();

		invalidateRecords(request);

		Impure* const impure = request->getImpure<Impure>(m_impure);

		if (impure->irsb_flags & irsb_open)
			impure->irsb_flags &= ~irsb_open;
	}

	bool BufferedStreamWindow::internalGetRecord(thread_db* tdbb) const
	{
		Request* const request = tdbb->getRequest();
		Impure* const impure = request->getImpure<Impure>(m_impure);

		if (!(impure->irsb_flags & irsb_open))
			return false;

		m_next->locate(tdbb, impure->irsb_position);
		if (!m_next->getRecord(tdbb))
			return false;

		++impure->irsb_position;
		return true;
	}

	bool BufferedStreamWindow::refetchRecord(thread_db* tdbb) const
	{
		return m_next->refetchRecord(tdbb);
	}

	bool BufferedStreamWindow::lockRecord(thread_db* tdbb) const
	{
		return m_next->lockRecord(tdbb);
	}

	void BufferedStreamWindow::getChildren(Array<const RecordSource*>& children) const
	{
		children.add(m_next);
	}

	void BufferedStreamWindow::print(thread_db* tdbb, string& plan, bool detailed, unsigned level, bool recurse) const
	{
		if (recurse)
			m_next->print(tdbb, plan, detailed, level, recurse);
	}

	void BufferedStreamWindow::markRecursive()
	{
		m_next->markRecursive();
	}

	void BufferedStreamWindow::findUsedStreams(StreamList& streams, bool expandAll) const
	{
		m_next->findUsedStreams(streams, expandAll);
	}

	void BufferedStreamWindow::invalidateRecords(Request* request) const
	{
		m_next->invalidateRecords(request);
	}

	void BufferedStreamWindow::nullRecords(thread_db* tdbb) const
	{
		m_next->nullRecords(tdbb);
	}

	// ------------------------------

	SLONG zero = 0;

	struct InitDsc : public dsc
	{
		InitDsc()
		{
			makeLong(0, &zero);
		}
	} zeroDsc;
}	// namespace

// ------------------------------

WindowedStream::WindowedStream(thread_db* tdbb, Optimizer* opt,
			ObjectsArray<WindowSourceNode::Window>& windows, RecordSource* next)
<<<<<<< HEAD
	: m_joinedStream(nullptr)
=======
	: RecordSource(csb),
	  m_next(FB_NEW_POOL(csb->csb_pool) BufferedStream(csb, next)),
	  m_joinedStream(NULL)
>>>>>>> 2f2f5fec
{
	const auto csb = opt->getCompilerScratch();

	m_next = FB_NEW_POOL(csb->csb_pool) BufferedStream(csb, next);
	m_impure = csb->allocImpure<Impure>();
	m_cardinality = next->getCardinality();

	// Process the unpartioned and unordered map, if existent.

	for (auto& window : windows)
	{
		// While here, verify not supported functions/clauses.

		if (window.order || window.frameExtent->unit == FrameExtent::Unit::ROWS)
		{
			for (const auto& source : window.map->sourceList)
			{
				if (const auto aggNode = nodeAs<AggNode>(source))
				{
					const char* arg = nullptr;

					if (aggNode->distinct)
						arg = "DISTINCT";
					else if (!(aggNode->getCapabilities() & AggNode::CAP_SUPPORTS_WINDOW_FRAME))
						arg = aggNode->aggInfo.name;

					if (arg)
					{
						string msg;
						msg.printf("%s is not supported in windows with ORDER BY or frame by ROWS clauses", arg);

						status_exception::raise(
							Arg::Gds(isc_wish_list) <<
							Arg::Gds(isc_random) << msg);
					}
				}
			}
		}

		if (!window.group && !window.order)
		{
			if (!m_joinedStream)
			{
				m_joinedStream = FB_NEW_POOL(csb->csb_pool) WindowStream(tdbb, csb, window.stream,
					nullptr, FB_NEW_POOL(csb->csb_pool) BufferedStreamWindow(csb, m_next),
					nullptr, window.map, window.frameExtent, window.exclusion);
			}
			else
			{
				m_joinedStream = FB_NEW_POOL(csb->csb_pool) WindowStream(tdbb, csb, window.stream,
					nullptr, FB_NEW_POOL(csb->csb_pool) BufferedStream(csb, m_joinedStream),
					nullptr, window.map, window.frameExtent, window.exclusion);
			}

			opt->generateAggregateDistincts(window.map);
		}
	}

	if (!m_joinedStream)
		m_joinedStream = FB_NEW_POOL(csb->csb_pool) BufferedStreamWindow(csb, m_next);

	// Process ordered windows.

	StreamList streams;

	for (auto& window : windows)
	{
#if 0	//// FIXME: This causes problems, for example with FIRST_VALUE.
		//// I think it can be fixed with the help of SlidingWindow.

		// Invert bounds and order if necessary for faster execution.

		// between !{<n> following || unbounded preceding} and unbounded following
		if (window->frameExtent &&
			window->frameExtent->frame2->bound == Frame::Bound::FOLLOWING &&
			!window->frameExtent->frame2->value &&
			!(window->frameExtent->frame1->bound == Frame::Bound::FOLLOWING ||
			  (window->frameExtent->frame1->bound == Frame::Bound::PRECEDING &&
			   !window->frameExtent->frame1->value)))
		{
			if (window->order)
			{
				Array<NullsPlacement>::iterator nullIt = window->order->nullOrder.begin();

				for (Array<SortDirection>::iterator descIt = window->order->direction.begin();
					 descIt != window->order->direction.end();
					 ++descIt, ++nullIt)
				{
					*descIt = !*descIt;

					if (*nullIt == NULLS_FIRST)
						*nullIt = NULLS_LAST;
					else if (*nullIt == NULLS_LAST)
						*nullIt = NULLS_FIRST;
				}
			}

			Frame* temp = window->frameExtent->frame1;
			window->frameExtent->frame1 = window->frameExtent->frame2;
			window->frameExtent->frame2 = temp;

			window->frameExtent->frame1->bound = Frame::Bound::PRECEDING;

			if (window->frameExtent->frame2->bound == Frame::Bound::PRECEDING)
				window->frameExtent->frame2->bound = Frame::Bound::FOLLOWING;
		}
#endif

		// Build the sort key. It's the order items following the window items.

		SortNode* windowOrder;

		if (window.group)
		{
			windowOrder = FB_NEW_POOL(csb->csb_pool) SortNode(csb->csb_pool);
			windowOrder->expressions.join(window.group->expressions);
			windowOrder->direction.join(window.group->direction);
			windowOrder->nullOrder.join(window.group->nullOrder);

			if (window.order)
			{
				windowOrder->expressions.join(window.order->expressions);
				windowOrder->direction.join(window.order->direction);
				windowOrder->nullOrder.join(window.order->nullOrder);
			}
		}
		else
			windowOrder = window.order;

		if (windowOrder)
		{
			// Refresh the stream list based on the last m_joinedStream.
			streams.clear();
			m_joinedStream->findUsedStreams(streams);

			const auto sortedStream =
				opt->generateSort(streams, nullptr, m_joinedStream, windowOrder, false, false);

			m_joinedStream = FB_NEW_POOL(csb->csb_pool) WindowStream(tdbb, csb, window.stream,
				(window.group ? &window.group->expressions : nullptr),
				FB_NEW_POOL(csb->csb_pool) BufferedStream(csb, sortedStream),
				window.order, window.map, window.frameExtent, window.exclusion);

			opt->generateAggregateDistincts(window.map);
		}
	}
}

void WindowedStream::internalOpen(thread_db* tdbb) const
{
	Request* const request = tdbb->getRequest();
	Impure* const impure = request->getImpure<Impure>(m_impure);

	impure->irsb_flags = irsb_open;

	m_next->open(tdbb);
	m_joinedStream->open(tdbb);
}

void WindowedStream::close(thread_db* tdbb) const
{
	Request* const request = tdbb->getRequest();

	invalidateRecords(request);

	Impure* const impure = request->getImpure<Impure>(m_impure);

	if (impure->irsb_flags & irsb_open)
	{
		impure->irsb_flags &= ~irsb_open;
		m_joinedStream->close(tdbb);
		m_next->close(tdbb);
	}
}

bool WindowedStream::internalGetRecord(thread_db* tdbb) const
{
	JRD_reschedule(tdbb);

	Request* const request = tdbb->getRequest();
	Impure* const impure = request->getImpure<Impure>(m_impure);

	if (!(impure->irsb_flags & irsb_open))
		return false;

	if (!m_joinedStream->getRecord(tdbb))
		return false;

	return true;
}

bool WindowedStream::refetchRecord(thread_db* tdbb) const
{
	return m_joinedStream->refetchRecord(tdbb);
}

bool WindowedStream::lockRecord(thread_db* /*tdbb*/) const
{
	status_exception::raise(Arg::Gds(isc_record_lock_not_supp));
	return false; // compiler silencer
}

void WindowedStream::getChildren(Array<const RecordSource*>& children) const
{
	children.add(m_joinedStream);
}

void WindowedStream::print(thread_db* tdbb, string& plan, bool detailed, unsigned level, bool recurse) const
{
	if (recurse)
		m_joinedStream->print(tdbb, plan, detailed, level, recurse);
}

void WindowedStream::markRecursive()
{
	m_joinedStream->markRecursive();
}

void WindowedStream::invalidateRecords(Request* request) const
{
	m_joinedStream->invalidateRecords(request);
}

void WindowedStream::findUsedStreams(StreamList& streams, bool expandAll) const
{
	m_joinedStream->findUsedStreams(streams, expandAll);
}

void WindowedStream::nullRecords(thread_db* tdbb) const
{
	m_joinedStream->nullRecords(tdbb);
}

// ------------------------------

// Note that we can have NULL order here, in case of window function with shouldCallWinPass
// returning true, with partition, and without order. Example: ROW_NUMBER() OVER (PARTITION BY N).
WindowedStream::WindowStream::WindowStream(thread_db* tdbb, CompilerScratch* csb, StreamType stream,
			const NestValueArray* group, BaseBufferedStream* next,
			SortNode* order, MapNode* windowMap,
			FrameExtent* frameExtent,
			Exclusion exclusion)
	: BaseAggWinStream(tdbb, csb, stream, group, NULL, false, next),
	  m_order(order),
	  m_windowMap(windowMap),
	  m_frameExtent(frameExtent),
	  m_arithNodes(csb->csb_pool),
	  m_aggSources(csb->csb_pool),
	  m_aggTargets(csb->csb_pool),
	  m_winPassSources(csb->csb_pool),
	  m_winPassTargets(csb->csb_pool),
	  m_exclusion(exclusion),
	  m_invariantOffsets(0)
{
	// Separate nodes that requires the winPass call.

	const NestConst<ValueExprNode>* const sourceEnd = m_windowMap->sourceList.end();

	for (const NestConst<ValueExprNode>* source = m_windowMap->sourceList.begin(),
			*target = m_windowMap->targetList.begin();
		 source != sourceEnd;
		 ++source, ++target)
	{
		const AggNode* aggNode = nodeAs<AggNode>(*source);

		if (aggNode)
		{
			unsigned capabilities = aggNode->getCapabilities();

			if (capabilities & AggNode::CAP_WANTS_AGG_CALLS)
			{
				m_aggSources.add(*source);
				m_aggTargets.add(*target);
			}

			if (capabilities & AggNode::CAP_WANTS_WIN_PASS_CALL)
			{
				m_winPassSources.add(*source);
				m_winPassTargets.add(*target);
			}
		}
	}

	m_arithNodes.resize(2);

	if (m_order)
	{
		dsc dummyDesc;

		for (unsigned i = 0; i < 2; ++i)
		{
			Frame* frame = i == 0 ?
				m_frameExtent->frame1 : m_frameExtent->frame2;

			if (m_frameExtent->unit == FrameExtent::Unit::RANGE && frame->value)
			{
				int direction = frame->bound == Frame::Bound::FOLLOWING ? 1 : -1;

				if (m_order->direction[0] == ORDER_DESC)
					direction *= -1;

				m_arithNodes[i] = FB_NEW_POOL(csb->csb_pool) ArithmeticNode(csb->csb_pool,
					(direction == 1 ? blr_add : blr_subtract),
					(csb->blrVersion == 4),
					m_order->expressions[0],
					frame->value);

				// Set parameters as nodFlags and nodScale
				m_arithNodes[i]->getDesc(tdbb, csb, &dummyDesc);
			}

			//// TODO: Better check for invariants.

			if (frame->value &&
				(nodeIs<LiteralNode>(frame->value) ||
				 nodeIs<VariableNode>(frame->value) ||
				 nodeIs<ParameterNode>(frame->value)))
			{
				m_invariantOffsets |= i == 0 ? 0x1 : 0x2;
			}
		}
	}

	(void) m_exclusion;	// avoid warning
}

void WindowedStream::WindowStream::internalOpen(thread_db* tdbb) const
{
	BaseAggWinStream::internalOpen(tdbb);

	Request* const request = tdbb->getRequest();
	Impure* const impure = getImpure(request);

	impure->partitionBlock.startPosition = impure->partitionBlock.endPosition =
		impure->partitionPending = impure->rangePending = 0;
	impure->windowBlock.invalidate();

	unsigned impureCount = m_order ? m_order->expressions.getCount() : 0;

	if (!impure->orderValues && impureCount > 0)
	{
		impure->orderValues = FB_NEW_POOL(*tdbb->getDefaultPool()) impure_value[impureCount];
		memset(impure->orderValues, 0, sizeof(impure_value) * impureCount);
	}

	if (m_invariantOffsets & 0x1)
		getFrameValue(tdbb, request, m_frameExtent->frame1, &impure->startOffset);

	if (m_invariantOffsets & 0x2)
		getFrameValue(tdbb, request, m_frameExtent->frame2, &impure->endOffset);
}

void WindowedStream::WindowStream::close(thread_db* tdbb) const
{
	Request* const request = tdbb->getRequest();
	Impure* const impure = request->getImpure<Impure>(m_impure);

	if (impure->irsb_flags & irsb_open)
		aggFinish(tdbb, request, m_windowMap);

	BaseAggWinStream::close(tdbb);
}

bool WindowedStream::WindowStream::internalGetRecord(thread_db* tdbb) const
{
	JRD_reschedule(tdbb);

	Request* const request = tdbb->getRequest();
	record_param* const rpb = &request->req_rpb[m_stream];
	Impure* const impure = getImpure(request);

	if (!(impure->irsb_flags & irsb_open))
	{
		rpb->rpb_number.setValid(false);
		return false;
	}

	const SINT64 position = (SINT64) m_next->getPosition(request);

	if (impure->partitionPending == 0)
	{
		if (m_group)
		{
			if (!evaluateGroup(tdbb))
			{
				rpb->rpb_number.setValid(false);
				return false;
			}
		}
		else
		{
			FB_UINT64 count = m_next->getCount(tdbb);

			if (position != 0 || count == 0)
			{
				rpb->rpb_number.setValid(false);
				return false;
			}

			m_next->locate(tdbb, count);
			impure->state = STATE_EOF;
		}

		impure->partitionBlock.startPosition = position;
		impure->partitionBlock.endPosition = m_next->getPosition(request) - 1 -
			(impure->state == STATE_FETCHED ? 1 : 0);
		impure->partitionPending =
			impure->partitionBlock.endPosition - impure->partitionBlock.startPosition + 1;

		fb_assert(impure->partitionPending > 0);

		m_next->locate(tdbb, position);
		impure->state = STATE_GROUPING;
	}

	if (!m_next->getRecord(tdbb))
		fb_assert(false);

	if (impure->rangePending > 0)
		--impure->rangePending;
	else
	{
		Block lastWindow = impure->windowBlock;

		// Find the window start.

		if (m_frameExtent->frame1->value && !(m_invariantOffsets & 0x1))
			getFrameValue(tdbb, request, m_frameExtent->frame1, &impure->startOffset);

		// {range | rows} between unbounded preceding and ...
		// (no order by) range
		if ((m_frameExtent->frame1->bound == Frame::Bound::PRECEDING && !m_frameExtent->frame1->value) ||
			(!m_order && m_frameExtent->unit == FrameExtent::Unit::RANGE))
		{
			impure->windowBlock.startPosition = impure->partitionBlock.startPosition;
		}
		// rows between current row and ...
		else if (m_frameExtent->unit == FrameExtent::Unit::ROWS &&
			m_frameExtent->frame1->bound == Frame::Bound::CURRENT_ROW)
		{
			impure->windowBlock.startPosition = position;
		}
		// rows between <n> {preceding | following} and ...
		else if (m_frameExtent->unit == FrameExtent::Unit::ROWS &&
			m_frameExtent->frame1->value)
		{
			impure->windowBlock.startPosition = position + impure->startOffset.vlux_count;
		}
		// range between current row and ...
		else if (m_frameExtent->unit == FrameExtent::Unit::RANGE &&
			m_frameExtent->frame1->bound == Frame::Bound::CURRENT_ROW)
		{
			impure->windowBlock.startPosition = position;
		}
		// range between <n> {preceding | following} and ...
		else if (m_frameExtent->unit == FrameExtent::Unit::RANGE &&
			m_frameExtent->frame1->value)
		{
			impure->windowBlock.startPosition = locateFrameRange(tdbb, request, impure,
				m_frameExtent->frame1, &impure->startOffset.vlu_desc, position);
		}
		else
		{
			fb_assert(false);
			return false;
		}

		// Find the window end.

		if (m_frameExtent->frame2->value && !(m_invariantOffsets & 0x2))
			getFrameValue(tdbb, request, m_frameExtent->frame2, &impure->endOffset);

		// {range | rows} between ... and unbounded following
		// (no order by) range
		if ((m_frameExtent->frame2->bound == Frame::Bound::FOLLOWING && !m_frameExtent->frame2->value) ||
			(!m_order && m_frameExtent->unit == FrameExtent::Unit::RANGE))
		{
			impure->windowBlock.endPosition = impure->partitionBlock.endPosition;
		}
		// rows between ... and current row
		else if (m_frameExtent->unit == FrameExtent::Unit::ROWS &&
			m_frameExtent->frame2->bound == Frame::Bound::CURRENT_ROW)
		{
			impure->windowBlock.endPosition = position;
		}
		// rows between ... and <n> {preceding | following}
		else if (m_frameExtent->unit == FrameExtent::Unit::ROWS &&
			m_frameExtent->frame2->value)
		{
			impure->windowBlock.endPosition = position + impure->endOffset.vlux_count;
		}
		// range between ... and current row
		else if (m_frameExtent->unit == FrameExtent::Unit::RANGE &&
			m_frameExtent->frame2->bound == Frame::Bound::CURRENT_ROW)
		{
			SINT64 rangePos = position;
			cacheValues(tdbb, request, &m_order->expressions, impure->orderValues,
				DummyAdjustFunctor());

			while (++rangePos <= impure->partitionBlock.endPosition)
			{
				if (!m_next->getRecord(tdbb))
					fb_assert(false);

				if (lookForChange(tdbb, request, &m_order->expressions, m_order,
						impure->orderValues))
				{
					break;
				}
			}

			impure->windowBlock.endPosition = rangePos - 1;

			m_next->locate(tdbb, position);

			if (!m_next->getRecord(tdbb))
				fb_assert(false);
		}
		// range between ... and <n> {preceding | following}
		else if (m_frameExtent->unit == FrameExtent::Unit::RANGE &&
			m_frameExtent->frame2->value)
		{
			impure->windowBlock.endPosition = locateFrameRange(tdbb, request, impure,
				m_frameExtent->frame2, &impure->endOffset.vlu_desc, position);
		}
		else
		{
			fb_assert(false);
			return false;
		}

		if ((m_frameExtent->frame1->bound == Frame::Bound::PRECEDING && !m_frameExtent->frame1->value &&
			 m_frameExtent->frame2->bound == Frame::Bound::FOLLOWING && !m_frameExtent->frame2->value) ||
		    (m_frameExtent->unit == FrameExtent::Unit::RANGE && !m_order))
		{
			impure->rangePending = MAX(0, impure->windowBlock.endPosition - position);
		}
		else if (m_frameExtent->unit == FrameExtent::Unit::RANGE)
		{
			SINT64 rangePos = position;
			cacheValues(tdbb, request, &m_order->expressions, impure->orderValues,
				DummyAdjustFunctor());

			while (++rangePos <= impure->partitionBlock.endPosition)
			{
				if (!m_next->getRecord(tdbb))
					fb_assert(false);

				if (lookForChange(tdbb, request, &m_order->expressions, m_order,
						impure->orderValues))
				{
					break;
				}
			}

			impure->rangePending = rangePos - position - 1;
		}

		m_next->locate(tdbb, position);

		if (!m_next->getRecord(tdbb))
			fb_assert(false);

		//// TODO: There is no need to pass record by record when m_aggSources.isEmpty()

		if (!impure->windowBlock.isValid() ||
			impure->windowBlock.endPosition < impure->windowBlock.startPosition ||
			impure->windowBlock.startPosition > impure->partitionBlock.endPosition ||
			impure->windowBlock.endPosition < impure->partitionBlock.startPosition)
		{
			if (position == 0 || impure->windowBlock.isValid())
			{
				impure->windowBlock.invalidate();
				aggInit(tdbb, request, m_windowMap);
				aggExecute(tdbb, request, m_aggSources, m_aggTargets);
			}
		}
		else
		{
			impure->windowBlock.startPosition =
				MAX(impure->windowBlock.startPosition, impure->partitionBlock.startPosition);
			impure->windowBlock.endPosition =
				MIN(impure->windowBlock.endPosition, impure->partitionBlock.endPosition);

			// If possible, reuse the last window aggregation.
			//
			// This may be incompatible with some function like LIST, but currently LIST cannot
			// be used in ordered windows anyway.

			if (!lastWindow.isValid() ||
				impure->windowBlock.startPosition > lastWindow.startPosition ||
				impure->windowBlock.endPosition < lastWindow.endPosition)
			{
				aggInit(tdbb, request, m_windowMap);
				m_next->locate(tdbb, impure->windowBlock.startPosition);
			}
			else
			{
				if (impure->windowBlock.startPosition < lastWindow.startPosition)
				{
					m_next->locate(tdbb, impure->windowBlock.startPosition);
					SINT64 pending = lastWindow.startPosition - impure->windowBlock.startPosition;

					while (pending-- > 0)
					{
						if (!m_next->getRecord(tdbb))
							fb_assert(false);

						aggPass(tdbb, request, m_aggSources, m_aggTargets);
					}
				}

				m_next->locate(tdbb, lastWindow.endPosition + 1);
			}

			SINT64 aggPos = (SINT64) m_next->getPosition(request);

			while (aggPos++ <= impure->windowBlock.endPosition)
			{
				if (!m_next->getRecord(tdbb))
					fb_assert(false);

				aggPass(tdbb, request, m_aggSources, m_aggTargets);
			}

			aggExecute(tdbb, request, m_aggSources, m_aggTargets);

			m_next->locate(tdbb, position);

			if (!m_next->getRecord(tdbb))
				fb_assert(false);
		}
	}

	--impure->partitionPending;

	if (m_winPassSources.hasData())
	{
		SlidingWindow window(tdbb, m_next, request,
			impure->partitionBlock.startPosition, impure->partitionBlock.endPosition,
			impure->windowBlock.startPosition, impure->windowBlock.endPosition);
		dsc* desc;

		const NestConst<ValueExprNode>* const sourceEnd = m_winPassSources.end();

		for (const NestConst<ValueExprNode>* source = m_winPassSources.begin(),
				*target = m_winPassTargets.begin();
			 source != sourceEnd;
			 ++source, ++target)
		{
			const AggNode* aggNode = nodeAs<AggNode>(*source);

			const FieldNode* field = nodeAs<FieldNode>(*target);
			const USHORT id = field->fieldId;
			Record* record = request->req_rpb[field->fieldStream].rpb_record;

			desc = aggNode->winPass(tdbb, request, &window);

			if (!desc)
				record->setNull(id);
			else
			{
				MOV_move(tdbb, desc, EVL_assign_to(tdbb, *target));
				record->clearNull(id);
			}

			window.moveWithinPartition(0);
		}
	}

	// If there is no partition, we should reassign the map items.
	if (!m_group)
	{
		const NestConst<ValueExprNode>* const sourceEnd = m_windowMap->sourceList.end();

		for (const NestConst<ValueExprNode>* source = m_windowMap->sourceList.begin(),
				*target = m_windowMap->targetList.begin();
			 source != sourceEnd;
			 ++source, ++target)
		{
			const AggNode* aggNode = nodeAs<AggNode>(*source);

			if (!aggNode)
				EXE_assignment(tdbb, *source, *target);
		}
	}

	rpb->rpb_number.setValid(true);
	return true;
}

void WindowedStream::WindowStream::getChildren(Array<const RecordSource*>& children) const
{
	children.add(m_next);
}

void WindowedStream::WindowStream::print(thread_db* tdbb, string& plan, bool detailed,
	unsigned level, bool recurse) const
{
	if (detailed)
	{
		plan += printIndent(++level) + "Window";
		printOptInfo(plan);
	}

	if (recurse)
		m_next->print(tdbb, plan, detailed, level, recurse);
}

void WindowedStream::WindowStream::findUsedStreams(StreamList& streams, bool expandAll) const
{
	BaseAggWinStream::findUsedStreams(streams);

	m_next->findUsedStreams(streams, expandAll);
}

void WindowedStream::WindowStream::nullRecords(thread_db* tdbb) const
{
	BaseAggWinStream::nullRecords(tdbb);

	m_next->nullRecords(tdbb);
}

const void WindowedStream::WindowStream::getFrameValue(thread_db* tdbb, Request* request,
	const Frame* frame, impure_value_ex* impureValue) const
{
	dsc* desc = EVL_expr(tdbb, request, frame->value);
	bool error = false;

	if (request->req_flags & req_null)
		error = true;
	else
	{
		if (m_frameExtent->unit == FrameExtent::Unit::ROWS)
		{
			// Purposedly used 32-bit here. So long distance will complicate things for no gain.
			impureValue->vlux_count = MOV_get_long(tdbb, desc, 0);

			if (impureValue->vlux_count < 0)
				error = true;

			if (frame->bound == Frame::Bound::PRECEDING)
				impureValue->vlux_count = -impureValue->vlux_count;
		}
		else if (MOV_compare(tdbb, desc, &zeroDsc) < 0)
			error = true;

		if (!error)
			EVL_make_value(tdbb, desc, impureValue);
	}

	if (error)
	{
		status_exception::raise(
			Arg::Gds(isc_window_frame_value_invalid));
	}
}

SINT64 WindowedStream::WindowStream::locateFrameRange(thread_db* tdbb, Request* request, Impure* impure,
	const Frame* frame, const dsc* offsetDesc, SINT64 position) const
{
	if (m_order->expressions.getCount() != 1)
	{
		fb_assert(false);
		return false;
	}

	SINT64 rangePos = position;

	if (offsetDesc)
	{
		cacheValues(tdbb, request, &m_order->expressions, impure->orderValues,
			AdjustFunctor(m_arithNodes[frame == m_frameExtent->frame1 ? 0 : 1], offsetDesc));
	}
	else
	{
		cacheValues(tdbb, request, &m_order->expressions, impure->orderValues,
			DummyAdjustFunctor());
	}

	// We found a NULL...
	if (!impure->orderValues[0].vlu_desc.dsc_address)
	{
		if (frame == m_frameExtent->frame2)
		{
			while (++rangePos <= impure->partitionBlock.endPosition)
			{
				if (!m_next->getRecord(tdbb))
					fb_assert(false);

				if (lookForChange(tdbb, request, &m_order->expressions, m_order,
						impure->orderValues))
				{
					break;
				}
			}

			--rangePos;
		}
	}
	else if (frame->bound == Frame::Bound::FOLLOWING)
	{
		const int bound = frame == m_frameExtent->frame1 ? 0 : 1;

		do
		{
			if (lookForChange(tdbb, request, &m_order->expressions, m_order, impure->orderValues) >=
					bound ||
				++rangePos > impure->partitionBlock.endPosition)
			{
				break;
			}

			if (!m_next->getRecord(tdbb))
				fb_assert(false);
		} while (true);

		if (frame == m_frameExtent->frame2)
			--rangePos;
	}
	else
	{
		const int bound = frame == m_frameExtent->frame1 ? -1 : 0;

		do
		{
			if (lookForChange(tdbb, request, &m_order->expressions, m_order, impure->orderValues) <=
					bound ||
				--rangePos < impure->partitionBlock.startPosition)
			{
				break;
			}

			//// FIXME: Going backward may be slow...

			m_next->locate(tdbb, rangePos);

			if (!m_next->getRecord(tdbb))
				fb_assert(false);
		} while (true);

		if (frame == m_frameExtent->frame1)
			++rangePos;
		else if (rangePos >= impure->partitionBlock.startPosition)
		{
			// This should be necessary for the case where offsetDesc is 0.

			while (++rangePos <= impure->partitionBlock.endPosition)
			{
				if (!m_next->getRecord(tdbb))
					fb_assert(false);

				if (lookForChange(tdbb, request, &m_order->expressions, m_order,
						impure->orderValues))
				{
					break;
				}
			}

			--rangePos;
		}
	}

	m_next->locate(tdbb, position);

	if (!m_next->getRecord(tdbb))
		fb_assert(false);

	return rangePos;
}

// ------------------------------

SlidingWindow::SlidingWindow(thread_db* aTdbb, const BaseBufferedStream* aStream,
			Request* request,
			FB_UINT64 aPartitionStart, FB_UINT64 aPartitionEnd,
			FB_UINT64 aFrameStart, FB_UINT64 aFrameEnd)
	: tdbb(aTdbb),	// Note: instantiate the class only as local variable
	  stream(aStream),
	  partitionStart(aPartitionStart),
	  partitionEnd(aPartitionEnd),
	  frameStart(aFrameStart),
	  frameEnd(aFrameEnd),
	  moved(false)
{
	savedPosition = stream->getPosition(request) - 1;
}

SlidingWindow::~SlidingWindow()
{
	if (!moved)
		return;

	// Position the stream where we received it.
	moveWithinPartition(0);
}

// Move in the window without pass partition boundaries.
bool SlidingWindow::moveWithinPartition(SINT64 delta)
{
	const auto newPosition = savedPosition + delta;

	if (newPosition < partitionStart || newPosition > partitionEnd)
		return false;

	moved = true;

	stream->locate(tdbb, newPosition);

	if (!stream->getRecord(tdbb))
	{
		fb_assert(false);
		return false;
	}

	return true;
}

// Move in the window without pass frame boundaries.
bool SlidingWindow::moveWithinFrame(SINT64 delta)
{
	const auto newPosition = savedPosition + delta;

	if (newPosition < frameStart || newPosition > frameEnd)
		return false;

	return moveWithinPartition(delta);
}<|MERGE_RESOLUTION|>--- conflicted
+++ resolved
@@ -60,15 +60,10 @@
 
 		void getChildren(Firebird::Array<const RecordSource*>& children) const override;
 
-<<<<<<< HEAD
-		void markRecursive();
-		void invalidateRecords(Request* request) const;
-=======
 		void print(thread_db* tdbb, Firebird::string& plan, bool detailed, unsigned level, bool recurse) const override;
->>>>>>> 2f2f5fec
 
 		void markRecursive() override;
-		void invalidateRecords(jrd_req* request) const override;
+		void invalidateRecords(Request* request) const override;
 
 		void findUsedStreams(StreamList& streams, bool expandAll) const override;
 		void nullRecords(thread_db* tdbb) const override;
@@ -85,11 +80,7 @@
 			return m_next->getCount(tdbb);
 		}
 
-<<<<<<< HEAD
-		FB_UINT64 getPosition(Request* request) const
-=======
-		FB_UINT64 getPosition(jrd_req* request) const override
->>>>>>> 2f2f5fec
+		FB_UINT64 getPosition(Request* request) const override
 		{
 			Impure* const impure = request->getImpure<Impure>(m_impure);
 			return impure->irsb_position;
@@ -203,13 +194,8 @@
 
 WindowedStream::WindowedStream(thread_db* tdbb, Optimizer* opt,
 			ObjectsArray<WindowSourceNode::Window>& windows, RecordSource* next)
-<<<<<<< HEAD
-	: m_joinedStream(nullptr)
-=======
-	: RecordSource(csb),
-	  m_next(FB_NEW_POOL(csb->csb_pool) BufferedStream(csb, next)),
-	  m_joinedStream(NULL)
->>>>>>> 2f2f5fec
+	: RecordSource(opt->getCompilerScratch()),
+	  m_joinedStream(nullptr)
 {
 	const auto csb = opt->getCompilerScratch();
 
