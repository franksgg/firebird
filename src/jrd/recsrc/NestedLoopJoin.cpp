--- conflicted
+++ resolved
@@ -245,18 +245,13 @@
 					fb_assert(false);
 			}
 
-<<<<<<< HEAD
 			printOptInfo(plan);
 
-			for (FB_SIZE_T i = 0; i < m_args.getCount(); i++)
-				m_args[i]->print(tdbb, plan, true, level);
-=======
 			if (recurse)
 			{
 				for (FB_SIZE_T i = 0; i < m_args.getCount(); i++)
 					m_args[i]->print(tdbb, plan, true, level, recurse);
 			}
->>>>>>> 2f2f5fec
 		}
 		else
 		{
