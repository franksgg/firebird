/*
 * The contents of this file are subject to the Interbase Public
 * License Version 1.0 (the "License"); you may not use this file
 * except in compliance with the License. You may obtain a copy
 * of the License at http://www.Inprise.com/IPL.html
 *
 * Software distributed under the License is distributed on an
 * "AS IS" basis, WITHOUT WARRANTY OF ANY KIND, either express
 * or implied. See the License for the specific language governing
 * rights and limitations under the License.
 *
 * The Original Code was created by Inprise Corporation
 * and its predecessors. Portions created by Inprise Corporation are
 * Copyright (C) Inprise Corporation.
 *
 * All Rights Reserved.
 * Contributor(s): ______________________________________.
 */

#include "firebird.h"
#include "../jrd/jrd.h"
#include "../jrd/req.h"
#include "../jrd/cmp_proto.h"
#include "../jrd/evl_proto.h"
#include "../jrd/met_proto.h"
#include "../jrd/vio_proto.h"
#include "../jrd/optimizer/Optimizer.h"

#include "RecordSource.h"

using namespace Firebird;
using namespace Jrd;

// ------------------------------
// Data access: nested loops join
// ------------------------------

NestedLoopJoin::NestedLoopJoin(CompilerScratch* csb,
							   FB_SIZE_T count,
							   RecordSource* const* args,
							   JoinType joinType)
	: RecordSource(csb),
	  m_joinType(joinType),
	  m_boolean(nullptr),
	  m_args(csb->csb_pool, count)
{
	m_impure = csb->allocImpure<Impure>();
	m_cardinality = MINIMUM_CARDINALITY;

	for (FB_SIZE_T i = 0; i < count; i++)
	{
		m_args.add(args[i]);
		m_cardinality *= args[i]->getCardinality();
	}
}

NestedLoopJoin::NestedLoopJoin(CompilerScratch* csb,
							   RecordSource* outer,
							   RecordSource* inner,
							   BoolExprNode* boolean)
	: RecordSource(csb),
	  m_joinType(OUTER_JOIN),
	  m_boolean(boolean),
	  m_args(csb->csb_pool, 2)
{
	fb_assert(outer && inner);

	m_impure = csb->allocImpure<Impure>();

	m_args.add(outer);
	m_args.add(inner);

	m_cardinality = outer->getCardinality() * inner->getCardinality();
}

void NestedLoopJoin::internalOpen(thread_db* tdbb) const
{
	Request* const request = tdbb->getRequest();
	Impure* const impure = request->getImpure<Impure>(m_impure);

	impure->irsb_flags = irsb_open | irsb_first | irsb_mustread;
}

void NestedLoopJoin::close(thread_db* tdbb) const
{
	Request* const request = tdbb->getRequest();

	invalidateRecords(request);

	Impure* const impure = request->getImpure<Impure>(m_impure);

	if (impure->irsb_flags & irsb_open)
	{
		impure->irsb_flags &= ~irsb_open;

		for (const auto arg : m_args)
			arg->close(tdbb);
	}
}

bool NestedLoopJoin::internalGetRecord(thread_db* tdbb) const
{
	JRD_reschedule(tdbb);

	Request* const request = tdbb->getRequest();
	Impure* const impure = request->getImpure<Impure>(m_impure);

	if (!(impure->irsb_flags & irsb_open))
		return false;

	if (m_joinType == INNER_JOIN)
	{
		if (impure->irsb_flags & irsb_first)
		{
			for (FB_SIZE_T i = 0; i < m_args.getCount(); i++)
			{
				m_args[i]->open(tdbb);

				if (!fetchRecord(tdbb, i))
					return false;
			}

			impure->irsb_flags &= ~irsb_first;
		}
		// hvlad: self referenced members are removed from recursive SELECT's
		// in recursive CTE (it is done in dsql\pass1.cpp). If there are no other
		// members in such SELECT then rsb_count will be zero. Handle it.
		else if (m_args.isEmpty())
			return false;
		else if (!fetchRecord(tdbb, m_args.getCount() - 1))
			return false;
	}
	else if (m_joinType == SEMI_JOIN || m_joinType == ANTI_JOIN)
	{
		const auto outer = m_args[0];

		if (impure->irsb_flags & irsb_first)
		{
			outer->open(tdbb);

			impure->irsb_flags &= ~irsb_first;
		}

		while (true)
		{
			if (impure->irsb_flags & irsb_joined)
			{
				for (FB_SIZE_T i = 1; i < m_args.getCount(); i++)
					m_args[i]->close(tdbb);

				impure->irsb_flags &= ~irsb_joined;
			}

			if (!outer->getRecord(tdbb))
				return false;

			FB_SIZE_T stopArg = 0;

			for (FB_SIZE_T i = 1; i < m_args.getCount(); i++)
			{
				m_args[i]->open(tdbb);

				if (m_args[i]->getRecord(tdbb))
				{
					if (m_joinType == ANTI_JOIN)
					{
						stopArg = i;
						break;
					}
				}
				else
				{
					if (m_joinType == SEMI_JOIN)
					{
						stopArg = i;
						break;
					}
				}
			}

			if (!stopArg)
				break;

			for (FB_SIZE_T i = 1; i <= stopArg; i++)
				m_args[i]->close(tdbb);
		}

		impure->irsb_flags |= irsb_joined;
	}
	else
	{
		fb_assert(m_joinType == OUTER_JOIN);
		fb_assert(m_args.getCount() == 2);

		const auto outer = m_args[0];
		const auto inner = m_args[1];

		if (impure->irsb_flags & irsb_first)
		{
			outer->open(tdbb);
			impure->irsb_flags &= ~irsb_first;
		}

		while (true)
		{
			if (impure->irsb_flags & irsb_mustread)
			{
				if (!outer->getRecord(tdbb))
					return false;

				if (m_boolean && !m_boolean->execute(tdbb, request))
				{
					// The boolean pertaining to the left sub-stream is false
					// so just join sub-stream to a null valued right sub-stream
					inner->nullRecords(tdbb);
					return true;
				}

				impure->irsb_flags &= ~(irsb_mustread | irsb_joined);
				inner->open(tdbb);
			}

			if (inner->getRecord(tdbb))
			{
				impure->irsb_flags |= irsb_joined;
				return true;
			}

			inner->close(tdbb);
			impure->irsb_flags |= irsb_mustread;

			if (!(impure->irsb_flags & irsb_joined))
			{
				// The current left sub-stream record has not been joined to anything.
				// Join it to a null valued right sub-stream.
				inner->nullRecords(tdbb);
				return true;
			}
		}
	}

	return true;
}

bool NestedLoopJoin::refetchRecord(thread_db* /*tdbb*/) const
{
	return true;
}

WriteLockResult NestedLoopJoin::lockRecord(thread_db* /*tdbb*/) const
{
	status_exception::raise(Arg::Gds(isc_record_lock_not_supp));
}

<<<<<<< HEAD
void NestedLoopJoin::getChildren(Array<const RecordSource*>& children) const
{
	for (const auto arg : m_args)
		children.add(arg);
}

void NestedLoopJoin::print(thread_db* tdbb, string& plan, bool detailed, unsigned level, bool recurse) const
=======
void NestedLoopJoin::getLegacyPlan(thread_db* tdbb, string& plan, unsigned level) const
>>>>>>> 5b21261b
{
	if (m_args.hasData())
	{
		level++;
		plan += "JOIN (";
		for (FB_SIZE_T i = 0; i < m_args.getCount(); i++)
		{
			if (i)
				plan += ", ";

			m_args[i]->getLegacyPlan(tdbb, plan, level);
		}
		plan += ")";
	}
}

void NestedLoopJoin::internalGetPlan(thread_db* tdbb, PlanEntry& planEntry, unsigned level, bool recurse) const
{
	planEntry.className = "NestedLoopJoin";

	planEntry.lines.add().text = "Nested Loop Join ";

	switch (m_joinType)
	{
		case INNER_JOIN:
			planEntry.lines.back().text += "(inner)";
			break;

		case OUTER_JOIN:
			planEntry.lines.back().text += "(outer)";
			break;

		case SEMI_JOIN:
			planEntry.lines.back().text += "(semi)";
			break;

<<<<<<< HEAD
			if (recurse)
			{
				for (const auto arg : m_args)
					arg->print(tdbb, plan, true, level, recurse);
			}
		}
		else
		{
			level++;
			plan += "JOIN (";
			for (const auto arg : m_args)
			{
				if (arg != m_args.front())
					plan += ", ";

				arg->print(tdbb, plan, false, level, recurse);
			}
			plan += ")";
		}
=======
		case ANTI_JOIN:
			planEntry.lines.back().text += "(anti)";
			break;

		default:
			fb_assert(false);
	}

	printOptInfo(planEntry.lines);

	if (recurse)
	{
		++level;

		for (const auto arg : m_args)
			arg->getPlan(tdbb, planEntry.children.add(), level, recurse);
>>>>>>> 5b21261b
	}
}

void NestedLoopJoin::markRecursive()
{
	for (auto arg : m_args)
		arg->markRecursive();
}

void NestedLoopJoin::findUsedStreams(StreamList& streams, bool expandAll) const
{
	for (const auto arg : m_args)
		arg->findUsedStreams(streams, expandAll);
}

void NestedLoopJoin::invalidateRecords(Request* request) const
{
	for (const auto arg : m_args)
		arg->invalidateRecords(request);
}

void NestedLoopJoin::nullRecords(thread_db* tdbb) const
{
	for (const auto arg : m_args)
		arg->nullRecords(tdbb);
}

bool NestedLoopJoin::fetchRecord(thread_db* tdbb, FB_SIZE_T n) const
{
	fb_assert(m_joinType == INNER_JOIN);

	const RecordSource* const arg = m_args[n];

	if (arg->getRecord(tdbb))
		return true;

	// We have exhausted this stream, so close it; if there is
	// another candidate record from the n-1 streams to the left,
	// then reopen the stream and start again from the beginning.

	while (true)
	{
		arg->close(tdbb);

		if (n == 0 || !fetchRecord(tdbb, n - 1))
			return false;

		arg->open(tdbb);

		if (arg->getRecord(tdbb))
			return true;
	}
}<|MERGE_RESOLUTION|>--- conflicted
+++ resolved
@@ -57,9 +57,10 @@
 NestedLoopJoin::NestedLoopJoin(CompilerScratch* csb,
 							   RecordSource* outer,
 							   RecordSource* inner,
-							   BoolExprNode* boolean)
+							   BoolExprNode* boolean,
+							   JoinType joinType)
 	: RecordSource(csb),
-	  m_joinType(OUTER_JOIN),
+	  m_joinType(joinType),
 	  m_boolean(boolean),
 	  m_args(csb->csb_pool, 2)
 {
@@ -252,17 +253,7 @@
 	status_exception::raise(Arg::Gds(isc_record_lock_not_supp));
 }
 
-<<<<<<< HEAD
-void NestedLoopJoin::getChildren(Array<const RecordSource*>& children) const
-{
-	for (const auto arg : m_args)
-		children.add(arg);
-}
-
-void NestedLoopJoin::print(thread_db* tdbb, string& plan, bool detailed, unsigned level, bool recurse) const
-=======
 void NestedLoopJoin::getLegacyPlan(thread_db* tdbb, string& plan, unsigned level) const
->>>>>>> 5b21261b
 {
 	if (m_args.hasData())
 	{
@@ -299,27 +290,6 @@
 			planEntry.lines.back().text += "(semi)";
 			break;
 
-<<<<<<< HEAD
-			if (recurse)
-			{
-				for (const auto arg : m_args)
-					arg->print(tdbb, plan, true, level, recurse);
-			}
-		}
-		else
-		{
-			level++;
-			plan += "JOIN (";
-			for (const auto arg : m_args)
-			{
-				if (arg != m_args.front())
-					plan += ", ";
-
-				arg->print(tdbb, plan, false, level, recurse);
-			}
-			plan += ")";
-		}
-=======
 		case ANTI_JOIN:
 			planEntry.lines.back().text += "(anti)";
 			break;
@@ -336,7 +306,6 @@
 
 		for (const auto arg : m_args)
 			arg->getPlan(tdbb, planEntry.children.add(), level, recurse);
->>>>>>> 5b21261b
 	}
 }
 
