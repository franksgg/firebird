--- conflicted
+++ resolved
@@ -122,27 +122,14 @@
 
 void VirtualTableScan::internalGetPlan(thread_db* tdbb, PlanEntry& planEntry, unsigned level, bool recurse) const
 {
-<<<<<<< HEAD
-	if (detailed)
-	{
-		plan += printIndent(++level) + "Table " +
-			printName(tdbb, m_relation()->getName().c_str(), m_alias) + " Full Scan";
-		printOptInfo(plan);
-	}
-	else
-	{
-		if (!level)
-			plan += "(";
-=======
 	planEntry.className = "VirtualTableScan";
->>>>>>> 7aac4d79
 
-	planEntry.lines.add().text = "Table " + printName(tdbb, m_relation->rel_name.c_str(), m_alias) + " Full Scan";
+	planEntry.lines.add().text = "Table " + printName(tdbb, m_relation()->c_name(), m_alias) + " Full Scan";
 	printOptInfo(planEntry.lines);
 
-	planEntry.objectType = m_relation->getObjectType();
-	planEntry.objectName = m_relation->rel_name;
+	planEntry.objectType = m_relation()->getObjectType();
+	planEntry.objectName = m_relation()->getName();
 
-	if (m_alias.hasData() && m_relation->rel_name != m_alias)
+	if (m_alias.hasData() &&  m_relation()->getName() != m_alias)
 		planEntry.alias = m_alias;
 }