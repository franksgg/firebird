--- conflicted
+++ resolved
@@ -269,29 +269,16 @@
 
 void ProcedureScan::internalGetPlan(thread_db* tdbb, PlanEntry& planEntry, unsigned level, bool recurse) const
 {
-<<<<<<< HEAD
-	if (detailed)
-	{
-		plan += printIndent(++level) + "Procedure " +
-			printName(tdbb, m_procedure()->getName().toString(), m_alias) + " Scan";
-		printOptInfo(plan);
-	}
-	else
-	{
-		if (!level)
-			plan += "(";
-=======
 	planEntry.className = "ProcedureScan";
->>>>>>> 7aac4d79
-
-	planEntry.lines.add().text = "Procedure " + printName(tdbb, m_procedure->getName().toString(), m_alias) + " Scan";
+
+	planEntry.lines.add().text = "Procedure " + printName(tdbb, m_procedure()->getName().toString(), m_alias) + " Scan";
 	printOptInfo(planEntry.lines);
 
 	planEntry.objectType = obj_procedure;
-	planEntry.packageName = m_procedure->getName().package;
-	planEntry.objectName = m_procedure->getName().identifier;
-
-	if (m_alias.hasData() && m_procedure->getName().toString() != m_alias)
+	planEntry.packageName = m_procedure()->getName().package;
+	planEntry.objectName = m_procedure()->getName().identifier;
+
+	if (m_alias.hasData() && m_procedure()->getName().toString() != m_alias)
 		planEntry.alias = m_alias;
 }
 
