--- conflicted
+++ resolved
@@ -424,14 +424,14 @@
 			if (!m_leader.source->getRecord(tdbb))
 				return false;
 
-<<<<<<< HEAD
 			if (m_boolean && !m_boolean->execute(tdbb, request))
 			{
 				// The boolean pertaining to the left sub-stream is false
 				// so just join sub-stream to a null valued right sub-stream
 				inner->nullRecords(tdbb);
 				return true;
-=======
+			}
+
 			// We have something to join with, so ensure the hash table is initialized
 
 			if (!impure->irsb_hash_table && !impure->irsb_leader_buffer)
@@ -462,7 +462,6 @@
 				}
 
 				impure->irsb_hash_table->sort();
->>>>>>> 5b21261b
 			}
 
 			// Compute and hash the comparison keys
@@ -567,39 +566,32 @@
 
 void HashJoin::internalGetPlan(thread_db* tdbb, PlanEntry& planEntry, unsigned level, bool recurse) const
 {
-<<<<<<< HEAD
-	if (detailed)
-	{
-		plan += printIndent(++level) + "Hash Join ";
-
-		switch (m_joinType)
-		{
-			case INNER_JOIN:
-				plan += "(inner)";
-				break;
-
-			case OUTER_JOIN:
-				plan += "(outer)";
-				break;
-
-			case SEMI_JOIN:
-				plan += "(semi)";
-				break;
-
-			case ANTI_JOIN:
-				plan += "(anti)";
-				break;
-
-			default:
-				fb_assert(false);
-		}
-
-		printOptInfo(plan);
-=======
 	planEntry.className = "HashJoin";
->>>>>>> 5b21261b
-
-	planEntry.lines.add().text = "Hash Join (inner)";
+
+	planEntry.lines.add().text = "Hash Join ";
+
+	switch (m_joinType)
+	{
+		case INNER_JOIN:
+			planEntry.lines.back().text += "(inner)";
+			break;
+
+		case OUTER_JOIN:
+			planEntry.lines.back().text += "(outer)";
+			break;
+
+		case SEMI_JOIN:
+			planEntry.lines.back().text += "(semi)";
+			break;
+
+		case ANTI_JOIN:
+			planEntry.lines.back().text += "(anti)";
+			break;
+
+		default:
+			fb_assert(false);
+	}
+
 	printOptInfo(planEntry.lines);
 
 	if (recurse)
