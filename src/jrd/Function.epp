--- conflicted
+++ resolved
@@ -448,11 +448,7 @@
 					throw;
 				}
 
-<<<<<<< HEAD
-				fb_assert(function == function->getStatement()->function);
-=======
-				fb_assert(!function->isDefined() || function->getStatement()->function == function);
->>>>>>> 7b0b0123
+				fb_assert(!function->isDefined() || function == function->getStatement()->function);
 			}
 			else
 			{
