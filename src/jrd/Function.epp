--- conflicted
+++ resolved
@@ -46,12 +46,9 @@
 #include "../jrd/vio_proto.h"
 #include "../common/utils_proto.h"
 #include "../jrd/DebugInterface.h"
-<<<<<<< HEAD
 #include "../jrd/QualifiedName.h"
 #include "../jrd/Statement.h"
-=======
 #include "../jrd/trace/TraceJrdHelpers.h"
->>>>>>> 7aac4d79
 
 #include "../jrd/Function.h"
 
@@ -129,12 +126,7 @@
 				(X.RDB$PACKAGE_NAME.NULL ? nullptr : X.RDB$PACKAGE_NAME)));
 			getPermanent()->owner = X.RDB$OWNER_NAME;
 
-<<<<<<< HEAD
-			Nullable<bool> ssDefiner;
-=======
-			function->owner = X.RDB$OWNER_NAME;
 			TriState ssDefiner;
->>>>>>> 7aac4d79
 
 			if (!X.RDB$SECURITY_CLASS.NULL)
 			{
@@ -168,13 +160,8 @@
 					ssDefiner = MET_get_ss_definer(tdbb);
 			}
 
-<<<<<<< HEAD
-			if (ssDefiner.orElse(false))
+			if (ssDefiner.asBool())
 				invoker = attachment->getUserId(getPermanent()->owner);
-=======
-			if (ssDefiner.asBool())
-				function->invoker = attachment->getUserId(function->owner);
->>>>>>> 7aac4d79
 
 			size_t count = 0;
 			ULONG length = 0;
@@ -370,30 +357,21 @@
 					}
 					else if (!X.RDB$FUNCTION_BLR.NULL)
 					{
-						const string name = function->getName().toString();
+						const string name = getName().toString();
 
 						try
 						{
-<<<<<<< HEAD
+							TraceFuncCompile trace(tdbb, name);
+
 							parseBlr(tdbb, csb, &X.RDB$FUNCTION_BLR,
 								X.RDB$DEBUG_INFO.NULL ? nullptr : &X.RDB$DEBUG_INFO);
-=======
-							TraceFuncCompile trace(tdbb, name);
-
-							function->parseBlr(tdbb, csb, &X.RDB$FUNCTION_BLR,
-								X.RDB$DEBUG_INFO.NULL ? NULL : &X.RDB$DEBUG_INFO);
-
-							trace.finish(function->getStatement(), ITracePlugin::RESULT_SUCCESS);
->>>>>>> 7aac4d79
+
+							trace.finish(getStatement(), ITracePlugin::RESULT_SUCCESS);
 						}
 						catch (const Exception& ex)
 						{
 							StaticStatusVector temp_status;
 							ex.stuffException(temp_status);
-<<<<<<< HEAD
-							const string name = getName().toString();
-=======
->>>>>>> 7aac4d79
 							(Arg::Gds(isc_bad_fun_BLR) << Arg::Str(name)
 								<< Arg::StatusVector(temp_status.begin())).raise();
 						}
