--- conflicted
+++ resolved
@@ -1325,17 +1325,10 @@
 			// The new record satisfies index condition, check old record too:
 			// if it does not satisfies condition, key should be inserted into index.
 			// Note, condition.check() is always true for non-conditional indeces.
-<<<<<<< HEAD
 
 			IndexCondition condition(tdbb, &idx);
 			const auto checkResult = condition.check(org_rpb->rpb_record, &error_code);
 
-=======
-
-			IndexCondition condition(tdbb, &idx);
-			const auto checkResult = condition.check(org_rpb->rpb_record, &error_code);
-
->>>>>>> 0d72b809
 			if (error_code)
 			{
 				CCH_RELEASE(tdbb, &window);
