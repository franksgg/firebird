/*
 *	PROGRAM:	JRD Access Method
 *	MODULE:		idx.cpp
 *	DESCRIPTION:	Index manager
 *
 * The contents of this file are subject to the Interbase Public
 * License Version 1.0 (the "License"); you may not use this file
 * except in compliance with the License. You may obtain a copy
 * of the License at http://www.Inprise.com/IPL.html
 *
 * Software distributed under the License is distributed on an
 * "AS IS" basis, WITHOUT WARRANTY OF ANY KIND, either express
 * or implied. See the License for the specific language governing
 * rights and limitations under the License.
 *
 * The Original Code was created by Inprise Corporation
 * and its predecessors. Portions created by Inprise Corporation are
 * Copyright (C) Inprise Corporation.
 *
 * All Rights Reserved.
 * Contributor(s): ______________________________________.
 *
 * 2003.03.04 Dmitry Yemanov: Added support for NULLs in unique indices.
 *							  Done in two stages:
 *								1. Restored old behaviour of having only _one_
 *								   NULL key allowed (i.e. two NULLs are considered
 *								   duplicates). idx_e_nullunique error was removed.
 *								2. Changed algorithms in IDX_create_index() and
 *								   check_duplicates() to ignore NULL key duplicates.
 */

#include "firebird.h"
#include <string.h>
#include "../jrd/jrd.h"
#include "../jrd/val.h"
#include "../jrd/intl.h"
#include "../jrd/req.h"
#include "../jrd/Statement.h"
#include "../jrd/ods.h"
#include "../jrd/btr.h"
#include "../jrd/sort.h"
#include "../jrd/lls.h"
#include "../jrd/tra.h"
#include "iberror.h"
#include "../jrd/sbm.h"
#include "../jrd/exe.h"
#include "../jrd/scl.h"
#include "../jrd/lck.h"
#include "../jrd/cch.h"
#include "../common/gdsassert.h"
#include "../jrd/btr_proto.h"
#include "../jrd/cch_proto.h"
#include "../jrd/cmp_proto.h"
#include "../jrd/dpm_proto.h"
#include "../jrd/err_proto.h"
#include "../jrd/evl_proto.h"
#include "../yvalve/gds_proto.h"
#include "../jrd/idx_proto.h"
#include "../jrd/intl_proto.h"
#include "../jrd/jrd_proto.h"
#include "../jrd/lck.h"
#include "../jrd/met_proto.h"
#include "../jrd/met.h"
#include "../jrd/mov_proto.h"
#include "../jrd/vio_proto.h"
#include "../jrd/tra_proto.h"
#include "../jrd/Collation.h"
#include "../common/Task.h"
#include "../jrd/WorkerAttachment.h"

using namespace Jrd;
using namespace Ods;
using namespace Firebird;

static idx_e check_duplicates(thread_db*, Record*, index_desc*, index_insertion*, jrd_rel*);
static idx_e check_foreign_key(thread_db*, Record*, jrd_rel*, jrd_tra*, index_desc*, IndexErrorContext&);
static idx_e check_partner_index(thread_db*, jrd_rel*, Record*, jrd_tra*, index_desc*, jrd_rel*, USHORT);
static bool cmpRecordKeys(thread_db*, Record*, jrd_rel*, index_desc*, Record*, jrd_rel*, index_desc*);
static bool duplicate_key(const UCHAR*, const UCHAR*, void*);
static PageNumber get_root_page(thread_db*, jrd_rel*);
static int index_block_flush(void*);
static idx_e insert_key(thread_db*, jrd_rel*, Record*, jrd_tra*, WIN *, index_insertion*, IndexErrorContext&);
static void release_index_block(thread_db*, IndexBlock*);
static void signal_index_deletion(thread_db*, jrd_rel*, USHORT);

namespace
{
	// Return ordinal number of the first NULL segment
	inline USHORT getNullSegment(const temporary_key& key)
	{
		USHORT nulls = key.key_nulls;

		for (USHORT i = 0; nulls; i++)
		{
			if (nulls & 1)
				return i;

			nulls >>= 1;
		}

		return MAX_USHORT;
	}

	// Compare two keys for equality
	inline bool keysEqual(const temporary_key* key1, const temporary_key* key2)
	{
		const USHORT l = key1->key_length;
		return (l == key2->key_length && !memcmp(key1->key_data, key2->key_data, l));
	}
}


void IDX_check_access(thread_db* tdbb, CompilerScratch* csb, jrd_rel* view, jrd_rel* relation)
{
/**************************************
 *
 *	I D X _ c h e c k _ a c c e s s
 *
 **************************************
 *
 * Functional description
 *	Check the various indices in a relation
 *	to see if we need REFERENCES access to fields
 *	in the primary key.   Don't call this routine for
 *	views or external relations, since the mechanism
 *	ain't there.
 *
 **************************************/
	SET_TDBB(tdbb);

	index_desc idx;
	idx.idx_id = idx_invalid;
	RelationPages* relPages = relation->getPages(tdbb);
	WIN window(relPages->rel_pg_space_id, -1);
	WIN referenced_window(relPages->rel_pg_space_id, -1);

	while (BTR_next_index(tdbb, relation, NULL, &idx, &window))
	{
		if (idx.idx_flags & idx_foreign)
		{
			// find the corresponding primary key index

			if (!MET_lookup_partner(tdbb, relation, &idx, 0))
				continue;

			auto referenced = MetadataCache::findRelation(tdbb, idx.idx_primary_relation);
			auto referenced_relation = csb->csb_resources.registerResource(tdbb, Resource::rsc_relation,
				referenced, idx.idx_primary_relation);
			MET_scan_relation(tdbb, referenced);
			const USHORT index_id = idx.idx_primary_index;

			// get the description of the primary key index

			referenced_window.win_page = get_root_page(tdbb, referenced_relation);
			referenced_window.win_flags = 0;
			index_root_page* referenced_root =
				(index_root_page*) CCH_FETCH(tdbb, &referenced_window, LCK_read, pag_root);
			index_desc referenced_idx;
			if (!BTR_description(tdbb, referenced_relation, referenced_root,
								 &referenced_idx, index_id))
			{
				CCH_RELEASE(tdbb, &referenced_window);
				BUGCHECK(173);	// msg 173 referenced index description not found
			}

			// post references access to each field in the index

			const index_desc::idx_repeat* idx_desc = referenced_idx.idx_rpt;
			for (USHORT i = 0; i < referenced_idx.idx_count; i++, idx_desc++)
			{
				const jrd_fld* referenced_field =
					MET_get_field(referenced_relation, idx_desc->idx_field);
				CMP_post_access(tdbb, csb,
								referenced_relation->rel_security_name,
								(view ? view->rel_id : 0),
								SCL_references, obj_relations,
								referenced_relation->rel_name);
				CMP_post_access(tdbb, csb,
								referenced_field->fld_security_name, 0,
								SCL_references, obj_column,
								referenced_field->fld_name, referenced_relation->rel_name);
			}

			CCH_RELEASE(tdbb, &referenced_window);
		}
	}
}


bool IDX_check_master_types(thread_db* tdbb, index_desc& idx, jrd_rel* partner_relation, int& bad_segment)
{
/**********************************************
 *
 *	I D X _ c h e c k _ m a s t e r _ t y p e s
 *
 **********************************************
 *
 * Functional description
 *	Check if both indices of foreign key constraint
 *	has compatible data types in appropriate segments.
 *	Called when detail index is created after idx_itype
 *	was assigned
 *
 **********************************************/

	SET_TDBB(tdbb);

	index_desc partner_idx;

	// get the index root page for the partner relation
	WIN window(get_root_page(tdbb, partner_relation));
	index_root_page* root = (index_root_page*) CCH_FETCH(tdbb, &window, LCK_read, pag_root);

	// get the description of the partner index
	const bool ok = BTR_description(tdbb, partner_relation, root, &partner_idx, idx.idx_primary_index);
	CCH_RELEASE(tdbb, &window);

	if (!ok)
		BUGCHECK(175);			// msg 175 partner index description not found

	// make sure partner index have the same segment count as our
	fb_assert(idx.idx_count == partner_idx.idx_count);

	for (int i = 0; i < idx.idx_count; i++)
	{
		if (idx.idx_rpt[i].idx_itype != partner_idx.idx_rpt[i].idx_itype)
		{
			bad_segment = i;
			return false;
		}
	}

	return true;
}


namespace Jrd {

class IndexCreateTask : public Task
{
public:
	const ULONG IS_GBAK			= 0x01;		// main attachment is gbak attachment
	const ULONG IS_LARGE_SCAN	= 0x02;		// relation not fits into page cache

	IndexCreateTask(thread_db* tdbb, MemoryPool* pool, IndexCreation* creation) : Task(),
		m_pool(pool),
		m_tdbb_flags(tdbb->tdbb_flags),
		m_flags(0),
		m_creation(creation),
		m_sorts(*m_pool),
		m_items(*m_pool),
		m_stop(false),
		m_countPP(0),
		m_nextPP(0)
	{
		m_dbb = tdbb->getDatabase();
		Attachment* att = tdbb->getAttachment();

		if (att->isGbak())
			m_flags |= IS_GBAK;

		m_exprBlob.clear();

		int workers = 1;
		if (att->att_parallel_workers > 0)
			workers = att->att_parallel_workers;

		for (int i = 0; i < workers; i++)
			m_items.add(FB_NEW_POOL(*m_pool) Item(this));

		m_items[0]->m_ownAttach = false;
		m_items[0]->m_attStable = att->getStable();
		m_items[0]->m_tra = m_creation->transaction;

		if (m_creation)
		{
			// Unless this is the only attachment or a database restore, worry about
			// preserving the page working sets of other attachments.
			if (att && (att != m_dbb->dbb_attachments || att->att_next))
			{
				if (att->isGbak() || DPM_data_pages(tdbb, m_creation->relation) > m_dbb->dbb_bcb->bcb_count)
					m_flags |= IS_LARGE_SCAN;
			}

			m_countPP = m_creation->relation->getPages(tdbb)->rel_pages->count();

			if ((m_creation->index->idx_flags & idx_expression) && (workers > 1))
				MET_lookup_index_expression_blr(tdbb, m_creation->index_name, m_exprBlob);
		}
	}

	virtual ~IndexCreateTask()
	{
		for (Item** p = m_items.begin(); p < m_items.end(); p++)
			delete *p;
	}

	bool handler(WorkItem& _item);
	bool getWorkItem(WorkItem** pItem);
	bool getResult(IStatus* status);
	int getMaxWorkers();

	bool isGbak() const
	{
		return (m_flags & IS_GBAK);
	}

	class Item : public Task::WorkItem
	{
	public:
		Item(IndexCreateTask* task) : Task::WorkItem(task),
			m_inuse(false),
			m_ownAttach(true),
			m_tra(NULL),
			m_sort(NULL),
			m_ppSequence(0)
		{}

		virtual ~Item()
		{
			if (m_sort)
			{
				MutexLockGuard guard(getTask()->m_mutex, FB_FUNCTION);
				delete m_sort;
				m_sort = NULL;
			}

			if (!m_ownAttach || !m_attStable)
				return;

			Attachment* att = NULL;
			{
				AttSyncLockGuard guard(*m_attStable->getSync(), FB_FUNCTION);

				att = m_attStable->getHandle();
				if (!att)
					return;
				fb_assert(att->att_use_count > 0);
			}

			FbLocalStatus status;
			if (m_tra)
			{
				BackgroundContextHolder tdbb(att->att_database, att, &status, FB_FUNCTION);
				TRA_commit(tdbb, m_tra, false);
			}
			WorkerAttachment::releaseAttachment(&status, m_attStable);
		}

		bool init(thread_db* tdbb)
		{
			FbStatusVector* status = tdbb->tdbb_status_vector;
			Attachment* att = NULL;

			if (m_ownAttach && !m_attStable.hasData())
				m_attStable = WorkerAttachment::getAttachment(status, getTask()->m_dbb);

			if (m_attStable)
				att = m_attStable->getHandle();

			if (!att)
			{
				Arg::Gds(isc_bad_db_handle).copyTo(status);
				return false;
			}

			if (getTask()->isGbak())
				att->att_utility = Attachment::UTIL_GBAK;

			IndexCreation* creation = getTask()->m_creation;
			tdbb->setDatabase(att->att_database);
			tdbb->setAttachment(att);

			if (m_ownAttach && !m_tra)
			{
				try
				{
					WorkerContextHolder holder(tdbb, FB_FUNCTION);
					m_tra = TRA_start(tdbb, creation->transaction->tra_flags,
											creation->transaction->tra_lock_timeout);
				}
				catch (const Exception& ex)
				{
					ex.stuffException(tdbb->tdbb_status_vector);
					return false;
				}
			}

			tdbb->setTransaction(m_tra);

			if (!m_sort)
			{
				m_idx = *creation->index;	// copy
				if (m_ownAttach)
				{
					m_idx.idx_expression = NULL;
					m_idx.idx_expression_statement = NULL;
					m_idx.idx_foreign_indexes = NULL;
					m_idx.idx_foreign_primaries = NULL;
					m_idx.idx_foreign_relations = NULL;
				}

				FPTR_REJECT_DUP_CALLBACK callback = NULL;
				void* callback_arg = NULL;

				if (m_idx.idx_flags & idx_unique)
				{
					callback = duplicate_key;
					callback_arg = creation;
				}

				MutexLockGuard guard(getTask()->m_mutex, FB_FUNCTION);

				m_sort = FB_NEW_POOL(getTask()->m_sorts.getPool())
							Sort(att->att_database, &getTask()->m_sorts,
								 creation->key_length + sizeof(index_sort_record),
								 2, 1, creation->key_desc, callback, callback_arg);

				creation->sort->addPartition(m_sort);
			}

			return true;
		}

		IndexCreateTask* getTask() const
		{
			return reinterpret_cast<IndexCreateTask*> (m_task);
		}

		bool m_inuse;
		bool m_ownAttach;
		RefPtr<StableAttachmentPart> m_attStable;
		jrd_tra* m_tra;
		index_desc m_idx;
		Sort* m_sort;
		ULONG m_ppSequence;
	};

private:
	void setError(IStatus* status, bool stopTask)
	{
		const bool copyStatus = (m_status.isSuccess() && status && status->getState() == IStatus::STATE_ERRORS);
		if (!copyStatus && (!stopTask || m_stop))
			return;

		MutexLockGuard guard(m_mutex, FB_FUNCTION);
		if (m_status.isSuccess() && copyStatus)
			m_status.save(status);
		if (stopTask)
			m_stop = true;
	}

	MemoryPool* m_pool;
	Database* m_dbb;
	const ULONG m_tdbb_flags;
	ULONG m_flags;
	IndexCreation* m_creation;
	SortOwner m_sorts;
	bid m_exprBlob;

	Mutex m_mutex;
	HalfStaticArray<Item*, 8> m_items;
	StatusHolder m_status;

	volatile bool m_stop;
	ULONG m_countPP;
	ULONG m_nextPP;
};

bool IndexCreateTask::handler(WorkItem& _item)
{
	Item* item = reinterpret_cast<Item*>(&_item);

	ThreadContextHolder tdbb(NULL);
	tdbb->tdbb_flags = m_tdbb_flags;

	if (!item->init(tdbb))
	{
		setError(tdbb->tdbb_status_vector, true);
		return false;
	}

	try {

	WorkerContextHolder holder(tdbb, FB_FUNCTION);

	Database* dbb = tdbb->getDatabase();
	Attachment* attachment = tdbb->getAttachment();
	jrd_rel* relation = MET_relation(tdbb, m_creation->relation->rel_id);
	if (!(relation->rel_flags & REL_scanned))
		MET_scan_relation(tdbb, relation);

	index_desc* idx = &item->m_idx;
	jrd_tra* transaction = item->m_tra ? item->m_tra : m_creation->transaction;
	Sort* scb = item->m_sort;

	idx_e result = idx_e_ok;
	RecordStack stack;
	record_param primary, secondary;
	secondary.rpb_relation = relation;
	primary.rpb_relation   = relation;
	primary.rpb_number.setValue(BOF_NUMBER);
	//primary.getWindow(tdbb).win_flags = secondary.getWindow(tdbb).win_flags = 0; redundant

	IndexErrorContext context(relation, idx, m_creation->index_name);

	// If scan is finished, do final sort pass over own sort
	if (item->m_ppSequence == m_countPP)
	{
		//fb_assert((scb->scb_flags & scb_sorted) == 0);

		if (item->m_ownAttach && idx->idx_expression_statement)
		{
			idx->idx_expression_statement->release(tdbb);
			idx->idx_expression_statement = NULL;
		}

<<<<<<< HEAD
	HazardPtr<jrd_rel> partner_relation(tdbb, FB_FUNCTION);
=======
		if (!m_stop && m_creation->duplicates.value() == 0)
			scb->sort(tdbb);

		if (!m_stop && m_creation->duplicates.value() > 0)
		{
			AutoPtr<Record> error_record;
			primary.rpb_record = NULL;
			fb_assert(m_creation->dup_recno >= 0);
			primary.rpb_number.setValue(m_creation->dup_recno);

			if (DPM_get(tdbb, &primary, LCK_read))
			{
				if (primary.rpb_flags & rpb_deleted)
					CCH_RELEASE(tdbb, &primary.getWindow(tdbb));
				else
				{
					VIO_data(tdbb, &primary, dbb->dbb_permanent);
					error_record = primary.rpb_record;
				}
			}

			context.raise(tdbb, idx_e_duplicate, error_record);
		}

		return true;
	}

	jrd_rel* partner_relation = 0;
>>>>>>> 7b0b0123
	USHORT partner_index_id = 0;
	if (idx->idx_flags & idx_foreign)
	{
<<<<<<< HEAD
		if (!MET_lookup_partner(tdbb, relation, idx, index_name))
			BUGCHECK(173);		// msg 173 referenced index description not found

		partner_relation = MetadataCache::findRelation(tdbb, idx->idx_primary_relation);
=======
//		if (!MET_lookup_partner(tdbb, relation, idx, m_creation->index_name)) {
//			BUGCHECK(173);		// msg 173 referenced index description not found
//		}
		partner_relation = MET_relation(tdbb, idx->idx_primary_relation);
>>>>>>> 7b0b0123
		partner_index_id = idx->idx_primary_index;
	}

	if ((idx->idx_flags & idx_expression) && (idx->idx_expression == NULL))
	{
		fb_assert(!m_exprBlob.isEmpty());

		CompilerScratch* csb = NULL;
		Jrd::ContextPoolHolder context(tdbb, attachment->createPool());

		idx->idx_expression = static_cast<ValueExprNode*> (MET_parse_blob(tdbb, relation, &m_exprBlob,
			&csb, &idx->idx_expression_statement, false, false));

		delete csb;
	}

	// Checkout a garbage collect record block for fetching data.

	AutoGCRecord gc_record(VIO_gc_record(tdbb, relation));

	if (m_flags & IS_LARGE_SCAN)
	{
		primary.getWindow(tdbb).win_flags = secondary.getWindow(tdbb).win_flags = WIN_large_scan;
		primary.rpb_org_scans = secondary.rpb_org_scans = relation->rel_scan_count++;
	}

	const bool isDescending = (idx->idx_flags & idx_descending);
	const bool isPrimary = (idx->idx_flags & idx_primary);
	const bool isForeign = (idx->idx_flags & idx_foreign);
	const UCHAR pad = isDescending ? -1 : 0;
	bool key_is_null = false;

	primary.rpb_number.compose(dbb->dbb_max_records, dbb->dbb_dp_per_pp, 0, 0, item->m_ppSequence);
	primary.rpb_number.decrement();

	RecordNumber lastRecNo;
	lastRecNo.compose(dbb->dbb_max_records, dbb->dbb_dp_per_pp, 0, 0, item->m_ppSequence + 1);
	lastRecNo.decrement();

	// Loop thru the relation computing index keys.  If there are old versions, find them, too.
	temporary_key key;
	while (DPM_next(tdbb, &primary, LCK_read, DPM_next_pointer_page))
	{
		if (primary.rpb_number >= lastRecNo)
		{
			CCH_RELEASE(tdbb, &primary.getWindow(tdbb));
			break;
		}

		if (!VIO_garbage_collect(tdbb, &primary, transaction))
			continue;

		// If there are any back-versions left make an attempt at intermediate GC.
		if (primary.rpb_b_page)
		{
			VIO_intermediate_gc(tdbb, &primary, transaction);

			if (!DPM_get(tdbb, &primary, LCK_read))
				continue;
		}

		const bool deleted = primary.rpb_flags & rpb_deleted;
		if (deleted)
			CCH_RELEASE(tdbb, &primary.getWindow(tdbb));
		else
		{
			primary.rpb_record = gc_record;
			VIO_data(tdbb, &primary, relation->rel_pool);
			stack.push(primary.rpb_record);
		}

		secondary.rpb_page = primary.rpb_b_page;
		secondary.rpb_line = primary.rpb_b_line;
		secondary.rpb_prior = primary.rpb_prior;

		while (!m_stop && secondary.rpb_page)
		{
			if (!DPM_fetch(tdbb, &secondary, LCK_read))
				break;			// must be garbage collected

			secondary.rpb_record = NULL;
			VIO_data(tdbb, &secondary, relation->rel_pool);
			stack.push(secondary.rpb_record);
			secondary.rpb_page = secondary.rpb_b_page;
			secondary.rpb_line = secondary.rpb_b_line;
		}

		while (!m_stop && stack.hasData())
		{
			Record* record = stack.pop();

			if (!BTR_check_condition(tdbb, idx, record))
				continue;

			result = BTR_key(tdbb, relation, record, idx, &key,
				((idx->idx_flags & idx_unique) ? INTL_KEY_UNIQUE : INTL_KEY_SORT));

			if (result == idx_e_ok)
			{
				if (isPrimary && key.key_nulls != 0)
				{
					const USHORT key_null_segment = getNullSegment(key);
					fb_assert(key_null_segment < idx->idx_count);
					const USHORT bad_id = idx->idx_rpt[key_null_segment].idx_field;
					const jrd_fld *bad_fld = MET_get_field(relation, bad_id);

					ERR_post(Arg::Gds(isc_not_valid) << Arg::Str(bad_fld->fld_name) <<
														Arg::Str(NULL_STRING_MARK));
				}

				// If foreign key index is being defined, make sure foreign
				// key definition will not be violated

				if (isForeign && key.key_nulls == 0)
				{
					result = check_partner_index(tdbb, relation, record, transaction, idx,
												 partner_relation.getPointer(), partner_index_id);
				}
			}

			if (result != idx_e_ok)
			{
				do {
					if (record != gc_record)
						delete record;
				} while (stack.hasData() && (record = stack.pop()));

				if (primary.getWindow(tdbb).win_flags & WIN_large_scan)
					--relation->rel_scan_count;

				context.raise(tdbb, result, record);
			}

			if (key.key_length > m_creation->key_length)
			{
				do {
					if (record != gc_record)
						delete record;
				} while (stack.hasData() && (record = stack.pop()));

				if (primary.getWindow(tdbb).win_flags & WIN_large_scan)
					--relation->rel_scan_count;

				context.raise(tdbb, idx_e_keytoobig, record);
			}

			UCHAR* p;
			scb->put(tdbb, reinterpret_cast<ULONG**>(&p));

			// try to catch duplicates early

			if (m_creation->duplicates.value() > 0)
			{
				do {
					if (record != gc_record)
						delete record;
				} while (stack.hasData() && (record = stack.pop()));

				break;
			}

			if (m_creation->nullIndLen)
				*p++ = (key.key_length == 0) ? 0 : 1;

			if (key.key_length > 0)
			{
				memcpy(p, key.key_data, key.key_length);
				p += key.key_length;
			}

			int l = int(m_creation->key_length) - m_creation->nullIndLen - key.key_length;	// must be signed

			if (l > 0)
			{
				memset(p, pad, l);
				p += l;
			}

			const bool key_is_null = (key.key_nulls == (1 << idx->idx_count) - 1);

			index_sort_record* isr = (index_sort_record*) p;
			isr->isr_record_number = primary.rpb_number.getValue();
			isr->isr_key_length = key.key_length;
			isr->isr_flags = ((stack.hasData() || deleted) ? ISR_secondary : 0) | (key_is_null ? ISR_null : 0);
			if (record != gc_record)
				delete record;
		}

		if (m_stop)
			break;

		if (m_creation->duplicates.value() > 0)
			break;

		JRD_reschedule(tdbb);
	}

	gc_record.release();

	if (primary.getWindow(tdbb).win_flags & WIN_large_scan)
		--relation->rel_scan_count;
	}
	catch (const Exception& ex)
	{
		ex.stuffException(tdbb->tdbb_status_vector);
		setError(tdbb->tdbb_status_vector, true);
		return false;
	}

	return true;
}

bool IndexCreateTask::getWorkItem(WorkItem** pItem)
{
	Item* item = reinterpret_cast<Item*> (*pItem);

	MutexLockGuard guard(m_mutex, FB_FUNCTION);

	if (m_stop)
		return false;

	if (item == NULL)
	{
		for (Item** p = m_items.begin(); p < m_items.end(); p++)
			if (!(*p)->m_inuse)
			{
				(*p)->m_inuse = true;
				*pItem = item = *p;
				break;
			}
	}

	if (!item)
		return false;

	item->m_inuse = (m_nextPP < m_countPP) ||
		(item->m_sort && item->m_sort->isSorted()) == 0;

	if (item->m_inuse)
	{
		item->m_ppSequence = m_nextPP;
		if (m_nextPP < m_countPP)
			m_nextPP += 1;
	}

	return item->m_inuse;
}

bool IndexCreateTask::getResult(IStatus* status)
{
	if (status)
	{
		status->init();
		status->setErrors(m_status.getErrors());
	}

	return m_status.isSuccess();
}

int IndexCreateTask::getMaxWorkers()
{
	const int parWorkers = m_items.getCount();
	if (parWorkers == 1 || m_countPP == 0)
		return 1;

	fb_assert(m_creation != NULL);

	if (!m_creation || m_creation->relation->isTemporary())
		return 1;

	return MIN(parWorkers, m_countPP);
}

}; // namespace Jrd


void IDX_create_index(thread_db* tdbb,
					  jrd_rel* relation,
					  index_desc* idx,
					  const TEXT* index_name,
					  USHORT* index_id,
					  jrd_tra* transaction,
					  SelectivityList& selectivity)
{
/**************************************
 *
 *	I D X _ c r e a t e _ i n d e x
 *
 **************************************
 *
 * Functional description
 *	Create and populate index.
 *
 **************************************/
	idx_e result = idx_e_ok;

	SET_TDBB(tdbb);
	Database* dbb = tdbb->getDatabase();
	Jrd::Attachment* attachment = tdbb->getAttachment();

	if (relation->rel_file)
	{
		ERR_post(Arg::Gds(isc_no_meta_update) <<
				 Arg::Gds(isc_extfile_uns_op) << Arg::Str(relation->rel_name));
	}
	else if (relation->isVirtual())
	{
		ERR_post(Arg::Gds(isc_no_meta_update) <<
				 Arg::Gds(isc_wish_list));
	}

	get_root_page(tdbb, relation);

	fb_assert(transaction);

	const bool isDescending = (idx->idx_flags & idx_descending);
	const bool isPrimary = (idx->idx_flags & idx_primary);
	const bool isForeign = (idx->idx_flags & idx_foreign);

	// hvlad: in ODS11 empty string and NULL values can have the same binary
	// representation in index keys. BTR can distinguish it by the key_length
	// but SORT module currently don't take it into account. Therefore add to
	// the index key one byte prefix with 0 for NULL value and 1 for not-NULL
	// value to produce right sorting.
	// BTR\fast_load will remove this one byte prefix from the index key.
	// Note that this is necessary only for single-segment ascending indexes
	// and only for ODS11 and higher.

	const int nullIndLen = !isDescending && (idx->idx_count == 1) ? 1 : 0;
	const USHORT key_length = ROUNDUP(BTR_key_length(tdbb, relation, idx) + nullIndLen, sizeof(SINT64));

	if (key_length >= dbb->getMaxIndexKeyLength())
	{
		ERR_post(Arg::Gds(isc_no_meta_update) <<
				 Arg::Gds(isc_keytoobig) << Arg::Str(index_name));
	}

	if (isForeign)
	{
		if (!MET_lookup_partner(tdbb, relation, idx, index_name)) {
			BUGCHECK(173);		// msg 173 referenced index description not found
		}
	}

	IndexCreation creation;
	creation.index = idx;
	creation.index_name = index_name;
	creation.relation = relation;
	creation.transaction = transaction;
	creation.sort = NULL;
	creation.key_length = key_length;
	creation.nullIndLen = nullIndLen;
	creation.dup_recno = -1;
	creation.duplicates.setValue(0);

	BTR_reserve_slot(tdbb, creation);

	if (index_id)
		*index_id = idx->idx_id;

	sort_key_def key_desc[2];
	// Key sort description
	key_desc[0].setSkdLength(SKD_bytes, key_length);
	key_desc[0].skd_flags = SKD_ascending;
	key_desc[0].setSkdOffset();
	key_desc[0].skd_vary_offset = 0;
	// RecordNumber sort description
	key_desc[1].setSkdLength(SKD_int64, sizeof(RecordNumber));
	key_desc[1].skd_flags = SKD_ascending;
	key_desc[1].setSkdOffset(key_desc);
	key_desc[1].skd_vary_offset = 0;

	creation.key_desc = key_desc;

	PartitionedSort sort(dbb, &transaction->tra_sorts);
	creation.sort = &sort;

	Coordinator coord(dbb->dbb_permanent);
	IndexCreateTask task(tdbb, dbb->dbb_permanent, &creation);

	{
		EngineCheckout cout(tdbb, FB_FUNCTION);

		FbLocalStatus local_status;
		fb_utils::init_status(&local_status);

		coord.runSync(&task);

		if (!task.getResult(&local_status))
			local_status.raise();
	}

	sort.buildMergeTree();

	if (creation.duplicates.value() == 0)
		BTR_create(tdbb, creation, selectivity);

	if (creation.duplicates.value() > 0)
	{
		AutoPtr<Record> error_record;
		record_param primary;
		primary.rpb_relation = relation;
		primary.rpb_record = NULL;
		fb_assert(creation.dup_recno >= 0);
		primary.rpb_number.setValue(creation.dup_recno);

		if (DPM_get(tdbb, &primary, LCK_read))
		{
			if (primary.rpb_flags & rpb_deleted)
				CCH_RELEASE(tdbb, &primary.getWindow(tdbb));
			else
			{
				VIO_data(tdbb, &primary, relation->rel_pool);
				error_record = primary.rpb_record;
			}

		}

		IndexErrorContext context(relation, idx, index_name);
		context.raise(tdbb, idx_e_duplicate, error_record);
	}

	if ((relation->rel_flags & REL_temp_conn) && (relation->getPages(tdbb)->rel_instance_id != 0))
	{
		HazardPtr<IndexLock> idx_lock = relation->getIndexLock(tdbb, idx->idx_id);
		if (idx_lock)
			idx_lock->idl_lock.enter245(tdbb);
	}
}


IndexBlock* IDX_create_index_block(thread_db* tdbb, jrd_rel* relation, USHORT id)
{
/**************************************
 *
 *	I D X _ c r e a t e _ i n d e x _ b l o c k
 *
 **************************************
 *
 * Functional description
 *	Create an index block and an associated
 *	lock block for the specified index.
 *
 **************************************/
	SET_TDBB(tdbb);
	Database* dbb = tdbb->getDatabase();
	CHECK_DBB(dbb);

	IndexBlock* index_block = FB_NEW_POOL(*relation->rel_pool) IndexBlock();
	index_block->idb_id = id;

	// link the block in with the relation linked list

	index_block->idb_next = relation->rel_index_blocks;
	relation->rel_index_blocks = index_block;

	// create a shared lock for the index, to coordinate
	// any modification to the index so that the cached information
	// about the index will be discarded

	Lock* lock = FB_NEW_RPT(*relation->rel_pool, 0)
		Lock(tdbb, sizeof(SLONG), LCK_expression, index_block, index_block_flush);
	index_block->idb_lock = lock;
	lock->setKey((relation->rel_id << 16) | index_block->idb_id);

	return index_block;
}


void IDX_delete_index(thread_db* tdbb, jrd_rel* relation, USHORT id)
{
/**************************************
 *
 *	I D X _ d e l e t e _ i n d e x
 *
 **************************************
 *
 * Functional description
 *	Delete a single index.
 *
 **************************************/
	SET_TDBB(tdbb);

	signal_index_deletion(tdbb, relation, id);

	WIN window(get_root_page(tdbb, relation));
	CCH_FETCH(tdbb, &window, LCK_write, pag_root);

	const bool tree_exists = BTR_delete_index(tdbb, &window, id);

	if ((relation->rel_flags & REL_temp_conn) && (relation->getPages(tdbb)->rel_instance_id != 0) &&
		tree_exists)
	{
		HazardPtr<IndexLock> idx_lock = relation->getIndexLock(tdbb, id);
		if (idx_lock)
			idx_lock->idl_lock.leave245(tdbb);
	}
}


void IDX_delete_indices(thread_db* tdbb, jrd_rel* relation, RelationPages* relPages)
{
/**************************************
 *
 *	I D X _ d e l e t e _ i n d i c e s
 *
 **************************************
 *
 * Functional description
 *	Delete all known indices in preparation for deleting a
 *	complete relation.
 *
 **************************************/
	SET_TDBB(tdbb);

	fb_assert(relPages->rel_index_root);

	WIN window(relPages->rel_pg_space_id, relPages->rel_index_root);
	index_root_page* root = (index_root_page*) CCH_FETCH(tdbb, &window, LCK_write, pag_root);

	const bool is_temp = (relation->rel_flags & REL_temp_conn) && (relPages->rel_instance_id != 0);

	for (USHORT i = 0; i < root->irt_count; i++)
	{
		const bool tree_exists = BTR_delete_index(tdbb, &window, i);
		root = (index_root_page*) CCH_FETCH(tdbb, &window, LCK_write, pag_root);

		if (is_temp && tree_exists)
		{
			HazardPtr<IndexLock> idx_lock = relation->getIndexLock(tdbb, i);
			if (idx_lock)
				idx_lock->idl_lock.releaseLock(tdbb, ExistenceLock::ReleaseMethod::Normal);
		}
	}

	CCH_RELEASE(tdbb, &window);
}


void IDX_erase(thread_db* tdbb, record_param* rpb, jrd_tra* transaction)
{
/**************************************
 *
 *	I D X _ e r a s e
 *
 **************************************
 *
 * Functional description
 *	Check the various indices prior to an ERASE operation.
 *	If one is a primary key, check its partner for
 *	a duplicate record.
 *
 **************************************/
	SET_TDBB(tdbb);

	index_desc idx;
	idx.idx_id = idx_invalid;

	RelationPages* relPages = rpb->rpb_relation->getPages(tdbb);
	WIN window(relPages->rel_pg_space_id, -1);

	while (BTR_next_index(tdbb, rpb->rpb_relation, transaction, &idx, &window))
	{
		if (idx.idx_flags & (idx_primary | idx_unique))
		{
			IndexErrorContext context(rpb->rpb_relation, &idx);

			const idx_e error_code = check_foreign_key(tdbb, rpb->rpb_record, rpb->rpb_relation,
													   transaction, &idx, context);
			if (idx_e_ok != error_code)
			{
				CCH_RELEASE(tdbb, &window);
				context.raise(tdbb, error_code, rpb->rpb_record);
			}
		}
	}
}


void IDX_garbage_collect(thread_db* tdbb, record_param* rpb, RecordStack& going, RecordStack& staying)
{
/**************************************
 *
 *	I D X _ g a r b a g e _ c o l l e c t
 *
 **************************************
 *
 * Functional description
 *	Perform garbage collection for a bunch of records.  Scan
 *	through the indices defined for a relation.  Garbage collect
 *	each.
 *
 **************************************/
	SET_TDBB(tdbb);

	index_desc idx;
	temporary_key key1, key2;

	index_insertion insertion;
	insertion.iib_descriptor = &idx;
	insertion.iib_number = rpb->rpb_number;
	insertion.iib_relation = rpb->rpb_relation;
	insertion.iib_key = &key1;
	insertion.iib_btr_level = 0;

	WIN window(get_root_page(tdbb, rpb->rpb_relation));

	index_root_page* root = (index_root_page*) CCH_FETCH(tdbb, &window, LCK_read, pag_root);

	for (USHORT i = 0; i < root->irt_count; i++)
	{
		if (BTR_description(tdbb, rpb->rpb_relation, root, &idx, i))
		{
			IndexErrorContext context(rpb->rpb_relation, &idx);

			for (RecordStack::iterator stack1(going); stack1.hasData(); ++stack1)
			{
				Record* const rec1 = stack1.object();

				if (!BTR_check_condition(tdbb, &idx, rec1))
					continue;

				idx_e result = BTR_key(tdbb, rpb->rpb_relation, rec1, &idx, &key1,
					((idx.idx_flags & idx_unique) ? INTL_KEY_UNIQUE : INTL_KEY_SORT));

				if (result != idx_e_ok)
				{
					if (result == idx_e_conversion)
						continue;

					CCH_RELEASE(tdbb, &window);
					context.raise(tdbb, result, rec1);
				}

				// Cancel index if there are duplicates in the remaining records

				RecordStack::iterator stack2(stack1);
				for (++stack2; stack2.hasData(); ++stack2)
				{
					Record* const rec2 = stack2.object();

					result = BTR_key(tdbb, rpb->rpb_relation, rec2, &idx, &key2,
						((idx.idx_flags & idx_unique) ? INTL_KEY_UNIQUE : INTL_KEY_SORT));

					if (result != idx_e_ok)
					{
						if (result == idx_e_conversion)
							continue;

						CCH_RELEASE(tdbb, &window);
						context.raise(tdbb, result, rec2);
					}

					if (keysEqual(&key1, &key2))
						break;
				}
				if (stack2.hasData())
					continue;

				// Make sure the index doesn't exist in any record remaining

				RecordStack::iterator stack3(staying);
				for (; stack3.hasData(); ++stack3)
				{
					Record* const rec3 = stack3.object();

					result = BTR_key(tdbb, rpb->rpb_relation, rec3, &idx, &key2,
						((idx.idx_flags & idx_unique) ? INTL_KEY_UNIQUE : INTL_KEY_SORT));

					if (result != idx_e_ok)
					{
						if (result == idx_e_conversion)
							continue;

						CCH_RELEASE(tdbb, &window);
						context.raise(tdbb, result, rec3);
					}

					if (keysEqual(&key1, &key2))
						break;
				}
				if (stack3.hasData())
					continue;

				// Get rid of index node

				BTR_remove(tdbb, &window, &insertion);
				root = (index_root_page*) CCH_FETCH(tdbb, &window, LCK_read, pag_root);

				if (stack1.hasMore(1))
					BTR_description(tdbb, rpb->rpb_relation, root, &idx, i);
			}
		}
	}

	CCH_RELEASE(tdbb, &window);
}


void IDX_modify(thread_db* tdbb,
				record_param* org_rpb,
				record_param* new_rpb,
				jrd_tra* transaction)
{
/**************************************
 *
 *	I D X _ m o d i f y
 *
 **************************************
 *
 * Functional description
 *	Update the various indices after a MODIFY operation.  If a duplicate
 *	index is violated, return the index number.  If successful, return
 *	-1.
 *
 **************************************/
	SET_TDBB(tdbb);

	temporary_key key1, key2;

	index_desc idx;
	idx.idx_id = idx_invalid;

	index_insertion insertion;
	insertion.iib_relation = org_rpb->rpb_relation;
	insertion.iib_number = org_rpb->rpb_number;
	insertion.iib_key = &key1;
	insertion.iib_descriptor = &idx;
	insertion.iib_transaction = transaction;
	insertion.iib_btr_level = 0;

	RelationPages* relPages = org_rpb->rpb_relation->getPages(tdbb);
	WIN window(relPages->rel_pg_space_id, -1);

	while (BTR_next_index(tdbb, org_rpb->rpb_relation, transaction, &idx, &window))
	{
		if (!BTR_check_condition(tdbb, &idx, new_rpb->rpb_record))
			continue;

		IndexErrorContext context(new_rpb->rpb_relation, &idx);
		idx_e error_code;

		if ((error_code = BTR_key(tdbb, new_rpb->rpb_relation,
				new_rpb->rpb_record, &idx, &key1,
				((idx.idx_flags & idx_unique) ? INTL_KEY_UNIQUE : INTL_KEY_SORT))))
		{
			CCH_RELEASE(tdbb, &window);
			context.raise(tdbb, error_code, new_rpb->rpb_record);
		}

		if ((error_code = BTR_key(tdbb, org_rpb->rpb_relation,
				org_rpb->rpb_record, &idx, &key2,
				((idx.idx_flags & idx_unique) ? INTL_KEY_UNIQUE : INTL_KEY_SORT))))
		{
			CCH_RELEASE(tdbb, &window);
			context.raise(tdbb, error_code, org_rpb->rpb_record);
		}

		if (!keysEqual(&key1, &key2))
		{
			if ((error_code = insert_key(tdbb, new_rpb->rpb_relation, new_rpb->rpb_record,
										 transaction, &window, &insertion, context)))
			{
				context.raise(tdbb, error_code, new_rpb->rpb_record);
			}
		}
	}
}


void IDX_modify_check_constraints(thread_db* tdbb,
								  record_param* org_rpb,
								  record_param* new_rpb,
								  jrd_tra* transaction)
{
/**************************************
 *
 *	I D X _ m o d i f y _ c h e c k _ c o n s t r a i n t
 *
 **************************************
 *
 * Functional description
 *	Check for foreign key constraint after a modify statement
 *
 **************************************/
	SET_TDBB(tdbb);

	// If relation's primary/unique keys have no dependencies by other
	// relations' foreign keys then don't bother cycling thru all index descriptions.

	if (!(org_rpb->rpb_relation->rel_flags & REL_check_partners) &&
		!(org_rpb->rpb_relation->rel_primary_dpnds.prim_reference_ids))
	{
		return;
	}

	temporary_key key1, key2;

	index_desc idx;
	idx.idx_id = idx_invalid;

	RelationPages* relPages = org_rpb->rpb_relation->getPages(tdbb);
	WIN window(relPages->rel_pg_space_id, -1);

	// Now check all the foreign key constraints. Referential integrity relation
	// could be established by primary key/foreign key or unique key/foreign key

	while (BTR_next_index(tdbb, org_rpb->rpb_relation, transaction, &idx, &window))
	{
		if (!(idx.idx_flags & (idx_primary | idx_unique)) ||
			!MET_lookup_partner(tdbb, org_rpb->rpb_relation, &idx, 0))
		{
			continue;
		}

		fb_assert(!(idx.idx_flags & idx_condition));

		IndexErrorContext context(new_rpb->rpb_relation, &idx);
		idx_e error_code;

		if ((error_code = BTR_key(tdbb, new_rpb->rpb_relation,
				new_rpb->rpb_record, &idx, &key1,
				((idx.idx_flags & idx_unique) ? INTL_KEY_UNIQUE : INTL_KEY_SORT))))
		{
			CCH_RELEASE(tdbb, &window);
			context.raise(tdbb, error_code, new_rpb->rpb_record);
		}

		if ((error_code = BTR_key(tdbb, org_rpb->rpb_relation,
				org_rpb->rpb_record, &idx, &key2,
				((idx.idx_flags & idx_unique) ? INTL_KEY_UNIQUE : INTL_KEY_SORT))))
		{
			CCH_RELEASE(tdbb, &window);
			context.raise(tdbb, error_code, org_rpb->rpb_record);
		}

		if (!keysEqual(&key1, &key2))
		{
			if ((error_code = check_foreign_key(tdbb, org_rpb->rpb_record, org_rpb->rpb_relation,
										   	    transaction, &idx, context)))
			{
				CCH_RELEASE(tdbb, &window);
				context.raise(tdbb, error_code, org_rpb->rpb_record);
			}
		}
	}
}


void IDX_modify_flag_uk_modified(thread_db* tdbb,
								 record_param* org_rpb,
								 record_param* new_rpb,
								 jrd_tra* transaction)
{
/**************************************
 *
 *	I D X _ m o d i f y _ f l a g _ u k _ m o d i f i e d
 *
 **************************************
 *
 * Functional description
 *	Set record flag if key field value was changed by this update or
 *  if this is second update of this record in the same transaction and
 *  flag is already set by one of the previous update.
 *
 **************************************/

	SET_TDBB(tdbb);

	if ((org_rpb->rpb_flags & rpb_uk_modified) &&
		(org_rpb->rpb_transaction_nr == new_rpb->rpb_transaction_nr))
	{
		new_rpb->rpb_flags |= rpb_uk_modified;
		return;
	}

	jrd_rel* const relation = org_rpb->rpb_relation;
	fb_assert(new_rpb->rpb_relation == relation);

	RelationPages* const relPages = relation->getPages(tdbb);
	WIN window(relPages->rel_pg_space_id, -1);

	DSC desc1, desc2;
	index_desc idx;
	idx.idx_id = idx_invalid;

	while (BTR_next_index(tdbb, relation, transaction, &idx, &window))
	{
		if (!(idx.idx_flags & (idx_primary | idx_unique)) ||
			!MET_lookup_partner(tdbb, relation, &idx, 0))
		{
			continue;
		}

		for (USHORT i = 0; i < idx.idx_count; i++)
		{
			const USHORT field_id = idx.idx_rpt[i].idx_field;

			const bool flag_org = EVL_field(relation, org_rpb->rpb_record, field_id, &desc1);
			const bool flag_new = EVL_field(relation, new_rpb->rpb_record, field_id, &desc2);

			if (flag_org != flag_new || (flag_new && MOV_compare(tdbb, &desc1, &desc2)))
			{
				new_rpb->rpb_flags |= rpb_uk_modified;
				CCH_RELEASE(tdbb, &window);
				return;
			}
		}
	}
}


void IDX_statistics(thread_db* tdbb, jrd_rel* relation, USHORT id, SelectivityList& selectivity)
{
/**************************************
 *
 *	I D X _ s t a t i s t i c s
 *
 **************************************
 *
 * Functional description
 *	Scan index pages recomputing
 *	selectivity.
 *
 **************************************/

	SET_TDBB(tdbb);

	BTR_selectivity(tdbb, relation, id, selectivity);
}


void IDX_store(thread_db* tdbb, record_param* rpb, jrd_tra* transaction)
{
/**************************************
 *
 *	I D X _ s t o r e
 *
 **************************************
 *
 * Functional description
 *	Update the various indices after a STORE operation.  If a duplicate
 *	index is violated, return the index number.  If successful, return
 *	-1.
 *
 **************************************/
	SET_TDBB(tdbb);

	temporary_key key;

	index_desc idx;
	idx.idx_id = idx_invalid;

	index_insertion insertion;
	insertion.iib_relation = rpb->rpb_relation;
	insertion.iib_number = rpb->rpb_number;
	insertion.iib_key = &key;
	insertion.iib_descriptor = &idx;
	insertion.iib_transaction = transaction;
	insertion.iib_btr_level = 0;

	RelationPages* relPages = rpb->rpb_relation->getPages(tdbb);
	WIN window(relPages->rel_pg_space_id, -1);

	while (BTR_next_index(tdbb, rpb->rpb_relation, transaction, &idx, &window))
	{
		if (!BTR_check_condition(tdbb, &idx, rpb->rpb_record))
			continue;

		IndexErrorContext context(rpb->rpb_relation, &idx);
		idx_e error_code;

		if ((error_code = BTR_key(tdbb, rpb->rpb_relation, rpb->rpb_record, &idx, &key,
				((idx.idx_flags & idx_unique) ? INTL_KEY_UNIQUE : INTL_KEY_SORT))))
		{
			CCH_RELEASE(tdbb, &window);
			context.raise(tdbb, error_code, rpb->rpb_record);
		}

		if ( (error_code = insert_key(tdbb, rpb->rpb_relation, rpb->rpb_record, transaction,
									  &window, &insertion, context)) )
		{
			context.raise(tdbb, error_code, rpb->rpb_record);
		}
	}
}

static bool cmpRecordKeys(thread_db* tdbb,
						  Record* rec1, jrd_rel* rel1, index_desc* idx1,
						  Record* rec2, jrd_rel* rel2, index_desc* idx2)
{
/**************************************
 *
 *	c m p R e c o r d K e y s
 *
 **************************************
 *
 * Functional description
 *	Compare indexed fields in two records. Records could belong to different
 *  relations but set of indexed fields to compare should be equal.
 *
 **************************************/
	SET_TDBB(tdbb);

	HalfStaticArray<UCHAR, 256> tmp;
	DSC desc1, desc2;

	if (idx2->idx_flags & idx_expression)
	{
		// Remove assertion below if\when expression index will participate in FK,
		// currently it is impossible.
		fb_assert(idx1->idx_flags & idx_expression);

		bool flag_idx;
		const dsc* desc_idx = BTR_eval_expression(tdbb, idx2, rec2, flag_idx);

		// hvlad: BTR_eval_expression call EVL_expr which returns impure->vlu_desc.
		// Since idx2 and idx1 are the same indexes second call to
		// BTR_eval_expression will overwrite value from first call. So we must
		// save first result into another dsc

		desc1 = *desc_idx;
		const USHORT idx_dsc_length = idx2->idx_expression_desc.dsc_length;
		desc1.dsc_address = tmp.getBuffer(idx_dsc_length + FB_DOUBLE_ALIGN);
		desc1.dsc_address = FB_ALIGN(desc1.dsc_address, FB_DOUBLE_ALIGN);
		fb_assert(desc_idx->dsc_length <= idx_dsc_length);
		memmove(desc1.dsc_address, desc_idx->dsc_address, desc_idx->dsc_length);

		bool flag_rec = false;
		const dsc* desc_rec = BTR_eval_expression(tdbb, idx1, rec1, flag_rec);

		if (flag_rec && flag_idx && !MOV_compare(tdbb, desc_rec, &desc1))
			return true;
	}
	else
	{
		fb_assert(idx1->idx_count == idx2->idx_count);

		bool all_nulls = true;
		USHORT i;
		for (i = 0; i < idx1->idx_count; i++)
		{
			USHORT field_id = idx1->idx_rpt[i].idx_field;
			// In order to "map a null to a default" value (in EVL_field()),
			// the relation block is referenced.
			// Reference: Bug 10116, 10424
			const bool flag_rec = EVL_field(rel1, rec1, field_id, &desc1);

			field_id = idx2->idx_rpt[i].idx_field;
			const bool flag_idx = EVL_field(rel2, rec2, field_id, &desc2);

			if (flag_rec != flag_idx || (flag_rec && MOV_compare(tdbb, &desc1, &desc2)))
				break;

			all_nulls = all_nulls && !flag_rec && !flag_idx;
		}

		if (i >= idx1->idx_count && !all_nulls)
			return true;
	}

	return false;
}

static idx_e check_duplicates(thread_db* tdbb,
							  Record* record,
							  index_desc* record_idx,
							  index_insertion* insertion, jrd_rel* relation_2)
{
/**************************************
 *
 *	c h e c k _ d u p l i c a t e s
 *
 **************************************
 *
 * Functional description
 *	Make sure there aren't any active duplicates for
 *	a unique index or a foreign key.
 *
 **************************************/
	DSC desc1, desc2;

	SET_TDBB(tdbb);

	idx_e result = idx_e_ok;
	jrd_tra* const transaction = insertion->iib_transaction;
	index_desc* insertion_idx = insertion->iib_descriptor;
	record_param rpb;
	rpb.rpb_relation = insertion->iib_relation;
	rpb.rpb_record = NULL;

	jrd_rel* const relation_1 = insertion->iib_relation;
	RecordBitmap::Accessor accessor(insertion->iib_duplicates);

	fb_assert(!(tdbb->tdbb_status_vector->getState() & IStatus::STATE_ERRORS));

	if (accessor.getFirst())
	do {
		bool rec_tx_active;
		const bool is_fk = (record_idx->idx_flags & idx_foreign) != 0;

		rpb.rpb_number.setValue(accessor.current());

		if (rpb.rpb_number != insertion->iib_number &&
			VIO_get_current(tdbb, &rpb, transaction, tdbb->getDefaultPool(),
							is_fk, rec_tx_active) )
		{
			// hvlad: if record's transaction is still active, we should consider
			// it as present and prevent duplicates

			if ((rpb.rpb_flags & rpb_deleted) || rec_tx_active)
			{
				result = idx_e_duplicate;
				break;
			}

			// check the values of the fields in the record being inserted with the
			// record retrieved -- for unique indexes the insertion index and the
			// record index are the same, but for foreign keys they are different

			if (cmpRecordKeys(tdbb, rpb.rpb_record, relation_1, insertion_idx,
							  record, relation_2, record_idx))
			{
				// When check foreign keys in snapshot or read consistency transaction,
				// ensure that master record is visible in transaction context and still
				// satisfy foreign key constraint.

				if (is_fk &&
					(!(transaction->tra_flags & TRA_read_committed) ||
					(transaction->tra_flags & TRA_read_consistency)))
				{
					const int state = TRA_snapshot_state(tdbb, transaction, rpb.rpb_transaction_nr);

					if (state != tra_committed && state != tra_us)
					{
						if (!VIO_get(tdbb, &rpb, transaction, tdbb->getDefaultPool()))
							continue;

						if (!cmpRecordKeys(tdbb, rpb.rpb_record, relation_1, insertion_idx,
										   record, relation_2, record_idx))
						{
							continue;
						}
					}
				}

				result = idx_e_duplicate;
				break;
			}
		}
	} while (accessor.getNext());

	delete rpb.rpb_record;

	return result;
}


static idx_e check_foreign_key(thread_db* tdbb,
							   Record* record,
							   jrd_rel* relation,
							   jrd_tra* transaction,
							   index_desc* idx,
							   IndexErrorContext& context)
{
/**************************************
 *
 *	c h e c k _ f o r e i g n _ k e y
 *
 **************************************
 *
 * Functional description
 *	The passed index participates in a foreign key.
 *	Check the passed record to see if a corresponding
 *	record appears in the partner index.
 *
 **************************************/
	SET_TDBB(tdbb);

	idx_e result = idx_e_ok;

	if (!MET_lookup_partner(tdbb, relation, idx, 0))
		return result;

	HazardPtr<jrd_rel> partner_relation(tdbb, FB_FUNCTION);
	USHORT index_id = 0;

	if (idx->idx_flags & idx_foreign)
	{
		partner_relation = MetadataCache::findRelation(tdbb, idx->idx_primary_relation);
		index_id = idx->idx_primary_index;
		result = check_partner_index(tdbb, relation, record, transaction, idx,
									 partner_relation.getPointer(), index_id);
	}
	else if (idx->idx_flags & (idx_primary | idx_unique))
	{
		for (int index_number = 0;
			index_number < (int) idx->idx_foreign_primaries->count();
			index_number++)
		{
			if (idx->idx_id != (*idx->idx_foreign_primaries)[index_number])
				continue;

			partner_relation = MetadataCache::findRelation(tdbb, (*idx->idx_foreign_relations)[index_number]);
			index_id = (*idx->idx_foreign_indexes)[index_number];

			if ((relation->rel_flags & REL_temp_conn) && (partner_relation->rel_flags & REL_temp_tran))
			{
				jrd_rel::RelPagesSnapshot pagesSnapshot(tdbb, partner_relation.getPointer());
				partner_relation->fillPagesSnapshot(pagesSnapshot, true);

				for (FB_SIZE_T i = 0; i < pagesSnapshot.getCount(); i++)
				{
					RelationPages* partnerPages = pagesSnapshot[i];
					tdbb->tdbb_temp_traid = partnerPages->rel_instance_id;
					if ( (result = check_partner_index(tdbb, relation, record,
								transaction, idx, partner_relation.getPointer(), index_id)) )
					{
						break;
					}
				}

				tdbb->tdbb_temp_traid = 0;
				if (result)
					break;
			}
			else
			{
				if ( (result = check_partner_index(tdbb, relation, record,
							transaction, idx, partner_relation.getPointer(), index_id)) )
				{
					break;
				}
			}
		}
	}

	if (result)
	{
		if (idx->idx_flags & idx_foreign)
			context.setErrorLocation(relation, idx->idx_id);
		else
			context.setErrorLocation(partner_relation.getPointer(), index_id);
	}

	return result;
}


static idx_e check_partner_index(thread_db* tdbb,
								 jrd_rel* relation,
								 Record* record,
								 jrd_tra* transaction,
								 index_desc* idx,
								 jrd_rel* partner_relation,
								 USHORT index_id)
{
/**************************************
 *
 *	c h e c k _ p a r t n e r _ i n d e x
 *
 **************************************
 *
 * Functional description
 *	The passed index participates in a foreign key.
 *	Check the passed record to see if a corresponding
 *	record appears in the partner index.
 *
 **************************************/
	SET_TDBB(tdbb);

	idx_e result = idx_e_ok;

	// get the index root page for the partner relation

	WIN window(get_root_page(tdbb, partner_relation));
	index_root_page* root = (index_root_page*) CCH_FETCH(tdbb, &window, LCK_read, pag_root);

	// get the description of the partner index

	index_desc partner_idx;
	if (!BTR_description(tdbb, partner_relation, root, &partner_idx, index_id))
	{
		CCH_RELEASE(tdbb, &window);
		BUGCHECK(175);			// msg 175 partner index description not found
	}

	fb_assert(!(idx->idx_flags & idx_condition));
	fb_assert(!(partner_idx.idx_flags & idx_condition));

	bool starting = false;
	USHORT segment;

	if (!(partner_idx.idx_flags & idx_unique))
	{
		const index_desc::idx_repeat* idx_desc = partner_idx.idx_rpt;
		for (segment = 0; segment < partner_idx.idx_count; ++segment, ++idx_desc)
		{
			if (idx_desc->idx_itype >= idx_first_intl_string)
			{
				HazardPtr<TextType> textType = INTL_texttype_lookup(tdbb, INTL_INDEX_TO_TEXT(idx_desc->idx_itype));

				if (textType->getFlags() & TEXTTYPE_SEPARATE_UNIQUE)
				{
					starting = true;
					++segment;
					break;
				}
			}
		}
	}
	else
		segment = idx->idx_count;

	// get the key in the original index
	// AB: Fake the index to be an unique index, because the INTL makes
	// different keys depending on unique index or not.
	// The key build should be exactly the same as stored in the
	// unique index, because a comparison is done on both keys.
	index_desc tmpIndex = *idx;
	// ASF: Was incorrect to verify broken foreign keys.
	// Should not use an unique key to search a non-unique index.
	// tmpIndex.idx_flags |= idx_unique;
	tmpIndex.idx_flags = (tmpIndex.idx_flags & ~idx_unique) | (partner_idx.idx_flags & idx_unique);
	temporary_key key;

	const USHORT keyType = starting ?
		INTL_KEY_PARTIAL :
		(tmpIndex.idx_flags & idx_unique) ? INTL_KEY_UNIQUE : INTL_KEY_SORT;

	result = BTR_key(tdbb, relation, record, &tmpIndex, &key, keyType, segment);
	CCH_RELEASE(tdbb, &window);

	// now check for current duplicates

	if (result == idx_e_ok)
	{
		// fill out a retrieval block for the purpose of
		// generating a bitmap of duplicate records

		IndexRetrieval retrieval(partner_relation, &partner_idx, segment, &key);
		retrieval.irb_generic = irb_equality | (starting ? irb_starting : 0);

		if (starting && segment < partner_idx.idx_count)
			retrieval.irb_generic |= irb_partial;

		if (partner_idx.idx_flags & idx_descending)
			retrieval.irb_generic |= irb_descending;

		if ((idx->idx_flags & idx_descending) != (partner_idx.idx_flags & idx_descending))
			BTR_complement_key(&key);

		RecordBitmap* bitmap = NULL;
		BTR_evaluate(tdbb, &retrieval, &bitmap, NULL);

		// if there is a bitmap, it means duplicates were found

		if (bitmap)
		{
			index_insertion insertion;
			insertion.iib_descriptor = &partner_idx;
			insertion.iib_relation = partner_relation;
			insertion.iib_number.setValue(BOF_NUMBER);
			insertion.iib_duplicates = bitmap;
			insertion.iib_transaction = transaction;
			insertion.iib_btr_level = 0;

			result = check_duplicates(tdbb, record, idx, &insertion, relation);
			if (idx->idx_flags & (idx_primary | idx_unique))
				result = result ? idx_e_foreign_references_present : idx_e_ok;
			if (idx->idx_flags & idx_foreign)
				result = result ? idx_e_ok : idx_e_foreign_target_doesnt_exist;
			delete bitmap;
		}
		else if (idx->idx_flags & idx_foreign) {
			result = idx_e_foreign_target_doesnt_exist;
		}
	}

	return result;
}


static bool duplicate_key(const UCHAR* record1, const UCHAR* record2, void* ifl_void)
{
/**************************************
 *
 *	d u p l i c a t e _ k e y
 *
 **************************************
 *
 * Functional description
 *	Callback routine for duplicate keys during index creation.  Just
 *	bump a counter.
 *
 **************************************/
	IndexCreation* ifl_data = static_cast<IndexCreation*>(ifl_void);
	const index_sort_record* rec1 = (index_sort_record*) (record1 + ifl_data->key_length);
	const index_sort_record* rec2 = (index_sort_record*) (record2 + ifl_data->key_length);

	if (!(rec1->isr_flags & (ISR_secondary | ISR_null)) &&
		!(rec2->isr_flags & (ISR_secondary | ISR_null)))
	{
		if (ifl_data->duplicates.exchangeAdd(1) == 0)
			ifl_data->dup_recno = rec2->isr_record_number;
	}

	return false;
}


static PageNumber get_root_page(thread_db* tdbb, jrd_rel* relation)
{
/**************************************
 *
 *	g e t _ r o o t _ p a g e
 *
 **************************************
 *
 * Functional description
 *	Find the root page for a relation.
 *
 **************************************/
	SET_TDBB(tdbb);

	RelationPages* relPages = relation->getPages(tdbb);
	SLONG page = relPages->rel_index_root;
	if (!page)
	{
		DPM_scan_pages(tdbb);
		page = relPages->rel_index_root;
	}

	return PageNumber(relPages->rel_pg_space_id, page);
}


static int index_block_flush(void* ast_object)
{
/**************************************
 *
 *	i n d e x _ b l o c k _ f l u s h
 *
 **************************************
 *
 * Functional description
 *	An exclusive lock has been requested on the
 *	index block.  The information in the cached
 *	index block is no longer valid, so clear it
 *	out and release the lock.
 *
 **************************************/
	IndexBlock* const index_block = static_cast<IndexBlock*>(ast_object);

	try
	{
		Lock* const lock = index_block->idb_lock;
		Database* const dbb = lock->lck_dbb;

		AsyncContextHolder tdbb(dbb, FB_FUNCTION, lock);

		release_index_block(tdbb, index_block);
	}
	catch (const Firebird::Exception&)
	{} // no-op

	return 0;
}


static idx_e insert_key(thread_db* tdbb,
						jrd_rel* relation,
						Record* record,
						jrd_tra* transaction,
						WIN * window_ptr,
						index_insertion* insertion,
						IndexErrorContext& context)
{
/**************************************
 *
 *	i n s e r t _ k e y
 *
 **************************************
 *
 * Functional description
 *	Insert a key in the index.
 *	If this is a unique index, check for active duplicates.
 *	If this is a foreign key, check for duplicates in the
 *	primary key index.
 *
 **************************************/
	SET_TDBB(tdbb);

	idx_e result = idx_e_ok;
	index_desc* idx = insertion->iib_descriptor;

	// Insert the key into the index.  If the index is unique, btr will keep track of duplicates.

	insertion->iib_duplicates = NULL;
	BTR_insert(tdbb, window_ptr, insertion);

	if (insertion->iib_duplicates)
	{
		result = check_duplicates(tdbb, record, idx, insertion, NULL);
		delete insertion->iib_duplicates;
		insertion->iib_duplicates = 0;
	}

	if (result != idx_e_ok)
		return result;

	// if we are dealing with a foreign key index,
	// check for an insert into the corresponding primary key index
	if (idx->idx_flags & idx_foreign)
	{
		// Find out if there is a null segment. If there is one,
		// don't bother to check the primary key.
		if (result == idx_e_ok && insertion->iib_key->key_nulls == 0)
		{
			result = check_foreign_key(tdbb, record, insertion->iib_relation,
									   transaction, idx, context);
		}
	}

	return result;
}


static void release_index_block(thread_db* tdbb, IndexBlock* index_block)
{
/**************************************
 *
 *	r e l e a s e _ i n d e x _ b l o c k
 *
 **************************************
 *
 * Functional description
 *	Release index block structure.
 *
 **************************************/
	if (index_block->idb_expression_statement)
	{
		index_block->idb_expression_statement->release(tdbb);
		index_block->idb_expression_statement = nullptr;
	}
	index_block->idb_expression = nullptr;
	index_block->idb_expression_desc.clear();

	if (index_block->idb_condition_statement)
	{
		index_block->idb_condition_statement->release(tdbb);
		index_block->idb_condition_statement = nullptr;
	}
	index_block->idb_condition = nullptr;

	LCK_release(tdbb, index_block->idb_lock);
}


static void signal_index_deletion(thread_db* tdbb, jrd_rel* relation, USHORT id)
{
/**************************************
 *
 *	s i g n a l _ i n d e x _ d e l e t i o n
 *
 **************************************
 *
 * Functional description
 *	On delete of an index, force all
 *	processes to get rid of index info.
 *
 **************************************/
	IndexBlock* index_block;
	Lock* lock = NULL;

	SET_TDBB(tdbb);

	// get an exclusive lock on the associated index
	// block (if it exists) to make sure that all other
	// processes flush their cached information about this index

	for (index_block = relation->rel_index_blocks; index_block; index_block = index_block->idb_next)
	{
		if (index_block->idb_id == id)
		{
			lock = index_block->idb_lock;
			break;
		}
	}

	// if one didn't exist, create it

	if (!index_block)
	{
		index_block = IDX_create_index_block(tdbb, relation, id);
		lock = index_block->idb_lock;
	}

	// signal other processes to clear out the index block

	if (lock->lck_physical == LCK_SR) {
		LCK_convert(tdbb, lock, LCK_EX, LCK_WAIT);
	}
	else {
		LCK_lock(tdbb, lock, LCK_EX, LCK_WAIT);
	}

	release_index_block(tdbb, index_block);
}<|MERGE_RESOLUTION|>--- conflicted
+++ resolved
@@ -515,9 +515,6 @@
 			idx->idx_expression_statement = NULL;
 		}
 
-<<<<<<< HEAD
-	HazardPtr<jrd_rel> partner_relation(tdbb, FB_FUNCTION);
-=======
 		if (!m_stop && m_creation->duplicates.value() == 0)
 			scb->sort(tdbb);
 
@@ -546,21 +543,13 @@
 	}
 
 	jrd_rel* partner_relation = 0;
->>>>>>> 7b0b0123
 	USHORT partner_index_id = 0;
 	if (idx->idx_flags & idx_foreign)
 	{
-<<<<<<< HEAD
-		if (!MET_lookup_partner(tdbb, relation, idx, index_name))
-			BUGCHECK(173);		// msg 173 referenced index description not found
-
-		partner_relation = MetadataCache::findRelation(tdbb, idx->idx_primary_relation);
-=======
 //		if (!MET_lookup_partner(tdbb, relation, idx, m_creation->index_name)) {
 //			BUGCHECK(173);		// msg 173 referenced index description not found
 //		}
 		partner_relation = MET_relation(tdbb, idx->idx_primary_relation);
->>>>>>> 7b0b0123
 		partner_index_id = idx->idx_primary_index;
 	}
 
@@ -677,7 +666,7 @@
 				if (isForeign && key.key_nulls == 0)
 				{
 					result = check_partner_index(tdbb, relation, record, transaction, idx,
-												 partner_relation.getPointer(), partner_index_id);
+												 partner_relation, partner_index_id);
 				}
 			}
 
@@ -985,9 +974,13 @@
 
 	if ((relation->rel_flags & REL_temp_conn) && (relation->getPages(tdbb)->rel_instance_id != 0))
 	{
-		HazardPtr<IndexLock> idx_lock = relation->getIndexLock(tdbb, idx->idx_id);
+		IndexLock* idx_lock = CMP_get_index_lock(tdbb, relation, idx->idx_id);
 		if (idx_lock)
-			idx_lock->idl_lock.enter245(tdbb);
+		{
+			++idx_lock->idl_count;
+			if (idx_lock->idl_count == 1)
+				LCK_lock(tdbb, idx_lock->idl_lock, LCK_SR, LCK_WAIT);
+		}
 	}
 }
 
