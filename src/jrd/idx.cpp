--- conflicted
+++ resolved
@@ -105,20 +105,6 @@
 	return MAX_USHORT;
 }
 
-<<<<<<< HEAD
-IndexReserveLock::IndexReserveLock(thread_db* tdbb, const jrd_rel* relation, const index_desc* idx)
-	: Lock(tdbb, sizeof(SLONG), LCK_idx_reserve), m_tdbb(tdbb)
-{
-	lck_key.lck_long = (relation->rel_id << 16) | idx->idx_id;
-}
-
-IndexReserveLock::~IndexReserveLock()
-{
-	LCK_release(m_tdbb, this);
-}
-
-=======
->>>>>>> 54e25d4a
 
 void IDX_check_access(thread_db* tdbb, CompilerScratch* csb, jrd_rel* view, jrd_rel* relation)
 {
@@ -553,11 +539,6 @@
 		context.raise(tdbb, idx_e_duplicate, error_record);
 	}
 
-<<<<<<< HEAD
-	BTR_create(tdbb, creation, selectivity);
-
-=======
->>>>>>> 54e25d4a
 	if ((relation->rel_flags & REL_temp_conn) && (relation->getPages(tdbb)->rel_instance_id != 0))
 	{
 		IndexLock* idx_lock = CMP_get_index_lock(tdbb, relation, idx->idx_id);
