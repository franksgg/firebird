/*
 *  The contents of this file are subject to the Initial
 *  Developer's Public License Version 1.0 (the "License");
 *  you may not use this file except in compliance with the
 *  License. You may obtain a copy of the License at
 *  http://www.ibphoenix.com/main.nfs?a=ibphoenix&page=ibp_idpl.
 *
 *  Software distributed under the License is distributed AS IS,
 *  WITHOUT WARRANTY OF ANY KIND, either express or implied.
 *  See the License for the specific language governing rights
 *  and limitations under the License.
 *
 *  The Original Code was created by Adriano dos Santos Fernandes
 *  for the Firebird Open Source RDBMS project.
 *
 *  Copyright (c) 2008 Adriano dos Santos Fernandes <adrianosf@uol.com.br>
 *  and all contributors signed below.
 *
 *  All Rights Reserved.
 *  Contributor(s): ______________________________________.
 */

#include "firebird.h"
#include "firebird/impl/consts_pub.h"
#include "iberror.h"
#include "firebird/impl/inf_pub.h"
#include "../jrd/ExtEngineManager.h"
#include "firebird/impl/sqlda_pub.h"
#include "../common/dsc.h"
#include "../jrd/align.h"
#include "../jrd/jrd.h"
#include "../jrd/exe.h"
#include "../jrd/req.h"
#include "../jrd/status.h"
#include "../jrd/tra.h"
#include "../dsql/BoolNodes.h"
#include "../dsql/StmtNodes.h"
#include "../common/os/path_utils.h"
#include "../jrd/cmp_proto.h"
#include "../jrd/cvt_proto.h"
#include "../jrd/evl_proto.h"
#include "../jrd/exe_proto.h"
#include "../jrd/intl_proto.h"
#include "../jrd/met_proto.h"
#include "../jrd/mov_proto.h"
#include "../jrd/par_proto.h"
#include "../jrd/Function.h"
#include "../jrd/TimeZone.h"
#include "../jrd/SystemPackages.h"
#include "../jrd/met.h"
#include "../common/isc_proto.h"
#include "../common/classes/auto.h"
#include "../common/classes/fb_pair.h"
#include "../common/classes/fb_string.h"
#include "../common/classes/init.h"
#include "../common/classes/objects_array.h"
#include "../common/config/config.h"
#include "../common/ScanDir.h"
#include "../common/utils_proto.h"
#include "../common/classes/GetPlugins.h"

using namespace Firebird;
using namespace Jrd;


static EngineCheckout::Type checkoutType(IExternalEngine* engine);


namespace
{
	// Compare two formats for equivalence, excluding fmt_defaults field.
	bool sameFormats(const Format* fmt1, const Format* fmt2)
	{
		return fmt1->fmt_length == fmt2->fmt_length &&
			fmt1->fmt_count == fmt2->fmt_count &&
			fmt1->fmt_version == fmt2->fmt_version &&
			fmt1->fmt_desc == fmt2->fmt_desc;
	}

	// Copy message between different formats.
	void copyMessage(thread_db* tdbb,
		const Format* srcFormat, UCHAR* srcMsg,
		const Format* dstFormat, UCHAR* dstMsg)
	{
		fb_assert(srcFormat->fmt_desc.getCount() == dstFormat->fmt_desc.getCount());

		const auto srcDescEnd = srcFormat->fmt_desc.begin() + (srcFormat->fmt_desc.getCount() / 2 * 2);
		auto srcDescIt = srcFormat->fmt_desc.begin();
		auto dstDescIt = dstFormat->fmt_desc.begin();

		while (srcDescIt < srcDescEnd)
		{
			fb_assert(srcDescIt[1].dsc_dtype == dtype_short);
			fb_assert(dstDescIt[1].dsc_dtype == dtype_short);

			const auto srcArgOffset = (IPTR) srcDescIt[0].dsc_address;
			const auto srcNullOffset = (IPTR) srcDescIt[1].dsc_address;
			const auto srcNullPtr = reinterpret_cast<const SSHORT*>(srcMsg + srcNullOffset);

			const auto dstArgOffset = (IPTR) dstDescIt[0].dsc_address;
			const auto dstNullOffset = (IPTR) dstDescIt[1].dsc_address;
			const auto dstNullPtr = reinterpret_cast<SSHORT*>(dstMsg + dstNullOffset);

			if (!*srcNullPtr)
			{
				dsc srcDesc = srcDescIt[0];
				srcDesc.dsc_address = srcMsg + srcArgOffset;

				dsc dstDesc = dstDescIt[0];
				dstDesc.dsc_address = dstMsg + dstArgOffset;

				MOV_move(tdbb, &srcDesc, &dstDesc);
			}

			*dstNullPtr = *srcNullPtr;

			srcDescIt += 2;
			dstDescIt += 2;
		}
	}

	// Internal message node.
	class IntMessageNode : public MessageNode
	{
	public:
		IntMessageNode(thread_db* tdbb, MemoryPool& pool, CompilerScratch* csb, USHORT message,
				Array<NestConst<Parameter>>& aParameters, const Format* aFormat)
			: MessageNode(pool),
			  parameters(aParameters),
			  format(aFormat)
		{
			setup(tdbb, csb, message, format->fmt_count);
		}

		USHORT setupDesc(thread_db* tdbb, CompilerScratch* csb, USHORT index,
			dsc* desc, ItemInfo* itemInfo) override
		{
			*desc = format->fmt_desc[index];

			if (index % 2 == 0 && index / 2u < parameters.getCount())
			{
				const Parameter* param = parameters[index / 2];

				if (param->prm_mechanism != prm_mech_type_of &&
					!fb_utils::implicit_domain(param->prm_field_source.c_str()))
				{
					MetaNamePair namePair(param->prm_field_source, "");

					FieldInfo fieldInfo;
					bool exist = csb->csb_map_field_info.get(namePair, fieldInfo);
					MET_get_domain(tdbb, csb->csb_pool, param->prm_field_source, desc,
						(exist ? NULL : &fieldInfo));

					if (!exist)
						csb->csb_map_field_info.put(namePair, fieldInfo);

					itemInfo->field = namePair;
					itemInfo->nullable = fieldInfo.nullable;
					itemInfo->fullDomain = true;
				}

				itemInfo->name = param->prm_name;

				if (!param->prm_nullable)
					itemInfo->nullable = false;
			}

			return type_alignments[desc->dsc_dtype];
		}

	public:
		Array<NestConst<Parameter>>& parameters;
		const Format* const format;
	};

	// External message node.
	class ExtMessageNode : public MessageNode
	{
	public:
		ExtMessageNode(thread_db* tdbb, MemoryPool& pool, CompilerScratch* csb, USHORT message, const Format* aFormat)
			: MessageNode(pool),
			  format(aFormat)
		{
			setup(tdbb, csb, message, format->fmt_count);
		}

		USHORT setupDesc(thread_db* tdbb, CompilerScratch* csb, USHORT index,
			dsc* desc, ItemInfo* itemInfo) override
		{
			*desc = format->fmt_desc[index];
			return type_alignments[desc->dsc_dtype];
		}

		const StmtNode* execute(thread_db* tdbb, Request* request, ExeState* exeState) const override
		{
			if (request->req_operation == Request::req_evaluate)
			{
				// Clear the message. This is important for external routines.
				UCHAR* msg = request->getImpure<UCHAR>(impureOffset);
				memset(msg, 0, format->fmt_length);
			}

			return MessageNode::execute(tdbb, request, exeState);
		}

	public:
		const Format* const format;
	};

	// Initialize output parameters with their domains default value or NULL.
	// Kind of blr_init_variable, but for parameters.
	class InitParametersNode final : public TypedNode<StmtNode, StmtNode::TYPE_EXT_INIT_PARAMETERS>
	{
	public:
		InitParametersNode(thread_db* tdbb, MemoryPool& pool, CompilerScratch* csb,
				Array<NestConst<Parameter>>& parameters, MessageNode* aMessage)
			: TypedNode<StmtNode, StmtNode::TYPE_EXT_INIT_PARAMETERS>(pool),
			  message(aMessage)
		{
			// Iterate over the format items, except the EOF item.
			const unsigned paramCount = message->format->fmt_count / 2;

			defaultValuesNode = FB_NEW_POOL(pool) ValueListNode(pool, paramCount);

			for (unsigned paramIndex = 0; paramIndex < paramCount; ++paramIndex)
			{
				const auto parameter = parameters[paramIndex];

				if (parameter->prm_mechanism != prm_mech_type_of &&
					!fb_utils::implicit_domain(parameter->prm_field_source.c_str()))
				{
					MetaNamePair namePair(parameter->prm_field_source, "");

					FieldInfo fieldInfo;
					bool exist = csb->csb_map_field_info.get(namePair, fieldInfo);

					if (exist && fieldInfo.defaultValue)
						defaultValuesNode->items[paramIndex] = CMP_clone_node(tdbb, csb, fieldInfo.defaultValue);
				}
			}
		}

		string internalPrint(NodePrinter& printer) const override
		{
			StmtNode::internalPrint(printer);

			NODE_PRINT(printer, message);
			NODE_PRINT(printer, defaultValuesNode);

			return "InitParametersNode";
		}

		void genBlr(DsqlCompilerScratch* /*dsqlScratch*/) override
		{
		}

		InitParametersNode* pass1(thread_db* tdbb, CompilerScratch* csb) override
		{
			doPass1(tdbb, csb, &defaultValuesNode);
			return this;
		}

		InitParametersNode* pass2(thread_db* tdbb, CompilerScratch* csb) override
		{
			ExprNode::doPass2(tdbb, csb, &defaultValuesNode);
			return this;
		}

		const StmtNode* execute(thread_db* tdbb, Request* request, ExeState* /*exeState*/) const override
		{
			if (request->req_operation == Request::req_evaluate)
			{
				const auto msg = request->getImpure<UCHAR>(message->impureOffset);
				const auto paramCount = defaultValuesNode->items.getCount();

				for (unsigned paramIndex = 0; paramIndex < paramCount; ++paramIndex)
				{
					const auto defaultValueNode = defaultValuesNode->items[paramIndex];
					dsc* defaultDesc = nullptr;

					if (defaultValueNode)
						defaultDesc = EVL_expr(tdbb, request, defaultValueNode);

					const auto formatIndex = paramIndex * 2;
					const auto& nullDesc = message->format->fmt_desc[formatIndex + 1];
					fb_assert(nullDesc.dsc_dtype == dtype_short);

					if (defaultDesc)
					{
						// Initialize the value. The null flag is already initialized to not-null.
						fb_assert(!*(SSHORT*) (msg + (IPTR) nullDesc.dsc_address));

						dsc desc = message->format->fmt_desc[formatIndex];
						desc.dsc_address = msg + (IPTR) desc.dsc_address;
						MOV_move(tdbb, defaultDesc, &desc);
					}
					else
						*(SSHORT*) (msg + (IPTR) nullDesc.dsc_address) = FB_TRUE;
				}

				request->req_operation = Request::req_return;
			}

			return parentStmt;
		}

		private:
			MessageNode* const message;
			ValueListNode* defaultValuesNode;
	};

	// Move parameters from a message to another, validating theirs values.
	class MessageMoverNode : public CompoundStmtNode
	{
	public:
		MessageMoverNode(MemoryPool& pool, MessageNode* fromMessage, MessageNode* toMessage,
					MessageNode* aCheckMessageEof = nullptr)
			: CompoundStmtNode(pool),
			  checkMessageEof(aCheckMessageEof)
		{
			// Iterate over the format items, except the EOF item.
			for (unsigned i = 0; i < (fromMessage->format->fmt_count / 2) * 2; i += 2)
			{
				auto flag = FB_NEW_POOL(pool) ParameterNode(pool);
				flag->messageNumber = fromMessage->messageNumber;
				flag->message = fromMessage;
				flag->argNumber = i + 1;

				auto param = FB_NEW_POOL(pool) ParameterNode(pool);
				param->messageNumber = fromMessage->messageNumber;
				param->message = fromMessage;
				param->argNumber = i;
				param->argFlag = flag;

				AssignmentNode* assign = FB_NEW_POOL(pool) AssignmentNode(pool);
				assign->asgnFrom = param;
				statements.add(assign);

				flag = FB_NEW_POOL(pool) ParameterNode(pool);
				flag->messageNumber = toMessage->messageNumber;
				flag->message = toMessage;
				flag->argNumber = i + 1;

				param = FB_NEW_POOL(pool) ParameterNode(pool);
				param->messageNumber = toMessage->messageNumber;
				param->message = toMessage;
				param->argNumber = i;
				param->argFlag = flag;

				assign->asgnTo = param;
			}
		}

		const StmtNode* execute(thread_db* tdbb, Request* request, ExeState* exeState) const override
		{
			if (checkMessageEof &&
				request->req_operation == Request::req_evaluate &&
				(request->req_flags & req_proc_select))
			{
				const auto msg = request->getImpure<UCHAR>(checkMessageEof->impureOffset);
				const auto eof = (SSHORT*) (msg + (IPTR) checkMessageEof->format->fmt_desc.back().dsc_address);

				if (!*eof)
					request->req_operation = Request::req_return;
			}

			return CompoundStmtNode::execute(tdbb, request, exeState);
		}

	private:
		MessageNode* checkMessageEof;
	};

	// External procedure node.
	class ExtProcedureNode : public CompoundStmtNode
	{
	public:
		ExtProcedureNode(MemoryPool& pool, MessageNode* aExtInMessageNode, MessageNode* aExtOutMessageNode,
				MessageNode* aIntOutMessageNode, const ExtEngineManager::Procedure* aProcedure)
			: CompoundStmtNode(pool),
			  extInMessageNode(aExtInMessageNode),
			  extOutMessageNode(aExtOutMessageNode),
			  intOutMessageNode(aIntOutMessageNode),
			  procedure(aProcedure)
		{
			SuspendNode* suspend = FB_NEW_POOL(pool) SuspendNode(pool);
			suspend->message = intOutMessageNode;
			suspend->statement = FB_NEW_POOL(pool) MessageMoverNode(pool,
				extOutMessageNode, intOutMessageNode, intOutMessageNode);

			statements.add(suspend);
			statements.add(FB_NEW_POOL(pool) StallNode(pool));
		}

		const StmtNode* execute(thread_db* tdbb, Request* request, ExeState* exeState) const override
		{
			impure_state* const impure = request->getImpure<impure_state>(impureOffset);
			ExtEngineManager::ResultSet*& resultSet = request->req_ext_resultset;
			UCHAR* extInMsg = extInMessageNode ? request->getImpure<UCHAR>(extInMessageNode->impureOffset) : NULL;
			UCHAR* extOutMsg = extOutMessageNode ? request->getImpure<UCHAR>(extOutMessageNode->impureOffset) : NULL;
			UCHAR* intOutMsg = intOutMessageNode ? request->getImpure<UCHAR>(intOutMessageNode->impureOffset) : NULL;
			SSHORT* eof = intOutMsg ?
				(SSHORT*) (intOutMsg + (IPTR) intOutMessageNode->format->fmt_desc.back().dsc_address) : NULL;

			switch (request->req_operation)
			{
				case Request::req_evaluate:
					impure->sta_state = 0;
					*eof = 0;

					fb_assert(!resultSet);
					resultSet = procedure->open(tdbb, extInMsg, extOutMsg);

					if (!resultSet)
						break;
					// fall into

				case Request::req_proceed:
				case Request::req_sync:
					*eof = 0;
					if (resultSet)
					{
						if (resultSet->fetch(tdbb) && (request->req_flags & req_proc_fetch))
							*eof = -1;
						else
						{
							delete resultSet;
							resultSet = NULL;
						}
					}

					impure->sta_state = 0;	// suspend node

					if (!*eof)
						request->req_operation = Request::req_return;
					else
						request->req_operation = Request::req_sync;

					break;

				case Request::req_unwind:
					delete resultSet;
					resultSet = NULL;
					break;
			}

			return CompoundStmtNode::execute(tdbb, request, exeState);
		}

	private:
		MessageNode* extInMessageNode;
		MessageNode* extOutMessageNode;
		MessageNode* intOutMessageNode;
		const ExtEngineManager::Procedure* procedure;
	};

	// External trigger node.
	class ExtTriggerNode final : public TypedNode<StmtNode, StmtNode::TYPE_EXT_TRIGGER>
	{
	public:
		ExtTriggerNode(MemoryPool& pool, const ExtEngineManager::Trigger* aTrigger)
			: TypedNode<StmtNode, StmtNode::TYPE_EXT_TRIGGER>(pool),
			  trigger(aTrigger)
		{
		}

		string internalPrint(NodePrinter& printer) const override
		{
			StmtNode::internalPrint(printer);
			return "ExtTriggerNode";
		}

		void genBlr(DsqlCompilerScratch* /*dsqlScratch*/) override
		{
		}

		ExtTriggerNode* pass1(thread_db* /*tdbb*/, CompilerScratch* /*csb*/) override
		{
			return this;
		}

		ExtTriggerNode* pass2(thread_db* /*tdbb*/, CompilerScratch* /*csb*/) override
		{
			return this;
		}

		const StmtNode* execute(thread_db* tdbb, Request* request, ExeState* /*exeState*/) const override
		{
			if (request->req_operation == Request::req_evaluate)
			{
				trigger->execute(tdbb, request, request->req_trigger_action,
					getRpb(request, 0), getRpb(request, 1));

				request->req_operation = Request::req_return;
			}

			return parentStmt;
		}

	private:
		static record_param* getRpb(Request* request, USHORT n)
		{
			return request->req_rpb.getCount() > n && request->req_rpb[n].rpb_number.isValid() ?
				&request->req_rpb[n] : NULL;
		}

	private:
		const ExtEngineManager::Trigger* trigger;
	};
}


template <typename T> class ExtEngineManager::ContextManager
{
public:
	ContextManager(thread_db* tdbb, EngineAttachmentInfo* aAttInfo, T* obj,
				CallerName aCallerName = CallerName())
		: attInfo(aAttInfo),
		  attachment(tdbb->getAttachment()),
		  transaction(tdbb->getTransaction()),
		  charSet(attachment->att_charset),
		  attInUse(attachment->att_in_use),
		  traInUse(transaction ? transaction->tra_in_use : false)
	{
		// !!!!!  needs async lock to be safe
		attachment->att_in_use = true;

		if (transaction)
		{
			callerName = transaction->tra_caller_name;
			transaction->tra_caller_name = aCallerName;
			++transaction->tra_callback_count;
			transaction->tra_in_use = true;
		}

		attInfo->context->setTransaction(tdbb);

		setCharSet(tdbb, attInfo, obj);
	}

	ContextManager(thread_db* tdbb, EngineAttachmentInfo* aAttInfo, CSetId aCharSet,
				CallerName aCallerName = CallerName())
		: attInfo(aAttInfo),
		  attachment(tdbb->getAttachment()),
		  transaction(tdbb->getTransaction()),
		  charSet(attachment->att_charset),
		  attInUse(attachment->att_in_use),
		  traInUse(transaction ? transaction->tra_in_use : false)
	{
		attachment->att_charset = aCharSet;
		// !!!!!  needs async lock to be safe
		attachment->att_in_use = true;

		if (transaction)
		{
			callerName = transaction->tra_caller_name;
			transaction->tra_caller_name = aCallerName;
			++transaction->tra_callback_count;
			transaction->tra_in_use = true;
		}

		attInfo->context->setTransaction(tdbb);
	}

	~ContextManager()
	{
		if (transaction)
		{
			--transaction->tra_callback_count;
			transaction->tra_in_use = traInUse;
			transaction->tra_caller_name = callerName;
		}

		// !!!!!  needs async lock to be safe
		attachment->att_in_use = attInUse;
		attachment->att_charset = charSet;
	}

private:
	void setCharSet(thread_db* tdbb, EngineAttachmentInfo* attInfo, T* obj)
	{
		attachment->att_charset = attInfo->adminCharSet;

		if (!obj)
			return;

		char charSetName[MAX_SQL_IDENTIFIER_SIZE];

		{	// scope
			EngineCheckout cout(tdbb, FB_FUNCTION, checkoutType(attInfo->engine));

			FbLocalStatus status;
			obj->getCharSet(&status, attInfo->context, charSetName, MAX_SQL_IDENTIFIER_LEN);
			status.check();
			charSetName[MAX_SQL_IDENTIFIER_LEN] = '\0';
		}

		TTypeId charSetId;

		if (!MetadataCache::get_char_coll_subtype(tdbb, &charSetId,
				reinterpret_cast<const UCHAR*>(charSetName), static_cast<USHORT>(strlen(charSetName))))
		{
			status_exception::raise(Arg::Gds(isc_charset_not_found) << Arg::Str(charSetName));
		}

		attachment->att_charset = charSetId;
	}

private:
	EngineAttachmentInfo* attInfo;
	Jrd::Attachment* attachment;
	jrd_tra* transaction;
	// These data members are to restore the original information.
	const CSetId charSet;
	const bool attInUse;
	const bool traInUse;
	CallerName callerName;
};


//---------------------


ExtEngineManager::ExternalContextImpl::ExternalContextImpl(thread_db* tdbb,
		IExternalEngine* aEngine)
	: engine(aEngine),
	  internalAttachment(tdbb->getAttachment()),
	  internalTransaction(NULL),
	  externalAttachment(NULL),
	  externalTransaction(NULL),
	  miscInfo(*internalAttachment->att_pool)
{
	//// TODO: admin rights

	clientCharSet = INTL_charset_lookup(tdbb, internalAttachment->att_client_charset)->getName();

	externalAttachment = MasterInterfacePtr()->registerAttachment
		(internalAttachment->getProvider(), internalAttachment->getInterface());
}

ExtEngineManager::ExternalContextImpl::~ExternalContextImpl()
{
	releaseTransaction();

	if (externalAttachment)
	{
		externalAttachment->release();
		externalAttachment = NULL;
	}
}

void ExtEngineManager::ExternalContextImpl::releaseTransaction()
{
	if (externalTransaction)
	{
		externalTransaction->release();
		externalTransaction = NULL;
	}

	internalTransaction = NULL;
}

void ExtEngineManager::ExternalContextImpl::setTransaction(thread_db* tdbb)
{
	ITransaction* newTransaction = tdbb->getTransaction() ? tdbb->getTransaction()->getInterface(true) : NULL;

	if (newTransaction == internalTransaction)
		return;

	releaseTransaction();
	fb_assert(!externalTransaction && !internalTransaction);

	if ((internalTransaction = newTransaction))
		externalTransaction = MasterInterfacePtr()->registerTransaction(externalAttachment, internalTransaction);
}

IMaster* ExtEngineManager::ExternalContextImpl::getMaster()
{
	MasterInterfacePtr master;
	return master;
}

IExternalEngine* ExtEngineManager::ExternalContextImpl::getEngine(CheckStatusWrapper* /*status*/)
{
	return engine;
}

Firebird::IAttachment* ExtEngineManager::ExternalContextImpl::getAttachment(
	CheckStatusWrapper* /*status*/)
{
	externalAttachment->addRef();
	return externalAttachment;
}

Firebird::ITransaction* ExtEngineManager::ExternalContextImpl::getTransaction(
	CheckStatusWrapper* /*status*/)
{
	externalTransaction->addRef();
	return externalTransaction;
}

const char* ExtEngineManager::ExternalContextImpl::getUserName()
{
	return internalAttachment->att_user ? internalAttachment->att_user->getUserName().c_str() : "";
}

const char* ExtEngineManager::ExternalContextImpl::getDatabaseName()
{
	return internalAttachment->att_database->dbb_database_name.c_str();
}

const char* ExtEngineManager::ExternalContextImpl::getClientCharSet()
{
	return clientCharSet.c_str();
}

int ExtEngineManager::ExternalContextImpl::obtainInfoCode()
{
	static AtomicCounter counter;
	return ++counter;
}

void* ExtEngineManager::ExternalContextImpl::getInfo(int code)
{
	void* value = NULL;
	miscInfo.get(code, value);
	return value;
}

void* ExtEngineManager::ExternalContextImpl::setInfo(int code, void* value)
{
	void* oldValue = getInfo(code);
	miscInfo.put(code, value);
	return oldValue;
}


//---------------------


ExtEngineManager::ExtRoutine::ExtRoutine(thread_db* tdbb, ExtEngineManager* aExtManager,
		IExternalEngine* aEngine, RoutineMetadata* aMetadata)
	: extManager(aExtManager),
	  engine(aEngine),
	  metadata(aMetadata),
	  database(tdbb->getDatabase())
{
	engine->addRef();
}

void ExtEngineManager::ExtRoutine::PluginDeleter::operator()(IPluginBase* ptr)
{
	if (ptr)
		PluginManagerInterfacePtr()->releasePlugin(ptr);
}


//---------------------


struct ExtEngineManager::Function::Impl final
{
	Impl(MemoryPool& pool)
		: inValidations(pool),
		  outValidations(pool),
		  outDefaults(pool)
	{
	}

	Array<NonPooledPair<Item, ItemInfo*>> inValidations;
	Array<NonPooledPair<Item, ItemInfo*>> outValidations;
	Array<unsigned> outDefaults;
};


ExtEngineManager::Function::Function(thread_db* tdbb, MemoryPool& pool, CompilerScratch* csb,
		ExtEngineManager* aExtManager, IExternalEngine* aEngine,
		RoutineMetadata* aMetadata, IExternalFunction* aFunction,
		RefPtr<IMessageMetadata> extInputParameters, RefPtr<IMessageMetadata> extOutputParameters,
		const Jrd::Function* aUdf)
	: ExtRoutine(tdbb, aExtManager, aEngine, aMetadata),
	  function(aFunction),
	  udf(aUdf),
	  impl(FB_NEW_POOL(pool) Impl(pool))
{
	extInputFormat.reset(Routine::createFormat(pool, extInputParameters, false));
	extOutputFormat.reset(Routine::createFormat(pool, extOutputParameters, true));

	const bool useExtInMessage = udf->getInputFields().hasData() &&
		!sameFormats(extInputFormat, udf->getInputFormat());

	if (useExtInMessage)
		extInputImpureOffset = csb->allocImpure(FB_ALIGNMENT, extInputFormat->fmt_length);
	else
		extInputFormat.reset();

	const bool useExtOutMessage = udf->getOutputFields().hasData() &&
		!sameFormats(extOutputFormat, udf->getOutputFormat());

	if (useExtOutMessage)
		extOutputImpureOffset = csb->allocImpure(FB_ALIGNMENT, extOutputFormat->fmt_length);
	else
		extOutputFormat.reset();

	// Get input parameters that have validation expressions.
	for (const auto param : udf->getInputFields())
	{
		FieldInfo fieldInfo;
		ItemInfo itemInfo;

		if (param->prm_mechanism != prm_mech_type_of &&
			!fb_utils::implicit_domain(param->prm_field_source.c_str()))
		{
			const MetaNamePair namePair(param->prm_field_source, "");
			const bool exist = csb->csb_map_field_info.get(namePair, fieldInfo);

			if (!exist)
			{
				dsc dummyDesc;
				MET_get_domain(tdbb, csb->csb_pool, param->prm_field_source, &dummyDesc, &fieldInfo);
				csb->csb_map_field_info.put(namePair, fieldInfo);
			}

			itemInfo.field = namePair;
			itemInfo.nullable = fieldInfo.nullable;
			itemInfo.fullDomain = true;
		}

		itemInfo.name = param->prm_name;

		if (!param->prm_nullable)
			itemInfo.nullable = false;

		if (itemInfo.isSpecial())
		{
			Item item(Item::TYPE_PARAMETER, 0, (param->prm_number - 1) * 2);
			csb->csb_map_item_info.put(item, itemInfo);

			impl->inValidations.ensureCapacity(udf->getInputFields().getCount() - (param->prm_number - 1));
			impl->inValidations.push({item, CMP_pass2_validation(tdbb, csb, item)});
		}
	}

	// Get output parameters that have default or validation expressions.
	for (const auto param : udf->getOutputFields())
	{
		FieldInfo fieldInfo;
		ItemInfo itemInfo;

		if (param->prm_mechanism != prm_mech_type_of &&
			!fb_utils::implicit_domain(param->prm_field_source.c_str()))
		{
			const MetaNamePair namePair(param->prm_field_source, "");
			const bool exist = csb->csb_map_field_info.get(namePair, fieldInfo);

			if (!exist)
			{
				dsc dummyDesc;
				MET_get_domain(tdbb, csb->csb_pool, param->prm_field_source, &dummyDesc, &fieldInfo);
				csb->csb_map_field_info.put(namePair, fieldInfo);
			}

			if (fieldInfo.defaultValue)
			{
				impl->outDefaults.ensureCapacity(udf->getOutputFields().getCount() - param->prm_number);
				impl->outDefaults.push(param->prm_number);
			}

			itemInfo.field = namePair;
			itemInfo.nullable = fieldInfo.nullable;
			itemInfo.fullDomain = true;
		}

		itemInfo.name = param->prm_name;

		if (!param->prm_nullable)
			itemInfo.nullable = false;

		if (itemInfo.isSpecial())
		{
			Item item(Item::TYPE_PARAMETER, 1, param->prm_number * 2);
			csb->csb_map_item_info.put(item, itemInfo);

			impl->outValidations.ensureCapacity(udf->getOutputFields().getCount());
			impl->outValidations.push({item, CMP_pass2_validation(tdbb, csb, item)});
		}
	}
}


ExtEngineManager::Function::~Function()
{
	//Database::Checkout dcoHolder(database);
	function->dispose();
}


// Execute an external function starting with an inactive request and ending with an active one.
void ExtEngineManager::Function::execute(thread_db* tdbb, Request* request, jrd_tra* transaction,
	unsigned inMsgLength, UCHAR* inMsg, unsigned outMsgLength, UCHAR* outMsg) const
{
	fb_assert(inMsgLength == udf->getInputFormat()->fmt_length);
	fb_assert(outMsgLength == udf->getOutputFormat()->fmt_length);

	// Validate input parameters (internal message).
	validateParameters(tdbb, inMsg, true);

	// If there is a need for an external input message, copy the internal message to it and switch the message.
	if (extInputImpureOffset.has_value())
	{
		const auto extInMsg = request->getImpure<UCHAR>(extInputImpureOffset.value());
		copyMessage(tdbb, udf->getInputFormat(), inMsg, extInputFormat, extInMsg);
		inMsg = extInMsg;
		///inMsgLength = extInputFormat->fmt_length;
	}

	// Initialize outputs in the internal message.
	{
		fb_assert(udf->getOutputFormat()->fmt_desc.getCount() / 2 == udf->getOutputFields().getCount());

		// Initialize everything to NULL (FB_TRUE).
		memset(outMsg, FB_TRUE, udf->getOutputFormat()->fmt_length);

		for (const auto paramNumber : impl->outDefaults)
		{
			const auto param = udf->getOutputFields()[paramNumber];
			const MetaNamePair namePair(param->prm_field_source, "");
			FieldInfo fieldInfo;

			dsc* defaultValue = nullptr;

			if (request->getStatement()->mapFieldInfo.get(namePair, fieldInfo) && fieldInfo.defaultValue)
				defaultValue = EVL_expr(tdbb, request, fieldInfo.defaultValue);

			const auto& paramDesc = udf->getOutputFormat()->fmt_desc[paramNumber * 2];
			const auto& nullDesc = udf->getOutputFormat()->fmt_desc[paramNumber * 2 + 1];

			fb_assert(nullDesc.dsc_dtype == dtype_short);

			if (defaultValue)
			{
				dsc desc = paramDesc;
				desc.dsc_address = outMsg + (IPTR) desc.dsc_address;
				MOV_move(tdbb, defaultValue, &desc);

				*(SSHORT*) (outMsg + (IPTR) nullDesc.dsc_address) = FB_FALSE;
			}
			else
				*(SSHORT*) (outMsg + (IPTR) nullDesc.dsc_address) = FB_TRUE;
		}
	}

	const auto extOutMsg = extOutputImpureOffset.has_value() ?
		request->getImpure<UCHAR>(extOutputImpureOffset.value()) : nullptr;

	// If there is a need for an external output message, copy the internal message to it.
	if (extOutMsg)
		copyMessage(tdbb, udf->getOutputFormat(), outMsg, extOutputFormat, extOutMsg);

	// Call external.
	{	// scope
		EngineAttachmentInfo* attInfo = extManager->getEngineAttachment(tdbb, engine.get());
		const MetaString& userName = udf->invoker ? udf->invoker->getUserName() : "";
		ContextManager<IExternalFunction> ctxManager(tdbb, attInfo, function,
			(udf->getName().package.isEmpty() ?
				CallerName(obj_udf, udf->getName().identifier, userName) :
				CallerName(obj_package_header, udf->getName().package, userName)));

		EngineCheckout cout(tdbb, FB_FUNCTION, checkoutType(attInfo->engine));

		FbLocalStatus status;
		function->execute(&status, attInfo->context, inMsg, (extOutMsg ? extOutMsg : outMsg));
		status.check();
	}

	// If there is an external output message, copy it to the internal message.
	if (extOutMsg)
		copyMessage(tdbb, extOutputFormat, extOutMsg, udf->getOutputFormat(), outMsg);

	// Validate output parameters (internal message).
	validateParameters(tdbb, outMsg, false);
}

void ExtEngineManager::Function::validateParameters(thread_db* tdbb, UCHAR* msg, bool input) const
{
	const auto format = input ? udf->getInputFormat() : udf->getOutputFormat();
	const auto& validations = input ? impl->inValidations : impl->outValidations;
	const UCHAR messageNumber = input ? 0 : 1;

	for (const auto& [item, itemInfo] : validations)
	{
		const unsigned paramNumber = item.index / 2;
		const auto& paramDesc = format->fmt_desc[paramNumber * 2];
		const auto& nullDesc = format->fmt_desc[paramNumber * 2 + 1];

		fb_assert(nullDesc.dsc_dtype == dtype_short);

		dsc value = paramDesc;
		value.dsc_address = msg + (IPTR) value.dsc_address;

		const bool isNull = *(SSHORT*) (msg + (IPTR) nullDesc.dsc_address);

		EVL_validate(tdbb, Item(Item::TYPE_PARAMETER, messageNumber, paramNumber), itemInfo, &value, isNull);
	}
}


//---------------------


ExtEngineManager::Procedure::Procedure(thread_db* tdbb, ExtEngineManager* aExtManager,
	    IExternalEngine* aEngine, RoutineMetadata* aMetadata, IExternalProcedure* aProcedure,
		const jrd_prc* aPrc)
	: ExtRoutine(tdbb, aExtManager, aEngine, aMetadata),
	  procedure(aProcedure),
	  prc(aPrc)
{
}


ExtEngineManager::Procedure::~Procedure()
{
	//Database::Checkout dcoHolder(database);
	procedure->dispose();
}


ExtEngineManager::ResultSet* ExtEngineManager::Procedure::open(thread_db* tdbb,
	UCHAR* inMsg, UCHAR* outMsg) const
{
	return FB_NEW_POOL(*tdbb->getDefaultPool()) ResultSet(tdbb, inMsg, outMsg, this);
}


//---------------------


ExtEngineManager::ResultSet::ResultSet(thread_db* tdbb, UCHAR* inMsg, UCHAR* outMsg,
		const ExtEngineManager::Procedure* aProcedure)
	: procedure(aProcedure),
	  attachment(tdbb->getAttachment()),
	  firstFetch(true)
{
	attInfo = procedure->extManager->getEngineAttachment(tdbb, procedure->engine.get());
	const MetaString& userName = procedure->prc->invoker ? procedure->prc->invoker->getUserName() : "";
	ContextManager<IExternalProcedure> ctxManager(tdbb, attInfo, procedure->procedure,
		(procedure->prc->getName().package.isEmpty() ?
			CallerName(obj_procedure, procedure->prc->getName().identifier, userName) :
			CallerName(obj_package_header, procedure->prc->getName().package, userName)));

	charSet = attachment->att_charset;

	EngineCheckout cout(tdbb, FB_FUNCTION, checkoutType(attInfo->engine));

	FbLocalStatus status;
	resultSet = procedure->procedure->open(&status, attInfo->context, inMsg, outMsg);
	status.check();
}


ExtEngineManager::ResultSet::~ResultSet()
{
	if (resultSet)
	{
		EngineCheckout cout(JRD_get_thread_data(), FB_FUNCTION, checkoutType(attInfo->engine));
		resultSet->dispose();
	}
}


bool ExtEngineManager::ResultSet::fetch(thread_db* tdbb)
{
	bool wasFirstFetch = firstFetch;
	firstFetch = false;

	if (!resultSet)
		return wasFirstFetch;

	const MetaString& userName = procedure->prc->invoker ? procedure->prc->invoker->getUserName() : "";
	ContextManager<IExternalProcedure> ctxManager(tdbb, attInfo, charSet,
		(procedure->prc->getName().package.isEmpty() ?
			CallerName(obj_procedure, procedure->prc->getName().identifier, userName) :
			CallerName(obj_package_header, procedure->prc->getName().package, userName)));

	EngineCheckout cout(tdbb, FB_FUNCTION, checkoutType(attInfo->engine));

	FbLocalStatus status;
	bool ret = resultSet->fetch(&status);
	status.check();

	return ret;
}


//---------------------


ExtEngineManager::Trigger::Trigger(thread_db* tdbb, MemoryPool& pool, CompilerScratch* csb,
			ExtEngineManager* aExtManager, IExternalEngine* aEngine, RoutineMetadata* aMetadata,
			IExternalTrigger* aTrigger, const Jrd::Trigger* aTrg)
	: ExtRoutine(tdbb, aExtManager, aEngine, aMetadata),
	  computedStatements(pool),
	  trigger(aTrigger),
	  trg(aTrg),
	  fieldsPos(pool),
	  varDecls(pool),
	  computedCount(0)
{
	jrd_rel* relation = trg->relation;

	if (relation)
	{
		GenericMap<Left<MetaName, USHORT> > fieldsMap;

		for (FB_SIZE_T i = 0; i < relation->rel_fields->count(); ++i)
		{
			jrd_fld* field = (*relation->rel_fields)[i];

			if (field)
				fieldsMap.put(field->fld_name, (USHORT) i);
		}

		format = Routine::createFormat(pool, metadata->triggerFields, false);

		FbLocalStatus status;

		for (unsigned i = 0; i < format->fmt_count / 2u; ++i)
		{
			const char* fieldName = metadata->triggerFields->getField(&status, i);
			status.check();

			USHORT pos;

			if (!fieldsMap.get(fieldName, pos))
				fb_assert(false);
			else
				fieldsPos.add(pos);
		}

		setupComputedFields(tdbb, pool, csb);
	}
}


ExtEngineManager::Trigger::~Trigger()
{
	trigger->dispose();
}


void ExtEngineManager::Trigger::execute(thread_db* tdbb, Request* request, unsigned action,
	record_param* oldRpb, record_param* newRpb) const
{
<<<<<<< HEAD
	EngineAttachmentInfo* attInfo = extManager->getEngineAttachment(tdbb, engine);
	const Nullable<bool>& ssDefiner = trg->ssDefiner.specified ? trg->ssDefiner :
		(trg->relation && trg->relation->rel_ss_definer.specified ? trg->relation->rel_ss_definer : Nullable<bool>() );
	const MetaString& userName = ssDefiner.specified && ssDefiner.value ? trg->relation->rel_perm->rel_owner_name.c_str() : "";
=======
	EngineAttachmentInfo* attInfo = extManager->getEngineAttachment(tdbb, engine.get());
	const MetaString& userName = trg->ssDefiner.asBool() ? trg->owner.c_str() : "";
>>>>>>> 7aac4d79
	ContextManager<IExternalTrigger> ctxManager(tdbb, attInfo, trigger,
		CallerName(obj_trigger, trg->name, userName));

	// ASF: Using Array instead of HalfStaticArray to not need to do alignment hacks here.
	Array<UCHAR> oldMsg;
	Array<UCHAR> newMsg;

	if (oldRpb)
		setValues(tdbb, request, oldMsg, oldRpb);

	if (newRpb)
		setValues(tdbb, request, newMsg, newRpb);

	{	// scope
		EngineCheckout cout(tdbb, FB_FUNCTION, checkoutType(attInfo->engine));

		FbLocalStatus status;
		trigger->execute(&status, attInfo->context, action,
			(oldMsg.hasData() ? oldMsg.begin() : NULL), (newMsg.hasData() ? newMsg.begin() : NULL));
		status.check();
	}

	if (newRpb)
	{
		// Move data back from the message to the record.

		Record* record = newRpb->rpb_record;
		UCHAR* p = newMsg.begin();

		for (unsigned i = 0; i < format->fmt_count / 2u; ++i)
		{
			USHORT fieldPos = fieldsPos[i];

			dsc target;
			bool readonly = !EVL_field(newRpb->rpb_relation, record, fieldPos, &target) &&
				target.dsc_address && !(target.dsc_flags & DSC_null);

			if (!readonly && target.dsc_address)
			{
				SSHORT* nullSource = (SSHORT*) (p + (IPTR) format->fmt_desc[i * 2 + 1].dsc_address);

				if (*nullSource == 0)
				{
					dsc source = format->fmt_desc[i * 2];
					source.dsc_address += (IPTR) p;
					MOV_move(tdbb, &source, &target);
					record->clearNull(fieldPos);
				}
				else
					record->setNull(fieldPos);
			}
		}
	}
}


void ExtEngineManager::Trigger::setupComputedFields(thread_db* tdbb, MemoryPool& pool, CompilerScratch* csb)
{
	SET_TDBB(tdbb);

	USHORT varId = 0;

	static_assert(NEW_CONTEXT_VALUE == OLD_CONTEXT_VALUE + 1, "OLD/NEW context assumption.");

	for (unsigned context = OLD_CONTEXT_VALUE; context <= NEW_CONTEXT_VALUE; ++context)	// OLD (0), NEW (1)
	{
		for (FB_SIZE_T i = 0; i < trg->relation->rel_fields->count(); ++i)
		{
			jrd_fld* field = (*trg->relation->rel_fields)[i];
			if (!field || !field->fld_computation)
				continue;

			if (context == OLD_CONTEXT_VALUE)	// count once
				++computedCount;

			DeclareVariableNode* declareNode = FB_NEW_POOL(pool) DeclareVariableNode(pool);
			declareNode->varId = varId;

			declareNode->varDesc = trg->relation->rel_current_format->fmt_desc[i];

			// For CHAR fields, change variable type to VARCHAR to avoid manual INTL adjustments for multi-byte.
			if (declareNode->varDesc.isText())
			{
				declareNode->varDesc.dsc_dtype = dtype_varying;
				declareNode->varDesc.dsc_length += sizeof(USHORT);
			}

			varDecls.push(declareNode);

			csb->csb_variables = vec<DeclareVariableNode*>::newVector(
				*tdbb->getDefaultPool(), csb->csb_variables, varId);

			ValueExprNode* exprNode = FB_NEW_POOL(*tdbb->getDefaultPool()) FieldNode(*tdbb->getDefaultPool(), context, i, true);

			VariableNode* varNode = FB_NEW_POOL(pool) VariableNode(pool);
			varNode->varId = varId;

			AssignmentNode* assignNode = FB_NEW_POOL(pool) AssignmentNode(pool);
			assignNode->asgnFrom = exprNode;
			assignNode->asgnTo = varNode;

			// Do not run the assignment for invalid RPBs (NEW in DELETE, OLD in INSERT).

			SLONG* actionPtr = FB_NEW_POOL(pool) SLONG(INFO_TYPE_TRIGGER_ACTION);

			LiteralNode* actionLiteral = FB_NEW_POOL(pool) LiteralNode(pool);
			actionLiteral->litDesc.dsc_dtype = dtype_long;
			actionLiteral->litDesc.dsc_length = sizeof(SLONG);
			actionLiteral->litDesc.dsc_scale = 0;
			actionLiteral->litDesc.dsc_sub_type = 0;
			actionLiteral->litDesc.dsc_address = reinterpret_cast<UCHAR*>(actionPtr);

			InternalInfoNode* internalInfo = FB_NEW_POOL(pool) InternalInfoNode(pool, actionLiteral);

			SLONG* comparePtr = FB_NEW_POOL(pool) SLONG(context == OLD_CONTEXT_VALUE ? TRIGGER_INSERT : TRIGGER_DELETE);

			LiteralNode* compareLiteral = FB_NEW_POOL(pool) LiteralNode(pool);
			compareLiteral->litDesc.dsc_dtype = dtype_long;
			compareLiteral->litDesc.dsc_length = sizeof(SLONG);
			compareLiteral->litDesc.dsc_scale = 0;
			compareLiteral->litDesc.dsc_sub_type = 0;
			compareLiteral->litDesc.dsc_address = reinterpret_cast<UCHAR*>(comparePtr);

			ComparativeBoolNode* cmp = FB_NEW_POOL(pool) ComparativeBoolNode(pool,
				blr_neq, internalInfo, compareLiteral);

			IfNode* ifNode = FB_NEW_POOL(pool) IfNode(pool);
			ifNode->condition = cmp;
			ifNode->trueAction = assignNode;

			computedStatements.add(declareNode);
			computedStatements.add(ifNode);

			++varId;
		}
	}
}


void ExtEngineManager::Trigger::setValues(thread_db* tdbb, Request* request, Array<UCHAR>& msgBuffer,
	record_param* rpb) const
{
	if (!rpb || !rpb->rpb_record)
		return;

	UCHAR* p = msgBuffer.getBuffer(format->fmt_length);
	memset(p, 0, format->fmt_length);

	// NEW variables comes after OLD ones.
	USHORT computedVarId =
		request->req_rpb.getCount() >= NEW_CONTEXT_VALUE && rpb == &request->req_rpb[NEW_CONTEXT_VALUE] ?
			computedCount : 0;

	for (unsigned i = 0; i < format->fmt_count / 2u; ++i)
	{
		USHORT fieldPos = fieldsPos[i];
		SSHORT* nullTarget = (SSHORT*) (p + (IPTR) format->fmt_desc[i * 2 + 1].dsc_address);

		dsc source;
		dsc target = format->fmt_desc[i * 2];
		target.dsc_address += (IPTR) p;

		const jrd_fld* field = (*rpb->rpb_relation->rel_fields)[fieldPos];

		if (field->fld_computation)
		{
			const DeclareVariableNode* varDecl = varDecls[computedVarId++];
			impure_value* varImpure = request->getImpure<impure_value>(varDecl->impureOffset);

			*nullTarget = (varImpure->vlu_desc.dsc_flags & DSC_null) ? FB_TRUE : FB_FALSE;

			if (!*nullTarget)
				MOV_move(tdbb, &varImpure->vlu_desc, &target);
		}
		else
		{
			if (!EVL_field(rpb->rpb_relation, rpb->rpb_record, fieldPos, &source))
				source.dsc_flags |= DSC_null;

			*nullTarget = (source.dsc_flags & DSC_null) ? FB_TRUE : FB_FALSE;

			if (!*nullTarget)
				MOV_move(tdbb, &source, &target);
		}
	}
}


//---------------------


ExtEngineManager::~ExtEngineManager()
{
	fb_assert(enginesAttachments.count() == 0);
/*
AP: Commented out this code due to later AV.

When engine is released, it does dlclose() plugin module (libudr_engine.so),
but that module is not actually unloaded - because UDR module (libudrcpp_example.so) is using
symbols from plugin module, therefore raising plugin module's reference count.
UDR module can be unloaded only from plugin module's global variable (ModuleMap modules) dtor,
which is not called as long as plugin module is not unloaded. As the result all this will be
unloaded only on program exit, causing at that moment AV if this code is active: it happens that
~ModuleMap dlcloses itself.

	PluginManagerInterfacePtr pi;

	EnginesMap::Accessor accessor(&engines);
	for (bool found = accessor.getFirst(); found; found = accessor.getNext())
	{
		IExternalEngine* engine = accessor.current()->second;
		pi->releasePlugin(engine);
	}
 */
}


//---------------------


namespace
{
	class SystemEngine : public StdPlugin<IExternalEngineImpl<SystemEngine, ThrowStatusExceptionWrapper> >
	{
	public:
		explicit SystemEngine()
		{
		}

	public:
		int release() override
		{
			// Never delete static instance of SystemEngine
			return 1;
		}

		void open(ThrowStatusExceptionWrapper* status, IExternalContext* context,
			char* name, unsigned nameSize) override
		{
		}

		void openAttachment(ThrowStatusExceptionWrapper* status, IExternalContext* context) override
		{
		}

		void closeAttachment(ThrowStatusExceptionWrapper* status, IExternalContext* context) override
		{
		}

		IExternalFunction* makeFunction(ThrowStatusExceptionWrapper* status, IExternalContext* context,
			IRoutineMetadata* metadata, IMetadataBuilder* inBuilder, IMetadataBuilder* outBuilder) override
		{
			const char* packageName = metadata->getPackage(status);
			const char* routineName = metadata->getName(status);

			for (auto& package : SystemPackage::get())
			{
				if (strcmp(package.name, packageName) == 0)
				{
					for (auto& routine : package.functions)
					{
						if (strcmp(routine.name, routineName) == 0)
							return routine.factory(status, context, metadata, inBuilder, outBuilder);
					}
				}
			}

			fb_assert(false);
			return nullptr;
		}

		IExternalProcedure* makeProcedure(ThrowStatusExceptionWrapper* status, IExternalContext* context,
			IRoutineMetadata* metadata, IMetadataBuilder* inBuilder, IMetadataBuilder* outBuilder) override
		{
			const char* packageName = metadata->getPackage(status);
			const char* routineName = metadata->getName(status);

			for (auto& package : SystemPackage::get())
			{
				if (strcmp(package.name, packageName) == 0)
				{
					for (auto& routine : package.procedures)
					{
						if (strcmp(routine.name, routineName) == 0)
							return routine.factory(status, context, metadata, inBuilder, outBuilder);
					}
				}
			}

			fb_assert(false);
			return nullptr;
		}

		IExternalTrigger* makeTrigger(ThrowStatusExceptionWrapper* status, IExternalContext* context,
			IRoutineMetadata* metadata, IMetadataBuilder* fieldsBuilder) override
		{
			fb_assert(false);
			return nullptr;
		}

	public:
		static SystemEngine* INSTANCE;
	};

	SystemEngine* SystemEngine::INSTANCE = nullptr;
}


//---------------------


void ExtEngineManager::initialize()
{
	SystemEngine::INSTANCE = FB_NEW SystemEngine();
}


ExtEngineManager::ExtEngineManager(MemoryPool& p)
	: PermanentStorage(p),
	  engines(p),
	  enginesAttachments(p)
{
	engines.put("SYSTEM", SystemEngine::INSTANCE);
}


void ExtEngineManager::closeAttachment(thread_db* tdbb, Attachment* attachment)
{
	EnginesMap enginesCopy;

	{	// scope
		ReadLockGuard readGuard(enginesLock, FB_FUNCTION);

		EnginesMap::Accessor accessor(&engines);
		for (bool found = accessor.getFirst(); found; found = accessor.getNext())
			enginesCopy.put(accessor.current()->first, accessor.current()->second);
	}

	EngineCheckout cout(tdbb, FB_FUNCTION, EngineCheckout::UNNECESSARY);

	EnginesMap::Accessor accessor(&enginesCopy);
	for (bool found = accessor.getFirst(); found; found = accessor.getNext())
	{
		IExternalEngine* engine = accessor.current()->second;
		EngineAttachmentInfo* attInfo = getEngineAttachment(tdbb, engine, true);

		if (attInfo)
		{
			{	// scope
				ContextManager<IExternalFunction> ctxManager(tdbb, attInfo, attInfo->adminCharSet);
				FbLocalStatus status;
				engine->closeAttachment(&status, attInfo->context);	//// FIXME: log status

				// Check whether a non-SYSTEM engine is used by other attachments.
				// If no one uses, release it.
				if (engine != SystemEngine::INSTANCE)
				{
					bool close = true;
					WriteLockGuard writeGuard(enginesLock, FB_FUNCTION);

					EnginesAttachmentsMap::Accessor ea_accessor(&enginesAttachments);
					for (bool ea_found = ea_accessor.getFirst(); ea_found; ea_found = ea_accessor.getNext())
					{
						if (ea_accessor.current()->first.engine == engine)
						{
							close = false; // engine is in use, no need to release
							break;
						}
					}

					if (close)
					{
						if (engines.remove(accessor.current()->first)) // If engine has already been deleted - nothing to do
							PluginManagerInterfacePtr()->releasePlugin(engine);
					}
				}
			}

			delete attInfo;
		}
	}
}


void ExtEngineManager::makeFunction(thread_db* tdbb, CompilerScratch* csb, Jrd::Function* udf,
	const MetaName& engine, const string& entryPoint, const string& body)
{
	string entryPointTrimmed = entryPoint;
	entryPointTrimmed.trim();

	EngineAttachmentInfo* attInfo = getEngineAttachment(tdbb, engine);
	const MetaString& userName = udf->invoker ? udf->invoker->getUserName() : "";
	ContextManager<IExternalFunction> ctxManager(tdbb, attInfo, attInfo->adminCharSet,
		(udf->getName().package.isEmpty() ?
			CallerName(obj_udf, udf->getName().identifier, userName) :
			CallerName(obj_package_header, udf->getName().package, userName)));

	MemoryPool& pool = *tdbb->getAttachment()->att_pool;

	AutoPtr<RoutineMetadata> metadata(FB_NEW_POOL(pool) RoutineMetadata(pool));
	metadata->package = udf->getName().package;
	metadata->name = udf->getName().identifier;
	metadata->entryPoint = entryPointTrimmed;
	metadata->body = body;
	metadata->inputParameters.assignRefNoIncr(Routine::createMetadata(udf->getInputFields(), true));
	metadata->outputParameters.assignRefNoIncr(Routine::createMetadata(udf->getOutputFields(), true));

	udf->setInputFormat(Routine::createFormat(pool, metadata->inputParameters, false));
	udf->setOutputFormat(Routine::createFormat(pool, metadata->outputParameters, true));

	FbLocalStatus status;

	RefPtr<IMetadataBuilder> inBuilder(REF_NO_INCR, metadata->inputParameters->getBuilder(&status));
	status.check();

	RefPtr<IMetadataBuilder> outBuilder(REF_NO_INCR, metadata->outputParameters->getBuilder(&status));
	status.check();

	IExternalFunction* externalFunction;
	RefPtr<IMessageMetadata> extInputParameters, extOutputParameters;

	{	// scope
		EngineCheckout cout(tdbb, FB_FUNCTION, checkoutType(attInfo->engine));

		externalFunction = attInfo->engine->makeFunction(&status, attInfo->context, metadata,
			inBuilder, outBuilder);

		try
		{
			status.check();

			if (!externalFunction)
			{
				status_exception::raise(
					Arg::Gds(isc_eem_func_not_returned) << udf->getName().toString() << engine);
			}
		}
		catch (const Exception&)
		{
			if (tdbb->getAttachment()->isGbak())
				return;
			else
				throw;
		}

		extInputParameters.assignRefNoIncr(inBuilder->getMetadata(&status));
		status.check();

		extOutputParameters.assignRefNoIncr(outBuilder->getMetadata(&status));
		status.check();
	}

	try
	{
		udf->fun_external = FB_NEW_POOL(pool) Function(tdbb, pool, csb, this, attInfo->engine,
			metadata.release(), externalFunction, extInputParameters, extOutputParameters, udf);

		// This is necessary for compilation, but will never be executed.
		const auto dummyNode = FB_NEW_POOL(csb->csb_pool) CompoundStmtNode(csb->csb_pool);

<<<<<<< HEAD
		ExtFunctionNode* extFunctionNode = FB_NEW_POOL(csbPool) ExtFunctionNode(csbPool,
			extInMessageNode, extOutMessageNode, udf->fun_external);
		mainNode->statements.add(extFunctionNode);
		extFunctionNode->message = intOutMessageNode;
		extFunctionNode->statement = FB_NEW_POOL(csbPool) MessageMoverNode(
			csbPool, extOutMessageNode, intOutMessageNode);

		Statement* statement = udf->getStatement();
		PAR_preparsed_node(tdbb, nullptr, mainNode, NULL, &csb, &statement, false, 0);
=======
		auto statement = udf->getStatement();
		PAR_preparsed_node(tdbb, nullptr, dummyNode, nullptr, &csb, &statement, false, 0);
>>>>>>> 7aac4d79
		udf->setStatement(statement);
	}
	catch (...)
	{
		EngineCheckout cout(tdbb, FB_FUNCTION, checkoutType(attInfo->engine));
		externalFunction->dispose();
		throw;
	}
}


void ExtEngineManager::makeProcedure(thread_db* tdbb, CompilerScratch* csb, jrd_prc* prc,
	const MetaName& engine, const string& entryPoint, const string& body)
{
	string entryPointTrimmed = entryPoint;
	entryPointTrimmed.trim();

	EngineAttachmentInfo* attInfo = getEngineAttachment(tdbb, engine);
	const MetaString& userName = prc->invoker ? prc->invoker->getUserName() : "";
	ContextManager<IExternalProcedure> ctxManager(tdbb, attInfo, attInfo->adminCharSet,
		(prc->getName().package.isEmpty() ?
			CallerName(obj_procedure, prc->getName().identifier, userName) :
			CallerName(obj_package_header, prc->getName().package, userName)));

	MemoryPool& pool = *tdbb->getAttachment()->att_pool;

	AutoPtr<RoutineMetadata> metadata(FB_NEW_POOL(pool) RoutineMetadata(pool));
	metadata->package = prc->getName().package;
	metadata->name = prc->getName().identifier;
	metadata->entryPoint = entryPointTrimmed;
	metadata->body = body;
	metadata->inputParameters.assignRefNoIncr(Routine::createMetadata(prc->getInputFields(), true));
	metadata->outputParameters.assignRefNoIncr(Routine::createMetadata(prc->getOutputFields(), true));

	prc->setInputFormat(Routine::createFormat(pool, metadata->inputParameters, false));
	prc->setOutputFormat(Routine::createFormat(pool, metadata->outputParameters, true));

	FbLocalStatus status;

	RefPtr<IMetadataBuilder> inBuilder(REF_NO_INCR, metadata->inputParameters->getBuilder(&status));
	status.check();

	RefPtr<IMetadataBuilder> outBuilder(REF_NO_INCR, metadata->outputParameters->getBuilder(&status));
	status.check();

	IExternalProcedure* externalProcedure;
	RefPtr<IMessageMetadata> extInputParameters, extOutputParameters;

	{	// scope
		EngineCheckout cout(tdbb, FB_FUNCTION, checkoutType(attInfo->engine));

		externalProcedure = attInfo->engine->makeProcedure(&status, attInfo->context, metadata,
			inBuilder, outBuilder);

		try
		{
			status.check();

			if (!externalProcedure)
			{
				status_exception::raise(
					Arg::Gds(isc_eem_proc_not_returned) <<
						prc->getName().toString() << engine);
			}
		}
		catch (const Exception&)
		{
			if (tdbb->getAttachment()->isGbak())
				return;
			else
				throw;
		}

		extInputParameters.assignRefNoIncr(inBuilder->getMetadata(&status));
		status.check();

		extOutputParameters.assignRefNoIncr(outBuilder->getMetadata(&status));
		status.check();
	}

	const Format* extInputFormat = Routine::createFormat(pool, extInputParameters, false);
	const Format* extOutputFormat = Routine::createFormat(pool, extOutputParameters, true);

	try
	{
		prc->setExternal(FB_NEW_POOL(pool) Procedure(tdbb, this, attInfo->engine,
			metadata.release(), externalProcedure, prc));

		MemoryPool& csbPool = csb->csb_pool;

		CompoundStmtNode* mainNode = FB_NEW_POOL(csbPool) CompoundStmtNode(csbPool);

		IntMessageNode* intInMessageNode = prc->getInputFields().hasData() ?
			FB_NEW_POOL(csbPool) IntMessageNode(tdbb, csbPool, csb, 0,
				prc->getInputFields(), prc->getInputFormat()) :
			NULL;
		ExtMessageNode* extInMessageNode = NULL;

		if (intInMessageNode)
		{
			mainNode->statements.add(intInMessageNode);

			extInMessageNode = FB_NEW_POOL(csbPool) ExtMessageNode(tdbb, csbPool, csb, 2, extInputFormat);
			mainNode->statements.add(extInMessageNode);
		}

		IntMessageNode* intOutMessageNode = FB_NEW_POOL(csbPool) IntMessageNode(tdbb, csbPool, csb, 1,
			prc->getOutputFields(), prc->getOutputFormat());
		mainNode->statements.add(intOutMessageNode);

		ExtMessageNode* extOutMessageNode = FB_NEW_POOL(csbPool) ExtMessageNode(tdbb, csbPool,
			csb, 3, extOutputFormat);
		mainNode->statements.add(extOutMessageNode);

		// Initialize the output fields into the external message.
		InitParametersNode* initParametersNode = FB_NEW_POOL(csbPool) InitParametersNode(
			tdbb, csbPool, csb, prc->getOutputFields(), extOutMessageNode);
		mainNode->statements.add(initParametersNode);

		ReceiveNode* receiveNode = intInMessageNode ?
			FB_NEW_POOL(csbPool) ReceiveNode(csbPool) : NULL;

		if (intInMessageNode)
		{
			CompoundStmtNode* receiveSubStatement = FB_NEW_POOL(csbPool) CompoundStmtNode(csbPool);
			receiveSubStatement->statements.add(FB_NEW_POOL(csbPool) MessageMoverNode(
				csbPool, intInMessageNode, extInMessageNode));
			receiveSubStatement->statements.add(FB_NEW_POOL(csbPool) StallNode(csbPool));

			receiveNode->statement = receiveSubStatement;
			receiveNode->message = intInMessageNode;

			mainNode->statements.add(receiveNode);
		}
		else
			mainNode->statements.add(FB_NEW_POOL(csbPool) StallNode(csbPool));

		ExtProcedureNode* extProcedureNode = FB_NEW_POOL(csbPool) ExtProcedureNode(csbPool,
			extInMessageNode, extOutMessageNode, intOutMessageNode, prc->getExternal());
		mainNode->statements.add(extProcedureNode);

		Statement* statement = prc->getStatement();
		PAR_preparsed_node(tdbb, nullptr, mainNode, NULL, &csb, &statement, false, 0);
		prc->setStatement(statement);
	}
	catch (...)
	{
		EngineCheckout cout(tdbb, FB_FUNCTION, checkoutType(attInfo->engine));
		externalProcedure->dispose();
		throw;
	}
}


void ExtEngineManager::makeTrigger(thread_db* tdbb, CompilerScratch* csb, Jrd::Trigger* trg,
	const MetaName& engine, const string& entryPoint, const string& body,
	unsigned type)
{
	string entryPointTrimmed = entryPoint;
	entryPointTrimmed.trim();

	EngineAttachmentInfo* attInfo = getEngineAttachment(tdbb, engine);
	const MetaString& userName = trg->ssDefiner.asBool() ? trg->owner.c_str() : "";
	ContextManager<IExternalTrigger> ctxManager(tdbb, attInfo, attInfo->adminCharSet,
		CallerName(obj_trigger, trg->name, userName));

	MemoryPool& pool = *tdbb->getAttachment()->att_pool;

	AutoPtr<RoutineMetadata> metadata(FB_NEW_POOL(pool) RoutineMetadata(pool));
	metadata->name = trg->name;
	metadata->entryPoint = entryPointTrimmed;
	metadata->body = body;
	metadata->triggerType = type;

	jrd_rel* relation = trg->relation;

	if (relation)
	{
		metadata->triggerTable = relation->getName();

		MsgMetadata* fieldsMsg = FB_NEW MsgMetadata;
		metadata->triggerFields = fieldsMsg;

		Format* relFormat = relation->rel_current_format;

		for (FB_SIZE_T i = 0; i < relation->rel_fields->count(); ++i)
		{
			jrd_fld* field = (*relation->rel_fields)[i];
			if (field)
			{
				dsc d(relFormat->fmt_desc[i]);
				fieldsMsg->addItem(field->fld_name, !field->fld_not_null, d);
			}
		}
	}

	FbLocalStatus status;

	RefPtr<IMetadataBuilder> fieldsBuilder(REF_NO_INCR, relation ?
		metadata->triggerFields->getBuilder(&status) : NULL);
	if (relation)
	{
		status.check();
	}

	IExternalTrigger* externalTrigger;

	{	// scope
		EngineCheckout cout(tdbb, FB_FUNCTION, checkoutType(attInfo->engine));

		FbLocalStatus status;
		externalTrigger = attInfo->engine->makeTrigger(&status, attInfo->context, metadata,
			fieldsBuilder);
		status.check();

		if (!externalTrigger)
		{
			status_exception::raise(
				Arg::Gds(isc_eem_trig_not_returned) << trg->name << engine);
		}

		if (relation)
		{
			metadata->triggerFields = fieldsBuilder->getMetadata(&status);
			status.check();
		}
	}

	try
	{
		const auto extTrigger = FB_NEW_POOL(pool) Trigger(tdbb, pool, csb, this, attInfo->engine,
			metadata.release(), externalTrigger, trg);

		trg->extTrigger.reset(extTrigger);

		MemoryPool& csbPool = csb->csb_pool;

		CompoundStmtNode* mainNode = FB_NEW_POOL(csbPool) CompoundStmtNode(csbPool);
		mainNode->statements.append(extTrigger->computedStatements);

		const auto extTriggerNode = FB_NEW_POOL(csbPool) ExtTriggerNode(csbPool, extTrigger);
		mainNode->statements.add(extTriggerNode);

		PAR_preparsed_node(tdbb, trg->relation->rel_perm, mainNode, NULL, &csb, &trg->statement, true, 0);
	}
	catch (...)
	{
		EngineCheckout cout(tdbb, FB_FUNCTION, checkoutType(attInfo->engine));
		externalTrigger->dispose();
		throw;
	}
}


IExternalEngine* ExtEngineManager::getEngine(thread_db* tdbb, const MetaName& name)
{
	ReadLockGuard readGuard(enginesLock, FB_FUNCTION);
	IExternalEngine* engine = NULL;

	if (!engines.get(name, engine))
	{
		readGuard.release();
		WriteLockGuard writeGuard(enginesLock, FB_FUNCTION);

		if (!engines.get(name, engine))
		{
			GetPlugins<IExternalEngine> engineControl(IPluginManager::TYPE_EXTERNAL_ENGINE, name.c_str());

			if (engineControl.hasData())
			{
				EngineAttachment key(NULL, NULL);
				AutoPtr<EngineAttachmentInfo> attInfo;

				try
				{
					EngineCheckout cout(tdbb, FB_FUNCTION);

					engine = engineControl.plugin();
					if (engine)
					{
						Attachment::SyncGuard attGuard(tdbb->getAttachment(), FB_FUNCTION);

						key = EngineAttachment(engine, tdbb->getAttachment());
						attInfo = FB_NEW_POOL(getPool()) EngineAttachmentInfo();
						attInfo->engine = engine;
						attInfo->context = FB_NEW_POOL(getPool()) ExternalContextImpl(tdbb, engine);

						setupAdminCharSet(tdbb, engine, attInfo);

						ContextManager<IExternalFunction> ctxManager(tdbb, attInfo, attInfo->adminCharSet);
						FbLocalStatus status;
						engine->openAttachment(&status, attInfo->context);	//// FIXME: log status
					}
				}
				catch (...)
				{
					if (engine)
					{
						PluginManagerInterfacePtr()->releasePlugin(engine);
					}

					throw;
				}

				if (engine)
				{
					engine->addRef();
					engines.put(name, engine);
					enginesAttachments.put(key, attInfo);
					attInfo.release();
				}
			}
		}
	}

	if (!engine)
	{
		status_exception::raise(Arg::Gds(isc_eem_engine_notfound) << name);
	}

	return engine;
}


ExtEngineManager::EngineAttachmentInfo* ExtEngineManager::getEngineAttachment(
	thread_db* tdbb, const MetaName& name)
{
	IExternalEngine* engine = getEngine(tdbb, name);
	return getEngineAttachment(tdbb, engine);
}


ExtEngineManager::EngineAttachmentInfo* ExtEngineManager::getEngineAttachment(
	thread_db* tdbb, IExternalEngine* engine, bool closing)
{
	EngineAttachment key(engine, tdbb->getAttachment());
	EngineAttachmentInfo* attInfo = NULL;

	ReadLockGuard readGuard(&enginesLock, FB_FUNCTION);

	if (!enginesAttachments.get(key, attInfo) && !closing)
	{
		readGuard.release();
		WriteLockGuard writeGuard(enginesLock, FB_FUNCTION);

		if (!enginesAttachments.get(key, attInfo))
		{
			attInfo = FB_NEW_POOL(getPool()) EngineAttachmentInfo();
			attInfo->engine = engine;
			attInfo->context = FB_NEW_POOL(getPool()) ExternalContextImpl(tdbb, engine);

			setupAdminCharSet(tdbb, engine, attInfo);

			enginesAttachments.put(key, attInfo);

			ContextManager<IExternalFunction> ctxManager(tdbb, attInfo, attInfo->adminCharSet);
			EngineCheckout cout(tdbb, FB_FUNCTION, checkoutType(attInfo->engine));
			FbLocalStatus status;
			engine->openAttachment(&status, attInfo->context);	//// FIXME: log status
		}

		return attInfo;
	}

	if (closing && attInfo)
	{
		readGuard.release();
		WriteLockGuard writeGuard(enginesLock, FB_FUNCTION);
		enginesAttachments.remove(key);
	}

	return attInfo;
}


void ExtEngineManager::setupAdminCharSet(thread_db* tdbb, IExternalEngine* engine,
	EngineAttachmentInfo* attInfo)
{
	ContextManager<IExternalFunction> ctxManager(tdbb, attInfo, CS_UTF8);

	char charSetName[MAX_SQL_IDENTIFIER_SIZE] = "NONE";

	FbLocalStatus status;
	engine->open(&status, attInfo->context, charSetName, MAX_SQL_IDENTIFIER_LEN);
	status.check();

	charSetName[MAX_SQL_IDENTIFIER_LEN] = '\0';

	if (!MetadataCache::get_char_coll_subtype(tdbb, &attInfo->adminCharSet,
			reinterpret_cast<const UCHAR*>(charSetName),
			static_cast<USHORT>(strlen(charSetName))))
	{
		status_exception::raise(
			Arg::Gds(isc_charset_not_found) <<
			Arg::Str(charSetName));
	}
}


//---------------------


static EngineCheckout::Type checkoutType(IExternalEngine* engine)
{
	return engine == SystemEngine::INSTANCE ? EngineCheckout::AVOID : EngineCheckout::REQUIRED;
}<|MERGE_RESOLUTION|>--- conflicted
+++ resolved
@@ -47,6 +47,7 @@
 #include "../jrd/Function.h"
 #include "../jrd/TimeZone.h"
 #include "../jrd/SystemPackages.h"
+#include "../jrd/Statement.h"
 #include "../jrd/met.h"
 #include "../common/isc_proto.h"
 #include "../common/classes/auto.h"
@@ -1151,15 +1152,8 @@
 void ExtEngineManager::Trigger::execute(thread_db* tdbb, Request* request, unsigned action,
 	record_param* oldRpb, record_param* newRpb) const
 {
-<<<<<<< HEAD
-	EngineAttachmentInfo* attInfo = extManager->getEngineAttachment(tdbb, engine);
-	const Nullable<bool>& ssDefiner = trg->ssDefiner.specified ? trg->ssDefiner :
-		(trg->relation && trg->relation->rel_ss_definer.specified ? trg->relation->rel_ss_definer : Nullable<bool>() );
-	const MetaString& userName = ssDefiner.specified && ssDefiner.value ? trg->relation->rel_perm->rel_owner_name.c_str() : "";
-=======
 	EngineAttachmentInfo* attInfo = extManager->getEngineAttachment(tdbb, engine.get());
 	const MetaString& userName = trg->ssDefiner.asBool() ? trg->owner.c_str() : "";
->>>>>>> 7aac4d79
 	ContextManager<IExternalTrigger> ctxManager(tdbb, attInfo, trigger,
 		CallerName(obj_trigger, trg->name, userName));
 
@@ -1620,20 +1614,8 @@
 		// This is necessary for compilation, but will never be executed.
 		const auto dummyNode = FB_NEW_POOL(csb->csb_pool) CompoundStmtNode(csb->csb_pool);
 
-<<<<<<< HEAD
-		ExtFunctionNode* extFunctionNode = FB_NEW_POOL(csbPool) ExtFunctionNode(csbPool,
-			extInMessageNode, extOutMessageNode, udf->fun_external);
-		mainNode->statements.add(extFunctionNode);
-		extFunctionNode->message = intOutMessageNode;
-		extFunctionNode->statement = FB_NEW_POOL(csbPool) MessageMoverNode(
-			csbPool, extOutMessageNode, intOutMessageNode);
-
-		Statement* statement = udf->getStatement();
-		PAR_preparsed_node(tdbb, nullptr, mainNode, NULL, &csb, &statement, false, 0);
-=======
 		auto statement = udf->getStatement();
 		PAR_preparsed_node(tdbb, nullptr, dummyNode, nullptr, &csb, &statement, false, 0);
->>>>>>> 7aac4d79
 		udf->setStatement(statement);
 	}
 	catch (...)
