/*
 * The contents of this file are subject to the Interbase Public
 * License Version 1.0 (the "License"); you may not use this file
 * except in compliance with the License. You may obtain a copy
 * of the License at http://www.Inprise.com/IPL.html
 *
 * Software distributed under the License is distributed on an
 * "AS IS" basis, WITHOUT WARRANTY OF ANY KIND, either express
 * or implied. See the License for the specific language governing
 * rights and limitations under the License.
 *
 * The Original Code was created by Inprise Corporation
 * and its predecessors. Portions created by Inprise Corporation are
 * Copyright (C) Inprise Corporation.
 *
 * All Rights Reserved.
 * Contributor(s): ______________________________________.
 * Adriano dos Santos Fernandes
 */

#ifndef JRD_STATEMENT_H
#define JRD_STATEMENT_H

#include "../include/fb_blk.h"
#include "../jrd/exe.h"
#include "../jrd/req.h"
#include "../jrd/EngineInterface.h"
#include "../jrd/HazardPtr.h"
#include "../jrd/intl.h"
#include <functional>

namespace Jrd {

class PlanEntry;

// Compiled statement.
class Statement : public pool_alloc<type_req>
{
	typedef SharedReadVector<Request*, 16> Requests;

public:
	static const unsigned FLAG_SYS_TRIGGER	= 0x01;
	static const unsigned FLAG_INTERNAL		= 0x02;
	static const unsigned FLAG_IGNORE_PERM	= 0x04;
	//static const unsigned FLAG_VERSION4	= 0x08;
	static const unsigned FLAG_POWERFUL		= FLAG_SYS_TRIGGER | FLAG_INTERNAL | FLAG_IGNORE_PERM;

	//static const unsigned MAP_LENGTH;		// CVC: Moved to dsql/Nodes.h as STREAM_MAP_LENGTH
	static const unsigned MAX_CLONES = 1000;
	static const unsigned MAX_REQUEST_SIZE = 50 * 1048576;	// 50 MB - just to be safe

private:
	Statement(thread_db* tdbb, MemoryPool* p, CompilerScratch* csb);
	Request* getRequest(thread_db* tdbb, const Requests::ReadAccessor& g, USHORT level);

public:
	static Statement* makeStatement(thread_db* tdbb, CompilerScratch* csb, bool internalFlag,
		std::function<void ()> beforeCsbRelease = nullptr);

	static Statement* makeBoolExpression(thread_db* tdbb, BoolExprNode*& node,
		CompilerScratch* csb, bool internalFlag);

	static Statement* makeValueExpression(thread_db* tdbb, ValueExprNode*& node, dsc& desc,
		CompilerScratch* csb, bool internalFlag);

	static Request* makeRequest(thread_db* tdbb, CompilerScratch* csb, bool internalFlag);

	Request* makeRootRequest(thread_db* tdbb)
	{
		auto g = requests.readAccessor();
		if (g->getCount())
			return g->value(0);

		return getRequest(tdbb, g, 0);
	}

	StmtNumber getStatementId() const
	{
		if (!id)
			id = JRD_get_thread_data()->getDatabase()->generateStatementId();
		return id;
	}

	unsigned getSize() const
	{
		return (unsigned) pool->getStatsGroup().getCurrentUsage();
	}

	const Routine* getRoutine() const;
	//bool isActive() const;

	Request* findRequest(thread_db* tdbb, bool unique = false);
	Request* getUserRequest(thread_db* tdbb, USHORT level);

	Request* rootRequest()
	{
		auto g = requests.readAccessor();
		return g->getCount() == 0 ? nullptr : g->value(0);
	}

	void restartRequests(thread_db* tdbb, jrd_tra* trans);

	void verifyAccess(thread_db* tdbb);
	Request* verifyRequestSynchronization(USHORT level);
	void release(thread_db* tdbb);

	Firebird::string getPlan(thread_db* tdbb, bool detailed) const;
<<<<<<< HEAD
	const Resources* getResources()
	{
		return resources;
	}
=======
	void getPlan(thread_db* tdbb, PlanEntry& planEntry) const;
>>>>>>> 7aac4d79

private:
	static void verifyTriggerAccess(thread_db* tdbb, const jrd_rel* ownerRelation, const Triggers& triggers,
		MetaName userName);
	static void triggersExternalAccess(thread_db* tdbb, ExternalAccessList& list, const Triggers& tvec, const MetaName &user);
	void buildExternalAccess(thread_db* tdbb, ExternalAccessList& list, const MetaName& user);

	void loadResources(thread_db* tdbb, Request* req);
	bool streamsFormatCompare(thread_db* tdbb);

public:
	MemoryPool* pool;
	unsigned flags;						// statement flags
	unsigned blrVersion;
	ULONG impureSize;					// Size of impure area
	mutable StmtNumber id;				// statement identifier
	CSetId charSetId;					// client character set (CS_METADATA for internal statements)
	Firebird::Array<RecordParameter> rpbsSetup;

private:
	SharedReadVector<Request*, 16> requests;	// vector of requests
	Firebird::Mutex requestsGrow;		// requests' vector protection when adding new element

public:
	ExternalAccessList externalList;	// Access to procedures/triggers to be checked
	AccessItemList accessList;			// Access items to be checked
	const jrd_prc* procedure;			// procedure, if any
	const Function* function;			// function, if any
	MetaName triggerName;		// name of request (trigger), if any
	Jrd::UserId* triggerInvoker;		// user name if trigger run with SQL SECURITY DEFINER
	Statement* parentStatement;		// Sub routine's parent statement
	Firebird::Array<Statement*> subStatements;	// Array of subroutines' statements
	const StmtNode* topNode;			// top of execution tree
	Firebird::Array<const Select*> fors;	// select expressions
	Firebird::Array<const DeclareLocalTableNode*> localTables;	// local tables
	Firebird::Array<ULONG*> invariants;	// pointer to nodes invariant offsets
	Firebird::RefStrPtr sqlText;		// SQL text (encoded in the metadata charset)
	Firebird::Array<UCHAR> blr;			// BLR for non-SQL query
	MapFieldInfo mapFieldInfo;			// Map field name to field info

private:
	Resources* resources;				// Resources (relations, routines, etc.)
	Firebird::RefPtr<VersionedObjects> latest;		// want std::atomic<std::shared_ptr> or mutex is needed
};


} // namespace Jrd

#endif // JRD_STATEMENT_H<|MERGE_RESOLUTION|>--- conflicted
+++ resolved
@@ -25,7 +25,7 @@
 #include "../jrd/exe.h"
 #include "../jrd/req.h"
 #include "../jrd/EngineInterface.h"
-#include "../jrd/HazardPtr.h"
+#include "../jrd/SharedReadVector.h"
 #include "../jrd/intl.h"
 #include <functional>
 
@@ -105,14 +105,12 @@
 	void release(thread_db* tdbb);
 
 	Firebird::string getPlan(thread_db* tdbb, bool detailed) const;
-<<<<<<< HEAD
+	void getPlan(thread_db* tdbb, PlanEntry& planEntry) const;
+
 	const Resources* getResources()
 	{
 		return resources;
 	}
-=======
-	void getPlan(thread_db* tdbb, PlanEntry& planEntry) const;
->>>>>>> 7aac4d79
 
 private:
 	static void verifyTriggerAccess(thread_db* tdbb, const jrd_rel* ownerRelation, const Triggers& triggers,
