/*
 *	PROGRAM:	JRD Access Method
 *	MODULE:		exe.cpp
 *	DESCRIPTION:	Statement execution
 *
 * The contents of this file are subject to the Interbase Public
 * License Version 1.0 (the "License"); you may not use this file
 * except in compliance with the License. You may obtain a copy
 * of the License at http://www.Inprise.com/IPL.html
 *
 * Software distributed under the License is distributed on an
 * "AS IS" basis, WITHOUT WARRANTY OF ANY KIND, either express
 * or implied. See the License for the specific language governing
 * rights and limitations under the License.
 *
 * The Original Code was created by Inprise Corporation
 * and its predecessors. Portions created by Inprise Corporation are
 * Copyright (C) Inprise Corporation.
 *
 * All Rights Reserved.
 * Contributor(s): ______________________________________.
 *
 * 2001.6.21 Claudio Valderrama: Allow inserting strings into blob fields.
 * 2001.6.28 Claudio Valderrama: Move code to cleanup_rpb() as directed
 * by Ann Harrison and cleanup of new record in store() routine.
 * 2001.10.11 Claudio Valderrama: Fix SF Bug #436462: From now, we only
 * count real store, modify and delete operations either in an external
 * file or in a table. Counting on a view caused up to three operations
 * being reported instead of one.
 * 2001.12.03 Claudio Valderrama: new visit to the same issue: views need
 * to count virtual operations, not real I/O on the underlying tables.
 * 2002.09.28 Dmitry Yemanov: Reworked internal_info stuff, enhanced
 *                            exception handling in SPs/triggers,
 *                            implemented ROWS_AFFECTED system variable
 *
 * 2002.10.21 Nickolay Samofatov: Added support for explicit pessimistic locks
 * 2002.10.28 Sean Leyne - Code cleanup, removed obsolete "MPEXL" port
 * 2002.10.28 Sean Leyne - Code cleanup, removed obsolete "DecOSF" port
 * 2002.10.29 Nickolay Samofatov: Added support for savepoints
 * 2002.10.30 Sean Leyne - Removed support for obsolete "PC_PLATFORM" define
 * 2003.10.05 Dmitry Yemanov: Added support for explicit cursors in PSQL
 * Adriano dos Santos Fernandes
 *
 */

#include "firebird.h"
#ifdef TIME_WITH_SYS_TIME
# include <sys/time.h>
# include <time.h>
#else
# ifdef HAVE_SYS_TIME_H
#  include <sys/time.h>
# else
#  include <time.h>
# endif
#endif

#include "../jrd/ibsetjmp.h"
#include "../common/classes/VaryStr.h"
#include <string.h>
#include "../jrd/jrd.h"
#include "../jrd/req.h"
#include "../jrd/val.h"
#include "../jrd/exe.h"
#include "../jrd/extds/ExtDS.h"
#include "../jrd/tra.h"
#include "iberror.h"
#include "../jrd/ods.h"
#include "../jrd/btr.h"
#include "../jrd/lck.h"
#include "../jrd/intl.h"
#include "../jrd/sbm.h"
#include "../jrd/blb.h"
<<<<<<< HEAD
#include "../jrd/met.h"
=======
#include "../jrd/SystemTriggers.h"
>>>>>>> 7aac4d79
#include "firebird/impl/blr.h"
#include "../dsql/ExprNodes.h"
#include "../dsql/StmtNodes.h"
#include "../jrd/blb_proto.h"
#include "../jrd/btr_proto.h"
#include "../jrd/cmp_proto.h"
#include "../jrd/dfw_proto.h"
#include "../jrd/dpm_proto.h"
#include "../jrd/err_proto.h"
#include "../jrd/evl_proto.h"
#include "../jrd/exe_proto.h"
#include "../jrd/ext_proto.h"
#include "../yvalve/gds_proto.h"
#include "../jrd/idx_proto.h"
#include "../jrd/intl_proto.h"
#include "../jrd/jrd_proto.h"

#include "../jrd/lck.h"
#include "../jrd/met_proto.h"
#include "../jrd/mov_proto.h"
#include "../jrd/par_proto.h"
#include "../jrd/rlck_proto.h"

#include "../jrd/tra_proto.h"
#include "../jrd/vio_proto.h"
#include "../common/isc_s_proto.h"

#include "../dsql/dsql_proto.h"
#include "../jrd/rpb_chain.h"
#include "../jrd/RecordSourceNodes.h"
#include "../jrd/VirtualTable.h"
#include "../jrd/trace/TraceManager.h"
#include "../jrd/trace/TraceJrdHelpers.h"

#include "../dsql/Nodes.h"
#include "../jrd/recsrc/RecordSource.h"
#include "../jrd/recsrc/Cursor.h"
#include "../jrd/Function.h"
#include "../jrd/ProfilerManager.h"


using namespace Jrd;
using namespace Firebird;

// Item class implementation

string Item::getDescription(Request* request, const ItemInfo* itemInfo) const
{
	if (itemInfo && itemInfo->name.hasData())
		return itemInfo->name.c_str();

	int oneBasedIndex = index + 1;
	string s;

	if (type == Item::TYPE_VARIABLE)
	{
		const auto* const procedure = request->getStatement()->procedure;

		if (procedure)
		{
			if (oneBasedIndex <= int(procedure->getOutputFields().getCount()))
				s.printf("[output parameter number %d]", oneBasedIndex);
			else
			{
				s.printf("[number %d]",
					oneBasedIndex - int(procedure->getOutputFields().getCount()));
			}
		}
		else
			s.printf("[number %d]", oneBasedIndex);
	}
	else if (type == Item::TYPE_PARAMETER && subType == 0)
		s.printf("[input parameter number %d]", (oneBasedIndex - 1) / 2 + 1);
	else if (type == Item::TYPE_PARAMETER && subType == 1)
		s.printf("[output parameter number %d]", oneBasedIndex);

	if (s.isEmpty())
		s = UNKNOWN_STRING_MARK;

	return s;
}

// AffectedRows class implementation

AffectedRows::AffectedRows()
{
	clear();
}

void AffectedRows::clear()
{
	writeFlag = false;
	fetchedRows = modifiedRows = 0;
}

void AffectedRows::bumpFetched()
{
	fetchedRows++;
}

void AffectedRows::bumpModified(bool increment)
{
	if (increment) {
		modifiedRows++;
	}
	else {
		writeFlag = true;
	}
}

int AffectedRows::getCount() const
{
	return writeFlag ? modifiedRows : fetchedRows;
}

// StatusXcp class implementation

StatusXcp::StatusXcp()
	: status(*getDefaultMemoryPool())
{
	clear();
}

void StatusXcp::clear()
{
	status->init();
}

void StatusXcp::init(const FbStatusVector* vector)
{
	fb_utils::copyStatus(&status, vector);
}

void StatusXcp::copyTo(FbStatusVector* vector) const
{
	fb_utils::copyStatus(vector, &status);
}

bool StatusXcp::success() const
{
	return !(status->getState() & IStatus::STATE_ERRORS);
}

SLONG StatusXcp::as_gdscode() const
{
	return status->getErrors()[1];
}

SLONG StatusXcp::as_sqlcode() const
{
	return gds__sqlcode(status->getErrors());
}

void StatusXcp::as_sqlstate(char* sqlstate) const
{
	fb_sqlstate(sqlstate, status->getErrors());
}

SLONG StatusXcp::as_xcpcode() const
{
	return (status->getErrors()[1] == isc_except) ? (SLONG) status->getErrors()[3] : 0;
}

string StatusXcp::as_text() const
{
	const ISC_STATUS* status_ptr = status->getErrors();

	string errorText;

	TEXT buffer[BUFFER_LARGE];
	while (fb_interpret(buffer, sizeof(buffer), &status_ptr))
	{
		if (errorText.hasData())
			errorText += "\n";

		errorText += buffer;
	}

	return errorText;
}


static void activate_request(thread_db* tdbb, Request* request, jrd_tra* transaction);
static void execute_looper(thread_db*, Request*, jrd_tra*, const StmtNode*, Request::req_s);
static void looper_seh(thread_db*, Request*, const StmtNode*);
static void release_blobs(thread_db*, Request*);
static void trigger_failure(thread_db*, Request*);
static void stuff_stack_trace(const Request*);

const size_t MAX_STACK_TRACE = 2048;


namespace
{
	void forgetSavepoint(thread_db* tdbb, Request* request, jrd_tra* transaction, SavNumber savNumber);
	SavNumber startSavepoint(Request* request, jrd_tra* transaction);

	void forgetSavepoint(thread_db* tdbb, Request* request, jrd_tra* transaction, SavNumber savNumber)
	{
		while (transaction->tra_save_point &&
			transaction->tra_save_point->getNumber() >= savNumber)
		{
			const auto savepoint = transaction->tra_save_point;
			// Forget about any undo for this verb
			fb_assert(!transaction->tra_save_point->isChanging());
			transaction->releaseSavepoint(tdbb);
			// Preserve savepoint for reuse
			fb_assert(savepoint == transaction->tra_save_free);
			transaction->tra_save_free = savepoint->moveToStack(request->req_savepoints);
			fb_assert(savepoint != transaction->tra_save_free);

			// Ensure that the priorly existing savepoints are preserved,
			// e.g. 10-11-12-(5-6-7) where savNumber == 5. This may happen
			// due to looper savepoints being reused in subsequent invokations.
			if (savepoint->getNumber() == savNumber)
				break;
		}
	}

	SavNumber startSavepoint(Request* request, jrd_tra* transaction)
	{
		if (!(request->req_flags & req_proc_fetch) && request->req_transaction)
		{
			if (transaction && !(transaction->tra_flags & TRA_system))
			{
				if (request->req_savepoints)
				{
					request->req_savepoints =
						request->req_savepoints->moveToStack(transaction->tra_save_point);
				}
				else
					transaction->startSavepoint();

				return transaction->tra_save_point->getNumber();
			}
		}

		return 0;
	}
}	// anonymous namespace


// Perform an assignment.
void EXE_assignment(thread_db* tdbb, const AssignmentNode* node)
{
	DEV_BLKCHK(node, type_nod);

	SET_TDBB(tdbb);
	Request* request = tdbb->getRequest();

	// Get descriptors of src field/parameter/variable, etc.
	request->req_flags &= ~req_null;
	dsc* from_desc = EVL_expr(tdbb, request, node->asgnFrom);

	EXE_assignment(tdbb, node->asgnTo, from_desc, (request->req_flags & req_null),
		node->missing, node->missing2);
}

// Perform an assignment.
void EXE_assignment(thread_db* tdbb, const ValueExprNode* source, const ValueExprNode* target)
{
	SET_TDBB(tdbb);
	Request* request = tdbb->getRequest();

	// Get descriptors of src field/parameter/variable, etc.
	request->req_flags &= ~req_null;
	dsc* from_desc = EVL_expr(tdbb, request, source);

	EXE_assignment(tdbb, target, from_desc, (request->req_flags & req_null), NULL, NULL);
}

// Perform an assignment.
void EXE_assignment(thread_db* tdbb, const ValueExprNode* to, dsc* from_desc, bool from_null,
	const ValueExprNode* missing_node, const ValueExprNode* missing2_node)
{
	SET_TDBB(tdbb);
	Request* request = tdbb->getRequest();

	const auto toVar = nodeAs<VariableNode>(to);

	if (toVar && toVar->outerDecl)
		request = toVar->getVarRequest(request);

	AutoSetRestore2<Request*, thread_db> autoSetRequest(
		tdbb, &thread_db::getRequest, &thread_db::setRequest, request);

	// Get descriptors of receiving and sending fields/parameters, variables, etc.

	dsc* missing = NULL;
	if (missing_node)
		missing = EVL_expr(tdbb, request, missing_node);

	// Get descriptor of target field/parameter/variable, etc.
	DSC* to_desc = EVL_assign_to(tdbb, to);

	request->req_flags &= ~req_null;

	// NS: If we are assigning to NULL, we finished.
	// This functionality is currently used to allow calling UDF routines
	// without assigning resulting value anywhere.
	if (!to_desc)
		return;

	SSHORT null = from_null ? -1 : 0;

	if (!null && missing && MOV_compare(tdbb, missing, from_desc) == 0)
		null = -1;

	USHORT* impure_flags = NULL;
	const auto toParam = nodeAs<ParameterNode>(to);

	if (toParam)
	{
		const MessageNode* message = toParam->message;
		const auto paramRequest = toParam->getParamRequest(request);

		if (toParam->argInfo)
		{
			AutoSetRestore2<Request*, thread_db> autoSetRequest(
				tdbb, &thread_db::getRequest, &thread_db::setRequest, paramRequest);

			EVL_validate(tdbb, Item(Item::TYPE_PARAMETER, message->messageNumber, toParam->argNumber),
				toParam->argInfo, from_desc, null == -1);
		}

		impure_flags = paramRequest->getImpure<USHORT>(
			message->impureFlags + (sizeof(USHORT) * toParam->argNumber));
	}
	else if (toVar)
	{
		const auto varRequest = toVar->getVarRequest(request);

		if (toVar->varInfo)
		{
			AutoSetRestore2<Request*, thread_db> autoSetRequest(
				tdbb, &thread_db::getRequest, &thread_db::setRequest, varRequest);

			EVL_validate(tdbb, Item(Item::TYPE_VARIABLE, toVar->varId),
				toVar->varInfo, from_desc, null == -1);
		}

		impure_flags = &varRequest->getImpure<impure_value>(
			toVar->varDecl->impureOffset)->vlu_flags;
	}

	if (impure_flags)
		*impure_flags |= VLU_initialized | VLU_checked;

	// If the value is non-missing, move/convert it.  Otherwise fill the
	// field with appropriate nulls.
	dsc temp;

	if (!null)
	{
		// Validate range for datetime values

		if (DTYPE_IS_DATE(from_desc->dsc_dtype))
		{
			switch (from_desc->dsc_dtype)
			{
				case dtype_sql_date:
					if (!TimeStamp::isValidDate(*(GDS_DATE*) from_desc->dsc_address))
					{
						ERR_post(Arg::Gds(isc_date_range_exceeded));
					}
					break;

				case dtype_sql_time:
				case dtype_sql_time_tz:
				case dtype_ex_time_tz:
					if (!TimeStamp::isValidTime(*(GDS_TIME*) from_desc->dsc_address))
					{
						ERR_post(Arg::Gds(isc_time_range_exceeded));
					}
					break;

				case dtype_timestamp:
				case dtype_timestamp_tz:
				case dtype_ex_timestamp_tz:
					if (!TimeStamp::isValidTimeStamp(*(GDS_TIMESTAMP*) from_desc->dsc_address))
					{
						ERR_post(Arg::Gds(isc_datetime_range_exceeded));
					}
					break;

				default:
					fb_assert(false);
			}
		}

		if (DTYPE_IS_BLOB_OR_QUAD(from_desc->dsc_dtype) || DTYPE_IS_BLOB_OR_QUAD(to_desc->dsc_dtype))
		{
			// ASF: Don't let MOV_move call blb::move because MOV
			// will not pass the destination field to blb::move.

			jrd_rel* relation = nullptr;
			Record* record = nullptr;
			USHORT fieldId = 0;
			bool bulk = false;

			if (to)
			{
				const FieldNode* toField = nodeAs<FieldNode>(to);
				if (toField)
				{
					const auto rpb = &request->req_rpb[toField->fieldStream];
					relation = rpb->rpb_relation;
					record = rpb->rpb_record;
					fieldId = toField->fieldId;
					bulk = rpb->rpb_stream_flags & RPB_s_bulk;
				}
				else if (!(nodeAs<ParameterNode>(to) || nodeAs<VariableNode>(to)))
					BUGCHECK(199);	// msg 199 expected field node
			}

			blb::move(tdbb, from_desc, to_desc, relation, record, fieldId, bulk);
		}
		else if (!DSC_EQUIV(from_desc, to_desc, false))
		{
			MOV_move(tdbb, from_desc, to_desc);
		}
		else if (from_desc->dsc_dtype == dtype_short)
		{
			*((SSHORT*) to_desc->dsc_address) = *((SSHORT*) from_desc->dsc_address);
		}
		else if (from_desc->dsc_dtype == dtype_long)
		{
			*((SLONG*) to_desc->dsc_address) = *((SLONG*) from_desc->dsc_address);
		}
		else if (from_desc->dsc_dtype == dtype_int64)
		{
			*((SINT64*) to_desc->dsc_address) = *((SINT64*) from_desc->dsc_address);
		}
		else
		{
			memcpy(to_desc->dsc_address, from_desc->dsc_address, from_desc->dsc_length);
		}

		to_desc->dsc_flags &= ~DSC_null;
	}
	else
	{
		if (missing2_node && (missing = EVL_expr(tdbb, request, missing2_node)))
			MOV_move(tdbb, missing, to_desc);
		else
			memset(to_desc->dsc_address, 0, to_desc->dsc_length);

		to_desc->dsc_flags |= DSC_null;
	}

	// Handle the null flag as appropriate for fields and message arguments.

	const FieldNode* toField = nodeAs<FieldNode>(to);
	if (toField)
	{
		Record* record = request->req_rpb[toField->fieldStream].rpb_record;

		if (null)
			record->setNull(toField->fieldId);
		else
			record->clearNull(toField->fieldId);
	}
	else if (toParam && toParam->argFlag)
	{
		to_desc = EVL_assign_to(tdbb, toParam->argFlag);

		// If the null flag is a string with an effective length of one,
		// then -1 will not fit.  Therefore, store 1 instead.

		if (null && to_desc->dsc_dtype <= dtype_varying)
		{
			USHORT minlen;

			switch (to_desc->dsc_dtype)
			{
			case dtype_text:
				minlen = 1;
				break;
			case dtype_cstring:
				minlen = 2;
				break;
			case dtype_varying:
				minlen = 3;
				break;
			}

			if (to_desc->dsc_length <= minlen)
				null = 1;
		}

		temp.dsc_dtype = dtype_short;
		temp.dsc_length = sizeof(SSHORT);
		temp.dsc_scale = 0;
		temp.dsc_sub_type = 0;
		temp.dsc_address = (UCHAR*) &null;
		MOV_move(tdbb, &temp, to_desc);
	}
}


void EXE_execute_db_triggers(thread_db* tdbb, jrd_tra* transaction, TriggerAction trigger_action)
{
/**************************************
 *
 *	E X E _ e x e c u t e _ d b _ t r i g g e r s
 *
 **************************************
 *
 * Functional description
 *	Execute database triggers
 *
 **************************************/
	const auto attachment = tdbb->getAttachment();

	// Do nothing if user doesn't want database triggers
	if (attachment->att_flags & ATT_no_db_triggers)
		return;

	int type = 0;

	switch (trigger_action)
	{
		case TRIGGER_CONNECT:
			type = DB_TRIGGER_CONNECT;
			break;

		case TRIGGER_DISCONNECT:
			type = DB_TRIGGER_DISCONNECT;
			break;

		case TRIGGER_TRANS_START:
			type = DB_TRIGGER_TRANS_START;
			break;

		case TRIGGER_TRANS_COMMIT:
			type = DB_TRIGGER_TRANS_COMMIT;
			break;

		case TRIGGER_TRANS_ROLLBACK:
			type = DB_TRIGGER_TRANS_ROLLBACK;
			break;

		default:
			fb_assert(false);
			return;
	}

	const Triggers* triggers = attachment->att_database->dbb_mdc->getTriggers(tdbb, type | TRIGGER_TYPE_DB);
	if (triggers && *triggers)
	{
		AutoSetRestore2<jrd_tra*, thread_db> tempTrans(tdbb,
			&thread_db::getTransaction,
			&thread_db::setTransaction,
			transaction);

<<<<<<< HEAD
		try
		{
			EXE_execute_triggers(tdbb, *triggers, NULL, NULL, trigger_action, StmtNode::ALL_TRIGS);
			tdbb->setTransaction(old_transaction);
		}
		catch (const Exception&)
		{
			tdbb->setTransaction(old_transaction);
			throw;
		}
=======
		EXE_execute_triggers(tdbb, &attachment->att_triggers[type],
			NULL, NULL, trigger_action, StmtNode::ALL_TRIGS);
>>>>>>> 7aac4d79
	}
}


// Execute DDL triggers.
void EXE_execute_ddl_triggers(thread_db* tdbb, jrd_tra* transaction, bool preTriggers, int action)
{
<<<<<<< HEAD
	Jrd::Database* const dbb = tdbb->getDatabase();

	// Our caller verifies (ATT_no_db_triggers) if DDL triggers should not run.
	const Triggers* cachedTriggers = dbb->dbb_mdc->getTriggers(tdbb, TRIGGER_TYPE_DDL);
=======
	const auto attachment = tdbb->getAttachment();

	// Our caller verifies (ATT_no_db_triggers) if DDL triggers should not run
>>>>>>> 7aac4d79

	if (cachedTriggers && *cachedTriggers)
	{
<<<<<<< HEAD
		Triggers triggers(*(transaction->tra_pool));

		for (auto t : *cachedTriggers)
		{
			const bool preTrigger = ((t->type & 0x1) == 0);

			if ((t->type & (1LL << action)) && (preTriggers == preTrigger))
				triggers.addTrigger(tdbb, t);
		}

		if (triggers)
		{
			jrd_tra* const oldTransaction = tdbb->getTransaction();
			tdbb->setTransaction(transaction);

			try
			{
				EXE_execute_triggers(tdbb, triggers, NULL, NULL, TRIGGER_DDL,
					preTriggers ? StmtNode::PRE_TRIG : StmtNode::POST_TRIG);

				tdbb->setTransaction(oldTransaction);
			}
			catch (const Exception&)
			{
				tdbb->setTransaction(oldTransaction);
				throw;
			}
		}
=======
		AutoSetRestore2<jrd_tra*, thread_db> tempTrans(tdbb,
			&thread_db::getTransaction,
			&thread_db::setTransaction,
			transaction);

		EXE_execute_triggers(tdbb, &attachment->att_ddl_triggers, NULL, NULL, TRIGGER_DDL,
			preTriggers ? StmtNode::PRE_TRIG : StmtNode::POST_TRIG, action);
>>>>>>> 7aac4d79
	}
}


void EXE_receive(thread_db* tdbb,
				 Request* request,
				 USHORT msg,
				 ULONG length,
				 void* buffer,
				 bool top_level)
{
/**************************************
 *
 *	E X E _ r e c e i v e
 *
 **************************************
 *
 * Functional description
 *	Move a message from JRD to the host program.  This corresponds to
 *	a JRD BLR/Stmtode* send.
 *
 **************************************/
	SET_TDBB(tdbb);

	DEV_BLKCHK(request, type_req);

	JRD_reschedule(tdbb);

	jrd_tra* transaction = request->req_transaction;

	if (!(request->req_flags & req_active))
		ERR_post(Arg::Gds(isc_req_sync));

	SavNumber savNumber = 0;

	if (request->req_flags & req_proc_fetch)
	{
		/* request->req_proc_sav_point stores the request savepoints.
		   When going to continue execution put request save point list
		   into transaction->tra_save_point so that it is used in looper.
		   When we come back to EXE_receive() merge all work done under
		   stored procedure savepoints into the current transaction
		   savepoint, which is the savepoint for fetch and save them into the list. */

		if (request->req_proc_sav_point)
		{
			// We assume here that the saved savepoint stack starts with the
			// smallest number, the logic will be broken if this ever changes
			savNumber = request->req_proc_sav_point->getNumber();
			// Push all saved savepoints to the top of transaction savepoints stack
			Savepoint::mergeStacks(transaction->tra_save_point, request->req_proc_sav_point);
			fb_assert(!request->req_proc_sav_point);
		}
		else
		{
			const auto savepoint = transaction->startSavepoint();
			savNumber = savepoint->getNumber();
		}
	}

	try
	{
		if (nodeIs<StallNode>(request->req_message))
			execute_looper(tdbb, request, transaction, request->req_next, Request::req_sync);

		if (!(request->req_flags & req_active) || request->req_operation != Request::req_send)
			ERR_post(Arg::Gds(isc_req_sync));

		const MessageNode* message = nodeAs<MessageNode>(request->req_message);
		const Format* format = message->format;

		if (msg != message->messageNumber)
			ERR_post(Arg::Gds(isc_req_sync));

		if (length != format->fmt_length)
			ERR_post(Arg::Gds(isc_port_len) << Arg::Num(length) << Arg::Num(format->fmt_length));

		memcpy(buffer, request->getImpure<UCHAR>(message->impureOffset), length);

		// ASF: temporary blobs returned to the client should not be released
		// with the request, but in the transaction end.
		if (top_level || transaction->tra_temp_blobs_count)
		{
			for (int i = 0; i < format->fmt_count; ++i)
			{
				const DSC* desc = &format->fmt_desc[i];

				if (desc->isBlob())
				{
					const bid* id = (bid*) (static_cast<UCHAR*>(buffer) + (ULONG)(IPTR) desc->dsc_address);

					if (transaction->tra_blobs->locate(id->bid_temp_id()))
					{
						BlobIndex* current = &transaction->tra_blobs->current();

						if (top_level &&
							current->bli_request &&
							current->bli_request->req_blobs.locate(id->bid_temp_id()))
						{
							current->bli_request->req_blobs.fastRemove();
							current->bli_request = NULL;
						}

						if (!current->bli_materialized &&
							(current->bli_blob_object->blb_flags & (BLB_close_on_read | BLB_stream)) ==
								(BLB_close_on_read | BLB_stream))
						{
							current->bli_blob_object->BLB_close(tdbb);
						}
					}
					else if (top_level)
					{
						transaction->checkBlob(tdbb, id, NULL, false);
					}
				}
			}
		}

		execute_looper(tdbb, request, transaction, request->req_next, Request::req_proceed);
	}
	catch (const Exception&)
	{
		// In the case of error, undo changes performed under our savepoint

		if (savNumber)
			transaction->rollbackToSavepoint(tdbb, savNumber);

		throw;
	}

	if (savNumber)
	{
		// At this point request->req_proc_sav_point == NULL that is assured by code above
		fb_assert(!request->req_proc_sav_point);

		try
		{
			// Merge work into target savepoint and save request's savepoints (with numbers!!!)
			// till the next looper iteration
			while (transaction->tra_save_point &&
				transaction->tra_save_point->getNumber() >= savNumber)
			{
				const auto savepoint = transaction->tra_save_point;
				fb_assert(!transaction->tra_save_point->isChanging());
				transaction->releaseSavepoint(tdbb);
				fb_assert(transaction->tra_save_free == savepoint);
				transaction->tra_save_free = savepoint->moveToStack(request->req_proc_sav_point);
				fb_assert(request->req_proc_sav_point == savepoint);

				// Ensure that the priorly existing savepoints are preserved,
				// e.g. 10-11-12-(5-6-7) where savNumber == 5. This may happen
				// due to looper savepoints being reused in subsequent invokations.
				if (savepoint->getNumber() == savNumber)
					break;
			}
		}
		catch (...)
		{
			// If something went wrong, drop already stored savepoints to prevent memory leak
			Savepoint::destroy(request->req_proc_sav_point);
			fb_assert(!request->req_proc_sav_point);
			throw;
		}
	}
}


// Release a request instance.
void EXE_release(thread_db* tdbb, Request* request)
{
	DEV_BLKCHK(request, type_req);

	SET_TDBB(tdbb);

	EXE_unwind(tdbb, request);

	// system requests are released after all attachments gone and with
	// req_attachment not cleared

	const Jrd::Attachment* attachment = tdbb->getAttachment();

	if (request->req_attachment && request->req_attachment == attachment)
	{
		FB_SIZE_T pos;
		if (request->req_attachment->att_requests.find(request, pos))
			request->req_attachment->att_requests.remove(pos);

		request->req_attachment = nullptr;
	}

<<<<<<< HEAD
	if (request->isUsed())
		request->setUnused();
=======
	request->req_flags &= ~req_in_use;
	if (request->req_timer)
	{
		request->req_timer->stop();
		request->req_timer = nullptr;
	}
>>>>>>> 7aac4d79
}


void EXE_send(thread_db* tdbb, Request* request, USHORT msg, ULONG length, const void* buffer)
{
/**************************************
 *
 *	E X E _ s e n d
 *
 **************************************
 *
 * Functional description
 *	Send a message from the host program to the engine.
 *	This corresponds to a blr_receive or blr_select statement.
 *
 **************************************/
	SET_TDBB(tdbb);
	DEV_BLKCHK(request, type_req);

	JRD_reschedule(tdbb);

	if (!(request->req_flags & req_active))
		ERR_post(Arg::Gds(isc_req_sync));

	if (request->req_operation != Request::req_receive)
		ERR_post(Arg::Gds(isc_req_sync));

	const auto node = request->req_message;
	const StmtNode* message = nullptr;

	if (nodeIs<MessageNode>(node))
		message = node;
	else if (const auto* const selectMessageNode = nodeAs<SelectMessageNode>(node))
	{
		for (const auto statement : selectMessageNode->statements)
		{
			const auto receiveNode = nodeAs<ReceiveNode>(statement);
			message = receiveNode->message;

			if (nodeAs<MessageNode>(message)->messageNumber == msg)
			{
				request->req_next = statement;
				break;
			}
		}
	}
	else
		BUGCHECK(167);	// msg 167 invalid SEND request

	const auto format = nodeAs<MessageNode>(message)->format;

	if (msg != nodeAs<MessageNode>(message)->messageNumber)
		ERR_post(Arg::Gds(isc_req_sync));

	if (length != format->fmt_length)
		ERR_post(Arg::Gds(isc_port_len) << Arg::Num(length) << Arg::Num(format->fmt_length));

	memcpy(request->getImpure<UCHAR>(message->impureOffset), buffer, length);

	execute_looper(tdbb, request, request->req_transaction, request->req_next, Request::req_proceed);
}


// Mark a request as active.
static void activate_request(thread_db* tdbb, Request* request, jrd_tra* transaction)
{
	SET_TDBB(tdbb);

	BLKCHK(request, type_req);
	BLKCHK(transaction, type_tra);

	if (request->req_flags & req_active)
		ERR_post(Arg::Gds(isc_req_sync) << Arg::Gds(isc_reqinuse));

	if (transaction->tra_flags & TRA_prepared)
		ERR_post(Arg::Gds(isc_req_no_trans));

	const auto dbb = tdbb->getDatabase();
	const auto statement = request->getStatement();

	// Generate request id.
	request->setRequestId(
		request->isRequestIdUnassigned() && request->isRoot() ?
			statement->getStatementId() :
			dbb->generateStatementId());

	/* Post resources to transaction block.  In particular, the interest locks
	on relations/indices are copied to the transaction, which is very
	important for (short-lived) dynamically compiled requests.  This will
	provide transaction stability by preventing a relation from being
	dropped after it has been referenced from an active transaction. */

	transaction->postResources(tdbb, statement->getResources());

	TRA_attach_request(transaction, request);
	request->req_flags &= req_restart_ready;
	request->req_flags |= req_active;
	// ????????? request->req_flags &= ~req_reserved;

	// set up to count records affected by request

	request->req_records_selected = 0;
	request->req_records_updated = 0;
	request->req_records_inserted = 0;
	request->req_records_deleted = 0;

	request->req_records_affected.clear();

	for (auto& rpb : request->req_rpb)
		rpb.rpb_runtime_flags = 0;

	request->req_profiler_ticks = 0;

	// Store request start time for timestamp work
	request->validateTimeStamp();

	// Set all invariants to not computed.
	const ULONG* const* ptr, * const* end;
	for (ptr = statement->invariants.begin(), end = statement->invariants.end();
		 ptr < end; ++ptr)
	{
		impure_value* impure = request->getImpure<impure_value>(**ptr);
		impure->vlu_flags = 0;
	}

	request->req_src_line = 0;
	request->req_src_column = 0;

	TRA_setup_request_snapshot(tdbb, request);
}


// Execute function. A shortcut for node-based function but required for external functions.
void EXE_execute_function(thread_db* tdbb, Request* request, jrd_tra* transaction,
	ULONG inMsgLength, UCHAR* inMsg, ULONG outMsgLength, UCHAR* outMsg)
{
	if (const auto function = request->getStatement()->function; function && function->fun_external)
	{
		activate_request(tdbb, request, transaction);

		const auto attachment = tdbb->getAttachment();

		// Ensure the cancellation lock can be triggered
		const auto lock = attachment->att_cancel_lock;
		if (lock && lock->lck_logical == LCK_none)
			LCK_lock(tdbb, lock, LCK_SR, LCK_WAIT);

		const SavNumber savNumber = startSavepoint(request, transaction);

		if (!request->req_transaction)
			ERR_post(Arg::Gds(isc_req_no_trans));

		try
		{
			// Save the old pool and request to restore on exit
			StmtNode::ExeState exeState(tdbb, request, request->req_transaction);
			Jrd::ContextPoolHolder context(tdbb, request->req_pool);

			fb_assert(!request->req_caller);
			request->req_caller = exeState.oldRequest;

			tdbb->tdbb_flags &= ~(TDBB_stack_trace_done | TDBB_sys_error);

			// Execute stuff until we drop

			const auto profilerManager = attachment->isProfilerActive() && !request->hasInternalStatement() ?
				attachment->getProfilerManager(tdbb) : nullptr;
			const SINT64 profilerInitialTicks = profilerManager ? profilerManager->queryTicks() : 0;
			const SINT64 profilerInitialAccumulatedOverhead = profilerManager ?
				profilerManager->getAccumulatedOverhead() : 0;

			try
			{
				function->fun_external->execute(tdbb, request, transaction, inMsgLength, inMsg, outMsgLength, outMsg);

				tdbb->checkCancelState();
			}
			catch (const Exception& ex)
			{
				ex.stuffException(tdbb->tdbb_status_vector);

				request->adjustCallerStats();

				// Ensure the transaction hasn't disappeared in the meantime
				fb_assert(request->req_transaction);

				// If the database is already bug-checked, then get out
				if (tdbb->getDatabase()->dbb_flags & DBB_bugcheck)
					status_exception::raise(tdbb->tdbb_status_vector);

				exeState.errorPending = true;

				if (!(tdbb->tdbb_flags & TDBB_stack_trace_done) && !(tdbb->tdbb_flags & TDBB_sys_error))
				{
					stuff_stack_trace(request);
					tdbb->tdbb_flags |= TDBB_stack_trace_done;
				}
			}

			if (profilerInitialTicks && attachment->isProfilerActive())
			{
				const SINT64 currentProfilerTicks = profilerManager->queryTicks();
				const SINT64 elapsedTicks = profilerManager->getElapsedTicksAndAdjustOverhead(
					currentProfilerTicks, profilerInitialTicks, profilerInitialAccumulatedOverhead);

				request->req_profiler_ticks += elapsedTicks;
			}

			request->adjustCallerStats();

			if (!exeState.errorPending)
				TRA_release_request_snapshot(tdbb, request);

			request->req_flags &= ~(req_active | req_reserved);
			request->invalidateTimeStamp();

			if (profilerInitialTicks && attachment->isProfilerActive())
			{
				ProfilerManager::Stats stats(request->req_profiler_ticks);
				profilerManager->onRequestFinish(request, stats);
			}

			fb_assert(request->req_caller == exeState.oldRequest);
			request->req_caller = nullptr;

			// Ensure the transaction hasn't disappeared in the meantime
			fb_assert(request->req_transaction);

			// In the case of a pending error condition (one which did not
			// result in a exception to the top of looper), we need to
			// release the request snapshot

			if (exeState.errorPending)
			{
				TRA_release_request_snapshot(tdbb, request);
				ERR_punt();
			}

			if (request->req_flags & req_abort)
				ERR_post(Arg::Gds(isc_req_sync));
		}
		catch (const Exception&)
		{
			// In the case of error, undo changes performed under our savepoint

			if (savNumber)
				transaction->rollbackToSavepoint(tdbb, savNumber);

			throw;
		}

		// If any requested modify/delete/insert ops have completed, forget them

		if (savNumber)
		{
			// There should be no other savepoint but the one started by ourselves.
			fb_assert(transaction->tra_save_point && transaction->tra_save_point->getNumber() == savNumber);

			forgetSavepoint(tdbb, request, transaction, savNumber);
		}
	}
	else
	{
		EXE_start(tdbb, request, transaction);

		if (inMsgLength != 0)
			EXE_send(tdbb, request, 0, inMsgLength, inMsg);

		EXE_receive(tdbb, request, 1, outMsgLength, outMsg);
	}
}


// Start and execute a request.
void EXE_start(thread_db* tdbb, Request* request, jrd_tra* transaction)
{
	activate_request(tdbb, request, transaction);

	execute_looper(tdbb, request, transaction, request->getStatement()->topNode, Request::req_evaluate);
}


void EXE_unwind(thread_db* tdbb, Request* request)
{
/**************************************
 *
 *	E X E _ u n w i n d
 *
 **************************************
 *
 * Functional description
 *	Unwind a request, maybe active, maybe not.
 *
 **************************************/
	DEV_BLKCHK(request, type_req);

	SET_TDBB(tdbb);

	if (request->req_flags & req_active)
	{
		const Statement* statement = request->getStatement();

		if (statement->fors.hasData() || request->req_ext_resultset || request->req_ext_stmt)
		{
			Jrd::ContextPoolHolder context(tdbb, request->req_pool);
			Request* old_request = tdbb->getRequest();
			jrd_tra* old_transaction = tdbb->getTransaction();

			try
			{
				tdbb->setRequest(request);
				tdbb->setTransaction(request->req_transaction);

				for (const auto select : statement->fors)
					select->close(tdbb);

				if (request->req_ext_resultset)
				{
					delete request->req_ext_resultset;
					request->req_ext_resultset = nullptr;
				}

				while (request->req_ext_stmt)
					request->req_ext_stmt->close(tdbb);
			}
			catch (const Exception&)
			{
				tdbb->setRequest(old_request);
				tdbb->setTransaction(old_transaction);
				throw;
			}

			tdbb->setRequest(old_request);
			tdbb->setTransaction(old_transaction);
		}

		for (auto localTable : statement->localTables)
		{
			if (!localTable)
				continue;

			auto impure = localTable->getImpure(tdbb, request, false);
			impure->recordBuffer->reset();
		}

		release_blobs(tdbb, request);

		const auto attachment = request->req_attachment;

		if (request->req_profiler_ticks && attachment->isProfilerActive() && !request->hasInternalStatement())
		{
			ProfilerManager::Stats stats(request->req_profiler_ticks);
			attachment->getProfilerManager(tdbb)->onRequestFinish(request, stats);
		}
	}

	request->req_sorts.unlinkAll();
	TRA_release_request_snapshot(tdbb, request);
	TRA_detach_request(request);

	request->req_flags &= ~(req_active | req_proc_fetch | req_reserved);
	request->req_flags |= req_abort | req_stall;
	request->invalidateTimeStamp();
	request->req_caller = NULL;
	request->req_proc_inputs = NULL;
	request->req_proc_caller = NULL;
}


static void execute_looper(thread_db* tdbb,
						   Request* request,
						   jrd_tra* transaction,
						   const StmtNode* node,
						   Request::req_s next_state)
{
/**************************************
 *
 *	e x e c u t e _ l o o p e r
 *
 **************************************
 *
 * Functional description
 *	Wrapper around looper. This will execute
 *	looper with the save point mechanism.
 *
 **************************************/
	DEV_BLKCHK(request, type_req);

	SET_TDBB(tdbb);
	Jrd::Attachment* const attachment = tdbb->getAttachment();

	// Ensure the cancellation lock can be triggered

	Lock* const lock = attachment->att_cancel_lock;
	if (lock && lock->lck_logical == LCK_none)
		LCK_lock(tdbb, lock, LCK_SR, LCK_WAIT);

	const SavNumber savNumber = startSavepoint(request, transaction);

	request->req_flags &= ~req_stall;
	request->req_operation = next_state;

	try
	{
		looper_seh(tdbb, request, node);
	}
	catch (const Exception&)
	{
		// In the case of error, undo changes performed under our savepoint

		if (savNumber)
			transaction->rollbackToSavepoint(tdbb, savNumber);

		throw;
	}

	// If any requested modify/delete/insert ops have completed, forget them

	if (savNumber)
	{
		// Unless the looper returns after SUSPEND (this preserves existing savepoints),
		// there should be no other savepoint but the one started by ourselves.
		fb_assert((request->req_flags & req_stall) ||
			(transaction->tra_save_point &&
				transaction->tra_save_point->getNumber() == savNumber));

		forgetSavepoint(tdbb, request, transaction, savNumber);
	}
}


void EXE_execute_triggers(thread_db* tdbb,
<<<<<<< HEAD
								const Triggers& triggers,
								record_param* old_rpb,
								record_param* new_rpb,
								TriggerAction trigger_action, StmtNode::WhichTrigger which_trig)
=======
						  TrigVector** triggers,
						  record_param* old_rpb,
						  record_param* new_rpb,
						  TriggerAction trigger_action,
						  StmtNode::WhichTrigger which_trig,
						  int ddl_action)
>>>>>>> 7aac4d79
{
/**************************************
 *
 *	e x e c u t e _ t r i g g e r s
 *
 **************************************
 *
 * Functional description
 *	Execute group of triggers.  Return pointer to failing trigger
 *	if any blow up.
 *
 **************************************/
	SET_TDBB(tdbb);

	const auto dbb = tdbb->getDatabase();
	const auto old_rec = old_rpb ? old_rpb->rpb_record : nullptr;
	const auto new_rec = new_rpb ? new_rpb->rpb_record : nullptr;

	if (!(dbb->dbb_flags & DBB_creating) && (old_rpb || new_rpb))
	{
		if (const auto relation = old_rpb ? old_rpb->rpb_relation : new_rpb->rpb_relation;
			relation->rel_flags & REL_system)
		{
			switch (which_trig)
			{
				case StmtNode::PRE_TRIG:
				{
					switch (trigger_action)
					{
						case TriggerAction::TRIGGER_DELETE:
							SystemTriggers::executeBeforeDeleteTriggers(tdbb, relation, old_rec);
							break;

						case TriggerAction::TRIGGER_UPDATE:
							SystemTriggers::executeBeforeUpdateTriggers(tdbb, relation, old_rec, new_rec);
							break;

						case TriggerAction::TRIGGER_INSERT:
							SystemTriggers::executeBeforeInsertTriggers(tdbb, relation, new_rec);
							break;
					}
					break;
				}

				case StmtNode::POST_TRIG:
					switch (trigger_action)
					{
						case TriggerAction::TRIGGER_DELETE:
							SystemTriggers::executeAfterDeleteTriggers(tdbb, relation, old_rec);
							break;
					}
					break;
			}
		}
	}

	if (!*triggers || (*triggers)->isEmpty())
		return;

	Request* const request = tdbb->getRequest();
	jrd_tra* const transaction = request ? request->req_transaction : tdbb->getTransaction();

<<<<<<< HEAD
	Record* const old_rec = old_rpb ? old_rpb->rpb_record : NULL;
	Record* const new_rec = new_rpb ? new_rpb->rpb_record : NULL;

=======
	RefPtr<TrigVector> vector(*triggers);
>>>>>>> 7aac4d79
	AutoPtr<Record> null_rec;

	const bool is_db_trigger = (!old_rec && !new_rec);

	if (!is_db_trigger && (!old_rec || !new_rec))
	{
		record_param* rpb = old_rpb ? old_rpb : new_rpb;
		fb_assert(rpb && rpb->rpb_relation);
		// copy the record
		MemoryPool& pool = *tdbb->getDefaultPool();
		null_rec = FB_NEW_POOL(pool) Record(pool, MET_current(tdbb, rpb->rpb_relation));
		// initialize all fields to missing
		null_rec->nullify();
	}

	TimeStamp timestamp;

	if (request)
		timestamp = request->getGmtTimeStamp();
	else
		TimeZoneUtil::validateGmtTimeStamp(timestamp);

	Request* trigger = NULL;

	try
	{
		for (auto* ptr : triggers)
		{
<<<<<<< HEAD
=======
			if (trigger_action == TRIGGER_DDL && ddl_action)
			{
				// Skip triggers not matching our action

				fb_assert(which_trig == StmtNode::PRE_TRIG || which_trig == StmtNode::POST_TRIG);
				const bool preTriggers = (which_trig == StmtNode::PRE_TRIG);

				const auto type = ptr->type & ~TRIGGER_TYPE_MASK;
				const bool preTrigger = ((type & 1) == 0);

				if (!(type & (1LL << ddl_action)) || preTriggers != preTrigger)
					continue;
			}

			ptr->compile(tdbb);

>>>>>>> 7aac4d79
			trigger = ptr->statement->findRequest(tdbb);

			if (!is_db_trigger)
			{
				if (trigger->req_rpb.getCount() > 0)
				{
					trigger->req_rpb[0].rpb_record = old_rec ? old_rec : null_rec.get();

					if (old_rec)
					{
						trigger->req_rpb[0].rpb_number = old_rpb->rpb_number;
						trigger->req_rpb[0].rpb_number.setValid(true);
					}
					else
						trigger->req_rpb[0].rpb_number.setValid(false);
				}

				if (which_trig == StmtNode::PRE_TRIG && trigger_action == TRIGGER_UPDATE)
				{
					new_rpb->rpb_number = old_rpb->rpb_number;
				}

				if (trigger->req_rpb.getCount() > 1)
				{
					trigger->req_rpb[1].rpb_record = new_rec ? new_rec : null_rec.get();

					if (new_rec)
					{
						trigger->req_rpb[1].rpb_number = new_rpb->rpb_number;
						trigger->req_rpb[1].rpb_number.setValid(true);
					}
					else
						trigger->req_rpb[1].rpb_number.setValid(false);
				}
			}

			trigger->setGmtTimeStamp(timestamp.value());
			trigger->req_trigger_action = trigger_action;

			TraceTrigExecute trace(tdbb, trigger, which_trig);

			{	// Scope to replace att_ss_user
				const Statement* s = trigger->getStatement();
				UserId* invoker = s->triggerInvoker ? s->triggerInvoker : tdbb->getAttachment()->att_ss_user;
				AutoSetRestore<UserId*> userIdHolder(&tdbb->getAttachment()->att_ss_user, invoker);

				AutoSetRestore<USHORT> autoOriginalTimeZone(
					&tdbb->getAttachment()->att_original_timezone,
					tdbb->getAttachment()->att_current_timezone);

				if (trigger_action == TRIGGER_DISCONNECT)
				{
					if (!trigger->req_timer)
						trigger->req_timer = FB_NEW_POOL(*tdbb->getAttachment()->att_pool) TimeoutTimer();

					const unsigned int timeOut = tdbb->getDatabase()->dbb_config->getOnDisconnectTrigTimeout() * 1000;
					trigger->req_timer->setup(timeOut, isc_cfg_stmt_timeout);
					trigger->req_timer->start();
					thread_db::TimerGuard timerGuard(tdbb, trigger->req_timer, true);
					EXE_start(tdbb, trigger, transaction); // Under timerGuard scope
				}
				else
					EXE_start(tdbb, trigger, transaction);
			}

			const bool ok = (trigger->req_operation != Request::req_unwind);
			trace.finish(ok ? ITracePlugin::RESULT_SUCCESS : ITracePlugin::RESULT_FAILED);

			EXE_unwind(tdbb, trigger);
			trigger->req_attachment = NULL;

			Request* t = trigger;
			trigger = NULL;
<<<<<<< HEAD

			// Use RAII cleanup because trigger_failure is using trigger & may throw
			Cleanup cleanSetUsed([&t] {
				t->setUnused();
			});

			if (!ok)
				trigger_failure(tdbb, t);
=======
>>>>>>> 7aac4d79
		}
	}
	catch (const Exception& ex)
	{
		if (trigger)
		{
			EXE_unwind(tdbb, trigger);
			trigger->req_attachment = NULL;

			ex.stuffException(tdbb->tdbb_status_vector);

			if (trigger_action == TRIGGER_DISCONNECT &&
				!(tdbb->tdbb_flags & TDBB_stack_trace_done) && (tdbb->tdbb_flags & TDBB_sys_error))
			{
				stuff_stack_trace(trigger);
				tdbb->tdbb_flags |= TDBB_stack_trace_done;
			}

			// Use RAII cleanup because trigger_failure is using trigger & may throw
			Cleanup cleanSetUsed([&trigger] {
				trigger->setUnused();
			});

			trigger_failure(tdbb, trigger);
		}

		throw;
	}
}


bool EXE_get_stack_trace(const Request* request, string& sTrace)
{
	sTrace = "";
	for (const Request* req = request; req; req = req->req_caller)
	{
		const Statement* const statement = req->getStatement();

		string context, name;

		if (statement->triggerName.length())
		{
			context = "At trigger";
			name = statement->triggerName.c_str();
		}
		else if (statement->procedure)
		{
			context = statement->parentStatement ? "At sub procedure" : "At procedure";
			name = statement->procedure->getName().toString();
		}
		else if (statement->function)
		{
			context = statement->parentStatement ? "At sub function" : "At function";
			name = statement->function->getName().toString();
		}
		else if (req->req_src_line)
		{
			context = "At block";
		}

		if (context.hasData())
		{
			name.trim();

			if (name.hasData())
				context += string(" '") + name + string("'");

			if (sTrace.length() + context.length() > MAX_STACK_TRACE)
				break;

			if (sTrace.hasData())
				sTrace += "\n";

			sTrace += context;

			if (req->req_src_line)
			{
				string src_info;
				src_info.printf(" line: %" ULONGFORMAT", col: %" ULONGFORMAT,
								req->req_src_line, req->req_src_column);

				if (sTrace.length() + src_info.length() > MAX_STACK_TRACE)
					break;

				sTrace += src_info;
			}
		}
	}

	return sTrace.hasData();
}


static void stuff_stack_trace(const Request* request)
{
	string sTrace;

	if (EXE_get_stack_trace(request, sTrace))
		ERR_post_nothrow(Arg::Gds(isc_stack_trace) << Arg::Str(sTrace));
}


const StmtNode* EXE_looper(thread_db* tdbb, Request* request, const StmtNode* node)
{
/**************************************
 *
 *	E X E _ l o o p e r
 *
 **************************************
 *
 * Functional description
 *	Cycle thru request execution tree.  Return next node for
 *	execution on stall or request complete.
 *
 **************************************/
	if (!request->req_transaction)
		ERR_post(Arg::Gds(isc_req_no_trans));

	SET_TDBB(tdbb);
	const auto dbb = tdbb->getDatabase();
	const auto attachment = tdbb->getAttachment();

	if (!node)
		BUGCHECK(147);

	// Save the old pool and request to restore on exit
	StmtNode::ExeState exeState(tdbb, request, request->req_transaction);
	Jrd::ContextPoolHolder context(tdbb, request->req_pool);

	fb_assert(request->req_caller == NULL);
	request->req_caller = exeState.oldRequest;

	tdbb->tdbb_flags &= ~(TDBB_stack_trace_done | TDBB_sys_error);

	// Execute stuff until we drop

	ProfilerManager* profilerManager;
	SINT64 profilerInitialTicks, profilerInitialAccumulatedOverhead, profilerLastTicks, profilerLastAccumulatedOverhead;

	if (attachment->isProfilerActive() && !request->hasInternalStatement())
	{
		profilerManager = attachment->getProfilerManager(tdbb);
		profilerInitialTicks = profilerLastTicks = profilerManager->queryTicks();
		profilerInitialAccumulatedOverhead = profilerLastAccumulatedOverhead =
			profilerManager->getAccumulatedOverhead();
	}
	else
	{
		profilerManager = nullptr;
		profilerInitialTicks = 0;
		profilerLastTicks = 0;
		profilerInitialAccumulatedOverhead = 0;
		profilerLastAccumulatedOverhead = 0;
	}

	const StmtNode* profileNode = nullptr;

	const auto profilerCallAfterPsqlLineColumn = [&] {
		const SINT64 currentProfilerTicks = profilerManager->queryTicks();

		if (profileNode)
		{
			const SINT64 elapsedTicks = profilerManager->getElapsedTicksAndAdjustOverhead(
				currentProfilerTicks, profilerLastTicks, profilerLastAccumulatedOverhead);
			ProfilerManager::Stats stats(elapsedTicks);
			profilerManager->afterPsqlLineColumn(request, profileNode->line, profileNode->column, stats);
		}

		return currentProfilerTicks;
	};

	while (node && !(request->req_flags & req_stall))
	{
		try
		{
			if (request->req_operation == Request::req_evaluate)
			{
				JRD_reschedule(tdbb);

				if (node->hasLineColumn)
				{
					request->req_src_line = node->line;
					request->req_src_column = node->column;
				}

				if (attachment->isProfilerActive() && !request->hasInternalStatement())
				{
					if (!profilerInitialTicks)
					{
						profilerManager = attachment->getProfilerManager(tdbb);
						profilerInitialTicks = profilerLastTicks = profilerManager->queryTicks();
						profilerInitialAccumulatedOverhead = profilerLastAccumulatedOverhead =
							profilerManager->getAccumulatedOverhead();
					}

					if (node->hasLineColumn &&
						node->isProfileAware() &&
						(!profileNode ||
						 !(node->line == profileNode->line && node->column == profileNode->column)))
					{
						profilerLastTicks = profilerCallAfterPsqlLineColumn();
						profilerLastAccumulatedOverhead = profilerManager->getAccumulatedOverhead();
						profileNode = node;

						profilerManager->beforePsqlLineColumn(request, profileNode->line, profileNode->column);
					}
				}
			}

			node = node->execute(tdbb, request, &exeState);

			if (exeState.exit)
			{
				if (profilerInitialTicks && attachment->isProfilerActive() && !request->hasInternalStatement())
				{
					const SINT64 elapsedTicks = profilerManager->getElapsedTicksAndAdjustOverhead(
						profilerCallAfterPsqlLineColumn(), profilerInitialTicks, profilerInitialAccumulatedOverhead);

					request->req_profiler_ticks += elapsedTicks;
				}

				return node;
			}
		}	// try
		catch (const Exception& ex)
		{
			ex.stuffException(tdbb->tdbb_status_vector);

			request->adjustCallerStats();

			// Ensure the transaction hasn't disappeared in the meantime
			fb_assert(request->req_transaction);

			// Skip this handling for errors coming from the nested looper calls,
			// as they're already handled properly. The only need is to undo
			// our own savepoints.
			if (exeState.catchDisabled)
			{
				// Put cleanup off till the point where it has meaning to avoid
				// sequence 1->2->3->4 being undone as 4->3->2->1 instead of 4->1

				ERR_punt();
			}

			// If the database is already bug-checked, then get out
			if (dbb->dbb_flags & DBB_bugcheck)
				status_exception::raise(tdbb->tdbb_status_vector);

			exeState.errorPending = true;
			exeState.catchDisabled = true;
			request->req_operation = Request::req_unwind;
			request->req_label = 0;

			if (!(tdbb->tdbb_flags & TDBB_stack_trace_done) && !(tdbb->tdbb_flags & TDBB_sys_error))
			{
				stuff_stack_trace(request);
				tdbb->tdbb_flags |= TDBB_stack_trace_done;
			}
		}
	} // while()

	if (profilerInitialTicks && attachment->isProfilerActive() && !request->hasInternalStatement())
	{
		const SINT64 elapsedTicks = profilerManager->getElapsedTicksAndAdjustOverhead(
			profilerCallAfterPsqlLineColumn(), profilerInitialTicks, profilerInitialAccumulatedOverhead);

		request->req_profiler_ticks += elapsedTicks;
	}

	request->adjustCallerStats();

	fb_assert(request->req_auto_trans.getCount() == 0);

	// If there is no node, assume we have finished processing the
	// request unless we are in the middle of processing an
	// asynchronous message

	if (!node)
	{
		// Close active cursors
		for (const Cursor* const* ptr = request->req_cursors.begin();
			 ptr < request->req_cursors.end(); ++ptr)
		{
			if (*ptr)
				(*ptr)->close(tdbb);
		}

		if (!exeState.errorPending)
			TRA_release_request_snapshot(tdbb, request);

		request->req_flags &= ~(req_active | req_reserved);
		request->invalidateTimeStamp();
		release_blobs(tdbb, request);

		if (profilerInitialTicks && attachment->isProfilerActive() && !request->hasInternalStatement())
		{
			ProfilerManager::Stats stats(request->req_profiler_ticks);
			profilerManager->onRequestFinish(request, stats);
		}
	}

	request->req_next = node;

	fb_assert(request->req_caller == exeState.oldRequest);
	request->req_caller = NULL;

	// Ensure the transaction hasn't disappeared in the meantime
	fb_assert(request->req_transaction);

	// In the case of a pending error condition (one which did not
	// result in a exception to the top of looper), we need to
	// release the request snapshot

	if (exeState.errorPending)
	{
		TRA_release_request_snapshot(tdbb, request);
		ERR_punt();
	}

	if (request->req_flags & req_abort)
		ERR_post(Arg::Gds(isc_req_sync));

	return node;
}


// Start looper under Windows SEH (Structured Exception Handling) control
static void looper_seh(thread_db* tdbb, Request* request, const StmtNode* node)
{
#ifdef WIN_NT
	START_CHECK_FOR_EXCEPTIONS(NULL);
#endif
	// TODO:
	// 1. Try to fix the problem with MSVC C++ runtime library, making
	// even C++ exceptions that are implemented in terms of Win32 SEH
	// getting catched by the SEH handler below.
	// 2. Check if it really is correct that only Win32 catches CPU
	// exceptions (such as SEH) here. Shouldn't any platform capable
	// of handling signals use this stuff?
	// (see jrd/ibsetjmp.h for implementation of these macros)

	EXE_looper(tdbb, request, node);

#ifdef WIN_NT
	END_CHECK_FOR_EXCEPTIONS(NULL);
#endif
}


static void release_blobs(thread_db* tdbb, Request* request)
{
/**************************************
 *
 *	r e l e a s e _ b l o b s
 *
 **************************************
 *
 * Functional description
 *	Release temporary blobs assigned by this request.
 *
 **************************************/
	SET_TDBB(tdbb);
	DEV_BLKCHK(request, type_req);

	jrd_tra* transaction = request->req_transaction;
	if (transaction)
	{
		DEV_BLKCHK(transaction, type_tra);
		transaction = transaction->getOuter();

		// Release blobs bound to this request

		if (request->req_blobs.getFirst())
		{
			while (true)
			{
				const ULONG blob_temp_id = request->req_blobs.current();

				if (transaction->tra_blobs->locate(blob_temp_id))
				{
					BlobIndex *current = &transaction->tra_blobs->current();
					if (current->bli_materialized)
					{
						request->req_blobs.fastRemove();
						current->bli_request = NULL;
					}
					else
					{
						// Blob was created by request, is accounted for internal needs,
						// but is not materialized. Get rid of it.
						current->bli_blob_object->BLB_cancel(tdbb);
						// Since the routine above modifies req_blobs
						// we need to reestablish accessor position
					}

					if (request->req_blobs.locate(locGreat, blob_temp_id))
						continue;

					break;
				}

				// Blob accounting inconsistent, only detected in DEV_BUILD.
				// Bug happens when working with index created for new table - and all w/o commits.
				// Appears unrelated directly with shared mdc - comment assert for a while.
				// fb_assert(false);	!!!!!!!!!!!!!!!!!!!!!!!!!!!!!

				if (!request->req_blobs.getNext())
					break;
			}
		}

		request->req_blobs.clear();

		// Release arrays assigned by this request

		for (ArrayField** array = &transaction->tra_arrays; *array;)
		{
			DEV_BLKCHK(*array, type_arr);
			if ((*array)->arr_request == request)
				blb::release_array(*array);
			else
				array = &(*array)->arr_next;
		}
	}
}


static void trigger_failure(thread_db* tdbb, Request* trigger)
{
/**************************************
 *
 *	t r i g g e r _ f a i l u r e
 *
 **************************************
 *
 * Functional description
 *	Trigger failed, report error.
 *
 **************************************/

	SET_TDBB(tdbb);

	if (trigger->req_flags & req_leave)
	{
		trigger->req_flags &= ~req_leave;
		string msg;
		MET_trigger_msg(tdbb, msg, trigger->getStatement()->triggerName, trigger->req_label);
		if (msg.hasData())
		{
			ERR_post(Arg::Gds(isc_integ_fail) << Arg::Num(trigger->req_label) <<
					 Arg::Gds(isc_random) << Arg::Str(msg));
		}
		else
		{
			ERR_post(Arg::Gds(isc_integ_fail) << Arg::Num(trigger->req_label));
		}
	}
	else
	{
		ERR_punt();
	}
}

<<<<<<< HEAD
void AutoCacheRequest::cacheRequest(Request* req)
{
	Jrd::Database* dbb = JRD_get_thread_data()->getDatabase();
	request = dbb->cacheRequest(which, id, req);
}

void AutoCacheRequest::release()
{
	if (request)
	{
		EXE_unwind(JRD_get_thread_data(), request);
		request->setUnused();
		request = NULL;
	}
}

void AutoRequest::release()
{
	if (request)
	{
		request->setUnused();
		CMP_release(JRD_get_thread_data(), request);
		request = NULL;
	}
=======

void AutoCacheRequest::cacheRequest()
{
	thread_db* tdbb = JRD_get_thread_data();
	Attachment* att = tdbb->getAttachment();

	if (which == CACHED_REQUESTS && id >= att->att_internal_cached_statements.getCount())
		att->att_internal_cached_statements.grow(id + 1);

	Statement** stmt =
		which == IRQ_REQUESTS ? &att->att_internal[id] :
		which == DYN_REQUESTS ? &att->att_dyn_req[id] :
		which == CACHED_REQUESTS ? &att->att_internal_cached_statements[id] :
		nullptr;

	if (!stmt)
	{
		fb_assert(false);
		return;
	}

	if (*stmt)
	{
		// self resursive call already filled cache
		request->getStatement()->release(tdbb);
		request = att->findSystemRequest(tdbb, id, which);
		fb_assert(request);
	}
	else
		*stmt = request->getStatement();
>>>>>>> 7aac4d79
}
<|MERGE_RESOLUTION|>--- conflicted
+++ resolved
@@ -71,11 +71,8 @@
 #include "../jrd/intl.h"
 #include "../jrd/sbm.h"
 #include "../jrd/blb.h"
-<<<<<<< HEAD
 #include "../jrd/met.h"
-=======
 #include "../jrd/SystemTriggers.h"
->>>>>>> 7aac4d79
 #include "firebird/impl/blr.h"
 #include "../dsql/ExprNodes.h"
 #include "../dsql/StmtNodes.h"
@@ -631,21 +628,7 @@
 			&thread_db::setTransaction,
 			transaction);
 
-<<<<<<< HEAD
-		try
-		{
-			EXE_execute_triggers(tdbb, *triggers, NULL, NULL, trigger_action, StmtNode::ALL_TRIGS);
-			tdbb->setTransaction(old_transaction);
-		}
-		catch (const Exception&)
-		{
-			tdbb->setTransaction(old_transaction);
-			throw;
-		}
-=======
-		EXE_execute_triggers(tdbb, &attachment->att_triggers[type],
-			NULL, NULL, trigger_action, StmtNode::ALL_TRIGS);
->>>>>>> 7aac4d79
+		EXE_execute_triggers(tdbb, *triggers, NULL, NULL, trigger_action, StmtNode::ALL_TRIGS);
 	}
 }
 
@@ -653,20 +636,13 @@
 // Execute DDL triggers.
 void EXE_execute_ddl_triggers(thread_db* tdbb, jrd_tra* transaction, bool preTriggers, int action)
 {
-<<<<<<< HEAD
 	Jrd::Database* const dbb = tdbb->getDatabase();
 
 	// Our caller verifies (ATT_no_db_triggers) if DDL triggers should not run.
 	const Triggers* cachedTriggers = dbb->dbb_mdc->getTriggers(tdbb, TRIGGER_TYPE_DDL);
-=======
-	const auto attachment = tdbb->getAttachment();
-
-	// Our caller verifies (ATT_no_db_triggers) if DDL triggers should not run
->>>>>>> 7aac4d79
 
 	if (cachedTriggers && *cachedTriggers)
 	{
-<<<<<<< HEAD
 		Triggers triggers(*(transaction->tra_pool));
 
 		for (auto t : *cachedTriggers)
@@ -679,31 +655,14 @@
 
 		if (triggers)
 		{
-			jrd_tra* const oldTransaction = tdbb->getTransaction();
-			tdbb->setTransaction(transaction);
-
-			try
-			{
-				EXE_execute_triggers(tdbb, triggers, NULL, NULL, TRIGGER_DDL,
-					preTriggers ? StmtNode::PRE_TRIG : StmtNode::POST_TRIG);
-
-				tdbb->setTransaction(oldTransaction);
-			}
-			catch (const Exception&)
-			{
-				tdbb->setTransaction(oldTransaction);
-				throw;
-			}
-		}
-=======
-		AutoSetRestore2<jrd_tra*, thread_db> tempTrans(tdbb,
-			&thread_db::getTransaction,
-			&thread_db::setTransaction,
-			transaction);
-
-		EXE_execute_triggers(tdbb, &attachment->att_ddl_triggers, NULL, NULL, TRIGGER_DDL,
-			preTriggers ? StmtNode::PRE_TRIG : StmtNode::POST_TRIG, action);
->>>>>>> 7aac4d79
+			AutoSetRestore2<jrd_tra*, thread_db> tempTrans(tdbb,
+				&thread_db::getTransaction,
+				&thread_db::setTransaction,
+				transaction);
+
+			EXE_execute_triggers(tdbb, triggers, NULL, NULL, TRIGGER_DDL,
+				preTriggers ? StmtNode::PRE_TRIG : StmtNode::POST_TRIG, action);
+		}
 	}
 }
 
@@ -894,17 +853,14 @@
 		request->req_attachment = nullptr;
 	}
 
-<<<<<<< HEAD
 	if (request->isUsed())
 		request->setUnused();
-=======
-	request->req_flags &= ~req_in_use;
+
 	if (request->req_timer)
 	{
 		request->req_timer->stop();
 		request->req_timer = nullptr;
 	}
->>>>>>> 7aac4d79
 }
 
 
@@ -1337,19 +1293,12 @@
 
 
 void EXE_execute_triggers(thread_db* tdbb,
-<<<<<<< HEAD
-								const Triggers& triggers,
-								record_param* old_rpb,
-								record_param* new_rpb,
-								TriggerAction trigger_action, StmtNode::WhichTrigger which_trig)
-=======
-						  TrigVector** triggers,
+						  const Triggers& triggers,
 						  record_param* old_rpb,
 						  record_param* new_rpb,
 						  TriggerAction trigger_action,
 						  StmtNode::WhichTrigger which_trig,
 						  int ddl_action)
->>>>>>> 7aac4d79
 {
 /**************************************
  *
@@ -1371,7 +1320,7 @@
 	if (!(dbb->dbb_flags & DBB_creating) && (old_rpb || new_rpb))
 	{
 		if (const auto relation = old_rpb ? old_rpb->rpb_relation : new_rpb->rpb_relation;
-			relation->rel_flags & REL_system)
+			relation->isSystem())
 		{
 			switch (which_trig)
 			{
@@ -1406,19 +1355,11 @@
 		}
 	}
 
-	if (!*triggers || (*triggers)->isEmpty())
+	if (!triggers)
 		return;
 
 	Request* const request = tdbb->getRequest();
 	jrd_tra* const transaction = request ? request->req_transaction : tdbb->getTransaction();
-
-<<<<<<< HEAD
-	Record* const old_rec = old_rpb ? old_rpb->rpb_record : NULL;
-	Record* const new_rec = new_rpb ? new_rpb->rpb_record : NULL;
-
-=======
-	RefPtr<TrigVector> vector(*triggers);
->>>>>>> 7aac4d79
 	AutoPtr<Record> null_rec;
 
 	const bool is_db_trigger = (!old_rec && !new_rec);
@@ -1447,8 +1388,6 @@
 	{
 		for (auto* ptr : triggers)
 		{
-<<<<<<< HEAD
-=======
 			if (trigger_action == TRIGGER_DDL && ddl_action)
 			{
 				// Skip triggers not matching our action
@@ -1464,8 +1403,6 @@
 			}
 
 			ptr->compile(tdbb);
-
->>>>>>> 7aac4d79
 			trigger = ptr->statement->findRequest(tdbb);
 
 			if (!is_db_trigger)
@@ -1539,7 +1476,6 @@
 
 			Request* t = trigger;
 			trigger = NULL;
-<<<<<<< HEAD
 
 			// Use RAII cleanup because trigger_failure is using trigger & may throw
 			Cleanup cleanSetUsed([&t] {
@@ -1548,8 +1484,6 @@
 
 			if (!ok)
 				trigger_failure(tdbb, t);
-=======
->>>>>>> 7aac4d79
 		}
 	}
 	catch (const Exception& ex)
@@ -2013,7 +1947,6 @@
 	}
 }
 
-<<<<<<< HEAD
 void AutoCacheRequest::cacheRequest(Request* req)
 {
 	Jrd::Database* dbb = JRD_get_thread_data()->getDatabase();
@@ -2038,36 +1971,4 @@
 		CMP_release(JRD_get_thread_data(), request);
 		request = NULL;
 	}
-=======
-
-void AutoCacheRequest::cacheRequest()
-{
-	thread_db* tdbb = JRD_get_thread_data();
-	Attachment* att = tdbb->getAttachment();
-
-	if (which == CACHED_REQUESTS && id >= att->att_internal_cached_statements.getCount())
-		att->att_internal_cached_statements.grow(id + 1);
-
-	Statement** stmt =
-		which == IRQ_REQUESTS ? &att->att_internal[id] :
-		which == DYN_REQUESTS ? &att->att_dyn_req[id] :
-		which == CACHED_REQUESTS ? &att->att_internal_cached_statements[id] :
-		nullptr;
-
-	if (!stmt)
-	{
-		fb_assert(false);
-		return;
-	}
-
-	if (*stmt)
-	{
-		// self resursive call already filled cache
-		request->getStatement()->release(tdbb);
-		request = att->findSystemRequest(tdbb, id, which);
-		fb_assert(request);
-	}
-	else
-		*stmt = request->getStatement();
->>>>>>> 7aac4d79
-}
+}
