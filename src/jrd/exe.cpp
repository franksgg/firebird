--- conflicted
+++ resolved
@@ -874,11 +874,7 @@
 
 	// Generate request id.
 	request->setRequestId(
-<<<<<<< HEAD
 		request->isRequestIdUnassigned() && request->isRoot() ?
-=======
-		request->isRequestIdUnassigned() && statement->requests.hasData() && request == statement->requests[0] ?
->>>>>>> 2f2f5fec
 			statement->getStatementId() :
 			dbb->generateStatementId());
 
