/*
 *      PROGRAM:        JRD access method
 *      MODULE:         jrd.h
 *      DESCRIPTION:    Common descriptions
 *
 * The contents of this file are subject to the Interbase Public
 * License Version 1.0 (the "License"); you may not use this file
 * except in compliance with the License. You may obtain a copy
 * of the License at http://www.Inprise.com/IPL.html
 *
 * Software distributed under the License is distributed on an
 * "AS IS" basis, WITHOUT WARRANTY OF ANY KIND, either express
 * or implied. See the License for the specific language governing
 * rights and limitations under the License.
 *
 * The Original Code was created by Inprise Corporation
 * and its predecessors. Portions created by Inprise Corporation are
 * Copyright (C) Inprise Corporation.
 *
 * All Rights Reserved.
 * Contributor(s): ______________________________________.
 *
 * 2002.10.28 Sean Leyne - Code cleanup, removed obsolete "DecOSF" port
 *
 * 2002.10.29 Sean Leyne - Removed obsolete "Netware" port
 * Claudio Valderrama C.
 * Adriano dos Santos Fernandes
 *
 */

#ifndef JRD_JRD_H
#define JRD_JRD_H

#include "../common/gdsassert.h"
#include "../common/dsc.h"
#include "../jrd/err_proto.h"
#include "../jrd/jrd_proto.h"
#include "../jrd/obj.h"
#include "../jrd/val.h"
#include "../jrd/status.h"

#include "../common/classes/fb_atomic.h"
#include "../common/classes/fb_string.h"
#include "../jrd/MetaName.h"
#include "../common/classes/NestConst.h"
#include "../common/classes/array.h"
#include "../common/classes/objects_array.h"
#include "../common/classes/stack.h"
#include "../common/classes/timestamp.h"
#include "../common/classes/GenericMap.h"
#include "../common/classes/Synchronize.h"
#include "../common/utils_proto.h"
#include "../common/StatusHolder.h"
#include "../jrd/RandomGenerator.h"
#include "../common/os/guid.h"
#include "../jrd/sbm.h"
#include "../jrd/scl.h"
#include "../jrd/Routine.h"
#include "../jrd/ExtEngineManager.h"
#include "../jrd/Attachment.h"
#include "firebird/Interface.h"


#define BUGCHECK(number)		ERR_bugcheck(number, __FILE__, __LINE__)
#define SOFT_BUGCHECK(number)	ERR_soft_bugcheck(number, __FILE__, __LINE__)
#define CORRUPT(number)			ERR_corrupt(number)
#define IBERROR(number)			ERR_error(number)


#define BLKCHK(blk, type)       if (!blk->checkHandle()) BUGCHECK(147)

#define DEV_BLKCHK(blk, type)	do { } while (false)	// nothing


// Thread data block / IPC related data blocks
#include "../common/ThreadData.h"

// Definition of block types for data allocation in JRD
#include "../include/fb_blk.h"

#include "../jrd/blb.h"

// Definition of DatabasePlugins
#include "../jrd/flu.h"

#include "../jrd/pag.h"

#include "../jrd/RuntimeStatistics.h"
#include "../jrd/Database.h"
#include "../jrd/lck.h"

// Error codes
#include "iberror.h"

struct dsc;

namespace EDS {
	class Connection;
}

namespace Jrd {

const unsigned MAX_CALLBACKS	= 50;

// fwd. decl.
class thread_db;
class Attachment;
class jrd_tra;
class Request;
class Statement;
class jrd_file;
class Format;
class BufferDesc;
class SparseBitmap;
class jrd_rel;
class ExternalFile;
class ViewContext;
class IndexBlock;
class IndexLock;
class ArrayField;
struct sort_context;
class vcl;
class TextType;
class Parameter;
class jrd_fld;
class dsql_dbb;
class PreparedStatement;
class TraceManager;
class MessageNode;


// Relation trigger definition

class Trigger
{
public:
	Firebird::HalfStaticArray<UCHAR, 128> blr;			// BLR code
	Firebird::HalfStaticArray<UCHAR, 128> debugInfo;	// Debug info
	Statement* statement;							// Compiled statement
	bool		releaseInProgress;
	bool		sysTrigger;
	FB_UINT64	type;						// Trigger type
	USHORT		flags;						// Flags as they are in RDB$TRIGGERS table
	jrd_rel*	relation;					// Trigger parent relation
	MetaName	name;				// Trigger name
	MetaName	engine;				// External engine name
	Firebird::string	entryPoint;			// External trigger entrypoint
	Firebird::string	extBody;			// External trigger body
	ExtEngineManager::Trigger* extTrigger;	// External trigger
	Nullable<bool> ssDefiner;
	MetaName	owner;				// Owner for SQL SECURITY

	bool isActive() const;

	void compile(thread_db*);				// Ensure that trigger is compiled
	void release(thread_db*);				// Try to free trigger request

	explicit Trigger(MemoryPool& p)
		: blr(p),
		  debugInfo(p),
		  releaseInProgress(false),
		  name(p),
		  engine(p),
		  entryPoint(p),
		  extBody(p),
		  extTrigger(NULL)
	{}

	virtual ~Trigger()
	{
		delete extTrigger;
	}
};


// Array of triggers (suppose separate arrays for triggers of different types)

class TrigVector : public Firebird::ObjectsArray<Trigger>
{
public:
	explicit TrigVector(Firebird::MemoryPool& pool)
		: Firebird::ObjectsArray<Trigger>(pool),
		  useCount(0)
	{ }

	TrigVector()
		: Firebird::ObjectsArray<Trigger>(),
		  useCount(0)
	{ }

	void addRef()
	{
		++useCount;
	}

	bool hasActive() const;

	void decompile(thread_db* tdbb);

	void release();
	void release(thread_db* tdbb);

	~TrigVector()
	{
		fb_assert(useCount.value() == 0);
	}

private:
	Firebird::AtomicCounter useCount;
};


//
// Flags to indicate normal internal requests vs. dyn internal requests
//
const int IRQ_REQUESTS				= 1;
const int DYN_REQUESTS				= 2;


// Procedure block

class jrd_prc : public Routine
{
public:
	const Format*	prc_record_format;
	prc_t			prc_type;					// procedure type

	const ExtEngineManager::Procedure* getExternal() const { return prc_external; }
	void setExternal(ExtEngineManager::Procedure* value) { prc_external = value; }

private:
	const ExtEngineManager::Procedure* prc_external;

public:
	explicit jrd_prc(MemoryPool& p)
		: Routine(p),
		  prc_record_format(NULL),
		  prc_type(prc_legacy),
		  prc_external(NULL)
	{
	}

public:
	virtual int getObjectType() const
	{
		return obj_procedure;
	}

	virtual SLONG getSclType() const
	{
		return obj_procedures;
	}

	virtual void releaseFormat()
	{
		delete prc_record_format;
		prc_record_format = NULL;
	}

	virtual ~jrd_prc()
	{
		delete prc_external;
	}

	virtual bool checkCache(thread_db* tdbb) const;
	virtual void clearCache(thread_db* tdbb);

	virtual void releaseExternal()
	{
		delete prc_external;
		prc_external = NULL;
	}

protected:
	virtual bool reload(thread_db* tdbb);	// impl is in met.epp
};


// Parameter block

class Parameter : public pool_alloc<type_prm>
{
public:
	USHORT		prm_number;
	dsc			prm_desc;
	NestConst<ValueExprNode>	prm_default_value;
	bool		prm_nullable;
	prm_mech_t	prm_mechanism;
	MetaName prm_name;
	MetaName prm_field_source;
	MetaName prm_type_of_column;
	MetaName prm_type_of_table;
	Nullable<USHORT> prm_text_type;
	FUN_T		prm_fun_mechanism;

public:
	explicit Parameter(MemoryPool& p)
		: prm_name(p),
		  prm_field_source(p),
		  prm_type_of_column(p),
		  prm_type_of_table(p)
	{
	}
};

// Index block to cache index information

class IndexBlock : public pool_alloc<type_idb>
{
public:
	IndexBlock*	idb_next;
	ValueExprNode* idb_expression;			// node tree for index expression
	Statement* idb_expression_statement;	// statement for index expression evaluation
	dsc			idb_expression_desc;		// descriptor for expression result
	BoolExprNode* idb_condition;			// node tree for index condition
	Statement* idb_condition_statement;		// statement for index condition evaluation
	Lock*		idb_lock;					// lock to synchronize changes to index
	USHORT		idb_id;
};


//
// Transaction element block
//
struct teb
{
	Attachment* teb_database;
	int teb_tpb_length;
	const UCHAR* teb_tpb;
};

typedef teb TEB;

// Window block for loading cached pages into
// CVC: Apparently, the only possible values are HEADER_PAGE==0 and LOG_PAGE==2
// and reside in ods.h, although I watched a place with 1 and others with members
// of a struct.

struct win
{
	PageNumber win_page;
	Ods::pag* win_buffer;
	class BufferDesc* win_bdb;
	SSHORT win_scans;
	USHORT win_flags;
	explicit win(const PageNumber& wp)
		: win_page(wp), win_bdb(NULL), win_flags(0)
	{}
	win(const USHORT pageSpaceID, const ULONG pageNum)
		: win_page(pageSpaceID, pageNum), win_bdb(NULL), win_flags(0)
	{}
};

typedef win WIN;

// This is a compilation artifact: I wanted to be sure I would pick all old "win"
// declarations at the top, so "win" was built with a mandatory argument in
// the constructor. This struct satisfies a single place with an array. The
// alternative would be to initialize 16 elements of the array with 16 calls
// to the constructor: win my_array[n] = {win(-1), ... (win-1)};
// When all places are changed, this class can disappear and win's constructor
// may get the default value of ~0 to "wp".
struct win_for_array: public win
{
	win_for_array()
		: win(DB_PAGE_SPACE, ~0)
	{}
};

// win_flags

const USHORT WIN_large_scan			= 1;	// large sequential scan
const USHORT WIN_secondary			= 2;	// secondary stream
const USHORT WIN_garbage_collector	= 4;	// garbage collector's window
const USHORT WIN_garbage_collect	= 8;	// scan left a page for garbage collector


#ifdef USE_ITIMER
class TimeoutTimer final :
	public Firebird::RefCntIface<Firebird::ITimerImpl<TimeoutTimer, Firebird::CheckStatusWrapper> >
{
public:
	explicit TimeoutTimer()
		: m_started(0),
		  m_expired(false),
		  m_value(0),
		  m_error(0)
	{ }

	// ITimer implementation
	void handler();

	bool expired() const
	{
		return m_expired;
	}

	unsigned int getValue() const
	{
		return m_value;
	}

	unsigned int getErrCode() const
	{
		return m_error;
	}

	// milliseconds left before timer expiration
	unsigned int timeToExpire() const;

	// evaluate expire timestamp using start timestamp
	bool getExpireTimestamp(const ISC_TIMESTAMP_TZ start, ISC_TIMESTAMP_TZ& exp) const;

	// set timeout value in milliseconds and secondary error code
	void setup(unsigned int value, ISC_STATUS error)
	{
		m_value = value;
		m_error = error;
	}

	void start();
	void stop();

private:
	SINT64 m_started;
	bool m_expired;
	unsigned int m_value;	// milliseconds
	ISC_STATUS m_error;
};
#else
class TimeoutTimer : public Firebird::RefCounted
{
public:
	explicit TimeoutTimer()
		: m_start(0),
		  m_value(0),
		  m_error(0)
	{ }

	bool expired() const;

	unsigned int getValue() const
	{
		return m_value;
	}

	unsigned int getErrCode() const
	{
		return m_error;
	}

	// milliseconds left before timer expiration
	unsigned int timeToExpire() const;

	// clock value when timer will expire
	bool getExpireClock(SINT64& clock) const;

	// set timeout value in milliseconds and secondary error code
	void setup(unsigned int value, ISC_STATUS error)
	{
		m_start = 0;
		m_value = value;
		m_error = error;
	}

	void start();
	void stop();

private:
	SINT64 currTime() const
	{
		return fb_utils::query_performance_counter() * 1000 / fb_utils::query_performance_frequency();
	}

	SINT64 m_start;
	unsigned int m_value;	// milliseconds
	ISC_STATUS m_error;
};
#endif // USE_ITIMER

// Thread specific database block

// tdbb_flags

const ULONG TDBB_sweeper				= 1;		// Thread sweeper or garbage collector
const ULONG TDBB_no_cache_unwind		= 2;		// Don't unwind page buffer cache
const ULONG TDBB_backup_write_locked	= 4;    	// BackupManager has write lock on LCK_backup_database
const ULONG TDBB_stack_trace_done		= 8;		// PSQL stack trace is added into status-vector
const ULONG TDBB_dont_post_dfw			= 16;		// dont post DFW tasks as deferred work is performed now
const ULONG TDBB_sys_error				= 32;		// error shouldn't be handled by the looper
const ULONG TDBB_verb_cleanup			= 64;		// verb cleanup is in progress
const ULONG TDBB_use_db_page_space		= 128;		// use database (not temporary) page space in GTT operations
const ULONG TDBB_detaching				= 256;		// detach is in progress
const ULONG TDBB_wait_cancel_disable	= 512;		// don't cancel current waiting operation
const ULONG TDBB_cache_unwound			= 1024;		// page cache was unwound
const ULONG TDBB_reset_stack			= 2048;		// stack should be reset after stack overflow exception
const ULONG TDBB_dfw_cleanup			= 4096;		// DFW cleanup phase is active
const ULONG TDBB_repl_in_progress		= 8192;		// Prevent recursion in replication
const ULONG TDBB_replicator				= 16384;	// Replicator

class thread_db : public Firebird::ThreadData
{
	const static int QUANTUM		= 100;	// Default quantum
	const static int SWEEP_QUANTUM	= 10;	// Make sweeps less disruptive

private:
	MemoryPool*	defaultPool;
	void setDefaultPool(MemoryPool* p)
	{
		defaultPool = p;
	}
	friend class Firebird::SubsystemContextPoolHolder <Jrd::thread_db, MemoryPool>;
	Database*	database;
	Attachment*	attachment;
	jrd_tra*	transaction;
	Request*	request;
	RuntimeStatistics *reqStat, *traStat, *attStat, *dbbStat;

public:
	explicit thread_db(FbStatusVector* status)
		: ThreadData(ThreadData::tddDBB),
		  defaultPool(NULL),
		  database(NULL),
		  attachment(NULL),
		  transaction(NULL),
		  request(NULL),
		  tdbb_status_vector(status),
		  tdbb_quantum(QUANTUM),
		  tdbb_flags(0),
		  tdbb_temp_traid(0),
		  tdbb_bdbs(*getDefaultMemoryPool()),
		  tdbb_thread(Firebird::ThreadSync::getThread("thread_db"))
	{
		reqStat = traStat = attStat = dbbStat = RuntimeStatistics::getDummy();
		fb_utils::init_status(tdbb_status_vector);
	}

	~thread_db()
	{
		resetStack();

#ifdef DEV_BUILD
		for (FB_SIZE_T n = 0; n < tdbb_bdbs.getCount(); ++n)
		{
			fb_assert(tdbb_bdbs[n] == NULL);
		}
#endif
	}

	FbStatusVector*	tdbb_status_vector;
	SLONG		tdbb_quantum;		// Cycles remaining until voluntary schedule
	ULONG		tdbb_flags;

	TraNumber	tdbb_temp_traid;	// current temporary table scope

	// BDB's held by thread
	Firebird::HalfStaticArray<BufferDesc*, 16> tdbb_bdbs;
	Firebird::ThreadSync* tdbb_thread;

	MemoryPool* getDefaultPool()
	{
		return defaultPool;
	}

	Database* getDatabase()
	{
		return database;
	}

	const Database* getDatabase() const
	{
		return database;
	}

	void setDatabase(Database* val);

	Attachment* getAttachment()
	{
		return attachment;
	}

	const Attachment* getAttachment() const
	{
		return attachment;
	}

	void setAttachment(Attachment* val);

	jrd_tra* getTransaction()
	{
		return transaction;
	}

	const jrd_tra* getTransaction() const
	{
		return transaction;
	}

	void setTransaction(jrd_tra* val);

	Request* getRequest()
	{
		return request;
	}

	const Request* getRequest() const
	{
		return request;
	}

	void setRequest(Request* val);

	SSHORT getCharSet() const;

	void markAsSweeper()
	{
		tdbb_quantum = SWEEP_QUANTUM;
		tdbb_flags |= TDBB_sweeper;
	}

	void bumpStats(const RuntimeStatistics::StatType index, SINT64 delta = 1)
	{
		reqStat->bumpValue(index, delta);
		traStat->bumpValue(index, delta);
		attStat->bumpValue(index, delta);
		dbbStat->bumpValue(index, delta);
	}

	void bumpRelStats(const RuntimeStatistics::StatType index, SLONG relation_id, SINT64 delta = 1)
	{
		// We don't bump counters for dbbStat here, they're merged from attStats on demand

		reqStat->bumpValue(index, delta);
		traStat->bumpValue(index, delta);
		attStat->bumpValue(index, delta);

		const RuntimeStatistics* const dummyStat = RuntimeStatistics::getDummy();

		// We expect that at least attStat is present (not a dummy object)

		fb_assert(attStat != dummyStat);

		// Relation statistics is a quite complex beast, so a conditional check
		// does not hurt. It also allows to avoid races while accessing the static
		// dummy object concurrently.

		if (reqStat != dummyStat)
			reqStat->bumpRelValue(index, relation_id, delta);

		if (traStat != dummyStat)
			traStat->bumpRelValue(index, relation_id, delta);

		if (attStat != dummyStat)
			attStat->bumpRelValue(index, relation_id, delta);
	}

	ISC_STATUS getCancelState(ISC_STATUS* secondary = NULL);
	void checkCancelState();
	void reschedule();
	const TimeoutTimer* getTimeoutTimer() const
	{
		return tdbb_reqTimer;
	}

	// Returns minimum of passed wait timeout and time to expiration of reqTimer.
	// Timer value is rounded to the upper whole second.
	ULONG adjustWait(ULONG wait) const;

	void registerBdb(BufferDesc* bdb)
	{
		if (tdbb_bdbs.isEmpty()) {
			tdbb_flags &= ~TDBB_cache_unwound;
		}
		fb_assert(!(tdbb_flags & TDBB_cache_unwound));

		FB_SIZE_T pos;
		if (tdbb_bdbs.find(NULL, pos))
			tdbb_bdbs[pos] = bdb;
		else
			tdbb_bdbs.add(bdb);
	}

	bool clearBdb(BufferDesc* bdb)
	{
		if (tdbb_bdbs.isEmpty())
		{
			// hvlad: the only legal case when thread holds no latches but someone
			// tried to release latch is when CCH_unwind was called (and released
			// all latches) but caller is unaware about it. See CORE-3034, for example.
			// Else it is bug and should be BUGCHECK'ed.

			if (tdbb_flags & TDBB_cache_unwound)
				return false;
		}
		fb_assert(!(tdbb_flags & TDBB_cache_unwound));

		FB_SIZE_T pos;
		if (!tdbb_bdbs.find(bdb, pos))
			BUGCHECK(300);	// can't find shared latch

		tdbb_bdbs[pos] = NULL;

		if (pos == tdbb_bdbs.getCount() - 1)
		{
			while (true)
			{
				if (tdbb_bdbs[pos] != NULL)
				{
					tdbb_bdbs.shrink(pos + 1);
					break;
				}

				if (pos == 0)
				{
					tdbb_bdbs.shrink(0);
					break;
				}

				--pos;
			}
		}

		return true;
	}

	void resetStack()
	{
		if (tdbb_flags & TDBB_reset_stack)
		{
			tdbb_flags &= ~TDBB_reset_stack;
#ifdef WIN_NT
			_resetstkoflw();
#endif
		}
	}

	class TimerGuard
	{
	public:
		TimerGuard(thread_db* tdbb, TimeoutTimer* timer, bool autoStop)
			: m_tdbb(tdbb),
			  m_autoStop(autoStop && timer),
			  m_saveTimer(tdbb->tdbb_reqTimer)
		{
			m_tdbb->tdbb_reqTimer = timer;
			if (timer && timer->expired())
				m_tdbb->tdbb_quantum = 0;
		}

		~TimerGuard()
		{
			if (m_autoStop)
				m_tdbb->tdbb_reqTimer->stop();

			m_tdbb->tdbb_reqTimer = m_saveTimer;
		}

	private:
		thread_db* m_tdbb;
		bool m_autoStop;
		Firebird::RefPtr<TimeoutTimer> m_saveTimer;
	};

private:
	Firebird::RefPtr<TimeoutTimer> tdbb_reqTimer;

};

class ThreadContextHolder
{
public:
	explicit ThreadContextHolder(Firebird::CheckStatusWrapper* status = NULL)
		: currentStatus(status ? status : &localStatus), context(currentStatus)
	{
		context.putSpecific();
		currentStatus->init();
	}

	ThreadContextHolder(Database* dbb, Jrd::Attachment* att, FbStatusVector* status = NULL)
		: currentStatus(status ? status : &localStatus), context(currentStatus)
	{
		context.putSpecific();
		context.setDatabase(dbb);
		context.setAttachment(att);
		currentStatus->init();
	}

	~ThreadContextHolder()
	{
		Firebird::ThreadData::restoreSpecific();
	}

	thread_db* operator->()
	{
		return &context;
	}

	operator thread_db*()
	{
		return &context;
	}

private:
	// copying is prohibited
	ThreadContextHolder(const ThreadContextHolder&);
	ThreadContextHolder& operator= (const ThreadContextHolder&);

	Firebird::FbLocalStatus localStatus;
	FbStatusVector* currentStatus;
	thread_db context;
};


// Helper class to temporarily activate sweeper context
class ThreadSweepGuard
{
public:
	explicit ThreadSweepGuard(thread_db* tdbb)
		: m_tdbb(tdbb)
	{
		m_tdbb->markAsSweeper();
	}

	~ThreadSweepGuard()
	{
		m_tdbb->tdbb_flags &= ~TDBB_sweeper;
	}

private:
	thread_db* const m_tdbb;
};

// CVC: This class was designed to restore the thread's default status vector automatically.
// In several places, tdbb_status_vector is replaced by a local temporary.
class ThreadStatusGuard
{
public:
	explicit ThreadStatusGuard(thread_db* tdbb)
		: m_tdbb(tdbb), m_old_status(tdbb->tdbb_status_vector)
	{
		m_tdbb->tdbb_status_vector = &m_local_status;
	}

	~ThreadStatusGuard()
	{
		m_tdbb->tdbb_status_vector = m_old_status;
	}

	FbStatusVector* restore()
	{
		m_tdbb->tdbb_status_vector = m_old_status;
		return m_old_status;
	}

	operator FbStatusVector*() { return &m_local_status; }
	FbStatusVector* operator->() { return &m_local_status; }

	operator const FbStatusVector*() const { return &m_local_status; }
	const FbStatusVector* operator->() const { return &m_local_status; }

	void copyToOriginal()
	{
		fb_utils::copyStatus(m_old_status, &m_local_status);
	}

private:
	Firebird::FbLocalStatus m_local_status;
	thread_db* const m_tdbb;
	FbStatusVector* const m_old_status;

	// copying is prohibited
	ThreadStatusGuard(const ThreadStatusGuard&);
	ThreadStatusGuard& operator=(const ThreadStatusGuard&);
};


// duplicate context of firebird string
inline char* stringDup(MemoryPool& p, const Firebird::string& s)
{
	char* rc = (char*) p.allocate(s.length() + 1 ALLOC_ARGS);
	strcpy(rc, s.c_str());
	return rc;
}

inline char* stringDup(MemoryPool& p, const char* s, size_t l)
{
	char* rc = (char*) p.allocate(l + 1 ALLOC_ARGS);
	memcpy(rc, s, l);
	rc[l] = 0;
	return rc;
}

inline char* stringDup(MemoryPool& p, const char* s)
{
	if (! s)
	{
		return 0;
	}
	return stringDup(p, s, strlen(s));
}

// Used in string conversion calls
typedef Firebird::HalfStaticArray<UCHAR, 256> MoveBuffer;

} //namespace Jrd

inline bool JRD_reschedule(Jrd::thread_db* tdbb, bool force = false)
{
	if (force || --tdbb->tdbb_quantum < 0)
	{
		tdbb->reschedule();
		return true;
	}

	return false;
}

// Threading macros

/* Define JRD_get_thread_data off the platform specific version.
 * If we're in DEV mode, also do consistancy checks on the
 * retrieved memory structure.  This was originally done to
 * track down cases of no "PUT_THREAD_DATA" on the NLM.
 *
 * This allows for NULL thread data (which might be an error by itself)
 * If there is thread data,
 * AND it is tagged as being a thread_db.
 * AND it has a non-NULL database field,
 * THEN we validate that the structure there is a database block.
 * Otherwise, we return what we got.
 * We can't always validate the database field, as during initialization
 * there is no database set up.
 */

#if defined(DEV_BUILD)
#include "../jrd/err_proto.h"

inline Jrd::thread_db* JRD_get_thread_data()
{
	Firebird::ThreadData* p1 = Firebird::ThreadData::getSpecific();
	if (p1 && p1->getType() == Firebird::ThreadData::tddDBB)
	{
		Jrd::thread_db* p2 = (Jrd::thread_db*) p1;
		if (p2->getDatabase() && !p2->getDatabase()->checkHandle())
		{
			BUGCHECK(147);
		}
	}
	return (Jrd::thread_db*) p1;
}

inline void CHECK_TDBB(const Jrd::thread_db* tdbb)
{
	fb_assert(tdbb && (tdbb->getType() == Firebird::ThreadData::tddDBB) &&
		(!tdbb->getDatabase() || tdbb->getDatabase()->checkHandle()));
}

inline void CHECK_DBB(const Jrd::Database* dbb)
{
	fb_assert(dbb && dbb->checkHandle());
}

#else // PROD_BUILD

inline Jrd::thread_db* JRD_get_thread_data()
{
	return (Jrd::thread_db*) Firebird::ThreadData::getSpecific();
}

inline void CHECK_DBB(const Jrd::Database*)
{
}

inline void CHECK_TDBB(const Jrd::thread_db*)
{
}

#endif

inline Jrd::Database* GET_DBB()
{
	return JRD_get_thread_data()->getDatabase();
}

/*-------------------------------------------------------------------------*
 * macros used to set thread_db and Database pointers when there are not set already *
 *-------------------------------------------------------------------------*/
inline void SET_TDBB(Jrd::thread_db*& tdbb)
{
	if (tdbb == NULL) {
		tdbb = JRD_get_thread_data();
	}
	CHECK_TDBB(tdbb);
}

inline void SET_DBB(Jrd::Database*& dbb)
{
	if (dbb == NULL) {
		dbb = GET_DBB();
	}
	CHECK_DBB(dbb);
}


// global variables for engine

namespace Jrd {
	typedef Firebird::SubsystemContextPoolHolder <Jrd::thread_db, MemoryPool> ContextPoolHolder;

	class DatabaseContextHolder : public Jrd::ContextPoolHolder
	{
	public:
		explicit DatabaseContextHolder(thread_db* tdbb)
			: Jrd::ContextPoolHolder(tdbb, tdbb->getDatabase()->dbb_permanent)
		{}

	private:
		// copying is prohibited
		DatabaseContextHolder(const DatabaseContextHolder&);
		DatabaseContextHolder& operator=(const DatabaseContextHolder&);
	};

	class BackgroundContextHolder : public ThreadContextHolder, public DatabaseContextHolder,
		public Jrd::Attachment::SyncGuard
	{
	public:
		BackgroundContextHolder(Database* dbb, Jrd::Attachment* att, FbStatusVector* status, const char* f)
			: ThreadContextHolder(dbb, att, status),
			  DatabaseContextHolder(operator thread_db*()),
			  Jrd::Attachment::SyncGuard(att, f)
		{}

	private:
		// copying is prohibited
		BackgroundContextHolder(const BackgroundContextHolder&);
		BackgroundContextHolder& operator=(const BackgroundContextHolder&);
	};

	class AttachmentHolder
	{
	public:
		static const unsigned ATT_LOCK_ASYNC			= 1;
		static const unsigned ATT_DONT_LOCK				= 2;
		static const unsigned ATT_NO_SHUTDOWN_CHECK		= 4;
		static const unsigned ATT_NON_BLOCKING			= 8;

		AttachmentHolder(thread_db* tdbb, StableAttachmentPart* sa, unsigned lockFlags, const char* from);
		~AttachmentHolder();

	private:
		Firebird::RefPtr<StableAttachmentPart> sAtt;
		bool async;			// async mutex should be locked instead normal
		bool nolock; 		// if locked manually, no need to take lock recursively
		bool blocking;		// holder instance is blocking other instances

	private:
		// copying is prohibited
		AttachmentHolder(const AttachmentHolder&);
		AttachmentHolder& operator =(const AttachmentHolder&);
	};

	class EngineContextHolder final : public ThreadContextHolder, private AttachmentHolder, private DatabaseContextHolder
	{
	public:
		template <typename I>
		EngineContextHolder(Firebird::CheckStatusWrapper* status, I* interfacePtr, const char* from,
							unsigned lockFlags = 0);
	};

	class AstLockHolder : public Firebird::ReadLockGuard
	{
	public:
		AstLockHolder(Database* dbb, const char* f)
			: Firebird::ReadLockGuard(dbb->dbb_ast_lock, f)
		{
			if (dbb->dbb_flags & DBB_no_ast)
			{
				// usually to be swallowed by the AST, but it allows to skip its execution
				Firebird::status_exception::raise(Firebird::Arg::Gds(isc_unavailable));
			}
		}
	};

	class AsyncContextHolder : public AstLockHolder, public Jrd::Attachment::SyncGuard,
		public ThreadContextHolder, public DatabaseContextHolder
	{
	public:
		AsyncContextHolder(Database* dbb, const char* f, Lock* lck = NULL)
			: AstLockHolder(dbb, f),
			  Jrd::Attachment::SyncGuard(lck ?
				lck->getLockStable() : Firebird::RefPtr<StableAttachmentPart>(), f, true),
			  ThreadContextHolder(dbb, lck ? lck->getLockAttachment() : NULL),
			  DatabaseContextHolder(operator thread_db*())
		{
			if (lck)
			{
				// The lock could be released while we were waiting on the attachment mutex.
				// This may cause a segfault due to lck_attachment == NULL stored in tdbb.

				if (!lck->lck_id)
				{
					// usually to be swallowed by the AST, but it allows to skip its execution
					Firebird::status_exception::raise(Firebird::Arg::Gds(isc_unavailable));
				}

				fb_assert((operator thread_db*())->getAttachment());
			}
		}

	private:
		// copying is prohibited
		AsyncContextHolder(const AsyncContextHolder&);
		AsyncContextHolder& operator=(const AsyncContextHolder&);
	};

	class EngineCheckout
	{
	public:
		enum Type
		{
			REQUIRED,
			UNNECESSARY,
			AVOID
		};

		EngineCheckout(thread_db* tdbb, const char* from, Type type = REQUIRED)
			: m_tdbb(tdbb), m_from(from)
		{
			if (type != AVOID)
			{
				Attachment* const att = tdbb ? tdbb->getAttachment() : NULL;

				if (att)
					m_ref = att->getStable();

				fb_assert(type == UNNECESSARY || m_ref.hasData());

				if (m_ref.hasData())
<<<<<<< HEAD
					m_ref->getMutex()->leave();
=======
					m_ref->getSync()->leave();
			}
		}

		EngineCheckout(Attachment* att, const char* from, bool optional = false)
			: m_tdbb(nullptr), m_from(from)
		{
			fb_assert(optional || att);

			if (att && att->att_use_count)
			{
				m_ref = att->getStable();
				m_ref->getSync()->leave();
>>>>>>> 67273772
			}
		}

		~EngineCheckout()
		{
			if (m_ref.hasData())
				m_ref->getSync()->enter(m_from);

			// If we were signalled to cancel/shutdown, react as soon as possible.
			// We cannot throw immediately, but we can reschedule ourselves.

			if (m_tdbb && m_tdbb->tdbb_quantum > 0 && m_tdbb->getCancelState() != FB_SUCCESS)
				m_tdbb->tdbb_quantum = 0;
		}

	private:
		// copying is prohibited
		EngineCheckout(const EngineCheckout&);
		EngineCheckout& operator=(const EngineCheckout&);

		thread_db* const m_tdbb;
		Firebird::RefPtr<StableAttachmentPart> m_ref;
		const char* m_from;
	};

	class CheckoutLockGuard
	{
	public:
		CheckoutLockGuard(thread_db* tdbb, Firebird::Mutex& mutex,
						  const char* from, bool optional = false)
			: m_mutex(mutex)
		{
			if (!m_mutex.tryEnter(from))
			{
				EngineCheckout cout(tdbb, from, optional ? EngineCheckout::UNNECESSARY : EngineCheckout::REQUIRED);
				m_mutex.enter(from);
			}
		}

		~CheckoutLockGuard()
		{
			m_mutex.leave();
		}

	private:
		// copying is prohibited
		CheckoutLockGuard(const CheckoutLockGuard&);
		CheckoutLockGuard& operator=(const CheckoutLockGuard&);

		Firebird::Mutex& m_mutex;
	};

	class CheckoutSyncGuard
	{
	public:
		CheckoutSyncGuard(thread_db* tdbb, Firebird::SyncObject& sync,
						  Firebird::SyncType type,
						  const char* from, bool optional = false)
			: m_sync(&sync, from)
		{
			if (!m_sync.lockConditional(type, from))
			{
				EngineCheckout cout(tdbb, from, optional ? EngineCheckout::UNNECESSARY : EngineCheckout::REQUIRED);
				m_sync.lock(type);
			}
		}

	private:
		// copying is prohibited
		CheckoutSyncGuard(const CheckoutSyncGuard&);
		CheckoutSyncGuard& operator=(const CheckoutSyncGuard&);

		Firebird::Sync m_sync;
	};
}

#endif // JRD_JRD_H<|MERGE_RESOLUTION|>--- conflicted
+++ resolved
@@ -1136,23 +1136,22 @@
 				fb_assert(type == UNNECESSARY || m_ref.hasData());
 
 				if (m_ref.hasData())
-<<<<<<< HEAD
-					m_ref->getMutex()->leave();
-=======
 					m_ref->getSync()->leave();
 			}
 		}
 
-		EngineCheckout(Attachment* att, const char* from, bool optional = false)
+		EngineCheckout(Attachment* att, const char* from, Type type = REQUIRED)
 			: m_tdbb(nullptr), m_from(from)
 		{
-			fb_assert(optional || att);
-
-			if (att && att->att_use_count)
+			if (type != AVOID)
 			{
-				m_ref = att->getStable();
-				m_ref->getSync()->leave();
->>>>>>> 67273772
+				fb_assert(type == UNNECESSARY || att);
+
+				if (att && att->att_use_count)
+				{
+					m_ref = att->getStable();
+					m_ref->getSync()->leave();
+				}
 			}
 		}
 
