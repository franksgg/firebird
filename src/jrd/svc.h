--- conflicted
+++ resolved
@@ -151,11 +151,7 @@
 	Firebird::ICryptKeyCallback* getCryptCallback() override;
 	int getParallelWorkers() override { return svc_parallel_workers; }
 
-<<<<<<< HEAD
-	TraceManager* getTraceManager()
-=======
 	virtual JrdTraceManager* getTraceManager()
->>>>>>> b309abd1
 	{
 		return svc_trace_manager;
 	}
