/*
 *      PROGRAM:        JRD access method
 *      MODULE:         Database.h
 *      DESCRIPTION:    Common descriptions
 *
 * The contents of this file are subject to the Interbase Public
 * License Version 1.0 (the "License"); you may not use this file
 * except in compliance with the License. You may obtain a copy
 * of the License at http://www.Inprise.com/IPL.html
 *
 * Software distributed under the License is distributed on an
 * "AS IS" basis, WITHOUT WARRANTY OF ANY KIND, either express
 * or implied. See the License for the specific language governing
 * rights and limitations under the License.
 *
 * The Original Code was created by Inprise Corporation
 * and its predecessors. Portions created by Inprise Corporation are
 * Copyright (C) Inprise Corporation.
 *
 * All Rights Reserved.
 * Contributor(s): ______________________________________.
 *
 * 2002.10.28 Sean Leyne - Code cleanup, removed obsolete "DecOSF" port
 *
 * 2002.10.29 Sean Leyne - Removed obsolete "Netware" port
 * Claudio Valderrama C.
 *
 */

#ifndef JRD_DATABASE_H
#define JRD_DATABASE_H

#include "firebird.h"
#include "../jrd/cch.h"
#include "../common/gdsassert.h"
#include "../common/dsc.h"
#include "../jrd/btn.h"
#include "../jrd/vec.h"
#include "../jrd/jrd_proto.h"
#include "../jrd/val.h"
#include "../jrd/irq.h"
#include "../jrd/drq.h"
#include "../jrd/lck.h"
#include "../include/iberror.h"

#include "../common/classes/fb_atomic.h"
#include "../common/classes/fb_string.h"
#include "../common/classes/auto.h"
#include "../jrd/MetaName.h"
#include "../common/classes/array.h"
#include "../common/classes/Hash.h"
#include "../common/classes/objects_array.h"
#include "../common/classes/stack.h"
#include "../common/classes/timestamp.h"
#include "../common/classes/GenericMap.h"
#include "../common/classes/RefCounted.h"
#include "../common/classes/semaphore.h"
#include "../common/classes/TriState.h"
#include "../common/classes/XThreadMutex.h"
#include "../common/utils_proto.h"
#include "../jrd/RandomGenerator.h"
#include "../common/os/guid.h"
#include "../common/os/os_utils.h"
#include "../jrd/ods.h"
#include "../jrd/sbm.h"
#include "../jrd/flu.h"
#include "../jrd/RuntimeStatistics.h"
#include "../jrd/event_proto.h"
#include "../jrd/ExtEngineManager.h"
#include "../jrd/Coercion.h"
#include "../lock/lock_proto.h"
#include "../common/config/config.h"
#include "../common/classes/SyncObject.h"
#include "../common/classes/Synchronize.h"
#include "../jrd/replication/Manager.h"
<<<<<<< HEAD
#include "../jrd/HazardPtr.h"
=======
#include "../dsql/Keywords.h"
>>>>>>> 7aac4d79
#include "fb_types.h"


#define SPTHR_DEBUG(A)


namespace Jrd
{
template <typename T> class vec;
class jrd_rel;
class Shadow;
class BlobFilter;
class TipCache;
class BackupManager;
class ExternalFileDirectoryList;
class MonitoringData;
class GarbageCollector;
class CryptoManager;
class KeywordsMap;
class MetadataCache;
class ExtEngineManager;

<<<<<<< HEAD
// allocator for keywords table
class KeywordsMapAllocator
{
public:
	static KeywordsMap* create();
	static void destroy(KeywordsMap* inst);
};

// Flags to indicate normal internal requests vs. dyn internal requests
enum InternalRequest : USHORT {
	NOT_REQUEST, IRQ_REQUESTS, DYN_REQUESTS
=======
// general purpose vector
template <class T, BlockType TYPE = type_vec>
class vec_base : protected pool_alloc<TYPE>
{
public:
	typedef typename Firebird::Array<T>::iterator iterator;
	typedef typename Firebird::Array<T>::const_iterator const_iterator;

	/*
	static vec_base* newVector(MemoryPool& p, int len)
	{
		return FB_NEW_POOL(p) vec_base<T, TYPE>(p, len);
	}

	static vec_base* newVector(MemoryPool& p, const vec_base& base)
	{
		return FB_NEW_POOL(p) vec_base<T, TYPE>(p, base);
	}
	*/

	FB_SIZE_T count() const { return v.getCount(); }
	T& operator[](FB_SIZE_T index) { return v[index]; }
	const T& operator[](FB_SIZE_T index) const { return v[index]; }

	iterator begin() { return v.begin(); }
	iterator end() { return v.end(); }

	const_iterator begin() const { return v.begin(); }
	const_iterator end() const { return v.end(); }

	void clear() { v.clear(); }

	T* memPtr() { return &v[0]; }

	void resize(FB_SIZE_T n, T val = T()) { v.resize(n, val); }

	void operator delete(void* mem) { MemoryPool::globalFree(mem); }

protected:
	vec_base(MemoryPool& p, int len)
		: v(p, len)
	{
		v.resize(len);
	}

	vec_base(MemoryPool& p, const vec_base& base)
		: v(p)
	{
		v = base.v;
	}

private:
	Firebird::Array<T> v;
>>>>>>> 7aac4d79
};

//
// bit values for dbb_flags
//
const ULONG DBB_damaged					= 0x1L;
const ULONG DBB_exclusive				= 0x2L;			// Database is accessed in exclusive mode
const ULONG DBB_bugcheck				= 0x4L;			// Bugcheck has occurred
const ULONG DBB_garbage_collector		= 0x8L;			// garbage collector thread exists
const ULONG DBB_gc_active				= 0x10L;		// ... and is actively working.
const ULONG DBB_gc_pending				= 0x20L;		// garbage collection requested
const ULONG DBB_force_write				= 0x40L;		// Database is forced write
const ULONG DBB_no_reserve				= 0x80L;		// No reserve space for versions
const ULONG DBB_DB_SQL_dialect_3		= 0x100L;		// database SQL dialect 3
const ULONG DBB_read_only				= 0x200L;		// DB is ReadOnly (RO). If not set, DB is RW
const ULONG DBB_being_opened_read_only	= 0x400L;		// DB is being opened RO. If unset, opened as RW
const ULONG DBB_no_ast					= 0x800L;		// AST delivery is prohibited
const ULONG DBB_sweep_in_progress		= 0x1000L;		// A database sweep operation is in progress
const ULONG DBB_gc_starting				= 0x2000L;		// garbage collector thread is starting
const ULONG DBB_suspend_bgio			= 0x4000L;		// Suspend I/O by background threads
const ULONG DBB_new						= 0x8000L;		// Database object is just created
const ULONG DBB_gc_cooperative			= 0x10000L;		// cooperative garbage collection
const ULONG DBB_gc_background			= 0x20000L;		// background garbage collection by gc_thread
const ULONG DBB_sweep_starting			= 0x40000L;		// Auto-sweep is starting
const ULONG DBB_creating				= 0x80000L;	// Database creation is in progress
const ULONG DBB_shared					= 0x100000L;	// Database object is shared among connections

//
// dbb_ast_flags
//
const ULONG DBB_blocking			= 0x1L;		// Exclusive mode is blocking
const ULONG DBB_get_shadows			= 0x2L;		// Signal received to check for new shadows
const ULONG DBB_assert_locks		= 0x4L;		// Locks are to be asserted
const ULONG DBB_shutdown			= 0x8L;		// Database is shutdown
const ULONG DBB_shut_attach			= 0x10L;	// no new attachments accepted
const ULONG DBB_shut_tran			= 0x20L;	// no new transactions accepted
const ULONG DBB_shut_force			= 0x40L;	// forced shutdown in progress
const ULONG DBB_shutdown_full		= 0x80L;	// Database fully shut down
const ULONG DBB_shutdown_single		= 0x100L;	// Database is in single-user maintenance mode

class Database : public pool_alloc<type_dbb>
{
	// This class is a reference-counted container for all "global"
	// (shared among different dbb's) objects -- e.g. the lock manager.
	// The contained objects are created on demand (upon the first reference).
	// The container is destroyed by the last dbb going away and
	// it automatically destroys all the objects it holds.

	class GlobalObjectHolder : public Firebird::RefCounted, public Firebird::GlobalStorage
	{
		struct DbId;
		typedef Firebird::HashTable<DbId, Firebird::DEFAULT_HASH_SIZE,
			Firebird::string, DbId, DbId > DbIdHash;

		struct DbId : public DbIdHash::Entry, public Firebird::GlobalStorage
		{
			DbId(const Firebird::string& x, GlobalObjectHolder* h)
				: id(getPool(), x), holder(h)
			{}

			DbId* get()
			{
				return this;
			}

			bool isEqual(const Firebird::string& val) const
			{
				return val == id;
			}

			static const Firebird::string& generate(const DbId& item)
			{
				return item.id;
			}

			static FB_SIZE_T hash(const Firebird::string& value, FB_SIZE_T hashSize)
			{
				return Firebird::InternalHash::hash(value.length(),
													(const UCHAR*) value.c_str(),
													hashSize);
			}

			const Firebird::string id;
			GlobalObjectHolder* const holder;
		};

		static Firebird::GlobalPtr<DbIdHash> g_hashTable;
		static Firebird::GlobalPtr<Firebird::Mutex> g_mutex;

	public:
		static GlobalObjectHolder* init(const Firebird::string& id,
										const Firebird::PathName& filename,
										Firebird::RefPtr<const Firebird::Config> config);

		int release() const override;

		~GlobalObjectHolder();

		LockManager* getLockManager();
		EventManager* getEventManager();
		Replication::Manager* getReplManager(bool create);

		const Replication::Config* getReplConfig()
		{
			return m_replConfig.get();
		}

		bool incTempCacheUsage(FB_SIZE_T size);
		void decTempCacheUsage(FB_SIZE_T size);

	private:
		const Firebird::string m_id;
		const Firebird::RefPtr<const Firebird::Config> m_config;
		const Firebird::AutoPtr<const Replication::Config> m_replConfig;
		Firebird::AutoPtr<LockManager> m_lockMgr;
		Firebird::AutoPtr<EventManager> m_eventMgr;
		Firebird::AutoPtr<Replication::Manager> m_replMgr;
		Firebird::Mutex m_mutex;
		std::atomic<FB_UINT64> m_tempCacheUsage;		// total size of in-memory temp space chunks (see TempSpace class)
		const FB_UINT64 m_tempCacheLimit;

		explicit GlobalObjectHolder(const Firebird::string& id,
									const Firebird::PathName& filename,
									Firebird::RefPtr<const Firebird::Config> config)
			: m_id(getPool(), id), m_config(config),
			  m_replConfig(Replication::Config::get(filename)),
			  m_tempCacheUsage(0),
			  m_tempCacheLimit(m_config->getTempCacheLimit())
		{}
	};

public:
	class ExistenceRefMutex : public Firebird::RefCounted
	{
	public:
		ExistenceRefMutex()
			: exist(true)
		{ }

		~ExistenceRefMutex()
		{ }

	public:
		void destroy()
		{
			exist = false;
		}

		bool doesExist() const
		{
			return exist;
		}

		void enter()
		{
			mutex.enter("ExistenceRefMutex::enter()");
		}

		void leave()
		{
			mutex.leave();
		}

	private:
		Firebird::Mutex mutex;
		bool exist;
	};

	class Linger final :
		public Firebird::RefCntIface<Firebird::ITimerImpl<Linger, Firebird::CheckStatusWrapper> >
	{
	public:
		explicit Linger(Database* a_dbb)
			: dbb(a_dbb), active(false)
		{ }

		void set(unsigned seconds);
		void reset();
		void destroy();

		// ITimer implementation
		void handler();

	private:
		Database* dbb;
		bool active;
	};

	static Database* create(Firebird::IPluginConfig* pConf, bool shared)
	{
		Firebird::MemoryStats temp_stats;
		MemoryPool* const pool = MemoryPool::createPool(ALLOC_ARGS1 NULL, temp_stats);
		Database* const dbb = FB_NEW_POOL(*pool) Database(pool, pConf, shared);
		pool->setStatsGroup(dbb->dbb_memory_stats);
		return dbb;
	}

	// The destroy() function MUST be used to delete a Database object.
	// The function hides some tricky order of operations.  Since the
	// memory for the vectors in the Database is allocated out of the Database's
	// permanent memory pool, the entire delete() operation needs
	// to complete _before_ the permanent pool is deleted, or else
	// risk an aborted engine.
	static void destroy(Database* const toDelete)
	{
		if (!toDelete)
			return;

		MemoryPool* const perm = toDelete->dbb_permanent;

		// Memory pool destruction below decrements memory statistics
		// situated in database block we are about to deallocate right now
		Firebird::MemoryStats temp_stats;
		perm->setStatsGroup(temp_stats);

		delete toDelete;
		MemoryPool::deletePool(perm);
	}

	static ULONG getLockOwnerId()
	{
		return fb_utils::genUniqueId();
	}

	MemoryPool* dbb_permanent;

	std::optional<Firebird::Guid>	dbb_guid;		// database GUID

	Firebird::SyncObject	dbb_sync;
	Firebird::SyncObject	dbb_sys_attach;		// synchronize operations with dbb_sys_attachments

	Firebird::ICryptKeyCallback*	dbb_callback;	// Parent's crypt callback
	Database*	dbb_next;				// Next database block in system
	Attachment* dbb_attachments;		// Active attachments
	Attachment* dbb_sys_attachments;	// System attachments
	BufferControl*	dbb_bcb;			// Buffer control block
	Lock* 		dbb_lock;				// database lock
	Lock* 		dbb_sweep_lock;			// sweep lock

	Firebird::SyncObject	dbb_sh_counter_sync;

	Firebird::SyncObject	dbb_shadow_sync;
	Shadow*		dbb_shadow;				// shadow control block
	Lock*		dbb_shadow_lock;		// lock for synchronizing addition of shadows

	Lock*		dbb_retaining_lock;		// lock for preserving commit retaining snapshot
	PageManager dbb_page_manager;
	BlobFilter*	dbb_blob_filters;		// known blob filters

	MonitoringData*			dbb_monitoring_data;	// monitoring data

private:
	Firebird::string dbb_file_id;		// system-wide unique file ID
	Firebird::RefPtr<GlobalObjectHolder> dbb_gblobj_holder;
	Firebird::SyncObject dbb_modules_sync;
	DatabaseModules	dbb_modules;		// external function/filter modules

	// Vectors of known pages and their synchronization
	Firebird::SyncObject dbb_pages_sync;	// guard access to dbb_XXX_pages vectors
	vcl* dbb_tip_pages;						// known TIP pages
	vcl* dbb_gen_pages;						// known generator pages
public:
	Firebird::Array<std::atomic<Statement*>> dbb_internal; // internal statements
	Firebird::Array<std::atomic<Statement*>> dbb_dyn_req; // internal dyn statements

	Firebird::AutoPtr<ExtEngineManager>	dbb_extManager;	// external engine manager

	Firebird::SyncObject	dbb_flush_count_mutex;
	Firebird::RWLock		dbb_ast_lock;		// avoids delivering AST to going away database
	Firebird::AtomicCounter dbb_ast_flags;		// flags modified at AST level
	Firebird::AtomicCounter dbb_flags;
	USHORT dbb_ods_version;				// major ODS version number
	USHORT dbb_minor_version;			// minor ODS version number
	USHORT dbb_page_size;				// page size
	USHORT dbb_dp_per_pp;				// data pages per pointer page
	USHORT dbb_max_records;				// max record per data page
	USHORT dbb_max_idx;					// max number of indexes on a root page

#ifdef SUPERSERVER_V2
	USHORT dbb_prefetch_sequence;		// sequence to pace frequency of prefetch requests
	USHORT dbb_prefetch_pages;			// prefetch pages per request
#endif

	Firebird::PathName dbb_filename;	// filename string
	Firebird::PathName dbb_database_name;	// database visible name (file name or alias)
#ifdef HAVE_ID_BY_NAME
	Firebird::UCharBuffer dbb_id;
#endif
	MetaName dbb_owner;		// database owner

	Firebird::SyncObject			dbb_pools_sync;
	Firebird::Array<MemoryPool*>	dbb_pools;		// pools

	Firebird::SyncObject			dbb_sortbuf_sync;
	Firebird::Array<UCHAR*>			dbb_sort_buffers;	// sort buffers ready for reuse

	TraNumber dbb_oldest_active;		// Cached "oldest active" transaction
	TraNumber dbb_oldest_transaction;	// Cached "oldest interesting" transaction
	TraNumber dbb_oldest_snapshot;		// Cached "oldest snapshot" of all active transactions
	TraNumber dbb_next_transaction;		// Next transaction id used by NETWARE
	AttNumber dbb_attachment_id;		// Next attachment id for ReadOnly DB's
	ULONG dbb_page_buffers;				// Page buffers from header page

	GarbageCollector*	dbb_garbage_collector;	// GarbageCollector class
	Firebird::Semaphore dbb_gc_sem;		// Event to wake up garbage collector
	Firebird::Semaphore dbb_gc_init;	// Event for initialization garbage collector
	ThreadFinishSync<Database*> dbb_gc_fini;	// Sync for finalization garbage collector

	Firebird::MemoryStats dbb_memory_stats;
	RuntimeStatistics dbb_stats;
	mutable Firebird::Mutex dbb_stats_mutex;

	TraNumber	dbb_last_header_write;	// Transaction id of last header page physical write
	SLONG dbb_flush_cycle;				// Current flush cycle
	ULONG dbb_sweep_interval;			// Transactions between sweep
	const ULONG dbb_lock_owner_id;		// ID for the lock manager
	SLONG dbb_lock_owner_handle;		// Handle for the lock manager

	USHORT unflushed_writes;			// unflushed writes
	time_t last_flushed_write;			// last flushed write time

	TipCache*		dbb_tip_cache;		// cache of latest known state of all transactions in system
	BackupManager*	dbb_backup_manager;						// physical backup manager
	ISC_TIMESTAMP_TZ dbb_creation_date; 					// creation timestamp in GMT
	ExternalFileDirectoryList* dbb_external_file_directory_list;
	Firebird::RefPtr<const Firebird::Config> dbb_config;

	CryptoManager* dbb_crypto_manager;
	Firebird::RefPtr<ExistenceRefMutex> dbb_init_fini;
	Firebird::XThreadMutex dbb_thread_mutex;		// special threads start/stop mutex
	Firebird::RefPtr<Linger> dbb_linger_timer;
	unsigned dbb_linger_seconds;
	time_t dbb_linger_end;
	Firebird::RefPtr<Firebird::IPluginConfig> dbb_plugin_config;

	Firebird::TriState dbb_repl_state;	// replication state
	Lock* dbb_repl_lock;				// replication state lock
	Firebird::SyncObject dbb_repl_sync;
	FB_UINT64 dbb_repl_sequence;		// replication sequence
	ReplicaMode dbb_replica_mode;		// replica access mode

	unsigned dbb_compatibility_index;	// datatype backward compatibility level
	Dictionary dbb_dic;					// metanames dictionary
	Firebird::InitInstance<Keywords, Keywords::Allocator, Firebird::TraditionalDelete> dbb_keywords;

	MetadataCache* dbb_mdc;

	// returns true if primary file is located on raw device
	bool onRawDevice() const;

	// returns an unique ID string for a database file
	const Firebird::string& getUniqueFileId();

	// returns the minimum IO block size
	ULONG getIOBlockSize() const;

#ifdef DEV_BUILD
	// returns true if main lock is in exclusive state
	bool locked() const
	{
		return dbb_sync.ourExclusiveLock();
	}
#endif

	MemoryPool* createPool(ALLOC_PARAMS0);
	void deletePool(MemoryPool* pool);

	void registerModule(Module&);

	bool isReplica() const
	{
		return (dbb_replica_mode != REPLICA_NONE);
	}

	bool isReplica(ReplicaMode mode) const
	{
		return (dbb_replica_mode == mode);
	}

	USHORT getEncodedOdsVersion() const
	{
		return ENCODE_ODS(dbb_ods_version, dbb_minor_version);
	}

	// Methods encapsulating operations with vectors of known pages
	ULONG getKnownPagesCount(SCHAR ptype);
	ULONG getKnownPage(SCHAR ptype, ULONG sequence);
	void setKnownPage(SCHAR ptype, ULONG sequence, ULONG value);
	void copyKnownPages(SCHAR ptype, ULONG count, ULONG* data);

private:
	Database(MemoryPool* p, Firebird::IPluginConfig* pConf, bool shared);
	~Database();

public:
	AttNumber generateAttachmentId();
	TraNumber generateTransactionId();
	StmtNumber generateStatementId();
	// void assignLatestTransactionId(TraNumber number);
	void assignLatestAttachmentId(AttNumber number);
	AttNumber getLatestAttachmentId() const;
	StmtNumber getLatestStatementId() const;

	ULONG getMonitorGeneration() const;
	ULONG newMonitorGeneration() const;

	USHORT getMaxIndexKeyLength() const
	{
		return dbb_page_size / 4;
	}

	bool readOnly() const
	{
		return (dbb_flags & DBB_read_only) != 0;
	}

	// returns true if sweeper thread could start
	bool allowSweepThread(thread_db* tdbb);
	// returns true if sweep could run
	bool allowSweepRun(thread_db* tdbb);
	// reset sweep flag and release sweep lock
	void clearSweepFlags(thread_db* tdbb);
	// reset sweep starting flag, release thread starting mutex
	bool clearSweepStarting();

	static void garbage_collector(Database* dbb);
	void exceptionHandler(const Firebird::Exception& ex, ThreadFinishSync<Database*>::ThreadRoutine* routine);

	FB_UINT64 getReplSequence(thread_db* tdbb);
	void setReplSequence(thread_db* tdbb, FB_UINT64 sequence);
	bool isReplicating(thread_db* tdbb);
	void invalidateReplState(thread_db* tdbb, bool broadcast);
	static int replStateAst(void*);

	const CoercionArray *getBindings() const;

	void initGlobalObjects();
	void shutdownGlobalObjects();

	LockManager* lockManager()
	{
		return dbb_gblobj_holder->getLockManager();
	}

	EventManager* eventManager()
	{
		return dbb_gblobj_holder->getEventManager();
	}

	Replication::Manager* replManager(bool create = false)
	{
		return dbb_gblobj_holder->getReplManager(create);
	}

	const Replication::Config* replConfig()
	{
		return dbb_gblobj_holder->getReplConfig();
	}

<<<<<<< HEAD
	Request* findSystemRequest(thread_db* tdbb, USHORT id, InternalRequest which);
	Request* cacheRequest(InternalRequest which, USHORT id, Request* req);
=======
	bool incTempCacheUsage(FB_SIZE_T size)
	{
		return dbb_gblobj_holder->incTempCacheUsage(size);
	}

	void decTempCacheUsage(FB_SIZE_T size)
	{
		dbb_gblobj_holder->decTempCacheUsage(size);
	}
>>>>>>> 7aac4d79

private:
	//static int blockingAstSharedCounter(void*);
	static int blocking_ast_sweep(void* ast_object);
	Lock* createSweepLock(thread_db* tdbb);

	// The delete operators are no-oped because the Database memory is allocated from the
	// Database's own permanent pool.  That pool has already been released by the Database
	// destructor, so the memory has already been released.  Hence the operator
	// delete no-op.
	void operator delete(void*) {}
	void operator delete[](void*) {}

	Database(const Database&);			// no impl.
	const Database& operator =(const Database&) { return *this; }
};

} // namespace Jrd

#endif // JRD_DATABASE_H<|MERGE_RESOLUTION|>--- conflicted
+++ resolved
@@ -73,11 +73,8 @@
 #include "../common/classes/SyncObject.h"
 #include "../common/classes/Synchronize.h"
 #include "../jrd/replication/Manager.h"
-<<<<<<< HEAD
-#include "../jrd/HazardPtr.h"
-=======
+#include "../jrd/SharedReadVector.h"
 #include "../dsql/Keywords.h"
->>>>>>> 7aac4d79
 #include "fb_types.h"
 
 
@@ -100,73 +97,11 @@
 class MetadataCache;
 class ExtEngineManager;
 
-<<<<<<< HEAD
-// allocator for keywords table
-class KeywordsMapAllocator
+// Flags to indicate normal internal requests vs. dyn internal requests
+// IRQ_REQUESTS & DYN_REQUESTS are depecated
+enum InternalRequest : USHORT
 {
-public:
-	static KeywordsMap* create();
-	static void destroy(KeywordsMap* inst);
-};
-
-// Flags to indicate normal internal requests vs. dyn internal requests
-enum InternalRequest : USHORT {
-	NOT_REQUEST, IRQ_REQUESTS, DYN_REQUESTS
-=======
-// general purpose vector
-template <class T, BlockType TYPE = type_vec>
-class vec_base : protected pool_alloc<TYPE>
-{
-public:
-	typedef typename Firebird::Array<T>::iterator iterator;
-	typedef typename Firebird::Array<T>::const_iterator const_iterator;
-
-	/*
-	static vec_base* newVector(MemoryPool& p, int len)
-	{
-		return FB_NEW_POOL(p) vec_base<T, TYPE>(p, len);
-	}
-
-	static vec_base* newVector(MemoryPool& p, const vec_base& base)
-	{
-		return FB_NEW_POOL(p) vec_base<T, TYPE>(p, base);
-	}
-	*/
-
-	FB_SIZE_T count() const { return v.getCount(); }
-	T& operator[](FB_SIZE_T index) { return v[index]; }
-	const T& operator[](FB_SIZE_T index) const { return v[index]; }
-
-	iterator begin() { return v.begin(); }
-	iterator end() { return v.end(); }
-
-	const_iterator begin() const { return v.begin(); }
-	const_iterator end() const { return v.end(); }
-
-	void clear() { v.clear(); }
-
-	T* memPtr() { return &v[0]; }
-
-	void resize(FB_SIZE_T n, T val = T()) { v.resize(n, val); }
-
-	void operator delete(void* mem) { MemoryPool::globalFree(mem); }
-
-protected:
-	vec_base(MemoryPool& p, int len)
-		: v(p, len)
-	{
-		v.resize(len);
-	}
-
-	vec_base(MemoryPool& p, const vec_base& base)
-		: v(p)
-	{
-		v = base.v;
-	}
-
-private:
-	Firebird::Array<T> v;
->>>>>>> 7aac4d79
+	NOT_REQUEST, IRQ_REQUESTS, DYN_REQUESTS, CACHED_REQUESTS
 };
 
 //
@@ -428,10 +363,13 @@
 	Firebird::SyncObject dbb_pages_sync;	// guard access to dbb_XXX_pages vectors
 	vcl* dbb_tip_pages;						// known TIP pages
 	vcl* dbb_gen_pages;						// known generator pages
+
+	Firebird::Array<std::atomic<Statement*>> dbb_internal; // internal statements		DEPRECATED
+	Firebird::Array<std::atomic<Statement*>> dbb_dyn_req; // internal dyn statements	DEPRECATED
+	SharedReadVector<std::atomic<Statement*>, 8> dbb_internal_cached_statements; // dynamic internal statements
+	Firebird::Mutex dbb_internal_cached_mutex;
+
 public:
-	Firebird::Array<std::atomic<Statement*>> dbb_internal; // internal statements
-	Firebird::Array<std::atomic<Statement*>> dbb_dyn_req; // internal dyn statements
-
 	Firebird::AutoPtr<ExtEngineManager>	dbb_extManager;	// external engine manager
 
 	Firebird::SyncObject	dbb_flush_count_mutex;
@@ -626,20 +564,19 @@
 		return dbb_gblobj_holder->getReplConfig();
 	}
 
-<<<<<<< HEAD
+	bool incTempCacheUsage(FB_SIZE_T size)
+	{
+		return dbb_gblobj_holder->incTempCacheUsage(size);
+	}
+
+	void decTempCacheUsage(FB_SIZE_T size)
+	{
+		dbb_gblobj_holder->decTempCacheUsage(size);
+	}
+
 	Request* findSystemRequest(thread_db* tdbb, USHORT id, InternalRequest which);
 	Request* cacheRequest(InternalRequest which, USHORT id, Request* req);
-=======
-	bool incTempCacheUsage(FB_SIZE_T size)
-	{
-		return dbb_gblobj_holder->incTempCacheUsage(size);
-	}
-
-	void decTempCacheUsage(FB_SIZE_T size)
-	{
-		dbb_gblobj_holder->decTempCacheUsage(size);
-	}
->>>>>>> 7aac4d79
+    void releaseSystemRequests(thread_db* tdbb);
 
 private:
 	//static int blockingAstSharedCounter(void*);
