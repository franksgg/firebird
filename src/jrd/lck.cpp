--- conflicted
+++ resolved
@@ -699,11 +699,7 @@
 }
 
 
-<<<<<<< HEAD
 LOCK_DATA_T LCK_query_data(thread_db* tdbb, enum lck_t lock_type, USHORT aggregate)
-=======
-SINT64 LCK_query_data(thread_db* tdbb, enum lck_t lock_type, USHORT aggregate)
->>>>>>> 54e25d4a
 {
 /**************************************
  *
@@ -724,11 +720,7 @@
 }
 
 
-<<<<<<< HEAD
 LOCK_DATA_T LCK_read_data(thread_db* tdbb, Lock* lock)
-=======
-SINT64 LCK_read_data(thread_db* tdbb, Lock* lock)
->>>>>>> 54e25d4a
 {
 /**************************************
  *
@@ -745,11 +737,7 @@
 
 	fb_assert(LCK_CHECK_LOCK(lock));
 
-<<<<<<< HEAD
 	const LOCK_DATA_T data =
-=======
-	const SINT64 data =
->>>>>>> 54e25d4a
 		dbb->dbb_lock_mgr->readData2(lock->lck_type,
 									 lock->lck_key.lck_string, lock->lck_length,
 									 lock->lck_owner_handle);
@@ -821,11 +809,7 @@
 }
 
 
-<<<<<<< HEAD
 void LCK_write_data(thread_db* tdbb, Lock* lock, LOCK_DATA_T data)
-=======
-void LCK_write_data(thread_db* tdbb, Lock* lock, SINT64 data)
->>>>>>> 54e25d4a
 {
 /**************************************
  *
@@ -924,11 +908,7 @@
 
 	fb_assert(LCK_CHECK_LOCK(lock));
 
-<<<<<<< HEAD
-	lock->lck_id = dbb->dbb_lock_mgr->enqueue(att, statusVector, lock->lck_id,
-=======
 	lock->lck_id = dbb->dbb_lock_mgr->enqueue(tdbb, statusVector, lock->lck_id,
->>>>>>> 54e25d4a
 		lock->lck_type, lock->lck_key.lck_string, lock->lck_length,
 		level, lock->lck_ast, lock->lck_object, lock->lck_data, wait,
 		lock->lck_owner_handle);
