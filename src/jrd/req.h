--- conflicted
+++ resolved
@@ -302,10 +302,6 @@
 	};
 
 public:
-<<<<<<< HEAD
-	Request(Attachment* attachment, /*const*/ Statement* aStatement,
-			Firebird::MemoryStats* parent_stats);
-=======
 	Request(Firebird::AutoMemoryPool& pool, Attachment* attachment, /*const*/ Statement* aStatement)
 		: statement(aStatement),
 		  req_pool(pool),
@@ -331,7 +327,6 @@
 		pool->setStatsGroup(req_memory_stats);
 		pool.release();
 	}
->>>>>>> 7b0b0123
 
 	Statement* getStatement()
 	{
@@ -350,10 +345,7 @@
 	void setAttachment(Attachment* newAttachment)
 	{
 		req_attachment = newAttachment;
-<<<<<<< HEAD
 		charSetId = hasInternalStatement() ? CS_METADATA : req_attachment->att_charset;
-=======
->>>>>>> 7b0b0123
 	}
 
 	bool isRoot() const;
