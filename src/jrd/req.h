--- conflicted
+++ resolved
@@ -344,35 +344,7 @@
 	};
 
 public:
-<<<<<<< HEAD
 	Request(Firebird::AutoMemoryPool& pool, Database* dbb, /*const*/ Statement* aStatement);
-=======
-	Request(Firebird::AutoMemoryPool& pool, Attachment* attachment, /*const*/ Statement* aStatement)
-		: statement(aStatement),
-		  req_pool(pool),
-		  req_memory_stats(&aStatement->pool->getStatsGroup()),
-		  req_blobs(req_pool),
-		  req_stats(*req_pool),
-		  req_base_stats(*req_pool),
-		  req_ext_stmt(NULL),
-		  req_cursors(*req_pool),
-		  req_ext_resultset(NULL),
-		  req_timeout(0),
-		  req_domain_validation(NULL),
-		  req_auto_trans(*req_pool),
-		  req_sorts(*req_pool, attachment->att_database),
-		  req_rpb(*req_pool),
-		  impureArea(*req_pool)
-	{
-		fb_assert(statement);
-		setAttachment(attachment);
-		req_rpb = statement->rpbsSetup;
-		impureArea.grow(statement->impureSize);
-
-		pool->setStatsGroup(req_memory_stats);
-		pool.release();
-	}
->>>>>>> 7aac4d79
 
 	Statement* getStatement()
 	{
