/*
 * The contents of this file are subject to the Interbase Public
 * License Version 1.0 (the "License"); you may not use this file
 * except in compliance with the License. You may obtain a copy
 * of the License at http://www.Inprise.com/IPL.html
 *
 * Software distributed under the License is distributed on an
 * "AS IS" basis, WITHOUT WARRANTY OF ANY KIND, either express
 * or implied. See the License for the specific language governing
 * rights and limitations under the License.
 *
 * The Original Code was created by Inprise Corporation
 * and its predecessors. Portions created by Inprise Corporation are
 * Copyright (C) Inprise Corporation.
 *
 * All Rights Reserved.
 * Contributor(s): ______________________________________.
 * 2002.10.12: Nickolay Samofatov: Fixed problems with wrong results produced by
 *            outer joins
 * 2001.07.28: John Bellardo: Added code to handle rse_skip nodes.
 * 2001.07.17 Claudio Valderrama: Stop crash with indices and recursive calls
 *            of OPT_compile: indicator csb_indices set to zero after used memory is
 *            returned to the free pool.
 * 2001.02.15: Claudio Valderrama: Don't obfuscate the plan output if a selectable
 *             stored procedure doesn't access tables, views or other procedures directly.
 * 2002.10.29 Sean Leyne - Removed obsolete "Netware" port
 * 2002.10.30: Arno Brinkman: Changes made to gen_retrieval, OPT_compile and make_inversion.
 *             Procedure sort_indices added. The changes in gen_retrieval are that now
 *             an index with high field-count has priority to build an index from.
 *             Procedure make_inversion is changed so that it not pick every index
 *             that comes away, this was slow performance with bad selectivity indices
 *             which most are foreign_keys with a reference to a few records.
 * 2002.11.01: Arno Brinkman: Added match_indices for better support of OR handling
 *             in INNER JOIN (gen_join) statements.
 * 2002.12.15: Arno Brinkman: Added find_used_streams, so that inside opt_compile all the
 *             streams are marked active. This causes that more indices can be used for
 *             a retrieval. With this change BUG SF #219525 is solved too.
 */

#include "firebird.h"
#include <stdio.h>
#include <string.h>
#include "../jrd/jrd.h"
#include "../jrd/align.h"
#include "../jrd/val.h"
#include "../jrd/req.h"
#include "../jrd/exe.h"
#include "../jrd/lls.h"
#include "../jrd/ods.h"
#include "../jrd/btr.h"
#include "../jrd/sort.h"
#include "../jrd/ini.h"
#include "../jrd/intl.h"
#include "../jrd/Collation.h"
#include "../common/gdsassert.h"
#include "../jrd/btr_proto.h"
#include "../jrd/cch_proto.h"
#include "../jrd/cmp_proto.h"
#include "../jrd/cvt2_proto.h"
#include "../jrd/dpm_proto.h"
#include "../common/dsc_proto.h"
#include "../jrd/err_proto.h"
#include "../jrd/ext_proto.h"
#include "../jrd/intl_proto.h"
#include "../jrd/lck_proto.h"
#include "../jrd/met_proto.h"
#include "../jrd/mov_proto.h"
#include "../jrd/par_proto.h"
#include "../yvalve/gds_proto.h"
#include "../jrd/DataTypeUtil.h"
#include "../jrd/KeywordsTable.h"
#include "../jrd/RecordSourceNodes.h"
#include "../jrd/VirtualTable.h"
#include "../jrd/Monitoring.h"
#include "../jrd/TimeZone.h"
#include "../jrd/UserManagement.h"
#include "../common/classes/array.h"
#include "../common/classes/objects_array.h"
#include "../common/os/os_utils.h"
#include "../jrd/recsrc/RecordSource.h"
#include "../jrd/recsrc/Cursor.h"
#include "../jrd/Mapping.h"
#include "../jrd/DbCreators.h"
#include "../dsql/BoolNodes.h"
#include "../dsql/ExprNodes.h"
#include "../dsql/StmtNodes.h"
#include "../jrd/ConfigTable.h"

#include "../jrd/optimizer/Optimizer.h"

using namespace Jrd;
using namespace Firebird;

#ifdef OPT_DEBUG_RETRIEVAL
#define OPT_DEBUG
#endif

#ifdef OPT_DEBUG_SYS_REQUESTS
#define OPT_DEBUG
#endif

#ifdef OPT_DEBUG
#define OPTIMIZER_DEBUG_FILE "opt_debug.out"
#endif


namespace
{
	inline void SET_DEP_BIT(ULONG* array, const SLONG bit)
	{
		array[bit / BITS_PER_LONG] |= (1L << (bit % BITS_PER_LONG));
	}

	inline bool TEST_DEP_BIT(const ULONG* array, const ULONG bit)
	{
		return (array[bit / BITS_PER_LONG] & (1L << (bit % BITS_PER_LONG))) != 0;
	}

	const int CACHE_PAGES_PER_STREAM			= 15;

	// enumeration of sort datatypes

	static const UCHAR sort_dtypes[] =
	{
		0,							// dtype_unknown
		SKD_text,					// dtype_text
		SKD_cstring,				// dtype_cstring
		SKD_varying,				// dtype_varying
		0,
		0,
		0,							// dtype_packed
		0,							// dtype_byte
		SKD_short,					// dtype_short
		SKD_long,					// dtype_long
		SKD_quad,					// dtype_quad
		SKD_float,					// dtype_real
		SKD_double,					// dtype_double
		SKD_double,					// dtype_d_float
		SKD_sql_date,				// dtype_sql_date
		SKD_sql_time,				// dtype_sql_time
		SKD_timestamp,				// dtype_timestamp
		SKD_quad,					// dtype_blob
		0,							// dtype_array
		SKD_int64,					// dtype_int64
		SKD_text,					// dtype_dbkey - use text sort for backward compatibility
		SKD_bytes,					// dtype_boolean
		SKD_dec64,					// dtype_dec64
		SKD_dec128,					// dtype_dec128
		SKD_int128,					// dtype_int128
		SKD_sql_time_tz,			// dtype_sql_time_tz
		SKD_timestamp_tz			// dtype_timestamp_tz
	};

	struct SortField
	{
		SortField() : stream(INVALID_STREAM), id(0), desc(nullptr)
		{}

		SortField(StreamType _stream, ULONG _id, const dsc* _desc)
			: stream(_stream), id(_id), desc(_desc)
		{}

		StreamType stream;
		ULONG id;
		const dsc* desc;
	};

	class CrossJoin : public River
	{
	public:
		CrossJoin(Optimizer* opt, RiverList& rivers, JoinType joinType)
			: River(opt->getCompilerScratch(), nullptr, rivers)
		{
			fb_assert(joinType != OUTER_JOIN);

			const auto csb = opt->getCompilerScratch();
			Optimizer::ConjunctIterator iter(opt->getBaseConjuncts());

			// Save states of the underlying streams and restore them afterwards

			StreamStateHolder stateHolder(csb, m_streams);
			stateHolder.deactivate();

			// Generate record source objects

			const FB_SIZE_T riverCount = rivers.getCount();

			if (riverCount == 1)
			{
				const auto subRiver = rivers.pop();
				const auto subRsb = subRiver->getRecordSource();
				subRiver->activate(csb);
				m_rsb = opt->applyBoolean(subRsb, iter);
			}
			else
			{
				HalfStaticArray<RecordSource*, OPT_STATIC_ITEMS> rsbs(riverCount);

				if (joinType == INNER_JOIN)
				{
					// Reorder input rivers according to their possible inter-dependencies

					while (rivers.hasData())
					{
						const auto orgCount = rsbs.getCount();

						for (auto& subRiver : rivers)
						{
							auto subRsb = subRiver->getRecordSource();

							subRiver->activate(csb);
							subRsb = opt->applyBoolean(subRsb, iter);

							if (subRiver->isComputable(csb))
							{
								rsbs.add(subRsb);
								rivers.remove(&subRiver);
								break;
							}

							subRiver->deactivate(csb);
						}

						if (rsbs.getCount() == orgCount)
							break;
					}

					if (rivers.hasData())
					{
						// Ideally, we should never get here. But just in case it happened, handle it.

						for (auto& subRiver : rivers)
						{
							auto subRsb = subRiver->getRecordSource();

							subRiver->activate(csb);
							subRsb = opt->applyBoolean(subRsb, iter);

							const auto pos = &subRiver - rivers.begin();
							rsbs.insert(pos, subRsb);
						}

						rivers.clear();
					}
				}
				else
				{
					for (const auto subRiver : rivers)
					{
						auto subRsb = subRiver->getRecordSource();
						subRiver->activate(csb);
						if (subRiver != rivers.front())
							subRsb = opt->applyBoolean(subRsb, iter);
						rsbs.add(subRsb);
					}
				}

				m_rsb = FB_NEW_POOL(csb->csb_pool)
					NestedLoopJoin(csb, rsbs.getCount(), rsbs.begin(), joinType);
			}
		}
	};

	inline void compose(MemoryPool& pool, BoolExprNode** node1, BoolExprNode* node2)
	{
		if (node2)
			*node1 = (*node1) ? FB_NEW_POOL(pool) BinaryBoolNode(pool, blr_and, *node1, node2) : node2;
	}

	void classMask(unsigned count, ValueExprNode** eq_class, ULONG* mask)
	{
		// Given an sort/merge join equivalence class (vector of node pointers
		// of representative values for rivers), return a bit mask of rivers with values

		if (count > MAX_CONJUNCTS)
		{
			ERR_post(Arg::Gds(isc_optimizer_blk_exc));
			// Msg442: size of optimizer block exceeded
		}

		for (unsigned i = 0; i < OPT_STREAM_BITS; i++)
			mask[i] = 0;

		for (unsigned i = 0; i < count; i++, eq_class++)
		{
			if (*eq_class)
			{
				SET_DEP_BIT(mask, i);
				DEV_BLKCHK(*eq_class, type_nod);
			}
		}
	}

	unsigned getRiverCount(unsigned count, const ValueExprNode* const* eq_class)
	{
		// Given an sort/merge join equivalence class (vector of node pointers
		// of representative values for rivers), return the count of rivers with values

		unsigned cnt = 0;

		for (unsigned i = 0; i < count; i++)
		{
			if (*eq_class++)
				cnt++;
		}

		return cnt;
	}

	bool fieldEqual(const ValueExprNode* node1, const ValueExprNode* node2)
	{
		if (!node1 || !node2)
			return false;

		if (node1->getType() != node2->getType())
			return false;

		if (node1 == node2)
			return true;

		const auto fieldNode1 = nodeAs<FieldNode>(node1);
		const auto fieldNode2 = nodeAs<FieldNode>(node2);

		if (fieldNode1 && fieldNode2)
		{
			return fieldNode1->fieldStream == fieldNode2->fieldStream &&
				fieldNode1->fieldId == fieldNode2->fieldId;
		}

		return false;
	}

	bool fieldEqual(const BoolExprNode* node1, const BoolExprNode* node2)
	{
		if (!node1 || !node2)
			return false;

		if (node1->getType() != node2->getType())
			return false;

		if (node1 == node2)
			return true;

		const auto cmpNode = nodeAs<ComparativeBoolNode>(node1);
		const auto cmpNode2 = nodeAs<ComparativeBoolNode>(node2);

		if (cmpNode && cmpNode2 && cmpNode->blrOp == cmpNode2->blrOp &&
			(cmpNode->blrOp == blr_eql || cmpNode->blrOp == blr_equiv))
		{
			if (fieldEqual(cmpNode->arg1, cmpNode2->arg1) &&
				fieldEqual(cmpNode->arg2, cmpNode2->arg2))
			{
				return true;
			}

			if (fieldEqual(cmpNode->arg1, cmpNode2->arg2) &&
				fieldEqual(cmpNode->arg2, cmpNode2->arg1))
			{
				return true;
			}
		}

		return false;
	}


	bool augmentStack(ValueExprNode* node, ValueExprNodeStack& stack)
	{
		for (ValueExprNodeStack::const_iterator temp(stack); temp.hasData(); ++temp)
		{
			if (fieldEqual(node, temp.object()))
				return false;
		}

		stack.push(node);
		return true;
	}

	bool augmentStack(BoolExprNode* node, BoolExprNodeStack& stack)
	{
		for (BoolExprNodeStack::const_iterator temp(stack); temp.hasData(); ++temp)
		{
			if (fieldEqual(node, temp.object()))
				return false;
		}

		stack.push(node);
		return true;
	}

	bool searchStack(const ValueExprNode* node, const ValueExprNodeStack& stack)
	{
		for (ValueExprNodeStack::const_iterator iter(stack); iter.hasData(); ++iter)
		{
			if (fieldEqual(node, iter.object()))
				return true;
		}

		return false;
	}

	double getCardinality(thread_db* tdbb, jrd_rel* relation, const Format* format)
	{
		// Return the estimated cardinality for the given relation

		double cardinality = DEFAULT_CARDINALITY;

		if (relation->rel_file)
			cardinality = EXT_cardinality(tdbb, relation);
		else if (!relation->isVirtual())
		{
			MET_post_existence(tdbb, relation);
			cardinality = DPM_cardinality(tdbb, relation, format);
			MET_release_existence(tdbb, relation);
		}

		return MAX(cardinality, MINIMUM_CARDINALITY);
	}

	void markIndices(CompilerScratch::csb_repeat* tail, USHORT relationId)
	{
		// Mark indices that were not included in the user-specified access plan

		const auto plan = tail->csb_plan;
		fb_assert(plan);

		if (plan->type != PlanNode::TYPE_RETRIEVE)
			return;

		// Go through each of the indices and mark it unusable
		// for indexed retrieval unless it was specifically mentioned
		// in the plan; also mark indices for navigational access.

		// If there were none indices, this is a sequential retrieval.

		const auto relation = tail->csb_relation;
		if (!relation)
			return;

		if (!tail->csb_idx)
			return;

		for (auto& idx : *tail->csb_idx)
		{
			if (!plan->accessType)
			{
				idx.idx_runtime_flags |= idx_plan_dont_use;
				continue;
			}

			bool first = true, found = false;
			for (const auto& arg : plan->accessType->items)
			{
				if (relationId != arg.relationId)
				{
					// index %s cannot be used in the specified plan
					ERR_post(Arg::Gds(isc_index_unused) << arg.indexName);
				}

				if (idx.idx_id == arg.indexId)
				{
					if (plan->accessType->type == PlanNode::AccessType::TYPE_NAVIGATIONAL && first)
					{
						// dimitr:	navigational access can use only one index,
						//			hence the extra check added (see the line above)
						idx.idx_runtime_flags |= idx_plan_navigate;
					}
					else
					{
						// nod_indices
						found = true;
						break;
					}
				}

				first = false;
			}

			if (!found)
				idx.idx_runtime_flags |= idx_plan_dont_use;
		}
	}

	bool mapEqual(const ValueExprNode* field1, const ValueExprNode* field2, const MapNode* map)
	{
		// Test to see if two fields are equal, where the fields are in two different streams
		// possibly mapped to each other. Order of the input fields is important.
		const auto fieldNode1 = nodeAs<FieldNode>(field1);
		const auto fieldNode2 = nodeAs<FieldNode>(field2);

		if (!fieldNode1 || !fieldNode2)
			return false;

		// look through the mapping and see if we can find an equivalence.
		auto sourcePtr = map->sourceList.begin();
		auto targetPtr = map->targetList.begin();

		for (const auto sourceEnd = map->sourceList.end();
			 sourcePtr != sourceEnd;
			 ++sourcePtr, ++targetPtr)
		{
			const auto mapFrom = nodeAs<FieldNode>(*sourcePtr);
			const auto mapTo = nodeAs<FieldNode>(*targetPtr);

			if (!mapFrom || !mapTo)
				continue;

			if (fieldNode1->fieldStream != mapFrom->fieldStream ||
				fieldNode1->fieldId != mapFrom->fieldId)
			{
				continue;
			}

			if (fieldNode2->fieldStream != mapTo->fieldStream ||
				fieldNode2->fieldId != mapTo->fieldId)
			{
				continue;
			}

			return true;
		}

		return false;
	}

	void setDirection(SortNode* fromClause, SortNode* toClause)
	{
		// Update the direction of a GROUP BY, DISTINCT, or ORDER BY
		// clause to the same direction as another clause. Do the same
		// for the nulls placement flag.

		const auto fromCount = fromClause->expressions.getCount();

		fb_assert(fromCount <= toClause->expressions.getCount());
		fb_assert(fromCount == fromClause->direction.getCount() &&
			fromCount == fromClause->nullOrder.getCount());
		fb_assert(toClause->expressions.getCount() == toClause->direction.getCount() &&
			toClause->expressions.getCount() == toClause->nullOrder.getCount());

		for (FB_SIZE_T i = 0; i < fromCount; ++i)
		{
			toClause->direction[i] = fromClause->direction[i];
			toClause->nullOrder[i] = fromClause->nullOrder[i];
		}
	}

	void setPosition(const SortNode* from_clause, SortNode* to_clause, const MapNode* map)
	{
		// Update the fields in a GROUP BY, DISTINCT, or ORDER BY clause to the same position
		// as another clause, possibly using a mapping between the streams.

		// Track the position in the from list with "to_swap", and find the corresponding
		// field in the from list with "to_ptr", then swap the two fields.  By the time
		// we get to the end of the from list, all fields in the to list will be reordered.

		auto to_swap = to_clause->expressions.begin();

		// We need to process no more than the number of nodes in the "from" clause

		const auto count = from_clause->expressions.getCount();
		fb_assert(count <= to_clause->expressions.getCount());

		auto from_ptr = from_clause->expressions.begin();
		for (const auto from_end = from_ptr + count; from_ptr != from_end; ++from_ptr)
		{
			NestConst<ValueExprNode>* to_ptr = to_clause->expressions.begin();
			for (const auto to_end = to_ptr + count; to_ptr != to_end; ++to_ptr)
			{
				if ((map && mapEqual(*to_ptr, *from_ptr, map)) ||
					(!map && fieldEqual(*to_ptr, *from_ptr)))
				{
					ValueExprNode* swap = *to_swap;
					*to_swap = *to_ptr;
					*to_ptr = swap;
				}
			}

			++to_swap;
		}
	}

} // namespace


//
// Constructor
//

Optimizer::Optimizer(thread_db* aTdbb, CompilerScratch* aCsb, RseNode* aRse, bool parentFirstRows)
	: PermanentStorage(*aTdbb->getDefaultPool()),
	  tdbb(aTdbb), csb(aCsb), rse(aRse),
	  firstRows(rse->firstRows.valueOr(parentFirstRows)),
	  compileStreams(getPool()),
	  bedStreams(getPool()),
	  keyStreams(getPool()),
	  outerStreams(getPool()),
	  conjuncts(getPool())
{
    // Ignore optimization for first rows in impossible cases
	if (firstRows)
	{
		// Projection is currently always performed using an external sort,
		// so all underlying records will be fetched anyway
		if (rse->rse_projection)
			firstRows = false;
		// Aggregation without GROUP BY will also cause all records to be fetched.
		// Exception is when MIN/MAX functions could be mapped to an index,
		// but this is handled separately inside AggregateSourceNode::compile().
		else if (rse->rse_relations.getCount() == 1)
		{
			const auto subRse = rse->rse_relations[0];
			const auto aggregate = nodeAs<AggregateSourceNode>(subRse);
			if (aggregate && !aggregate->group)
				firstRows = false;
		}
	}
}


//
// Destructor
//

Optimizer::~Optimizer()
{
	// Release memory allocated for index descriptions
	for (const auto compileStream : compileStreams)
	{
		delete csb->csb_rpt[compileStream].csb_idx;
		csb->csb_rpt[compileStream].csb_idx = nullptr;
	}

	if (debugFile)
		fclose(debugFile);
}


//
// Compile and optimize a record selection expression into a set of record source blocks
//

RecordSource* Optimizer::compile(RseNode* subRse, BoolExprNodeStack* parentStack)
{
	Optimizer subOpt(tdbb, csb, subRse, firstRows);
	const auto rsb = subOpt.compile(parentStack);

	if (parentStack && subOpt.isInnerJoin())
	{
		// If any parent conjunct was utilized, update our copy of its flags.
		// Currently used for inner joins only, although could also be applied
		// to conjuncts utilized for outer streams of outer joins.

		for (auto subIter = subOpt.getParentConjuncts(); subIter.hasData(); ++subIter)
		{
			for (auto selfIter = getConjuncts(); selfIter.hasData(); ++selfIter)
			{
				if (*selfIter == *subIter)
				{
					selfIter |= subIter.getFlags();
					break;
				}
			}
		}
	}

	return rsb;
}

RecordSource* Optimizer::compile(BoolExprNodeStack* parentStack)
{
	// If there is a boolean, there is some work to be done.  First,
	// decompose the boolean into conjunctions.  Then get descriptions
	// of all indices for all relations in the RseNode.  This will give
	// us the info necessary to allocate a optimizer block big
	// enough to hold this crud.

	RecordSource* rsb = nullptr;

	checkSorts();
	SortNode* sort = rse->rse_sorted;
	SortNode* project = rse->rse_projection;
	SortNode* aggregate = rse->rse_aggregate;

	BoolExprNodeStack conjunctStack;
	unsigned conjunctCount = 0;

	// put any additional booleans on the conjunct stack, and see if we
	// can generate additional booleans by associativity--this will help
	// to utilize indices that we might not have noticed
	if (rse->rse_boolean)
		conjunctCount = decomposeBoolean(rse->rse_boolean, conjunctStack);

	conjunctCount += distributeEqualities(conjunctStack, conjunctCount);

	// AB: If we have limit our retrieval with FIRST / SKIP syntax then
	// we may not deliver above conditions (from higher rse's) to this
	// rse, because the results should be consistent.
	if (rse->rse_skip || rse->rse_first)
		parentStack = nullptr;

	// Set base-point before the parent/distributed nodes begin.
	const unsigned baseCount = conjunctCount;
	baseConjuncts = baseCount;

	// AB: Add parent conjunctions to conjunct_stack, keep in mind
	// the outer-streams! For outer streams put missing (IS NULL)
	// conjunctions in the missing_stack.
	//
	// opt_rpt[0..opt_base_conjuncts-1] = defined conjunctions to this stream
	// opt_rpt[0..opt_base_parent_conjuncts-1] = defined conjunctions to this
	//   stream and allowed distributed conjunctions (with parent)
	// opt_rpt[0..opt_base_missing_conjuncts-1] = defined conjunctions to this
	//   stream and allowed distributed conjunctions and allowed parent
	// opt_rpt[0..opt_conjuncts_count-1] = all conjunctions
	//
	// allowed = booleans that can never evaluate to NULL/Unknown or turn
	//   NULL/Unknown into a True or False.

	unsigned parentCount = 0, distributedCount = 0;
	BoolExprNodeStack missingStack;

	if (parentStack)
	{
		for (BoolExprNodeStack::iterator iter(*parentStack);
			iter.hasData() && conjunctCount < MAX_CONJUNCTS; ++iter)
		{
			const auto node = iter.object();

			if (!isInnerJoin() && node->possiblyUnknown())
			{
				// parent missing conjunctions shouldn't be
				// distributed to FULL OUTER JOIN streams at all
				if (!isFullJoin())
					missingStack.push(node);
			}
			else
			{
				conjunctStack.push(node);
				conjunctCount++;
				parentCount++;
			}
		}

		// We've now merged parent, try again to make more conjunctions.
		distributedCount = distributeEqualities(conjunctStack, conjunctCount);
		conjunctCount += distributedCount;
	}

	// The newly created conjunctions belong to the base conjunctions.
	// After them are starting the parent conjunctions.
	baseParentConjuncts = baseConjuncts + distributedCount;

	// Set base-point before the parent IS NULL nodes begin
	baseMissingConjuncts = conjunctCount;

	// Check if size of optimizer block exceeded.
	if (conjunctCount > MAX_CONJUNCTS)
	{
		ERR_post(Arg::Gds(isc_optimizer_blk_exc));
		// Msg442: size of optimizer block exceeded
	}

	// Put conjunctions in opt structure.
	// Note that it's a stack and we get the nodes in reversed order from the stack.

	conjuncts.grow(conjunctCount);
	int nodeBase = -1, j = -1;

	for (unsigned i = conjunctCount; i > 0; i--, j--)
	{
		BoolExprNode* const node = conjunctStack.pop();

		if (i == baseCount)
		{
			// The base conjunctions
			j = baseCount - 1;
			nodeBase = 0;
		}
		else if (i == conjunctCount - distributedCount)
		{
			// The parent conjunctions
			j = parentCount - 1;
			nodeBase = baseParentConjuncts;
		}
		else if (i == conjunctCount)
		{
			// The new conjunctions created by "distribution" from the stack
			j = distributedCount - 1;
			nodeBase = baseConjuncts;
		}

		fb_assert(nodeBase >= 0 && j >= 0);
		conjuncts[nodeBase + j].node = node;
	}

	// Put the parent missing nodes on the stack
	for (BoolExprNodeStack::iterator iter(missingStack);
		 iter.hasData() && conjunctCount < MAX_CONJUNCTS; ++iter)
	{
		BoolExprNode* const node = iter.object();

		conjuncts.grow(conjunctCount + 1);
		conjuncts[conjunctCount].node = node;
		conjunctCount++;
	}

	// Clear the csb_active flag of all streams in the RseNode
	StreamList rseStreams;
	rse->computeRseStreams(rseStreams);

	for (const auto rseStream : rseStreams)
		csb->csb_rpt[rseStream].deactivate();

	// Find and collect booleans that are invariant in this context
	// (i.e. independent from streams in the RseNode). We can do that
	// easily because these streams are inactive at this point and
	// any node that references them will be not computable.
	// Note that we cannot do that for outer joins, as in this case boolean
	// represents a join condition which does not filter out the rows.

	BoolExprNode* invariantBoolean = nullptr;
	if (isInnerJoin())
	{
		for (auto iter = getBaseConjuncts(); iter.hasData(); ++iter)
		{
			if (!(iter & CONJUNCT_USED) &&
				iter->computable(csb, INVALID_STREAM, false))
			{
				compose(getPool(), &invariantBoolean, iter);
				iter |= CONJUNCT_USED;
			}
		}
	}

	// Go through the record selection expression generating
	// record source blocks for all streams

<<<<<<< HEAD
	bool semiJoin = false;
	RiverList rivers;
=======
	RiverList rivers, dependentRivers;
>>>>>>> 5b21261b

	bool innerSubStream = false;
	for (auto node : rse->rse_relations)
	{
		fb_assert(sort == rse->rse_sorted);
		fb_assert(aggregate == rse->rse_aggregate);

		const auto subRse = nodeAs<RseNode>(node);
		if (subRse && subRse->isSemiJoined())
		{
			fb_assert(rse->rse_jointype == blr_inner);
			semiJoin = true;
		}

		// Find the stream number and place it at the end of the bedStreams array
		// (if this is really a stream and not another RseNode)

		node->computeRseStreams(bedStreams);
		node->computeDbKeyStreams(keyStreams);

		// Compile the node
		rsb = node->compile(tdbb, this, innerSubStream);

		// If an rsb has been generated, we have a non-relation;
		// so it forms a river of its own since it is separately
		// optimized from the streams in this rsb

		if (rsb)
		{
			StreamList localStreams;
			rsb->findUsedStreams(localStreams);

			bool computable = false;

			// AB: Save all outer-part streams
			if (isInnerJoin() || (isLeftJoin() && !innerSubStream))
			{
<<<<<<< HEAD
				if (!semiJoin)
					subStreams.join(localStreams);
				outerStreams.join(localStreams);
=======
				if (node->computable(csb, INVALID_STREAM, false))
					computable = true;
>>>>>>> 5b21261b

				// Apply local booleans, if any. Note that it's done
				// only for inner joins and outer streams of left joins.
				auto iter = getConjuncts(!isInnerJoin(), false);
				rsb = applyLocalBoolean(rsb, localStreams, iter);
			}

			const auto river = FB_NEW_POOL(getPool()) River(csb, rsb, node, localStreams);
			river->deactivate(csb);

			if (computable)
			{
				outerStreams.join(localStreams);
				rivers.add(river);
			}
			else
			{
				dependentRivers.add(river);
			}
		}
		else
		{
			fb_assert(!semiJoin);
			// We have a relation, just add its stream
			fb_assert(bedStreams.hasData());
			outerStreams.add(bedStreams.back());
		}

		innerSubStream = true;
	}

	// This is an attempt to make sure we have a large enough cache to
	// efficiently retrieve this query; make sure the cache has a minimum
	// number of pages for each stream in the RseNode (the number is just a guess)
	if (compileStreams.getCount() > 5)
		CCH_expand(tdbb, (ULONG) (compileStreams.getCount() * CACHE_PAGES_PER_STREAM));

	// Attempt to optimize aggregates via an index, if possible
	if (aggregate && !sort)
		sort = aggregate;
	else
		rse->rse_aggregate = aggregate = nullptr;

	// Activate the priorly used rivers
	for (const auto river : rivers)
		river->activate(csb);

	bool sortCanBeUsed = true;
	SortNode* const orgSortNode = sort;

	// When DISTINCT and ORDER BY are done on different fields,
	// and ORDER BY can be mapped to an index, then the records
	// are returned in the wrong order because DISTINCT sort is
	// performed after the navigational walk of the index.
	// For that reason, we need to de-optimize this case so that
	// ORDER BY does not use an index.
	if (sort && project)
	{
		sort = nullptr;
		sortCanBeUsed = false;
	}

	// Outer joins are processed their own way
	if (!isInnerJoin())
	{
		rivers.join(dependentRivers);
		rsb = OuterJoin(tdbb, this, rse, rivers, &sort).generate();
	}
	else
	{
		// Compile the main streams before processing the semi-join itself
		if (semiJoin && compileStreams.hasData())
		{
			generateInnerJoin(compileStreams, rivers, &sort, rse->rse_plan);
			fb_assert(compileStreams.isEmpty());

			// Ensure the main query river is stored before the semi-joined ones
			const auto river = rivers.pop();
			rivers.insert(0, river);
		}

		const JoinType joinType = semiJoin ? SEMI_JOIN : INNER_JOIN;

		// AB: If previous rsb's are already on the stack we can't use
		// a navigational-retrieval for an ORDER BY because the next
		// streams are JOINed to the previous ones
		if (rivers.hasData())
		{
			sort = nullptr;
			sortCanBeUsed = false;

			// AB: We could already have multiple rivers at this
			// point so try to do some hashing or sort/merging now.
			while (generateEquiJoin(rivers, joinType))
				;
		}

		StreamList joinStreams(compileStreams);

		fb_assert(joinStreams.getCount() != 1 || csb->csb_rpt[joinStreams[0]].csb_relation);

		while (true)
		{
			// AB: Determine which streams have an index relationship
			// with the currently active rivers. This is needed so that
			// no merge is made between a new cross river and the
			// currently active rivers. Where in the new cross river
			// a stream depends (index) on the active rivers.
			StreamList dependentStreams, freeStreams;
			findDependentStreams(joinStreams, dependentStreams, freeStreams);

			// If we have dependent and free streams then we can't rely on
			// the sort node to be used for index navigation
			if (dependentStreams.hasData() && freeStreams.hasData())
			{
				sort = nullptr;
				sortCanBeUsed = false;
			}

			if (dependentStreams.hasData())
			{
				// Copy free streams
				joinStreams.assign(freeStreams);

				// Make rivers from the dependent streams
				generateInnerJoin(dependentStreams, rivers, &sort, rse->rse_plan);

				// Generate one river which holds a cross join rsb between
				// all currently available rivers

				rivers.add(FB_NEW_POOL(getPool()) CrossJoin(this, rivers, joinType));
				rivers.back()->activate(csb);
			}
			else
			{
				if (freeStreams.hasData())
				{
					// Deactivate streams from rivers on stack, because
					// the remaining streams don't have any indexed relationship with them
					for (const auto river : rivers)
						river->deactivate(csb);
				}

				break;
			}
		}

		// Attempt to form joins in decreasing order of desirability
		generateInnerJoin(joinStreams, rivers, &sort, rse->rse_plan);

		// Re-activate remaining rivers to be hashable/mergeable
		for (const auto river : rivers)
			river->activate(csb);

		// If there are multiple rivers, try some hashing or sort/merging
		while (generateEquiJoin(rivers, joinType))
			;

<<<<<<< HEAD
		rsb = CrossJoin(this, rivers, joinType).getRecordSource();
=======
		rivers.join(dependentRivers);
		rsb = CrossJoin(csb, rivers).getRecordSource();
>>>>>>> 5b21261b

		// Pick up any residual boolean that may have fallen thru the cracks
		rsb = applyResidualBoolean(rsb);
	}

	// Assign the sort node back if it wasn't used by the index navigation
	if (orgSortNode && !sortCanBeUsed)
		sort = orgSortNode;

	// If the aggregate was not optimized via an index, get rid of the
	// sort and flag the fact to the calling routine
	if (aggregate && sort)
	{
		rse->rse_aggregate = nullptr;
		sort = nullptr;
	}

	// Check index usage in all the base streams to ensure
	// that any user-specified access plan is followed

	checkIndices();

	if (project || sort)
	{
		// Eliminate any duplicate dbkey streams
		for (const auto stream: bedStreams)
		{
			FB_SIZE_T pos;
			if (keyStreams.find(stream, pos))
				keyStreams.remove(pos);
		}

		// Handle project clause, if present
		if (project)
			rsb = generateSort(bedStreams, &keyStreams, rsb, project, favorFirstRows(), true);

		// Handle sort clause if present
		if (sort)
			rsb = generateSort(bedStreams, &keyStreams, rsb, sort, favorFirstRows(), false);
	}

	// Add invariant booleans, if any. They should be evaluated before
	// actual data retrieval happens, thus avoiding unnecessary work.

	if (invariantBoolean)
		rsb = FB_NEW_POOL(getPool()) PreFilteredStream(csb, rsb, invariantBoolean);

    // Handle first and/or skip.  The skip MUST (if present)
    // appear in the rsb list AFTER the first.  Since the gen_first and gen_skip
    // functions add their nodes at the beginning of the rsb list we MUST call
    // gen_skip before gen_first.

	if (rse->rse_skip)
		rsb = FB_NEW_POOL(getPool()) SkipRowsStream(csb, rsb, rse->rse_skip);

	if (rse->rse_first)
		rsb = FB_NEW_POOL(getPool()) FirstRowsStream(csb, rsb, rse->rse_first);

	if (rse->isSingular())
		rsb = FB_NEW_POOL(getPool()) SingularStream(csb, rsb);

	if (rse->hasWriteLock())
	{
		for (const auto compileStream : compileStreams)
		{
			const auto tail = &csb->csb_rpt[compileStream];
			tail->csb_flags |= csb_update;

			fb_assert(tail->csb_relation);

			CMP_post_access(tdbb, csb, tail->csb_relation->rel_security_name,
				tail->csb_view ? tail->csb_view->rel_id : 0,
				SCL_update, obj_relations, tail->csb_relation->rel_name);
		}

		rsb = FB_NEW_POOL(getPool()) LockedStream(csb, rsb);
	}

	if (rse->hasSkipLocked())
	{
		for (const auto compileStream : compileStreams)
		{
			csb->csb_rpt[compileStream].csb_flags |= csb_skip_locked;
		}
	}

	if (rse->isScrollable())
		rsb = FB_NEW_POOL(getPool()) BufferedStream(csb, rsb);

	return rsb;
}


//
// Prepare relation and its indices for optimization
//

void Optimizer::compileRelation(StreamType stream)
{
	// We have found a base relation; record its stream number in the streams array
	// as a candidate for merging into a river

	compileStreams.add(stream);

	// If we have any booleans or sort fields, we may be able to
	// use an index to optimize them; retrieve the current format of
	// all indices at this time so we can determine if it's possible

	const bool needIndices = conjuncts.hasData() || (rse->rse_sorted || rse->rse_aggregate);

	const auto tail = &csb->csb_rpt[stream];

	const auto relation = tail->csb_relation;
	fb_assert(relation);

	const auto format = CMP_format(tdbb, csb, stream);
	tail->csb_cardinality = getCardinality(tdbb, relation, format);

	tail->csb_idx = nullptr;

	if (needIndices && !relation->rel_file && !relation->isVirtual())
	{
		const auto relPages = relation->getPages(tdbb);
		IndexDescList idxList;
		BTR_all(tdbb, relation, idxList, relPages);

		// if index stats is empty, update it for non-empty and not too big system relations

		const bool updateStats = (relation->isSystem() && idxList.hasData() &&
			!tdbb->getDatabase()->readOnly() &&
			(relPages->rel_data_pages > 0) && (relPages->rel_data_pages < 100));

		if (updateStats)
		{
			bool updated = false;
			for (const index_desc& idx : idxList)
			{
				if (idx.idx_selectivity <= 0.0f)
				{
					SelectivityList	selectivity;
					BTR_selectivity(tdbb, relation, idx.idx_id, selectivity);
					if (selectivity[0] > 0.0f)
						updated = true;
				}
			}

			if (updated)
			{
				idxList.clear();
				BTR_all(tdbb, relation, idxList, relPages);
			}
		}

		if (idxList.hasData())
			tail->csb_idx = FB_NEW_POOL(getPool()) IndexDescList(getPool(), idxList);

		if (tail->csb_plan)
			markIndices(tail, relation->rel_id);
	}
}


//
// Decompose a boolean into a stack of conjuctions.
//

unsigned Optimizer::decomposeBoolean(BoolExprNode* boolNode, BoolExprNodeStack& stack)
{
	if (const auto binaryNode = nodeAs<BinaryBoolNode>(boolNode))
	{
		if (binaryNode->blrOp == blr_and)
		{
			auto count = decomposeBoolean(binaryNode->arg1, stack);
			count += decomposeBoolean(binaryNode->arg2, stack);
			return count;
		}
		else if (binaryNode->blrOp == blr_or)
		{
			BoolExprNodeStack or_stack;

			if (decomposeBoolean(binaryNode->arg1, or_stack) >= 2)
			{
				binaryNode->arg1 = or_stack.pop();

				while (or_stack.hasData())
				{
					const auto newBoolNode =
						FB_NEW_POOL(getPool()) BinaryBoolNode(getPool(), blr_and);
					newBoolNode->arg1 = or_stack.pop();
					newBoolNode->arg2 = binaryNode->arg1;

					binaryNode->arg1 = newBoolNode;
				}
			}

			or_stack.clear();

			if (decomposeBoolean(binaryNode->arg2, or_stack) >= 2)
			{
				binaryNode->arg2 = or_stack.pop();

				while (or_stack.hasData())
				{
					const auto newBoolNode =
						FB_NEW_POOL(getPool()) BinaryBoolNode(getPool(), blr_and);
					newBoolNode->arg1 = or_stack.pop();
					newBoolNode->arg2 = binaryNode->arg2;

					binaryNode->arg2 = newBoolNode;
				}
			}
		}
	}
	else if (const auto cmpNode = nodeAs<ComparativeBoolNode>(boolNode))
	{
		// turn a between into (a greater than or equal) AND (a less than  or equal)

		if (cmpNode->blrOp == blr_between)
		{
			auto newCmpNode = FB_NEW_POOL(getPool()) ComparativeBoolNode(getPool(), blr_geq);
			newCmpNode->arg1 = cmpNode->arg1;
			newCmpNode->arg2 = cmpNode->arg2;

			stack.push(newCmpNode);

			newCmpNode = FB_NEW_POOL(getPool()) ComparativeBoolNode(getPool(), blr_leq);
			newCmpNode->arg1 = CMP_clone_node_opt(tdbb, csb, cmpNode->arg1);
			newCmpNode->arg2 = cmpNode->arg3;

			stack.push(newCmpNode);

			return 2;
		}

		// turn a LIKE/SIMILAR into a LIKE/SIMILAR and a STARTING WITH, if it starts
		// with anything other than a pattern-matching character

		ValueExprNode* arg;

		if ((cmpNode->blrOp == blr_like || cmpNode->blrOp == blr_similar) &&
			(arg = optimizeLikeSimilar(cmpNode)))
		{
			const auto newCmpNode =
				FB_NEW_POOL(getPool()) ComparativeBoolNode(getPool(), blr_starting);
			newCmpNode->arg1 = cmpNode->arg1;
			newCmpNode->arg2 = arg;

			stack.push(newCmpNode);
			stack.push(boolNode);

			return 2;
		}
	}

	stack.push(boolNode);

	return 1;
}


//
// Generate a separate AggregateSort (Aggregate SortedStream Block) for each distinct operation.
// Note that this should be optimized to use indices if possible.
//

void Optimizer::generateAggregateDistincts(MapNode* map)
{
	dsc descriptor;
	dsc* desc = &descriptor;

	for (auto from : map->sourceList)
	{
		auto aggNode = nodeAs<AggNode>(from);

		if (aggNode && aggNode->distinct)
		{
			// Build the sort key definition. Turn cstrings into varying text.
			aggNode->arg->getDesc(tdbb, csb, desc);

			if (desc->dsc_dtype == dtype_cstring)
			{
				desc->dsc_dtype = dtype_varying;
				desc->dsc_length++;
			}

			const auto asb = FB_NEW_POOL(getPool()) AggregateSort(getPool());

			asb->intl = desc->isText() && desc->getTextType() != ttype_none &&
				desc->getTextType() != ttype_binary && desc->getTextType() != ttype_ascii;

			sort_key_def* sort_key = asb->keyItems.getBuffer(asb->intl ? 2 : 1);
			sort_key->setSkdOffset();

			if (asb->intl)
			{
				const USHORT key_length = ROUNDUP(INTL_key_length(tdbb,
					INTL_TEXT_TO_INDEX(desc->getTextType()), desc->getStringLength()), sizeof(SINT64));

				sort_key->setSkdLength(SKD_bytes, key_length);
				sort_key->skd_flags = SKD_ascending;
				sort_key->skd_vary_offset = 0;

				++sort_key;
				sort_key->setSkdOffset(&sort_key[-1]);
				asb->length = sort_key->getSkdOffset();
			}

			fb_assert(desc->dsc_dtype < FB_NELEM(sort_dtypes));
			sort_key->setSkdLength(sort_dtypes[desc->dsc_dtype], desc->dsc_length);

			if (!sort_key->skd_dtype)
				ERR_post(Arg::Gds(isc_invalid_sort_datatype) << Arg::Str(DSC_dtype_tostring(desc->dsc_dtype)));

			if (desc->dsc_dtype == dtype_varying)
			{
				// allocate space to store varying length
				sort_key->skd_vary_offset = sort_key->getSkdOffset() + ROUNDUP(desc->dsc_length, sizeof(SLONG));
				asb->length = sort_key->skd_vary_offset + sizeof(USHORT);
			}
			else
				asb->length += sort_key->getSkdLength();

			asb->length = ROUNDUP(asb->length, sizeof(SLONG));
			// dimitr:	allocate an extra longword for the purely artificial counter,
			// 			see AggNode::aggPass() for details; the length remains rounded properly
			asb->length += sizeof(ULONG);

			sort_key->skd_flags = SKD_ascending;
			asb->impure = csb->allocImpure<impure_agg_sort>();
			asb->desc = *desc;

			aggNode->asb = asb;
		}
	}
}


//
// Generate a record source block to handle either a sort or a project.
// The two case are virtual identical -- the only difference is that
// project eliminates duplicates.  However, since duplicates are
// recognized and handled by sort, the JRD processing is identical.
//

SortedStream* Optimizer::generateSort(const StreamList& streams,
									  const StreamList* dbkeyStreams,
									  RecordSource* rsb,
									  SortNode* sort,
									  bool refetchFlag,
									  bool projectFlag)
{
	/* We already know the number of keys, but we also need to compute the
	total number of fields, keys and non-keys, to be pumped thru sort.  Starting
	with the number of keys, count the other field referenced.  Since a field
	is often a key, check for overlap to keep the length of the sort record
	down. */

	/* Along with the record number, the transaction id of the
	 * record will also be stored in the sort file.  This will
	 * be used to detect update conflict in read committed
	 * transactions. */

	ULONG items = sort->expressions.getCount() +
		3 * streams.getCount() + 2 * (dbkeyStreams ? dbkeyStreams->getCount() : 0);
	const NestConst<ValueExprNode>* const end_node = sort->expressions.end();

	// Collect all fields involved into the sort

	HalfStaticArray<SortField, OPT_STATIC_ITEMS> fields;
	ULONG totalLength = 0;

	for (const auto stream : streams)
	{
		UInt32Bitmap::Accessor accessor(csb->csb_rpt[stream].csb_fields);

		if (accessor.getFirst())
		{
			do
			{
				const auto id = accessor.current();

				const auto format = CMP_format(tdbb, csb, stream);
				const auto desc = &format->fmt_desc[id];

				if (id >= format->fmt_count || desc->isUnknown())
					IBERROR(157);		// msg 157 cannot sort on a field that does not exist

				fields.push(SortField(stream, id, desc));
				totalLength += desc->dsc_length;

				// If the field has already been mentioned as a sort key, don't bother to repeat it.
				// Unless this key is computed/volatile and thus cannot be restored after sorting.

				for (const auto expr : sort->expressions)
				{
					const auto fieldNode = nodeAs<FieldNode>(expr);

					if (fieldNode && fieldNode->fieldStream == stream && fieldNode->fieldId == id)
					{
						if (!SortedStream::hasVolatileKey(desc))
						{
							totalLength -= desc->dsc_length;
							fields.pop();
						}

						break;
					}
				}

			} while (accessor.getNext());
		}
	}

	auto fieldCount = fields.getCount();

	// Unless refetching is requested explicitly (e.g. FIRST ROWS optimization mode),
	// validate the sort record length against the configured threshold for inline storage

	if (!refetchFlag)
	{
		const auto dbb = tdbb->getDatabase();
		const auto threshold = dbb->dbb_config->getInlineSortThreshold();

		refetchFlag = (totalLength > threshold);
	}

	// Check for persistent fields to be excluded from the sort.
	// If nothing is excluded, there's no point in the refetch mode.

	if (refetchFlag)
	{
		for (auto& item : fields)
		{
			const auto relation = csb->csb_rpt[item.stream].csb_relation;

			if (relation &&
				!relation->rel_file &&
				!relation->rel_view_rse &&
				!relation->isVirtual())
			{
				item.desc = nullptr;
				--fieldCount;
			}
		}

		refetchFlag = (fieldCount != fields.getCount());
	}

	items += fieldCount;

	// Now that we know the number of items, allocate a sort map block.
	const auto map = FB_NEW_POOL(getPool()) SortedStream::SortMap(getPool());

	if (projectFlag)
		map->flags |= SortedStream::FLAG_PROJECT;

	if (refetchFlag)
		map->flags |= SortedStream::FLAG_REFETCH;

	if (sort->unique)
		map->flags |= SortedStream::FLAG_UNIQUE;

    sort_key_def* prev_key = nullptr;

	// Loop thru sort keys building sort keys.  Actually, to handle null values
	// correctly, two sort keys are made for each field, one for the null flag
	// and one for field itself.

	dsc descriptor;

	SortedStream::SortMap::Item* map_item = map->items.getBuffer(items);
	sort_key_def* sort_key = map->keyItems.getBuffer(2 * sort->expressions.getCount());
	const SortDirection* direction = sort->direction.begin();
	const NullsPlacement* nullOrder = sort->nullOrder.begin();

	for (NestConst<ValueExprNode>* node_ptr = sort->expressions.begin();
		 node_ptr != end_node;
		 ++node_ptr, ++nullOrder, ++direction, ++map_item)
	{
		// Pick up sort key expression.

		NestConst<ValueExprNode> node = *node_ptr;
		dsc* desc = &descriptor;
		node->getDesc(tdbb, csb, desc);

		// Allow for "key" forms of International text to grow
		if (IS_INTL_DATA(desc))
		{
			// Turn varying text and cstrings into text.

			if (desc->dsc_dtype == dtype_varying)
			{
				desc->dsc_dtype = dtype_text;
				desc->dsc_length -= sizeof(USHORT);
			}
			else if (desc->dsc_dtype == dtype_cstring)
			{
				desc->dsc_dtype = dtype_text;
				desc->dsc_length--;
			}

			desc->dsc_length = INTL_key_length(tdbb, INTL_INDEX_TYPE(desc), desc->dsc_length);
		}

		// Make key for null flag
		sort_key->setSkdLength(SKD_text, 1);
		sort_key->setSkdOffset(prev_key);

		// Handle nulls placement
		sort_key->skd_flags = SKD_ascending;

		// Have SQL-compliant nulls ordering for ODS11+
		if ((*nullOrder == NULLS_DEFAULT && *direction != ORDER_DESC) || *nullOrder == NULLS_FIRST)
			sort_key->skd_flags |= SKD_descending;

		prev_key = sort_key++;

		// Make key for sort key proper
		fb_assert(desc->dsc_dtype < FB_NELEM(sort_dtypes));
		sort_key->setSkdLength(sort_dtypes[desc->dsc_dtype], desc->dsc_length);
		sort_key->setSkdOffset(&sort_key[-1], desc);
		sort_key->skd_flags = SKD_ascending;
		if (*direction == ORDER_DESC)
			sort_key->skd_flags |= SKD_descending;

		if (!sort_key->skd_dtype)
			ERR_post(Arg::Gds(isc_invalid_sort_datatype) << Arg::Str(DSC_dtype_tostring(desc->dsc_dtype)));

		if (sort_key->skd_dtype == SKD_varying || sort_key->skd_dtype == SKD_cstring)
		{
			if (desc->dsc_ttype() == ttype_binary)
				sort_key->skd_flags |= SKD_binary;
		}

		if (SortedStream::hasVolatileKey(desc) && !refetchFlag)
			sort_key->skd_flags |= SKD_separate_data;

		map_item->reset(node, prev_key->getSkdOffset());
		map_item->desc = *desc;
		map_item->desc.dsc_address = (UCHAR*)(IPTR) sort_key->getSkdOffset();

		prev_key = sort_key++;

		if (const auto fieldNode = nodeAs<FieldNode>(node))
		{
			map_item->stream = fieldNode->fieldStream;
			map_item->fieldId = fieldNode->fieldId;
		}
	}

	fb_assert(prev_key);
	ULONG map_length = prev_key ? ROUNDUP(prev_key->getSkdOffset() + prev_key->getSkdLength(), sizeof(SLONG)) : 0;
	map->keyLength = map_length;
	ULONG flag_offset = map_length;
	map_length += fieldCount;

	// Now go back and process all to fields involved with the sort

	for (const auto& item : fields)
	{
		if (!item.desc)
			continue;

		if (item.desc->dsc_dtype >= dtype_aligned)
			map_length = FB_ALIGN(map_length, type_alignments[item.desc->dsc_dtype]);

		map_item->reset(item.stream, (SSHORT) item.id, flag_offset++);
		map_item->desc = *item.desc;
		map_item->desc.dsc_address = (UCHAR*)(IPTR) map_length;
		map_length += item.desc->dsc_length;
		map_item++;
	}

	// Make fields for record numbers and transaction ids for all streams

	map_length = ROUNDUP(map_length, sizeof(SINT64));
	for (const auto stream : streams)
	{
		map_item->reset(stream, SortedStream::ID_DBKEY);
		map_item->desc.makeInt64(0, (SINT64*)(IPTR) map_length);
		map_length += map_item->desc.dsc_length;
		map_item++;

		map_item->reset(stream, SortedStream::ID_TRANS);
		map_item->desc.makeInt64(0, (SINT64*)(IPTR) map_length);
		map_length += map_item->desc.dsc_length;
		map_item++;
	}

	if (dbkeyStreams && dbkeyStreams->hasData())
	{
		map_length = ROUNDUP(map_length, sizeof(SINT64));

		for (const auto stream : *dbkeyStreams)
		{
			map_item->reset(stream, SortedStream::ID_DBKEY);
			map_item->desc.makeInt64(0, (SINT64*)(IPTR) map_length);
			map_length += map_item->desc.dsc_length;
			map_item++;
		}

		for (const auto stream : *dbkeyStreams)
		{
			map_item->reset(stream, SortedStream::ID_DBKEY_VALID);
			map_item->desc.makeText(1, CS_BINARY, (UCHAR*)(IPTR) map_length);
			map_length += map_item->desc.dsc_length;
			map_item++;
		}
	}

	for (const auto stream : streams)
	{
		map_item->reset(stream, SortedStream::ID_DBKEY_VALID);
		map_item->desc.makeText(1, CS_BINARY, (UCHAR*)(IPTR) map_length);
		map_length += map_item->desc.dsc_length;
		map_item++;
	}

	fb_assert(map_item == map->items.end());
	fb_assert(sort_key == map->keyItems.end());

	map_length = ROUNDUP(map_length, sizeof(SLONG));

	// Make fields to store varying and cstring length

	for (auto& sortKey : map->keyItems)
	{
		fb_assert(sortKey.skd_dtype != 0);

		if (sortKey.skd_dtype == SKD_varying || sortKey.skd_dtype == SKD_cstring)
		{
			sortKey.skd_vary_offset = map_length;
			map_length += sizeof(USHORT);
			map->flags |= SortedStream::FLAG_KEY_VARY;
		}
	}

	if (map_length > MAX_SORT_RECORD)
	{
		ERR_post(Arg::Gds(isc_sort_rec_size_err) << Arg::Num(map_length));
		// Msg438: sort record size of %ld bytes is too big
	}

	map->length = map_length;

	// That was most unpleasant.  Never the less, it's done (except for the debugging).
	// All that remains is to build the record source block for the sort.
	return FB_NEW_POOL(getPool()) SortedStream(csb, rsb, map);
}


//
<<<<<<< HEAD
// Compose a filter including all computable booleans
//

RecordSource* Optimizer::applyBoolean(RecordSource* rsb,
									  ConjunctIterator& iter)
{
	BoolExprNode* boolean = nullptr;
	double selectivity = MAXIMUM_SELECTIVITY;

	for (iter.rewind(); iter.hasData(); ++iter)
	{
		if (!(iter & CONJUNCT_USED) &&
			!(iter->nodFlags & ExprNode::FLAG_RESIDUAL) &&
			iter->computable(csb, INVALID_STREAM, false))
		{
			compose(getPool(), &boolean, iter);
			iter |= CONJUNCT_USED;

			selectivity *= getSelectivity(*iter);
		}
	}

	return boolean ? FB_NEW_POOL(getPool()) FilteredStream(csb, rsb, boolean, selectivity) : rsb;
}


//
// Find conjuncts local to the given river and compose an appropriate filter
//

RecordSource* Optimizer::applyLocalBoolean(RecordSource* rsb,
										   const StreamList& streams,
										   ConjunctIterator& iter)
{
	StreamStateHolder globalHolder(csb);
	globalHolder.deactivate();

	StreamStateHolder localHolder(csb, streams);
	localHolder.activate(csb);

	return applyBoolean(rsb, iter);
}


//
=======
>>>>>>> 5b21261b
// Check to make sure that the user-specified indices were actually utilized by the optimizer
//

void Optimizer::checkIndices()
{
	for (const auto compileStream : compileStreams)
	{
		const auto tail = &csb->csb_rpt[compileStream];

		const auto plan = tail->csb_plan;
		if (!plan)
			continue;

		if (plan->type != PlanNode::TYPE_RETRIEVE)
			continue;

		const auto relation = tail->csb_relation;
		if (!relation)
			return;

		// If there were no indices fetched at all but the user specified some,
		// error out using the first index specified

		const bool isGbak = tdbb->getAttachment()->isGbak();

		if (!tail->csb_idx && plan->accessType)
		{
			// index %s cannot be used in the specified plan
			if (isGbak)
				ERR_post_warning(Arg::Warning(isc_index_unused) << plan->accessType->items[0].indexName);
			else
				ERR_post(Arg::Gds(isc_index_unused) << plan->accessType->items[0].indexName);
		}

		if (!tail->csb_idx)
			return;

		// Check to make sure that all indices are either used or marked not to be used,
		// and that there are no unused navigational indices
		MetaName index_name;

		for (const auto& idx : *tail->csb_idx)
		{
			if (!(idx.idx_runtime_flags & (idx_plan_dont_use | idx_used)) ||
				((idx.idx_runtime_flags & idx_plan_navigate) && !(idx.idx_runtime_flags & idx_navigate)))
			{
				if (relation)
					MET_lookup_index(tdbb, index_name, relation->rel_name, (USHORT) (idx.idx_id + 1));
				else
					index_name = "";

				// index %s cannot be used in the specified plan
				if (isGbak)
					ERR_post_warning(Arg::Warning(isc_index_unused) << Arg::Str(index_name));
				else
					ERR_post(Arg::Gds(isc_index_unused) << Arg::Str(index_name));
			}
		}
	}
}


//
// Try to optimize out unnecessary sorting
//

void Optimizer::checkSorts()
{
	SortNode* sort = rse->rse_sorted;
	const auto sortCount = sort ? sort->expressions.getCount() : 0;

	SortNode* project = rse->rse_projection;
	const auto projectCount = project ? project->expressions.getCount() : 0;

	// Check if a GROUP BY exists using the same fields as the project or sort:
	// if so, the projection can be eliminated; if no projection exists, then
	// the sort can be eliminated

	RecordSourceNode* subRse;
	AggregateSourceNode* aggregate;
	SortNode* group;

	if ((project || sort) &&
		rse->rse_relations.getCount() == 1 &&
		(subRse = rse->rse_relations[0]) &&
		(aggregate = nodeAs<AggregateSourceNode>(subRse)) &&
		(group = aggregate->group))
	{
		const auto map = aggregate->map;
		const auto groupCount = group->expressions.getCount();

		// If all the fields of the project are the same as all the fields
		// of the group by, get rid of the project

		if (project && projectCount == groupCount)
		{
			bool equal = true;
			for (unsigned i = 0; i < groupCount; i++)
			{
				const auto groupNode = group->expressions[i];
				const auto projectNode = project->expressions[i];

				if (!mapEqual(groupNode, projectNode, map))
				{
					equal = false;
					break;
				}
			}

			// We can now ignore the project, but in case the project is being done
			// in descending order because of an order by, do the group by the same way.
			if (equal)
			{
				setDirection(project, group);
				project = rse->rse_projection = nullptr;
			}
		}

		// If there is no projection, then we can make a similar optimization
		// for sort, except that sort may have fewer fields than group by

		if (!project && sort && sortCount <= groupCount)
		{
			bool equal = true;
			for (unsigned i = 0; i < sortCount; i++)
			{
				const auto groupNode = group->expressions[i];
				const auto sortNode = sort->expressions[i];

				if (!mapEqual(groupNode, sortNode, map))
				{
					equal = false;
					break;
				}
			}

			// If all the fields in the sort list match the first n fields in the
			// project list, we can ignore the sort, but update the sort order
			// (ascending/descending) to match that in the sort list

			if (equal)
			{
				setDirection(sort, group);
				setPosition(sort, group, map);
				sort = rse->rse_sorted = nullptr;
			}
		}
	}

	// Examine the ORDER BY and DISTINCT clauses; if all the fields in the
	// ORDER BY match the first n fields in the DISTINCT in any order, the
	// ORDER BY can be removed, changing the fields in the DISTINCT to match
	// the ordering of fields in the ORDER BY

	if (sort && project && sortCount <= projectCount)
	{
		bool equal = true;
		for (unsigned i = 0; i < sortCount; i++)
		{
			const auto sortNode = sort->expressions[i];
			const auto projectNode = project->expressions[i];

			if (!fieldEqual(sortNode, projectNode))
			{
				equal = false;
				break;
			}
		}

		// If all the fields in the sort list match the first n fields
		// in the project list, we can ignore the sort, but update
		// the project to match the sort
		if (equal)
		{
			setDirection(sort, project);
			setPosition(sort, project, nullptr);
			sort = rse->rse_sorted = nullptr;
		}
	}

	// RP: optimize sort with OUTER JOIN
	// if all the fields in the sort list are from one stream, check the stream is
	// the most outer stream, if true update rse and ignore the sort
	if (sort && !project)
	{
		StreamType sortStream = 0;
		bool usableSort = true;

		for (unsigned i = 0; i < sortCount; i++)
		{
			const auto sortNode = sort->expressions[i];
			const auto sortField = nodeAs<FieldNode>(sortNode);

			if (sortField)
			{
				// Get stream for this field at this position.
				const StreamType currentStream = sortField->fieldStream;

				// If this is the first position node, save this stream
				if (i == 0)
					sortStream = currentStream;
				else if (currentStream != sortStream)
				{
					// If the current stream is different then the previous stream
					// then we can't use this sort for an indexed order retrieval
					usableSort = false;
					break;
				}
			}
			else
			{
				// If this is not the first position node, reject this sort.
				// Two expressions cannot be mapped to a single index.
				if (i > 0)
				{
					usableSort = false;
					break;
				}

				// This position doesn't use a simple field, thus we should
				// check the expression internals
				SortedStreamList streams;
				sortNode->collectStreams(streams);

				// We can use this sort only if there's a single stream
				// referenced by the expression
				if (streams.getCount() == 1)
					sortStream = streams[0];
				else
				{
					usableSort = false;
					break;
				}
			}
		}

		if (usableSort)
		{
			RecordSourceNode* node = rse;
			RseNode* newRse = nullptr;

			while (node)
			{
				if (nodeIs<RseNode>(node))
				{
					newRse = static_cast<RseNode*>(node);

					// AB: Don't distribute the sort when a FIRST/SKIP is supplied,
					// because that will affect the behaviour from the deeper RSE.
					// dimitr: the same rule applies to explicit/implicit user-defined sorts.
					if (newRse != rse &&
						(newRse->rse_first || newRse->rse_skip ||
						 newRse->rse_sorted || newRse->rse_projection))
					{
						node = nullptr;
						break;
					}

					// Walk trough the relations of the RSE and see if a
					// matching stream can be found.
					if (newRse->rse_jointype == blr_inner)
					{
						if (newRse->rse_relations.getCount() == 1)
							node = newRse->rse_relations[0];
						else
						{
							bool sortStreamFound = false;
							for (const auto subRse : newRse->rse_relations)
							{
								if ((nodeIs<RelationSourceNode>(subRse) || nodeIs<LocalTableSourceNode>(subRse)) &&
									subRse->getStream() == sortStream &&
									newRse != rse)
								{
									// We have found the correct stream
									sortStreamFound = true;
									break;
								}
							}

							if (sortStreamFound)
							{
								// Set the sort to the found stream and clear the original sort
								newRse->rse_sorted = sort;
								sort = rse->rse_sorted = nullptr;
							}

							node = nullptr;
						}
					}
					else if (newRse->rse_jointype == blr_left)
						node = newRse->rse_relations[0];
					else
						node = nullptr;
				}
				else
				{
					if ((nodeIs<RelationSourceNode>(node) || nodeIs<LocalTableSourceNode>(node)) &&
						node->getStream() == sortStream &&
						newRse && newRse != rse)
					{
						// We have found the correct stream, thus apply the sort here
						newRse->rse_sorted = sort;
						sort = rse->rse_sorted = nullptr;
					}

					node = nullptr;
				}
			}
		}
	}
}


//
// Given a stack of conjunctions, generate some simple inferences.
// In general, find classes of equalities, then find operations based on members of those classes.
// If we find any, generate additional conjunctions. In short:
//
// if (a == b) and (a $ c) --> (b $ c) for any operation '$'.
//

unsigned Optimizer::distributeEqualities(BoolExprNodeStack& orgStack, unsigned baseCount)
{
	// dimitr:	Dumb protection against too many injected conjuncts (see CORE-5381).
	//			Don't produce more additional conjuncts than we originally had
	//			(i.e. this routine should never more than double the number of conjuncts).
	//			Ideally, we need two separate limits here:
	//				1) number of injected conjuncts (affects required impure size)
	//				2) number of input conjuncts (affects search time inside this routine)

	if (baseCount * 2 > MAX_CONJUNCTS)
		return 0;

	ObjectsArray<ValueExprNodeStack> classes;
	ObjectsArray<ValueExprNodeStack>::iterator eq_class;

	// Zip thru stack of booleans looking for field equalities

	for (BoolExprNodeStack::iterator iter(orgStack); iter.hasData(); ++iter)
	{
		const auto boolean = iter.object();

		if (boolean->nodFlags & ExprNode::FLAG_DEOPTIMIZE)
			continue;

		const auto cmpNode = nodeAs<ComparativeBoolNode>(boolean);

		if (!cmpNode || cmpNode->blrOp != blr_eql)
			continue;

		auto node1 = cmpNode->arg1;
		if (!nodeIs<FieldNode>(node1))
			continue;

		auto node2 = cmpNode->arg2;
		if (!nodeIs<FieldNode>(node2))
			continue;

		for (eq_class = classes.begin(); eq_class != classes.end(); ++eq_class)
		{
			if (searchStack(node1, *eq_class))
			{
				augmentStack(node2, *eq_class);
				break;
			}
			else if (searchStack(node2, *eq_class))
			{
				eq_class->push(node1);
				break;
			}
		}

		if (eq_class == classes.end())
		{
			ValueExprNodeStack& s = classes.add();
			s.push(node1);
			s.push(node2);
			eq_class = --classes.end();
		}
	}

	if (classes.isEmpty())
		return 0;

	// Make another pass looking for any equality relationships that may have crept
	// in between classes (this could result from the sequence (A = B, C = D, B = C)

	for (eq_class = classes.begin(); eq_class != classes.end(); ++eq_class)
	{
		for (ValueExprNodeStack::const_iterator iter(*eq_class); iter.hasData(); ++iter)
		{
			for (ObjectsArray<ValueExprNodeStack>::iterator eq_class2(eq_class);
				 ++eq_class2 != classes.end();)
			{
				if (searchStack(iter.object(), *eq_class2))
				{
					while (eq_class2->hasData())
						augmentStack(eq_class2->pop(), *eq_class);
				}
			}
		}
	}

	unsigned count = 0;

	// Start by making a pass distributing field equalities

	for (eq_class = classes.begin(); eq_class != classes.end(); ++eq_class)
	{
		if (eq_class->hasMore(2))
		{
			for (ValueExprNodeStack::iterator outer(*eq_class); outer.hasData(); ++outer)
			{
				for (ValueExprNodeStack::iterator inner(outer); (++inner).hasData(); )
				{
					if (count < baseCount)
					{
						AutoPtr<ComparativeBoolNode> cmpNode(FB_NEW_POOL(getPool())
							ComparativeBoolNode(getPool(), blr_eql));
						cmpNode->arg1 = outer.object();
						cmpNode->arg2 = inner.object();

						if (augmentStack(cmpNode, orgStack))
						{
							count++;
							cmpNode.release();
						}
					}
				}
			}
		}
	}

	// Now make a second pass looking for non-field equalities

	for (BoolExprNodeStack::iterator iter(orgStack); iter.hasData(); ++iter)
	{
		const auto boolean = iter.object();
		const auto cmpNode = nodeAs<ComparativeBoolNode>(boolean);
		ValueExprNode* node1;
		ValueExprNode* node2;

		if (cmpNode &&
			(cmpNode->blrOp == blr_eql ||
			 cmpNode->blrOp == blr_gtr || cmpNode->blrOp == blr_geq ||
			 cmpNode->blrOp == blr_leq || cmpNode->blrOp == blr_lss ||
			 cmpNode->blrOp == blr_matching || cmpNode->blrOp == blr_containing ||
			 cmpNode->blrOp == blr_like || cmpNode->blrOp == blr_similar))
		{
			node1 = cmpNode->arg1;
			node2 = cmpNode->arg2;
		}
		else
			continue;

		bool reverse = false;

		if (!nodeIs<FieldNode>(node1))
		{
			ValueExprNode* swap_node = node1;
			node1 = node2;
			node2 = swap_node;
			reverse = true;
		}

		if (!nodeIs<FieldNode>(node1))
			continue;

		if (!nodeIs<LiteralNode>(node2) && !nodeIs<ParameterNode>(node2) && !nodeIs<VariableNode>(node2))
			continue;

		for (eq_class = classes.begin(); eq_class != classes.end(); ++eq_class)
		{
			if (searchStack(node1, *eq_class))
			{
				for (ValueExprNodeStack::iterator temp(*eq_class); temp.hasData(); ++temp)
				{
					if (!fieldEqual(node1, temp.object()) && count < baseCount)
					{
						ValueExprNode* arg1;
						ValueExprNode* arg2;

						if (reverse)
						{
							arg1 = cmpNode->arg1;
							arg2 = temp.object();
						}
						else
						{
							arg1 = temp.object();
							arg2 = cmpNode->arg2;
						}

						// From the conjuncts X(A,B) and A=C, infer the conjunct X(C,B)
						AutoPtr<BoolExprNode> newNode(makeInferenceNode(boolean, arg1, arg2));

						if (augmentStack(newNode, orgStack))
						{
							++count;
							newNode.release();
						}
					}
				}

				break;
			}
		}
	}

	return count;
}


//
// Find the streams that can use an index with the currently active streams
//

void Optimizer::findDependentStreams(const StreamList& streams,
									 StreamList& dependent_streams,
									 StreamList& free_streams)
{
#ifdef OPT_DEBUG_RETRIEVAL
	if (streams.hasData())
		printf("Detecting dependent streams:\n");
#endif

	for (const auto stream : streams)
	{
		const auto tail = &csb->csb_rpt[stream];

		// Set temporary active flag for this stream
		tail->activate();

		bool indexed_relationship = false;

		if (conjuncts.hasData())
		{
			// Calculate the inversion for this stream.
			// The returning candidate contains the streams that will be used for
			// index retrieval. This meant that if some stream is used this stream
			// depends on already active streams and can not be used in a separate
			// SORT/MERGE.

			Retrieval retrieval(tdbb, this, stream, false, false, nullptr, true);
			const auto candidate = retrieval.getInversion();

			if (candidate->dependentFromStreams.hasData())
				indexed_relationship = true;
		}

		if (indexed_relationship)
			dependent_streams.add(stream);
		else
			free_streams.add(stream);

		// Reset active flag
		tail->deactivate();
	}
}


//
// Form streams into rivers according to the user-specified plan
//

void Optimizer::formRivers(const StreamList& streams,
						   RiverList& rivers,
						   SortNode** sortClause,
						   const PlanNode* planClause)
{
	StreamList tempStreams;

	// This must be a join or a merge node, so go through
	// the substreams and place them into the temp vector
	// for formation into a river

	for (const auto planNode : planClause->subNodes)
	{
		if (planNode->type == PlanNode::TYPE_JOIN)
		{
			formRivers(streams, rivers, sortClause, planNode);
			continue;
		}

		// At this point we must have a retrieval node, so put
		// the stream into the river
		fb_assert(planNode->type == PlanNode::TYPE_RETRIEVE);

		if (!nodeIs<RelationSourceNode>(planNode->recordSourceNode))
			continue;

		const auto stream = planNode->recordSourceNode->getStream();

		// dimitr:	the plan may contain more retrievals than the "streams"
		//			array (some streams could already be joined to the active
		//			rivers), so we populate the "temp" array only with the
		//			streams that appear in both the plan and the "streams"
		//			array.

		if (streams.exist(stream))
			tempStreams.add(stream);
	}

	// Just because the user specified a join does not mean that
	// we are able to form a river;  thus form as many rivers out
	// of the join are as necessary to exhaust the streams.
	// AB: Only form rivers when any retrieval node is seen, for
	// example a MERGE on two JOINs will come with no retrievals
	// at this point.

	if (tempStreams.hasData())
	{
		InnerJoin innerJoin(tdbb, this, tempStreams,
							sortClause, (planClause != nullptr));

		while (innerJoin.findJoinOrder())
			rivers.add(innerJoin.formRiver());
	}
}


//
// We've got a set of rivers that may or may not be amenable to
// a hash join or a sort/merge join, and it's time to find out.
// If there are, build an appropriate join RecordSource,
// push it on the rsb stack, and update rivers accordingly.
// If two or more rivers were successfully joined, return true.
// If the whole things is a moby no-op, return false.
//

bool Optimizer::generateEquiJoin(RiverList& rivers, JoinType joinType)
{
	fb_assert(joinType != OUTER_JOIN);

	ULONG selected_rivers[OPT_STREAM_BITS], selected_rivers2[OPT_STREAM_BITS];
	ValueExprNode** eq_class;

	RiverList orgRivers(rivers);

	// Find dependent rivers and exclude them from processing

	for (River** iter = orgRivers.begin(); iter < orgRivers.end();)
	{
		const auto river = *iter;

		StreamStateHolder stateHolder2(csb, river->getStreams());
		stateHolder2.activate();

		if (river->isComputable(csb))
		{
			iter++;
			continue;
		}

		orgRivers.remove(iter);
	}

	// Count the number of "rivers" involved in the operation, then allocate
	// a scratch block large enough to hold values to compute equality
	// classes.

	const auto orgCount = (unsigned) orgRivers.getCount();

	if (orgCount < 2)
		return false;

	HalfStaticArray<ValueExprNode*, OPT_STATIC_ITEMS> scratch;
	scratch.grow(baseConjuncts * orgCount);
	ValueExprNode** classes = scratch.begin();

	// Compute equivalence classes among streams. This involves finding groups
	// of streams joined by field equalities.

	ValueExprNode** last_class = classes;

	auto iter = getBaseConjuncts();
	for (; iter.hasData(); ++iter)
	{
		if (iter & CONJUNCT_USED)
			continue;

		if (!iter->computable(csb, INVALID_STREAM, false))
			continue;

		NestConst<ValueExprNode> node1;
		NestConst<ValueExprNode> node2;

		if (!getEquiJoinKeys(*iter, &node1, &node2))
			continue;

		for (unsigned i = 0; i < orgRivers.getCount(); i++)
		{
			const auto river1 = orgRivers[i];

			if (!river1->isReferenced(node1))
			{
				if (!river1->isReferenced(node2))
					continue;

				std::swap(node1, node2);
			}

			for (unsigned j = i + 1; j < orgRivers.getCount(); j++)
			{
				const auto river2 = orgRivers[j];

				if (river2->isReferenced(node2))
				{
					for (eq_class = classes; eq_class < last_class; eq_class += orgCount)
					{
						if (node1->sameAs(classes[i], false) ||
							node2->sameAs(classes[j], false))
						{
							break;
						}
					}

					eq_class[i] = node1;
					eq_class[j] = node2;

					if (eq_class == last_class)
						last_class += orgCount;

					iter |= Optimizer::CONJUNCT_JOINED;
				}
			}
		}
	}

	// Pick both a set of classes and a set of rivers on which to join.
	// Obviously, if the set of classes is empty, return false
	// to indicate that nothing could be done.

	unsigned riverCount = 0;
	HalfStaticArray<ValueExprNode**, OPT_STATIC_ITEMS> selected_classes(orgCount);

	for (eq_class = classes; eq_class < last_class; eq_class += orgCount)
	{
		unsigned i = getRiverCount(orgCount, eq_class);

		if (i > riverCount)
		{
			riverCount = i;
			selected_classes.shrink(0);
			selected_classes.add(eq_class);
			classMask(orgCount, eq_class, selected_rivers);
		}
		else
		{
			classMask(orgCount, eq_class, selected_rivers2);

			for (i = 0; i < OPT_STREAM_BITS; i++)
			{
				if ((selected_rivers[i] & selected_rivers2[i]) != selected_rivers[i])
					break;
			}

			if (i == OPT_STREAM_BITS)
				selected_classes.add(eq_class);
		}
	}

	if (!riverCount)
		return false;

	// Prepare rivers for joining

	StreamList streams;
	RiverList joinedRivers;
	HalfStaticArray<NestValueArray*, OPT_STATIC_ITEMS> keys;
	unsigned position = 0, maxCardinalityPosition = 0, lowestPosition = MAX_ULONG;
	double maxCardinality1 = 0, maxCardinality2 = 0;

	for (auto iter = orgRivers.begin(); iter < orgRivers.end(); position++)
	{
		if (!(TEST_DEP_BIT(selected_rivers, position)))
		{
			iter++;
			continue;
		}

		const auto river = *iter;

		// Get the lowest river position

		if (position < lowestPosition)
			lowestPosition = position;

		// Find position of the river with maximum cardinality

		const auto rsb = river->getRecordSource();
		const auto cardinality = rsb->getCardinality();

		if (cardinality > maxCardinality1)
		{
			maxCardinality2 = maxCardinality1;
			maxCardinality1 = cardinality;
			maxCardinalityPosition = rivers.getCount();
		}
		else if (cardinality > maxCardinality2)
			maxCardinality2 = cardinality;

		streams.join(river->getStreams());
		joinedRivers.add(river);
		orgRivers.remove(iter);

		// Collect keys to join on

		keys.add(FB_NEW_POOL(getPool()) NestValueArray(getPool()));

		for (const auto eq_class : selected_classes)
			keys.back()->add(eq_class[position]);
	}

	const bool hashOverflow = (maxCardinality2 > HashJoin::maxCapacity());

	// If any of to-be-hashed rivers is too large to be hashed efficiently,
	// then prefer a merge join instead of a hash join.

	const bool useMergeJoin = hashOverflow;

	// Build a join stream

	HalfStaticArray<RecordSource*, OPT_STATIC_ITEMS> rsbs;
	RecordSource* finalRsb = nullptr;

	// MERGE JOIN does not support other join types yet
	if (useMergeJoin && joinType == INNER_JOIN)
	{
		position = 0;
		for (const auto river : joinedRivers)
		{
			const auto sort = FB_NEW_POOL(getPool()) SortNode(getPool());

			for (const auto key : *keys[position++])
			{
				fb_assert(river->isReferenced(key));

				sort->direction.add(ORDER_ASC);	// ascending sort
				sort->nullOrder.add(NULLS_DEFAULT);	// default nulls placement
				sort->expressions.add(key);
			}

			const auto rsb = generateSort(river->getStreams(), nullptr,
				river->getRecordSource(), sort, favorFirstRows(), false);

			rsbs.add(rsb);
		}

		finalRsb = FB_NEW_POOL(getPool())
			MergeJoin(csb, rsbs.getCount(), (SortedStream**) rsbs.begin(), keys.begin());
	}
	else
	{
		if (joinType == INNER_JOIN)
		{
			// Ensure that the largest river is placed at the first position.
			// It's important for a hash join to be efficient.

			const auto maxCardinalityRiver = joinedRivers[maxCardinalityPosition];
			joinedRivers[maxCardinalityPosition] = joinedRivers[0];
			joinedRivers[0] = maxCardinalityRiver;

			const auto maxCardinalityKey = keys[maxCardinalityPosition];
			keys[maxCardinalityPosition] = keys[0];
			keys[0] = maxCardinalityKey;
		}

		for (const auto river : joinedRivers)
			rsbs.add(river->getRecordSource());

		finalRsb = FB_NEW_POOL(getPool())
			HashJoin(tdbb, csb, joinType, rsbs.getCount(), rsbs.begin(), keys.begin());
	}

	// Pick up any boolean that may apply
	finalRsb = applyLocalBoolean(finalRsb, streams, iter);

	const auto finalRiver = FB_NEW_POOL(getPool()) River(csb, finalRsb, joinedRivers);

	for (const auto river : joinedRivers)
		rivers.findAndRemove(river);

	rivers.insert(lowestPosition, finalRiver);

	return true;
}


//
//	Find all indexed relationships between streams,
//	then form streams into rivers (combinations of streams)
//

void Optimizer::generateInnerJoin(StreamList& streams,
								  RiverList& rivers,
								  SortNode** sortClause,
								  const PlanNode* planClause)
{
	if (streams.isEmpty())
		return;

	if (planClause && streams.getCount() > 1)
	{
		// this routine expects a join/merge
		formRivers(streams, rivers, sortClause, planClause);
		return;
	}

	InnerJoin innerJoin(tdbb, this, streams,
						sortClause, (planClause != nullptr));

	while (innerJoin.findJoinOrder())
	{
		const auto river = innerJoin.formRiver();
		rivers.add(river);

		// Remove already consumed streams from the source stream list
		for (const auto stream : river->getStreams())
		{
			FB_SIZE_T pos;
			if (streams.find(stream, pos))
				streams.remove(pos);
			else
				fb_assert(false);
		}
	}
}


//
<<<<<<< HEAD
// Generate a top level outer join. The "outer" and "inner" sub-streams must be
// handled differently from each other. The inner is like other streams.
// The outer one isn't because conjuncts may not eliminate records from the stream.
// They only determine if a join with an inner stream record is to be attempted.
//

RecordSource* Optimizer::generateOuterJoin(RiverList& rivers,
										   SortNode** sortClause)
{
	struct {
		RecordSource* stream_rsb;
		StreamType stream_num;
	} stream_o, stream_i, *stream_ptr[2];

	// Determine which stream should be outer and which is inner.
	// In the case of a left join, the syntactically left stream is the
	// outer, and the right stream is the inner.  For all others, swap
	// the sense of inner and outer, though for a full join it doesn't
	// matter and we should probably try both orders to see which is
	// more efficient.
	if (rse->rse_jointype != blr_left)
	{
		stream_ptr[1] = &stream_o;
		stream_ptr[0] = &stream_i;
	}
	else
	{
		stream_ptr[0] = &stream_o;
		stream_ptr[1] = &stream_i;
	}

	// Loop through the outer join sub-streams in
	// reverse order because rivers may have been PUSHed
	for (int i = 1; i >= 0; i--)
	{
		const auto node = rse->rse_relations[i];

		if (nodeIs<RelationSourceNode>(node) || nodeIs<LocalTableSourceNode>(node))
		{
			stream_ptr[i]->stream_rsb = nullptr;
			stream_ptr[i]->stream_num = node->getStream();
		}
		else
		{
			River* const river = rivers.pop();
			stream_ptr[i]->stream_rsb = river->getRecordSource();
		}
	}

	if (!isFullJoin())
	{
		// Generate rsbs for the sub-streams.
		// For the left sub-stream we also will get a boolean back.
		BoolExprNode* boolean = nullptr;

		if (!stream_o.stream_rsb)
		{
			stream_o.stream_rsb =
				generateRetrieval(stream_o.stream_num, sortClause, true, false, &boolean);
		}

		if (!stream_i.stream_rsb)
		{
			// AB: the sort clause for the inner stream of an OUTER JOIN
			//	   should never be used for the index retrieval
			stream_i.stream_rsb =
				generateRetrieval(stream_i.stream_num, nullptr, false, true);
		}

		// generate a parent boolean rsb for any remaining booleans that
		// were not satisfied via an index lookup
		stream_i.stream_rsb = generateResidualBoolean(stream_i.stream_rsb);

		// Allocate and fill in the rsb
		return FB_NEW_POOL(getPool())
			NestedLoopJoin(csb, stream_o.stream_rsb, stream_i.stream_rsb, boolean);
	}

	bool hasOuterRsb = true, hasInnerRsb = true;
	BoolExprNode* boolean = nullptr;

	if (!stream_o.stream_rsb)
	{
		hasOuterRsb = false;
		stream_o.stream_rsb =
			generateRetrieval(stream_o.stream_num, nullptr, true, false, &boolean);
	}

	if (!stream_i.stream_rsb)
	{
		hasInnerRsb = false;
		stream_i.stream_rsb =
			generateRetrieval(stream_i.stream_num, nullptr, false, true);
	}

	const auto innerRsb = generateResidualBoolean(stream_i.stream_rsb);

	const auto rsb1 = FB_NEW_POOL(getPool())
		NestedLoopJoin(csb, stream_o.stream_rsb, innerRsb, boolean);

	for (auto iter = getConjuncts(); iter.hasData(); ++iter)
	{
		if (iter & CONJUNCT_USED)
			iter.reset(CMP_clone_node_opt(tdbb, csb, iter));
	}

	if (!hasInnerRsb)
		csb->csb_rpt[stream_i.stream_num].deactivate();

	if (!hasOuterRsb)
		csb->csb_rpt[stream_o.stream_num].deactivate();

	boolean = nullptr;

	if (!hasInnerRsb)
	{
		stream_i.stream_rsb =
			generateRetrieval(stream_i.stream_num, nullptr, true, false, &boolean);
	}

	if (!hasOuterRsb)
	{
		stream_o.stream_rsb =
			generateRetrieval(stream_o.stream_num, nullptr, false, false);
	}

	const auto outerRsb = generateResidualBoolean(stream_o.stream_rsb);

	StreamList outerStreams;
	outerRsb->findUsedStreams(outerStreams);

	const auto rsb2 = FB_NEW_POOL(getPool())
		NestedLoopJoin(csb, stream_i.stream_rsb, outerRsb, boolean);

	return FB_NEW_POOL(getPool()) FullOuterJoin(csb, rsb1, rsb2, outerStreams);
}


//
// Pick up any residual boolean remaining, meaning those that have not been used
// as part of some join. These booleans must still be applied to the result stream.
//

RecordSource* Optimizer::generateResidualBoolean(RecordSource* rsb)
{
	BoolExprNode* boolean = nullptr;
	double selectivity = MAXIMUM_SELECTIVITY;

	for (auto iter = getBaseConjuncts(); iter.hasData(); ++iter)
	{
		if (!(iter & CONJUNCT_USED))
		{
			compose(getPool(), &boolean, iter);
			iter |= CONJUNCT_USED;

			if (!(iter & CONJUNCT_MATCHED))
				selectivity *= getSelectivity(*iter);
		}
	}

	return boolean ? FB_NEW_POOL(getPool()) FilteredStream(csb, rsb, boolean, selectivity) : rsb;
}


//
=======
>>>>>>> 5b21261b
// Compile a record retrieval source
//

RecordSource* Optimizer::generateRetrieval(StreamType stream,
										   SortNode** sortClause,
										   bool outerFlag,
										   bool innerFlag,
										   BoolExprNode** returnBoolean)
{
	const auto tail = &csb->csb_rpt[stream];
	const auto relation = tail->csb_relation;
	fb_assert(relation);

	const string alias = makeAlias(stream);
	tail->activate();

	// Time to find inversions. For each index on the relation
	// match all unused booleans against the index looking for upper
	// and lower bounds that can be computed by the index. When
	// all unused conjunctions are exhausted, see if there is enough
	// information for an index retrieval. If so, build up an
	// inversion component of the boolean.

	RecordSource* rsb = nullptr;
	InversionNode* inversion = nullptr;
	BoolExprNode* condition = nullptr;
	Array<DbKeyRangeNode*> dbkeyRanges;
	double scanSelectivity = MAXIMUM_SELECTIVITY;

	if (relation->rel_file)
	{
		// External table
		rsb = FB_NEW_POOL(getPool()) ExternalTableScan(csb, alias, stream, relation);
	}
	else if (relation->isVirtual())
	{
		// Virtual table: monitoring or security
		switch (relation->rel_id)
		{
		case rel_global_auth_mapping:
			rsb = FB_NEW_POOL(getPool()) GlobalMappingScan(csb, alias, stream, relation);
			break;

		case rel_sec_users:
		case rel_sec_user_attributes:
			rsb = FB_NEW_POOL(getPool()) UsersTableScan(csb, alias, stream, relation);
			break;

		case rel_sec_db_creators:
			rsb = FB_NEW_POOL(getPool()) DbCreatorsScan(csb, alias, stream, relation);
			break;

		case rel_time_zones:
			rsb = FB_NEW_POOL(getPool()) TimeZonesTableScan(csb, alias, stream, relation);
			break;

		case rel_config:
			rsb = FB_NEW_POOL(getPool()) ConfigTableScan(csb, alias, stream, relation);
			break;

		case rel_keywords:
			rsb = FB_NEW_POOL(getPool()) KeywordsTableScan(csb, alias, stream, relation);
			break;

		default:
			rsb = FB_NEW_POOL(getPool()) MonitoringTableScan(csb, alias, stream, relation);
			break;
		}
	}
	else
	{
		// Persistent table
		Retrieval retrieval(tdbb, this, stream, outerFlag, innerFlag,
							(sortClause ? *sortClause : nullptr), false);
		const auto candidate = retrieval.getInversion();

		if (candidate)
		{
			inversion = candidate->inversion;
			condition = candidate->condition;
			dbkeyRanges.assign(candidate->dbkeyRanges);
			scanSelectivity = candidate->selectivity;

			// Just for safety sake, this condition must be already checked
			// inside OptimizerRetrieval::matchOnIndexes()

			if (inversion && condition &&
				!condition->computable(csb, stream, false))
			{
				fb_assert(false);
				inversion = nullptr;
				condition = nullptr;
				dbkeyRanges.clear();
			}
		}

		const auto navigation = retrieval.getNavigation();

		if (navigation)
		{
			if (sortClause)
				*sortClause = nullptr;

			navigation->setInversion(inversion, condition);

			rsb = navigation;
		}
	}

	if (outerFlag)
	{
		// Now make another pass thru the outer conjuncts only, finding unused,
		// computable booleans. When one is found, roll it into a final
		// boolean and mark it used.
		fb_assert(returnBoolean);
		*returnBoolean = composeBoolean();
	}

	// Now make another pass thru the conjuncts finding unused, computable
	// booleans.  When one is found, roll it into a final boolean and mark
	// it used. If a computable boolean didn't match against an index then
	// mark the stream to denote unmatched booleans.
	BoolExprNode* boolean = nullptr;
	double filterSelectivity = MAXIMUM_SELECTIVITY;

	for (auto iter = getConjuncts(outerFlag, innerFlag); iter.hasData(); ++iter)
	{
		if (!(iter & CONJUNCT_USED) &&
			!(iter->nodFlags & ExprNode::FLAG_RESIDUAL) &&
			iter->computable(csb, INVALID_STREAM, false))
		{
			// If inversion is available, utilize all conjuncts that refer to
			// the stream being retrieved. Otherwise, utilize only conjuncts
			// that are local to this stream. The remaining ones are left in piece
			// as possible candidates for a merge/hash join.

			if ((inversion && iter->containsStream(stream)) ||
				(!inversion && iter->computable(csb, stream, true)))
			{
				compose(getPool(), &boolean, iter);
				iter |= CONJUNCT_USED;

				if (!(iter & CONJUNCT_MATCHED))
				{
					if (!outerFlag)
						tail->csb_flags |= csb_unmatched;
				}

				if (!(iter & (CONJUNCT_MATCHED | CONJUNCT_JOINED)))
					filterSelectivity *= getSelectivity(*iter);
			}
		}
	}

	if (!rsb)
	{
		if (inversion && condition)
		{
			RecordSource* const rsb1 =
				FB_NEW_POOL(getPool()) FullTableScan(csb, alias, stream, relation, dbkeyRanges);
			RecordSource* const rsb2 =
				FB_NEW_POOL(getPool()) BitmapTableScan(csb, alias, stream, relation,
					inversion, scanSelectivity);

			rsb = FB_NEW_POOL(getPool()) ConditionalStream(csb, rsb1, rsb2, condition);
		}
		else if (inversion)
		{
			rsb = FB_NEW_POOL(getPool()) BitmapTableScan(csb, alias, stream, relation,
				inversion, scanSelectivity);
		}
		else
		{
			rsb = FB_NEW_POOL(getPool()) FullTableScan(csb, alias, stream, relation, dbkeyRanges);

			if (boolean)
				csb->csb_rpt[stream].csb_flags |= csb_unmatched;
		}
	}

	return boolean ? FB_NEW_POOL(getPool()) FilteredStream(csb, rsb, boolean, filterSelectivity) : rsb;
}


//
// Find conjuncts local to the given river and compose an appropriate filter
//

RecordSource* Optimizer::applyLocalBoolean(RecordSource* rsb,
										   const StreamList& streams,
										   ConjunctIterator& iter)
{
	StreamStateHolder globalHolder(csb);
	globalHolder.deactivate();

	StreamStateHolder localHolder(csb, streams);
	localHolder.activate(csb);

	double selectivity = MAXIMUM_SELECTIVITY;
	if (const auto boolean = composeBoolean(iter, &selectivity))
		rsb = FB_NEW_POOL(getPool()) FilteredStream(csb, rsb, boolean, selectivity);

	return rsb;
}


//
// Pick up any residual boolean remaining, meaning those that have not been used
// as part of some join. These booleans must still be applied to the result stream.
//

RecordSource* Optimizer::applyResidualBoolean(RecordSource* rsb)
{
	BoolExprNode* boolean = nullptr;
	double selectivity = MAXIMUM_SELECTIVITY;

	for (auto iter = getBaseConjuncts(); iter.hasData(); ++iter)
	{
		if (!(iter & CONJUNCT_USED))
		{
			compose(getPool(), &boolean, iter);
			iter |= CONJUNCT_USED;

			if (!(iter & (CONJUNCT_MATCHED | CONJUNCT_JOINED)))
				selectivity *= getSelectivity(*iter);
		}
	}

	return boolean ? FB_NEW_POOL(getPool()) FilteredStream(csb, rsb, boolean, selectivity) : rsb;
}


BoolExprNode* Optimizer::composeBoolean(ConjunctIterator& iter, double* selectivity)
{
	BoolExprNode* boolean = nullptr;

	for (iter.rewind(); iter.hasData(); ++iter)
	{
		if (!(iter & CONJUNCT_USED) &&
			!(iter->nodFlags & ExprNode::FLAG_RESIDUAL) &&
			iter->computable(csb, INVALID_STREAM, false))
		{
			compose(getPool(), &boolean, iter);
			iter |= CONJUNCT_USED;

			if (!(iter & (CONJUNCT_MATCHED | CONJUNCT_JOINED)) && selectivity)
				*selectivity *= getSelectivity(*iter);
		}
	}

	return boolean;
}


//
// Check whether the given boolean can be involved in a equi-join relationship
//

bool Optimizer::checkEquiJoin(BoolExprNode* boolean)
{
	auto cmpNode = nodeAs<ComparativeBoolNode>(boolean);
	if (!cmpNode || (cmpNode->blrOp != blr_eql && cmpNode->blrOp != blr_equiv))
		return false;

	return getEquiJoinKeys(cmpNode->arg1, cmpNode->arg2, false);
}

bool Optimizer::getEquiJoinKeys(BoolExprNode* boolean,
								NestConst<ValueExprNode>* node1,
								NestConst<ValueExprNode>* node2)
{
	auto cmpNode = nodeAs<ComparativeBoolNode>(boolean);
	if (!cmpNode || (cmpNode->blrOp != blr_eql && cmpNode->blrOp != blr_equiv))
		return false;

	auto arg1 = cmpNode->arg1;
	auto arg2 = cmpNode->arg2;

	if (!getEquiJoinKeys(arg1, arg2, true))
		return false;

	*node1 = arg1;
	*node2 = arg2;
	return true;
}

bool Optimizer::getEquiJoinKeys(NestConst<ValueExprNode>& node1,
								NestConst<ValueExprNode>& node2,
								bool needCast)
{
	dsc result, desc1, desc2;
	node1->getDesc(tdbb, csb, &desc1);
	node2->getDesc(tdbb, csb, &desc2);

	// Ensure that arguments can be compared in the binary form
	if (!CVT2_get_binary_comparable_desc(&result, &desc1, &desc2))
		return false;

	// Cast the arguments to the common data type, if required
	if (needCast)
	{
		if (!DSC_EQUIV(&result, &desc1, true))
		{
			const auto cast = FB_NEW_POOL(getPool()) CastNode(getPool());
			cast->source = node1;
			cast->castDesc = result;
			cast->impureOffset = csb->allocImpure<impure_value>();
			node1 = cast;
		}

		if (!DSC_EQUIV(&result, &desc2, true))
		{
			const auto cast = FB_NEW_POOL(getPool()) CastNode(getPool());
			cast->source = node2;
			cast->castDesc = result;
			cast->impureOffset = csb->allocImpure<impure_value>();
			node2 = cast;
		}
	}

	return true;
}


//
// Compose a table name (including alias, if specified) for the given stream
//

string Optimizer::getStreamName(StreamType stream)
{
	const auto tail = &csb->csb_rpt[stream];
	const auto relation = tail->csb_relation;
	const auto procedure = tail->csb_procedure;
	const auto alias = tail->csb_alias;

	string name;

	if (relation)
		name = relation->rel_name.c_str();
	else if (procedure)
		name = procedure->getName().toString();

	if (alias && alias->hasData())
	{
		if (name.hasData())
			name += " as ";
		name += *alias;
	}

	return name;
}


//
// Make an alias string suitable for printing as part of the plan.
// For views, this means multiple aliases to distinguish the base table.
//

string Optimizer::makeAlias(StreamType stream)
{
	string alias;

	const CompilerScratch::csb_repeat* csb_tail = &csb->csb_rpt[stream];

	if (csb_tail->csb_view || csb_tail->csb_alias)
	{
		ObjectsArray<string> alias_list;

		while (csb_tail)
		{
			if (csb_tail->csb_alias)
				alias_list.push(*csb_tail->csb_alias);
			else if (csb_tail->csb_relation)
				alias_list.push(csb_tail->csb_relation->rel_name.c_str());

			if (!csb_tail->csb_view)
				break;

			csb_tail = &csb->csb_rpt[csb_tail->csb_view_stream];
		}

		while (alias_list.hasData())
		{
			alias += alias_list.pop();

			if (alias_list.hasData())
				alias += ' ';
		}
	}
	else if (csb_tail->csb_relation)
		alias = csb_tail->csb_relation->rel_name.c_str();
	else if (csb_tail->csb_procedure)
		alias = csb_tail->csb_procedure->getName().toString();
	//// TODO: LocalTableSourceNode
	else
		fb_assert(false);

	return alias;
}


//
// From the predicate, boolean, and infer a new predicate using arg1 & arg2 as the first two
// parameters to the predicate.
//
// This is used when the engine knows A<B and A=C, and creates a new node to represent
// the infered knowledge C<B.
//
// Note that this may be sometimes incorrect with 3-value logic
// (per Chris Date's Object & Relations seminar).
// Later stages of query evaluation evaluate exactly the originally specified query,
// so 3-value issues are caught there. Making this inference might cause us to
// examine more records than needed, but would not result in incorrect results.
//
// Note that some predicates have more than two parameters for a boolean operation
// (LIKE has an optional 3rd parameter for the ESCAPE character option of SQL).
//

BoolExprNode* Optimizer::makeInferenceNode(BoolExprNode* boolean,
										   ValueExprNode* arg1,
										   ValueExprNode* arg2)
{
	const auto cmpNode = nodeAs<ComparativeBoolNode>(boolean);
	fb_assert(cmpNode);	// see our caller

	// Clone the input predicate
	const auto newCmpNode =
		FB_NEW_POOL(getPool()) ComparativeBoolNode(getPool(), cmpNode->blrOp);

	// We may safely copy invariantness flag because
	// (1) we only distribute field equalities
	// (2) invariantness of second argument of STARTING WITH or LIKE is solely
	//    determined by its dependency on any of the fields
	// If provisions above change the line below will have to be modified
	newCmpNode->nodFlags = cmpNode->nodFlags;

	// Share impure area for cached invariant value used to hold pre-compiled
	// pattern for new LIKE and CONTAINING algorithms.
	// Cached pattern matcher also should be shared by both nodes, else new node
	// could overwrite impure area at offset zero. See bug GH-7276.
	// Proper cloning of impure area for this node would require careful accounting
	// of new invariant dependencies - we avoid such hassles via using single
	// cached pattern value for all node clones. This is faster too.
	if (newCmpNode->nodFlags & (ExprNode::FLAG_INVARIANT | ExprNode::FLAG_PATTERN_MATCHER_CACHE))
		newCmpNode->impureOffset = cmpNode->impureOffset;

	// But substitute new values for some of the predicate arguments
	newCmpNode->arg1 = CMP_clone_node_opt(tdbb, csb, arg1);
	newCmpNode->arg2 = CMP_clone_node_opt(tdbb, csb, arg2);

	// Arguments after the first two are just cloned (eg: LIKE ESCAPE clause)
	if (cmpNode->arg3)
		newCmpNode->arg3 = CMP_clone_node_opt(tdbb, csb, cmpNode->arg3);

	return newCmpNode;
}


//
// Optimize a LIKE/SIMILAR expression, if possible, into a "STARTING WITH" AND a "LIKE/SIMILAR".
// This will allow us to use the index for the starting with, and the LIKE/SIMILAR can just tag
// along for the ride. But on the ride it does useful work, consider match LIKE/SIMILAR "ab%c".
// This is optimized by adding AND STARTING WITH "ab", but the LIKE/SIMILAR clause is still needed.
//

ValueExprNode* Optimizer::optimizeLikeSimilar(ComparativeBoolNode* cmpNode)
{
	ValueExprNode* matchNode = cmpNode->arg1;
	ValueExprNode* patternNode = cmpNode->arg2;
	ValueExprNode* escapeNode = cmpNode->arg3;

	// if the pattern string or the escape string can't be
	// evaluated at compile time, forget it
	if (!nodeIs<LiteralNode>(patternNode) || (escapeNode && !nodeIs<LiteralNode>(escapeNode)))
		return nullptr;

	dsc matchDesc;
	matchNode->getDesc(tdbb, csb, &matchDesc);

	dsc* patternDesc = &nodeAs<LiteralNode>(patternNode)->litDesc;
	dsc* escapeDesc = nullptr;

	if (escapeNode)
		escapeDesc = &nodeAs<LiteralNode>(escapeNode)->litDesc;

	// if either is not a character expression, forget it
	if ((matchDesc.dsc_dtype > dtype_any_text) ||
		(patternDesc->dsc_dtype > dtype_any_text) ||
		(escapeNode && escapeDesc->dsc_dtype > dtype_any_text))
	{
		return nullptr;
	}

	TextType* matchTextType = INTL_texttype_lookup(tdbb, INTL_TTYPE(&matchDesc));
	CharSet* matchCharset = matchTextType->getCharSet();
	TextType* patternTextType = INTL_texttype_lookup(tdbb, INTL_TTYPE(patternDesc));
	CharSet* patternCharset = patternTextType->getCharSet();

	if (cmpNode->blrOp == blr_like)
	{
		UCHAR escape_canonic[sizeof(ULONG)];
		UCHAR first_ch[sizeof(ULONG)];
		ULONG first_len;
		UCHAR* p;
		USHORT p_count;
		MoveBuffer escapeBuffer;

		// Get the escape character, if any
		if (escapeNode)
		{
			// Ensure escape string is same character set as match string
			p_count = MOV_make_string2(tdbb, escapeDesc, INTL_TTYPE(&matchDesc), &p, escapeBuffer);

			first_len = matchCharset->substring(p_count, p, sizeof(first_ch), first_ch, 0, 1);
			matchTextType->canonical(first_len, p, sizeof(escape_canonic), escape_canonic);
		}

		MoveBuffer patternBuffer;
		p_count = MOV_make_string2(tdbb, patternDesc, INTL_TTYPE(&matchDesc), &p, patternBuffer);

		first_len = matchCharset->substring(p_count, p, sizeof(first_ch), first_ch, 0, 1);

		UCHAR first_canonic[sizeof(ULONG)];
		matchTextType->canonical(first_len, p, sizeof(first_canonic), first_canonic);

		const BYTE canWidth = matchTextType->getCanonicalWidth();

		const UCHAR* matchOneChar = matchCharset->getSqlMatchOneLength() != 0 ?
			matchTextType->getCanonicalChar(TextType::CHAR_SQL_MATCH_ONE) : nullptr;
		const UCHAR* matchAnyChar = matchCharset->getSqlMatchAnyLength() != 0 ?
			matchTextType->getCanonicalChar(TextType::CHAR_SQL_MATCH_ANY) : nullptr;

		// If the first character is a wildcard char, forget it.
		if ((!escapeNode || memcmp(first_canonic, escape_canonic, canWidth) != 0) &&
			((matchOneChar && memcmp(first_canonic, matchOneChar, canWidth) == 0) ||
			(matchAnyChar && memcmp(first_canonic, matchAnyChar, canWidth) == 0)))
		{
			return nullptr;
		}

		// allocate a literal node to store the starting with string;
		// assume it will be shorter than the pattern string

		const auto literal = FB_NEW_POOL(getPool()) LiteralNode(getPool());
		literal->litDesc = *patternDesc;
		UCHAR* q = literal->litDesc.dsc_address = FB_NEW_POOL(getPool()) UCHAR[literal->litDesc.dsc_length];

		// Set the string length to point till the first wildcard character.

		HalfStaticArray<UCHAR, BUFFER_SMALL> patternCanonical;
		ULONG patternCanonicalLen = p_count / matchCharset->minBytesPerChar() * canWidth;

		patternCanonicalLen = matchTextType->canonical(p_count, p,
			patternCanonicalLen, patternCanonical.getBuffer(patternCanonicalLen));

		for (const UCHAR* patternPtr = patternCanonical.begin(); patternPtr < patternCanonical.end(); )
		{
			// if there are escape characters, skip past them and don't treat the next char as a wildcard
			const UCHAR* patternPtrStart = patternPtr;
			patternPtr += canWidth;

			if (escapeNode && (memcmp(patternPtrStart, escape_canonic, canWidth) == 0))
			{
				// Check for Escape character at end of string
				if (!(patternPtr < patternCanonical.end()))
					break;

				patternPtrStart = patternPtr;
				patternPtr += canWidth;
			}
			else if ((matchOneChar && memcmp(patternPtrStart, matchOneChar, canWidth) == 0) ||
					(matchAnyChar && memcmp(patternPtrStart, matchAnyChar, canWidth) == 0))
			{
				break;
			}

			q += patternCharset->substring(patternDesc->dsc_length,
					patternDesc->dsc_address,
					literal->litDesc.dsc_length - (q - literal->litDesc.dsc_address), q,
					(patternPtrStart - patternCanonical.begin()) / canWidth, 1);
		}

		literal->litDesc.dsc_length = q - literal->litDesc.dsc_address;

		return literal;
	}
	else
	{
		fb_assert(cmpNode->blrOp == blr_similar);

		MoveBuffer escapeBuffer;
		UCHAR* escapeStart = nullptr;
		ULONG escapeLen = 0;

		// Get the escape character, if any
		if (escapeNode)
		{
			// Ensure escape string is same character set as match string
			escapeLen = MOV_make_string2(tdbb, escapeDesc, INTL_TTYPE(&matchDesc), &escapeStart, escapeBuffer);
		}

		MoveBuffer patternBuffer;
		UCHAR* patternStart;
		ULONG patternLen = MOV_make_string2(tdbb, patternDesc, INTL_TTYPE(&matchDesc), &patternStart, patternBuffer);
		const auto patternEnd = patternStart + patternLen;
		const UCHAR* patternPtr = patternStart;

		MoveBuffer prefixBuffer;
		ULONG charLen = 0;

		while (IntlUtil::readOneChar(matchCharset, &patternPtr, patternEnd, &charLen))
		{
			if (escapeNode && charLen == escapeLen && memcmp(patternPtr, escapeStart, escapeLen) == 0)
			{
				if (!IntlUtil::readOneChar(matchCharset, &patternPtr, patternEnd, &charLen) ||
					!((charLen == escapeLen && memcmp(patternPtr, escapeStart, escapeLen) == 0) ||
					  (charLen == 1 && SimilarToRegex::isSpecialChar(*patternPtr))))
				{
					// Invalid escape.
					return nullptr;
				}
			}
			else if (charLen == 1 && SimilarToRegex::isSpecialChar(*patternPtr))
				break;

			prefixBuffer.push(patternPtr, charLen);
		}

		if (prefixBuffer.isEmpty())
			return nullptr;

		// Allocate a literal node to store the starting with string.
		// Use the match text type as the pattern string is converted to it.

		const auto literal = FB_NEW_POOL(getPool()) LiteralNode(getPool());
		literal->litDesc.makeText(prefixBuffer.getCount(), INTL_TTYPE(&matchDesc),
			FB_NEW_POOL(getPool()) UCHAR[prefixBuffer.getCount()]);
		memcpy(literal->litDesc.dsc_address, prefixBuffer.begin(), prefixBuffer.getCount());

		return literal;
	}
}

void Optimizer::printf(const char* format, ...)
{
#ifndef OPT_DEBUG_SYS_REQUESTS
	if (csb->csb_g_flags & csb_internal)
		return;
#endif

#ifdef OPT_DEBUG
	if (!debugFile)
		debugFile = os_utils::fopen(OPTIMIZER_DEBUG_FILE, "a");

	fb_assert(debugFile);

	va_list arglist;
	va_start(arglist, format);
	Firebird::string str;
	str.vprintf(format, arglist);
	va_end(arglist);

	fprintf(debugFile, "%s", str.c_str());
	fflush(debugFile);
#endif
}<|MERGE_RESOLUTION|>--- conflicted
+++ resolved
@@ -835,12 +835,8 @@
 	// Go through the record selection expression generating
 	// record source blocks for all streams
 
-<<<<<<< HEAD
 	bool semiJoin = false;
-	RiverList rivers;
-=======
 	RiverList rivers, dependentRivers;
->>>>>>> 5b21261b
 
 	bool innerSubStream = false;
 	for (auto node : rse->rse_relations)
@@ -878,14 +874,8 @@
 			// AB: Save all outer-part streams
 			if (isInnerJoin() || (isLeftJoin() && !innerSubStream))
 			{
-<<<<<<< HEAD
-				if (!semiJoin)
-					subStreams.join(localStreams);
-				outerStreams.join(localStreams);
-=======
-				if (node->computable(csb, INVALID_STREAM, false))
+				if (!semiJoin && node->computable(csb, INVALID_STREAM, false))
 					computable = true;
->>>>>>> 5b21261b
 
 				// Apply local booleans, if any. Note that it's done
 				// only for inner joins and outer streams of left joins.
@@ -1044,12 +1034,8 @@
 		while (generateEquiJoin(rivers, joinType))
 			;
 
-<<<<<<< HEAD
+		rivers.join(dependentRivers);
 		rsb = CrossJoin(this, rivers, joinType).getRecordSource();
-=======
-		rivers.join(dependentRivers);
-		rsb = CrossJoin(csb, rivers).getRecordSource();
->>>>>>> 5b21261b
 
 		// Pick up any residual boolean that may have fallen thru the cracks
 		rsb = applyResidualBoolean(rsb);
@@ -1702,54 +1688,6 @@
 
 
 //
-<<<<<<< HEAD
-// Compose a filter including all computable booleans
-//
-
-RecordSource* Optimizer::applyBoolean(RecordSource* rsb,
-									  ConjunctIterator& iter)
-{
-	BoolExprNode* boolean = nullptr;
-	double selectivity = MAXIMUM_SELECTIVITY;
-
-	for (iter.rewind(); iter.hasData(); ++iter)
-	{
-		if (!(iter & CONJUNCT_USED) &&
-			!(iter->nodFlags & ExprNode::FLAG_RESIDUAL) &&
-			iter->computable(csb, INVALID_STREAM, false))
-		{
-			compose(getPool(), &boolean, iter);
-			iter |= CONJUNCT_USED;
-
-			selectivity *= getSelectivity(*iter);
-		}
-	}
-
-	return boolean ? FB_NEW_POOL(getPool()) FilteredStream(csb, rsb, boolean, selectivity) : rsb;
-}
-
-
-//
-// Find conjuncts local to the given river and compose an appropriate filter
-//
-
-RecordSource* Optimizer::applyLocalBoolean(RecordSource* rsb,
-										   const StreamList& streams,
-										   ConjunctIterator& iter)
-{
-	StreamStateHolder globalHolder(csb);
-	globalHolder.deactivate();
-
-	StreamStateHolder localHolder(csb, streams);
-	localHolder.activate(csb);
-
-	return applyBoolean(rsb, iter);
-}
-
-
-//
-=======
->>>>>>> 5b21261b
 // Check to make sure that the user-specified indices were actually utilized by the optimizer
 //
 
@@ -2681,174 +2619,6 @@
 
 
 //
-<<<<<<< HEAD
-// Generate a top level outer join. The "outer" and "inner" sub-streams must be
-// handled differently from each other. The inner is like other streams.
-// The outer one isn't because conjuncts may not eliminate records from the stream.
-// They only determine if a join with an inner stream record is to be attempted.
-//
-
-RecordSource* Optimizer::generateOuterJoin(RiverList& rivers,
-										   SortNode** sortClause)
-{
-	struct {
-		RecordSource* stream_rsb;
-		StreamType stream_num;
-	} stream_o, stream_i, *stream_ptr[2];
-
-	// Determine which stream should be outer and which is inner.
-	// In the case of a left join, the syntactically left stream is the
-	// outer, and the right stream is the inner.  For all others, swap
-	// the sense of inner and outer, though for a full join it doesn't
-	// matter and we should probably try both orders to see which is
-	// more efficient.
-	if (rse->rse_jointype != blr_left)
-	{
-		stream_ptr[1] = &stream_o;
-		stream_ptr[0] = &stream_i;
-	}
-	else
-	{
-		stream_ptr[0] = &stream_o;
-		stream_ptr[1] = &stream_i;
-	}
-
-	// Loop through the outer join sub-streams in
-	// reverse order because rivers may have been PUSHed
-	for (int i = 1; i >= 0; i--)
-	{
-		const auto node = rse->rse_relations[i];
-
-		if (nodeIs<RelationSourceNode>(node) || nodeIs<LocalTableSourceNode>(node))
-		{
-			stream_ptr[i]->stream_rsb = nullptr;
-			stream_ptr[i]->stream_num = node->getStream();
-		}
-		else
-		{
-			River* const river = rivers.pop();
-			stream_ptr[i]->stream_rsb = river->getRecordSource();
-		}
-	}
-
-	if (!isFullJoin())
-	{
-		// Generate rsbs for the sub-streams.
-		// For the left sub-stream we also will get a boolean back.
-		BoolExprNode* boolean = nullptr;
-
-		if (!stream_o.stream_rsb)
-		{
-			stream_o.stream_rsb =
-				generateRetrieval(stream_o.stream_num, sortClause, true, false, &boolean);
-		}
-
-		if (!stream_i.stream_rsb)
-		{
-			// AB: the sort clause for the inner stream of an OUTER JOIN
-			//	   should never be used for the index retrieval
-			stream_i.stream_rsb =
-				generateRetrieval(stream_i.stream_num, nullptr, false, true);
-		}
-
-		// generate a parent boolean rsb for any remaining booleans that
-		// were not satisfied via an index lookup
-		stream_i.stream_rsb = generateResidualBoolean(stream_i.stream_rsb);
-
-		// Allocate and fill in the rsb
-		return FB_NEW_POOL(getPool())
-			NestedLoopJoin(csb, stream_o.stream_rsb, stream_i.stream_rsb, boolean);
-	}
-
-	bool hasOuterRsb = true, hasInnerRsb = true;
-	BoolExprNode* boolean = nullptr;
-
-	if (!stream_o.stream_rsb)
-	{
-		hasOuterRsb = false;
-		stream_o.stream_rsb =
-			generateRetrieval(stream_o.stream_num, nullptr, true, false, &boolean);
-	}
-
-	if (!stream_i.stream_rsb)
-	{
-		hasInnerRsb = false;
-		stream_i.stream_rsb =
-			generateRetrieval(stream_i.stream_num, nullptr, false, true);
-	}
-
-	const auto innerRsb = generateResidualBoolean(stream_i.stream_rsb);
-
-	const auto rsb1 = FB_NEW_POOL(getPool())
-		NestedLoopJoin(csb, stream_o.stream_rsb, innerRsb, boolean);
-
-	for (auto iter = getConjuncts(); iter.hasData(); ++iter)
-	{
-		if (iter & CONJUNCT_USED)
-			iter.reset(CMP_clone_node_opt(tdbb, csb, iter));
-	}
-
-	if (!hasInnerRsb)
-		csb->csb_rpt[stream_i.stream_num].deactivate();
-
-	if (!hasOuterRsb)
-		csb->csb_rpt[stream_o.stream_num].deactivate();
-
-	boolean = nullptr;
-
-	if (!hasInnerRsb)
-	{
-		stream_i.stream_rsb =
-			generateRetrieval(stream_i.stream_num, nullptr, true, false, &boolean);
-	}
-
-	if (!hasOuterRsb)
-	{
-		stream_o.stream_rsb =
-			generateRetrieval(stream_o.stream_num, nullptr, false, false);
-	}
-
-	const auto outerRsb = generateResidualBoolean(stream_o.stream_rsb);
-
-	StreamList outerStreams;
-	outerRsb->findUsedStreams(outerStreams);
-
-	const auto rsb2 = FB_NEW_POOL(getPool())
-		NestedLoopJoin(csb, stream_i.stream_rsb, outerRsb, boolean);
-
-	return FB_NEW_POOL(getPool()) FullOuterJoin(csb, rsb1, rsb2, outerStreams);
-}
-
-
-//
-// Pick up any residual boolean remaining, meaning those that have not been used
-// as part of some join. These booleans must still be applied to the result stream.
-//
-
-RecordSource* Optimizer::generateResidualBoolean(RecordSource* rsb)
-{
-	BoolExprNode* boolean = nullptr;
-	double selectivity = MAXIMUM_SELECTIVITY;
-
-	for (auto iter = getBaseConjuncts(); iter.hasData(); ++iter)
-	{
-		if (!(iter & CONJUNCT_USED))
-		{
-			compose(getPool(), &boolean, iter);
-			iter |= CONJUNCT_USED;
-
-			if (!(iter & CONJUNCT_MATCHED))
-				selectivity *= getSelectivity(*iter);
-		}
-	}
-
-	return boolean ? FB_NEW_POOL(getPool()) FilteredStream(csb, rsb, boolean, selectivity) : rsb;
-}
-
-
-//
-=======
->>>>>>> 5b21261b
 // Compile a record retrieval source
 //
 
@@ -3034,6 +2804,20 @@
 
 
 //
+// Compose a filter including all computable booleans
+//
+
+RecordSource* Optimizer::applyBoolean(RecordSource* rsb, ConjunctIterator& iter)
+{
+	double selectivity = MAXIMUM_SELECTIVITY;
+	if (const auto boolean = composeBoolean(iter, &selectivity))
+		rsb = FB_NEW_POOL(getPool()) FilteredStream(csb, rsb, boolean, selectivity);
+
+	return rsb;
+}
+
+
+//
 // Find conjuncts local to the given river and compose an appropriate filter
 //
 
@@ -3047,11 +2831,7 @@
 	StreamStateHolder localHolder(csb, streams);
 	localHolder.activate(csb);
 
-	double selectivity = MAXIMUM_SELECTIVITY;
-	if (const auto boolean = composeBoolean(iter, &selectivity))
-		rsb = FB_NEW_POOL(getPool()) FilteredStream(csb, rsb, boolean, selectivity);
-
-	return rsb;
+	return applyBoolean(rsb, iter);
 }
 
 
