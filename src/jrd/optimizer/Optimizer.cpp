--- conflicted
+++ resolved
@@ -383,20 +383,12 @@
 		double cardinality = DEFAULT_CARDINALITY;
 
 		if (relation->rel_file)
-<<<<<<< HEAD
-			return EXT_cardinality(tdbb, relation);
-
-		ExistenceGuard g(tdbb, relation->rel_existence_lock);
-		const double cardinality = DPM_cardinality(tdbb, relation, format);
-=======
 			cardinality = EXT_cardinality(tdbb, relation);
 		else if (!relation->isVirtual())
 		{
-			MET_post_existence(tdbb, relation);
+			ExistenceGuard g(tdbb, relation->rel_existence_lock);
 			cardinality = DPM_cardinality(tdbb, relation, format);
-			MET_release_existence(tdbb, relation);
-		}
->>>>>>> 7b0b0123
+		}
 
 		return MAX(cardinality, MINIMUM_CARDINALITY);
 	}
