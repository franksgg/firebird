--- conflicted
+++ resolved
@@ -847,15 +847,9 @@
 
 				if (iType >= idx_first_intl_string)
 				{
-					auto textType = INTL_texttype_lookup(tdbb, INTL_INDEX_TO_TEXT(iType));
-
 					if (segment.scanType != segmentScanMissing && !(idx->idx_flags & idx_unique))
 					{
-<<<<<<< HEAD
 						auto textType = INTL_texttype_lookup(tdbb, INTL_INDEX_TO_TEXT(iType));
-
-=======
->>>>>>> 7b0b0123
 						if (textType->getFlags() & TEXTTYPE_SEPARATE_UNIQUE)
 						{
 							// ASF: Order is more precise than equivalence class.
