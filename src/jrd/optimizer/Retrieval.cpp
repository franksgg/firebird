/*
 *  The contents of this file are subject to the Initial
 *  Developer's Public License Version 1.0 (the "License");
 *  you may not use this file except in compliance with the
 *  License. You may obtain a copy of the License at
 *  http://www.ibphoenix.com/main.nfs?a=ibphoenix&page=ibp_idpl.
 *
 *  Software distributed under the License is distributed AS IS,
 *  WITHOUT WARRANTY OF ANY KIND, either express or implied.
 *  See the License for the specific language governing rights
 *  and limitations under the License.
 *
 *  The Original Code was created by Arno Brinkman
 *  for the Firebird Open Source RDBMS project.
 *
 *  Copyright (c) 2004 Arno Brinkman <firebird@abvisie.nl>
 *  and all contributors signed below.
 *
 *  All Rights Reserved.
 *  Contributor(s): ______________________________________.
 *  Adriano dos Santos Fernandes
 *  Dmitry Yemanov
 *
 */

#include "firebird.h"

#include "../jrd/jrd.h"
#include "../jrd/exe.h"
#include "../jrd/btr.h"
#include "../jrd/intl.h"
#include "../jrd/Collation.h"
#include "../jrd/ods.h"
#include "../jrd/met.h"
#include "../jrd/RecordSourceNodes.h"
#include "../jrd/recsrc/RecordSource.h"
#include "../dsql/BoolNodes.h"
#include "../dsql/ExprNodes.h"
#include "../dsql/StmtNodes.h"
#include "../jrd/btr_proto.h"
#include "../jrd/cch_proto.h"
#include "../jrd/cmp_proto.h"
#include "../jrd/dpm_proto.h"
#include "../jrd/exe_proto.h"
#include "../jrd/ext_proto.h"
#include "../jrd/intl_proto.h"
#include "../jrd/met_proto.h"
#include "../jrd/mov_proto.h"
#include "../jrd/par_proto.h"

#include "../jrd/optimizer/Optimizer.h"

#include <cmath>

using namespace Firebird;
using namespace Jrd;


namespace
{
	ValueExprNode* invertBoolValue(CompilerScratch* csb, ValueExprNode* value)
	{
		// Having a condition (<field> != <boolean value>),
		// invert it by making (<field> == (<boolean value> == FALSE)),
		// so that an index lookup could be possible

		static const UCHAR falseValue = '\0';
		LiteralNode* const falseLiteral =
			FB_NEW_POOL(csb->csb_pool) LiteralNode(csb->csb_pool);
		falseLiteral->litDesc.makeBoolean(const_cast<UCHAR*>(&falseValue));

		ComparativeBoolNode* const cmpNode =
			FB_NEW_POOL(csb->csb_pool) ComparativeBoolNode(csb->csb_pool, blr_eql);
		cmpNode->arg1 = value;
		cmpNode->arg2 = falseLiteral;

		// Recreate the boolean expression as a value
		BoolAsValueNode* const newValue =
			FB_NEW_POOL(csb->csb_pool) BoolAsValueNode(csb->csb_pool);
		newValue->boolean = cmpNode;

		newValue->impureOffset = csb->allocImpure<impure_value>();

		return newValue;
	}

	bool matchSubset(const BoolExprNode* boolean, const BoolExprNode* sub)
	{
		if (boolean->sameAs(sub, true))
			return true;

		auto binaryNode = nodeAs<BinaryBoolNode>(boolean);
		if (binaryNode && binaryNode->blrOp == blr_or)
		{
			if (matchSubset(binaryNode->arg1, sub) ||
				matchSubset(binaryNode->arg2, sub))
			{
				return true;
			}

			binaryNode = nodeAs<BinaryBoolNode>(sub);
			if (binaryNode && binaryNode->blrOp == blr_or)
			{
				if (matchSubset(boolean, binaryNode->arg1) &&
					matchSubset(boolean, binaryNode->arg2))
				{
					return true;
				}
			}
		}

		return false;
	};

} // namespace


IndexScratch::IndexScratch(MemoryPool& p, index_desc* idx)
	: index(idx), segments(p), matches(p)
{
	segments.resize(index->idx_count);
}

IndexScratch::IndexScratch(MemoryPool& p, const IndexScratch& other)
	: index(other.index),
	  cardinality(other.cardinality),
	  selectivity(other.selectivity),
	  candidate(other.candidate),
	  scopeCandidate(other.scopeCandidate),
	  lowerCount(other.lowerCount),
	  upperCount(other.upperCount),
	  nonFullMatchedSegments(other.nonFullMatchedSegments),
	  usePartialKey(other.usePartialKey),
	  useMultiStartingKeys(other.useMultiStartingKeys),
	  useRootListScan(other.useRootListScan),
	  segments(p, other.segments),
	  matches(p, other.matches)
{}


Retrieval::Retrieval(thread_db* aTdbb, Optimizer* opt, StreamType streamNumber,
					 bool outer, bool inner, SortNode* sortNode, bool costOnly)
	: PermanentStorage(*aTdbb->getDefaultPool()),
	  tdbb(aTdbb),
	  optimizer(opt),
	  csb(opt->getCompilerScratch()),
	  stream(streamNumber),
	  innerFlag(inner),
	  outerFlag(outer),
	  sort(sortNode),
	  createIndexScanNodes(!costOnly),
	  setConjunctionsMatched(!costOnly),
	  alias(getPool()),
	  indexScratches(getPool()),
	  inversionCandidates(getPool())
{
	const auto dbb = tdbb->getDatabase();

	const auto tail = &csb->csb_rpt[stream];
	relation = tail->csb_relation;

	if (!tail->csb_idx)
		return;

	MatchedBooleanList matches;

	for (auto& index : *tail->csb_idx)
	{
		matches.clear();

		index.idx_fraction = MAXIMUM_SELECTIVITY;

		if ((index.idx_flags & idx_condition) && !checkIndexCondition(index, matches))
			continue;

		const auto length = ROUNDUP(BTR_key_length(tdbb, relation(tdbb), &index), sizeof(SLONG));

		// AB: Calculate the cardinality which should reflect the total number
		// of index pages for this index.
		// We assume that the average index-key can be compressed by a factor 0.5
		// In the future the average key-length should be stored and retrieved
		// from a system table (RDB$INDICES for example).
		// Multiplying the selectivity with this cardinality gives the estimated
		// number of index pages that are read for the index retrieval.
		// Compound indexes are generally less compressed.
		const double factor = (index.idx_count == 1) ? 0.5 : 0.7;

		double cardinality = tail->csb_cardinality * index.idx_fraction;
		cardinality *= (2 + length * factor);
		cardinality /= (dbb->dbb_page_size - BTR_SIZE);
		cardinality = MAX(cardinality, MINIMUM_CARDINALITY);

		IndexScratch scratch(getPool(), &index);
		scratch.cardinality = cardinality;
		scratch.matches.assign(matches);

		indexScratches.add(scratch);
	}
}


//
// Melt two inversions together by the type given in node_type
//

InversionNode* Retrieval::composeInversion(InversionNode* node1,
										   InversionNode* node2,
										   InversionNode::Type node_type) const
{
	if (!node2)
		return node1;

	if (!node1)
		return node2;

	if (node_type == InversionNode::TYPE_OR)
	{
		if (node1->type == InversionNode::TYPE_INDEX &&
			node2->type == InversionNode::TYPE_INDEX &&
			node1->retrieval->irb_index == node2->retrieval->irb_index)
		{
			node_type = InversionNode::TYPE_IN;
		}
		else if (node1->type == InversionNode::TYPE_IN &&
			node2->type == InversionNode::TYPE_INDEX &&
			node1->node2->retrieval->irb_index == node2->retrieval->irb_index)
		{
			node_type = InversionNode::TYPE_IN;
		}
	}

	return FB_NEW_POOL(getPool()) InversionNode(node_type, node1, node2);
}

const string& Retrieval::getAlias()
{
	if (alias.isEmpty())
		alias = optimizer->makeAlias(this->stream);

	return alias;
}

InversionCandidate* Retrieval::getInversion()
{
	if (finalCandidate)
		return finalCandidate;

	auto iter = optimizer->getConjuncts(outerFlag, innerFlag);

	InversionCandidate* invCandidate = nullptr;

	if (relation && !relation()->getExtFile() && !relation()->isVirtual())
	{
		InversionCandidateList inversions;

		// First, handle "AND" comparisons (all nodes except OR)
		for (iter.rewind(); iter.hasData(); ++iter)
		{
			const auto booleanNode = nodeAs<BinaryBoolNode>(*iter);

			if (!(iter & Optimizer::CONJUNCT_USED) &&
				(!booleanNode || booleanNode->blrOp != blr_or))
			{
				invCandidate = matchOnIndexes(indexScratches, iter, 1);

				if (invCandidate)
					inversions.add(invCandidate);
			}
		}

		getInversionCandidates(inversions, indexScratches, 1);

		// Second, handle "OR" comparisons
		for (iter.rewind(); iter.hasData(); ++iter)
		{
			const auto booleanNode = nodeAs<BinaryBoolNode>(*iter);

			if (!(iter & Optimizer::CONJUNCT_USED) &&
				(booleanNode && booleanNode->blrOp == blr_or))
			{
				invCandidate = matchOnIndexes(indexScratches, iter, 1);

				if (invCandidate)
				{
					invCandidate->boolean = iter;
					inversions.add(invCandidate);
				}
			}
		}

		if (sort)
			analyzeNavigation(inversions);

#ifdef OPT_DEBUG_RETRIEVAL
		// Debug
		printCandidates(inversions);
#endif

		invCandidate = makeInversion(inversions);

		// Clean up intermediate inversion candidates
		for (const auto candidate : inversions)
		{
			if (candidate != navigationCandidate)
				delete candidate;
		}
	}

	const auto cardinality = csb->csb_rpt[stream].csb_cardinality;

	if (!invCandidate)
	{
		// No index will be used, thus create a dummy inversion candidate
		// representing the natural table access. All the necessary properties
		// (selectivity: 1.0, cost: 0, unique: false) are set up by the constructor.
		invCandidate = FB_NEW_POOL(getPool()) InversionCandidate(getPool());
	}

	if (invCandidate->unique)
	{
		// Set up the unique retrieval cost to be fixed and not dependent on
		// possibly outdated statistics. It includes N index scans plus one data page fetch.
		invCandidate->cost = DEFAULT_INDEX_COST * invCandidate->indexes + 1;
	}
	else
	{
		// Add the records retrieval cost to the priorly calculated index scan cost
		invCandidate->cost += cardinality * invCandidate->selectivity;
	}

	// Adjust the effective selectivity by treating computable but unmatched conjunctions
	// as filters. But consider only those local to our stream.
	// While being here, also mark matched conjuncts, if requested.
	double selectivity = MAXIMUM_SELECTIVITY;
	for (iter.rewind(); iter.hasData(); ++iter)
	{
		if (!(iter & Optimizer::CONJUNCT_USED))
		{
			const auto matched = invCandidate->matches.exist(iter);

			if (setConjunctionsMatched && matched)
				iter |= Optimizer::CONJUNCT_MATCHED;
			else if (!setConjunctionsMatched && !matched &&
				iter->computable(csb, stream, true) &&
				iter->containsStream(stream))
			{
				selectivity *= Optimizer::getSelectivity(*iter);
			}
		}
	}

	Optimizer::adjustSelectivity(invCandidate->selectivity, selectivity, cardinality);

	// Add the streams where this stream is depending on
	for (auto match : invCandidate->matches)
	{
		match->findDependentFromStreams(csb, stream,
			&invCandidate->dependentFromStreams);
	}

#ifdef OPT_DEBUG_RETRIEVAL
	// Debug
	printFinalCandidate(invCandidate);
#endif

	finalCandidate = invCandidate;

	return invCandidate;
}

IndexTableScan* Retrieval::getNavigation(const InversionCandidate* candidate)
{
	if (!navigationCandidate)
		return nullptr;

	const auto scratch = navigationCandidate->scratch;

	const auto streamCardinality = csb->csb_rpt[stream].csb_cardinality;

	// If the table looks like empty during preparation time, we cannot be sure about
	// its real cardinality during execution. So, unless we have some index-based
	// filtering applied, let's better be pessimistic and avoid external sorting
	// due to likely cardinality under-estimation.
	const bool avoidSorting = (streamCardinality <= MINIMUM_CARDINALITY && !candidate->inversion);

	if (!(scratch->index->idx_runtime_flags & idx_plan_navigate) && !avoidSorting)
	{
		// Check whether the navigational index scan is cheaper than the external sort
		// and give up if it's not worth the efforts.
		//
		// We ignore candidate->cost in the calculations below as it belongs
		// to both parts being compared.

		fb_assert(candidate);

		// Restore the original selectivity of the inversion,
		// i.e. before the navigation candidate was accounted
		auto selectivity = candidate->selectivity / navigationCandidate->selectivity;

		// Non-indexed booleans are checked before sorting, so they improve the selectivity

		double factor = MAXIMUM_SELECTIVITY;
		for (auto iter = optimizer->getConjuncts(outerFlag, innerFlag); iter.hasData(); ++iter)
		{
			if (!(iter & Optimizer::CONJUNCT_USED) &&
				!candidate->matches.exist(iter) &&
				iter->computable(csb, stream, true) &&
				iter->containsStream(stream))
			{
				factor *= Optimizer::getSelectivity(*iter);
			}
		}

		Optimizer::adjustSelectivity(selectivity, factor, streamCardinality);

		// Don't consider external sorting if optimization for first rows is requested
		// and we have no local filtering applied

		if (!optimizer->favorFirstRows() || selectivity < MAXIMUM_SELECTIVITY)
		{
			// Estimate amount of records to be sorted
			const auto cardinality = streamCardinality * selectivity;

			// We optimistically assume that records will be cached during sorting
			const auto sortCost =
				// record copying (to the sort buffer and back)
				cardinality * COST_FACTOR_MEMCOPY * 2 +
				// quicksort algorithm is O(n*log(n)) in average
				cardinality * log2(cardinality) * COST_FACTOR_QUICKSORT;

			// During navigation we fetch an index leaf page per every record being returned,
			// thus add the estimated cardinality to the cost
			auto navigationCost = navigationCandidate->cost +
				streamCardinality * candidate->selectivity;

			if (optimizer->favorFirstRows())
			{
				// Reset the cost to represent a single record retrieval
				navigationCost = DEFAULT_INDEX_COST;

				// We know that some local filtering is applied, so we need
				// to adjust the cost as we need to walk the index
				// until the first matching record is found
				const auto fullIndexCost = navigationCandidate->scratch->cardinality;
				const auto ratio = MAXIMUM_SELECTIVITY / selectivity;
				const auto fraction = ratio / streamCardinality;
				const auto walkCost = fullIndexCost * fraction * navigationCandidate->selectivity;
				navigationCost += walkCost;
			}

			if (sortCost < navigationCost)
				return nullptr;
		}
	}

	// Looks like we can do a navigational walk.  Flag that
	// we have used this index for navigation, and allocate
	// a navigational rsb for it.
	scratch->index->idx_runtime_flags |= idx_navigate;

<<<<<<< HEAD
	const USHORT key_length =
		ROUNDUP(BTR_key_length(tdbb, relation(tdbb), scratch->index), sizeof(SLONG));
=======
	const auto indexNode = makeIndexScanNode(scratch);
>>>>>>> 7aac4d79

	const USHORT keyLength =
		ROUNDUP(BTR_key_length(tdbb, relation, scratch->index), sizeof(SLONG));

	return FB_NEW_POOL(getPool())
		IndexTableScan(csb, getAlias(), stream, relation, indexNode, keyLength,
					   navigationCandidate->selectivity);
}

void Retrieval::analyzeNavigation(const InversionCandidateList& inversions)
{
	fb_assert(sort);

	HalfStaticArray<InversionCandidate*, OPT_STATIC_ITEMS> tempCandidates;
	InversionCandidate* bestCandidate = nullptr;

	for (auto& indexScratch : indexScratches)
	{
		auto idx = indexScratch.index;

		// if the number of fields in the sort is greater than the number of
		// fields in the index, the index will not be used to optimize the
		// sort--note that in the case where the first field is unique, this
		// could be optimized, since the sort will be performed correctly by
		// navigating on a unique index on the first field--deej
		if (sort->expressions.getCount() > idx->idx_count)
			continue;

		// if the user-specified access plan for this request didn't
		// mention this index, forget it
		if ((idx->idx_runtime_flags & idx_plan_dont_use) &&
			!(idx->idx_runtime_flags & idx_plan_navigate))
		{
			continue;
		}

		// only a single-column ORDER BY clause can be mapped to
		// an expression index
		if (idx->idx_flags & idx_expression)
		{
			if (sort->expressions.getCount() != 1)
				continue;
		}

		// check to see if the fields in the sort match the fields in the index
		// in the exact same order

		unsigned equalSegments = 0;
		for (unsigned i = 0; i < MIN(indexScratch.lowerCount, indexScratch.upperCount); i++)
		{
			const auto& segment = indexScratch.segments[i];

			if (segment.scanType == segmentScanEqual ||
				segment.scanType == segmentScanEquivalent ||
				segment.scanType == segmentScanMissing)
			{
				equalSegments++;
			}
		}

		bool usableIndex = true;
		const index_desc::idx_repeat* idx_tail = idx->idx_rpt;
		const index_desc::idx_repeat* const idx_end = idx_tail + idx->idx_count;
		NestConst<ValueExprNode>* ptr = sort->expressions.begin();
		const SortDirection* direction = sort->direction.begin();
		const NullsPlacement* nullOrder = sort->nullOrder.begin();

		for (const NestConst<ValueExprNode>* const end = sort->expressions.end();
			 ptr != end;
			 ++ptr, ++direction, ++nullOrder, ++idx_tail)
		{
			ValueExprNode* const orgNode = *ptr;
			FieldNode* fieldNode;
			bool nodeMatched = false;

			// Collect nodes equivalent to the given sort node

			HalfStaticArray<ValueExprNode*, OPT_STATIC_ITEMS> nodes;
			nodes.add(orgNode);

			for (auto iter = optimizer->getConjuncts(outerFlag, innerFlag); iter.hasData(); ++iter)
			{
				const auto cmpNode = nodeAs<ComparativeBoolNode>(*iter);

				if (cmpNode && (cmpNode->blrOp == blr_eql || cmpNode->blrOp == blr_equiv))
				{
					ValueExprNode* const node1 = cmpNode->arg1;
					ValueExprNode* const node2 = cmpNode->arg2;

					if (node1->sameAs(orgNode, false))
						nodes.add(node2);

					if (node2->sameAs(orgNode, false))
						nodes.add(node1);
				}
			}

			// Check whether any of the equivalent nodes is suitable for index navigation

			for (const auto node : nodes)
			{
				if (idx->idx_flags & idx_expression)
				{
					if (!checkIndexExpression(idx, node))
						continue;
				}
				else if (!(fieldNode = nodeAs<FieldNode>(node)) || fieldNode->fieldStream != stream)
				{
					continue;
				}
				else
				{
					for (; idx_tail < idx_end && fieldNode->fieldId != idx_tail->idx_field; idx_tail++)
					{
						const unsigned segmentNumber = idx_tail - idx->idx_rpt;

						if (segmentNumber >= equalSegments)
							break;
					}

					if (idx_tail >= idx_end || fieldNode->fieldId != idx_tail->idx_field)
						continue;
				}

				if ((*direction == ORDER_DESC && !(idx->idx_flags & idx_descending)) ||
					(*direction == ORDER_ASC && (idx->idx_flags & idx_descending)) ||
					((*nullOrder == NULLS_FIRST && *direction == ORDER_DESC) ||
					 (*nullOrder == NULLS_LAST && *direction == ORDER_ASC)))
				{
					continue;
				}

				dsc desc;
				node->getDesc(tdbb, csb, &desc);

				// ASF: "desc.getTextType() > ttype_last_internal" is to avoid recursion
				// when looking for charsets/collations

				if (DTYPE_IS_TEXT(desc.dsc_dtype) && desc.getTextType() > ttype_last_internal)
				{
					auto tt = INTL_texttype_lookup(tdbb, desc.getTextType());

					if (idx->idx_flags & idx_unique)
					{
						if (tt->getFlags() & TEXTTYPE_UNSORTED_UNIQUE)
							continue;
					}
					else
					{
						// ASF: We currently can't use non-unique index for GROUP BY and DISTINCT with
						// multi-level and insensitive collation. In NAV, keys are verified with memcmp
						// but there we don't know length of each level.
						if (sort->unique && (tt->getFlags() & TEXTTYPE_SEPARATE_UNIQUE))
							continue;
					}
				}

				nodeMatched = true;
				break;
			}

			if (!nodeMatched)
			{
				usableIndex = false;
				break;
			}
		}

		if (!usableIndex)
			continue;

		// Lookup the inversion candidate matching our navigational index

		InversionCandidate* candidate = nullptr;

		for (const auto inversion : inversions)
		{
			if (inversion->scratch == &indexScratch)
			{
				candidate = inversion;
				break;
			}
		}

		// Check whether the navigational index has any matches shared with other inversion
		// candidates. If so, compare inversions and decide whether navigation is acceptable.
		// However, if the user-specified access plan mentions this index,
		// then don't consider any (possibly better) alternatives.
		// Another exception is when the FIRST ROWS optimization strategy is applied.

		if (candidate && !optimizer->favorFirstRows() &&
			!(idx->idx_runtime_flags & idx_plan_navigate))
		{
			for (const auto otherCandidate : inversions)
			{
				if (otherCandidate != candidate)
				{
					for (const auto otherMatch : otherCandidate->matches)
					{
						if (candidate->matches.exist(otherMatch) &&
							betterInversion(otherCandidate, candidate, true))
						{
							usableIndex = false;
							break;
						}
					}
				}

				if (!usableIndex)
					break;
			}
		}

		if (!usableIndex)
			continue;

		// Looks like we can do a navigational walk. Remember this candidate
		// and compare it against other possible candidates.

		if (!candidate)
		{
			// If no inversion candidate is found, create a fake one representing full index scan

			candidate = FB_NEW_POOL(getPool()) InversionCandidate(getPool());
			candidate->cost = DEFAULT_INDEX_COST + indexScratch.cardinality;
			candidate->indexes = 1;
			candidate->scratch = &indexScratch;
			candidate->nonFullMatchedSegments = indexScratch.segments.getCount();
			tempCandidates.add(candidate);
		}

		if (!bestCandidate ||
			betterInversion(candidate, bestCandidate, false))
		{
			bestCandidate = candidate;
		}
	}

	// Clean up intermediate inversion candidates
	for (const auto candidate : tempCandidates)
	{
		if (candidate != bestCandidate)
			delete candidate;
	}

	navigationCandidate = bestCandidate;
}

bool Retrieval::betterInversion(const InversionCandidate* inv1,
								const InversionCandidate* inv2,
								bool navigation) const
{
	// Return true if inversion1 is *better* than inversion2.
	// It's mostly about the retrieval cost, but other aspects are also taken into account.

	if (inv1->unique && !inv2->unique)
	{
		// A unique full equal match is better than anything else
		return true;
	}

	if (inv1->unique == inv2->unique)
	{
		if (inv1->dependencies > inv2->dependencies)
		{
			// Index used for a relationship must be always prefered to
			// the filtering ones, otherwise the nested loop join has
			// no chances to be better than a sort merge.
			// An alternative (simplified) condition might be:
			//   currentInv->dependencies > 0
			//   && bestCandidate->dependencies == 0
			// but so far I tend to think that the current one is better.
			return true;
		}

		if (inv1->dependencies == inv2->dependencies)
		{
			const double cardinality = csb->csb_rpt[stream].csb_cardinality;

			const double cost1 = inv1->cost + (inv1->selectivity * cardinality);
			const double cost2 = inv2->cost + (inv2->selectivity * cardinality);

			// Do we have very similar costs?
			double diffCost = 0;
			if (!cost1 && !cost2)
			{
				// Two zero costs should be handled as being the same
				// (other comparison criteria should be applied, see below)
				diffCost = 1;
			}
			else if (cost1)
			{
				// Calculate the difference
				diffCost = cost2 / cost1;
			}

			if ((diffCost >= 0.98) && (diffCost <= 1.02))
			{
				// If the "same" costs then compare with the nr of unmatched segments,
				// how many indexes and matched segments. First compare number of indexes.

				int diff = (inv1->indexes - inv2->indexes);

				if (diff == 0)
				{
					// For the same number of indexes compare number of matched segments.
					// Note the inverted condition: the more matched segments the better.

					diff = (inv2->matchedSegments - inv1->matchedSegments);

					if (diff == 0 && !navigation)
					{
						// For the same number of matched segments compare ones that aren't full matched.
						//
						// However, unmatched segments and small cost difference do not matter
						// if we already know the first retrieval being usable for navigation.

						diff = (inv1->nonFullMatchedSegments - inv2->nonFullMatchedSegments);

						if (diff == 0)
						{
							// For inversions with nearly the same cost but without other preferences found,
							// return the actually cheaper inversion (based on cost only)

							if (cost1 < cost2)
								return true;
						}
					}
				}

				if (diff < 0)
					return true;
			}
			else if (cost1 < cost2)
				return true;
		}
	}

	return false;
}

bool Retrieval::checkIndexCondition(index_desc& idx, MatchedBooleanList& matches) const
{
	fb_assert(idx.idx_condition_node);

	if (!idx.idx_condition_node->containsStream(0, true))
		return false;

	fb_assert(matches.isEmpty());

	auto iter = optimizer->getConjuncts(outerFlag, innerFlag);

	BoolExprNodeStack idxConjuncts;
	const auto conjunctCount = optimizer->decomposeBoolean(idx.idx_condition_node, idxConjuncts);
	fb_assert(conjunctCount);

	idx.idx_fraction = MAXIMUM_SELECTIVITY;

	for (BoolExprNodeStack::const_iterator idxIter(idxConjuncts);
		idxIter.hasData(); ++idxIter)
	{
		const auto boolean = idxIter.object();

		// If the index condition is (A OR B) and any of the {A, B} is present
		// among the available booleans, then the index is possibly usable.
		// Note: this check also includes the exact match.

		for (iter.rewind(); iter.hasData(); ++iter)
		{
			if (!iter->containsStream(stream))
				continue;

			if (matchSubset(boolean, *iter))
			{
				matches.add(*iter);
				break;
			}
		}

		// If the index condition is (A IS NOT NULL) and the available booleans
		// includes any comparative predicate that explicitly mentions A,
		// then the index is possibly usable

		const auto notNode = nodeAs<NotBoolNode>(boolean);
		const auto missingNode = notNode ? nodeAs<MissingBoolNode>(notNode->arg) : nullptr;
		if (missingNode)
		{
			for (iter.rewind(); iter.hasData(); ++iter)
			{
				if (!iter->containsStream(stream))
					continue;

				const auto cmpNode = nodeAs<ComparativeBoolNode>(*iter);
				if (cmpNode && cmpNode->blrOp != blr_equiv)
				{
					if (cmpNode->arg1->sameAs(missingNode->arg, true) ||
						cmpNode->arg2->sameAs(missingNode->arg, true))
					{
						matches.add(*iter);
						break;
					}

					if (cmpNode->arg3 &&
						cmpNode->arg3->sameAs(missingNode->arg, true))
					{
						matches.add(*iter);
						break;
					}
				}
			}
		}

		idx.idx_fraction *= optimizer->getSelectivity(boolean);
	}

	return (matches.getCount() >= conjunctCount);
}

bool Retrieval::checkIndexExpression(const index_desc* idx, ValueExprNode* node) const
{
	fb_assert(idx && idx->idx_expression_node);

	// The desired expression can be hidden inside a derived expression node,
	// so try to recover it (see CORE-4118).
	while (!idx->idx_expression_node->sameAs(node, true))
	{
		const auto derivedExpr = nodeAs<DerivedExprNode>(node);
		const auto cast = nodeAs<CastNode>(node);

		if (derivedExpr)
			node = derivedExpr->arg;
		else if (cast && cast->artificial)
			node = cast->source;
		else
			return false;
	}

	// Check the index for matching both the given stream and the given expression tree

	return idx->idx_expression_node->containsStream(0, true) &&
		node->containsStream(stream, true);
}

void Retrieval::getInversionCandidates(InversionCandidateList& inversions,
									   IndexScratchList& fromIndexScratches,
									   unsigned scope) const
{
	const double cardinality = csb->csb_rpt[stream].csb_cardinality;
	fb_assert(cardinality);
	const double minSelectivity = MIN(MAXIMUM_SELECTIVITY / cardinality, DEFAULT_SELECTIVITY);

	// Walk through indexes to calculate selectivity / candidate
	MatchedBooleanList matches;

	for (auto& scratch : fromIndexScratches)
	{
		scratch.scopeCandidate = false;
		scratch.lowerCount = 0;
		scratch.upperCount = 0;
		scratch.nonFullMatchedSegments = MAX_INDEX_SEGMENTS + 1;
		scratch.usePartialKey = false;
		scratch.useMultiStartingKeys = false;
		scratch.useRootListScan = false;

		const auto idx = scratch.index;

		if (scratch.candidate)
		{
			matches.assign(scratch.matches);
			scratch.selectivity = MAXIMUM_SELECTIVITY;

			bool unique = false;
			unsigned listCount = 0;
			auto maxSelectivity = scratch.selectivity;

			for (unsigned j = 0; j < scratch.segments.getCount(); j++)
			{
				const auto& segment = scratch.segments[j];

				auto scanType = segment.scanType;

				if (segment.scope == scope)
					scratch.scopeCandidate = true;

				const USHORT iType = idx->idx_rpt[j].idx_itype;

				if (iType >= idx_first_intl_string)
				{
					auto textType = INTL_texttype_lookup(tdbb, INTL_INDEX_TO_TEXT(iType));

					if (scanType != segmentScanMissing && !(idx->idx_flags & idx_unique))
					{
						if (textType->getFlags() & TEXTTYPE_SEPARATE_UNIQUE)
						{
							// ASF: Order is more precise than equivalence class.
							// We can't use the next segments, and we'll need to use
							// INTL_KEY_PARTIAL to construct the last segment's key.
							scratch.usePartialKey = true;
						}
					}

					if (scanType == segmentScanStarting)
					{
						if (textType->getFlags() & TEXTTYPE_MULTI_STARTING_KEY)
							scratch.useMultiStartingKeys = true;	// use INTL_KEY_MULTI_STARTING

						scratch.usePartialKey = true;
					}
				}

				auto selectivity = idx->idx_rpt[j].idx_selectivity;
				const auto useDefaultSelectivity = (selectivity <= 0);

				// When the index selectivity is zero then the statement is prepared
				// on an empty table or the statistics aren't updated. So assume every
				// match to represent 1/10 of the maximum selectivity.
				if (useDefaultSelectivity)
					selectivity = MAX(scratch.selectivity * DEFAULT_SELECTIVITY, minSelectivity);

				if (scanType == segmentScanList)
				{
					if (listCount) // we cannot have more than one list matched to an index
						break;

					const auto list = segment.valueList;
					fb_assert(list);

					listCount = list->getCount();
					maxSelectivity = scratch.selectivity;
				}

				// Check if this is the last usable segment
				if (!scratch.usePartialKey &&
					(scanType == segmentScanEqual ||
					 scanType == segmentScanEquivalent ||
					 scanType == segmentScanMissing ||
					 scanType == segmentScanList))
				{
					// This is a perfect usable segment thus update root selectivity
					scratch.lowerCount++;
					scratch.upperCount++;
					scratch.nonFullMatchedSegments = idx->idx_count - (j + 1);
					// Add matches for this segment to the main matches list
					matches.join(segment.matches);
					scratch.selectivity = selectivity;

					// An equality scan for any unique index cannot retrieve more
					// than one row. The same is true for an equivalence scan for
					// any primary index. A missing scan for any primary index is
					// known to return no rows, but let's treat it the same way.
					const bool uniqueMatch =
						(scanType == segmentScanEqual && (idx->idx_flags & idx_unique)) ||
						(scanType == segmentScanEquivalent && (idx->idx_flags & idx_primary)) ||
						(scanType == segmentScanMissing && (idx->idx_flags & idx_primary));

					if (uniqueMatch && ((j + 1) == idx->idx_count))
					{
						// We have found a full equal matching index and it's unique,
						// so we can stop looking further, because this is the best
						// one we can get.
						unique = true;

						// If selectivity is assumed, a better guess for the unique match
						// would be 1 / cardinality
						if (useDefaultSelectivity)
							scratch.selectivity = minSelectivity;

						break;
					}

					// dimitr: number of nulls is not reflected by our selectivity,
					//		   so IS NOT DISTINCT and IS NULL scans may retrieve
					//		   much bigger bitmap than expected here. I think
					//		   appropriate reduce selectivity factors are required
					//		   to be applied here.
				}
				else
				{
					if (scanType != segmentScanNone)
					{
						// This is our last segment that we can use,
						// estimate the selectivity
						double factor = 1;

						switch (scanType)
						{
							case segmentScanBetween:
								scratch.lowerCount++;
								scratch.upperCount++;
								factor = REDUCE_SELECTIVITY_FACTOR_BETWEEN;
								break;

							case segmentScanLess:
								scratch.upperCount++;
								factor = REDUCE_SELECTIVITY_FACTOR_LESS;
								break;

							case segmentScanGreater:
								scratch.lowerCount++;
								factor = REDUCE_SELECTIVITY_FACTOR_GREATER;
								break;

							case segmentScanStarting:
							case segmentScanEqual:
							case segmentScanEquivalent:
							case segmentScanList:
								scratch.lowerCount++;
								scratch.upperCount++;
								factor = REDUCE_SELECTIVITY_FACTOR_STARTING;
								break;

							default:
								fb_assert(false);
								break;
						}

						// Adjust the compound selectivity using the reduce factor.
						// It should be better than the previous segment but worse
						// than a full match.
						const double diffSelectivity = scratch.selectivity - selectivity;
						selectivity += (diffSelectivity * factor);
						fb_assert(selectivity <= scratch.selectivity);
						scratch.selectivity = selectivity;

						scratch.nonFullMatchedSegments = idx->idx_count - j;
						matches.join(segment.matches);
					}

					break;
				}
			}

			if (scratch.scopeCandidate)
			{
				double selectivity = scratch.selectivity;
				fb_assert(selectivity);

				// Calculate the cost (only index pages) for this index
				auto cost = DEFAULT_INDEX_COST + selectivity * scratch.cardinality;

				if (listCount)
				{
					// Adjust selectivity based on the list items count
					selectivity *= listCount;
					selectivity = MIN(selectivity, maxSelectivity);

					const auto rootScanCost = cost * listCount;
					const auto siblingScanCost = DEFAULT_INDEX_COST +
						scratch.cardinality * maxSelectivity * (listCount - 1) / (listCount + 1);

					if (rootScanCost < siblingScanCost)
					{
						cost = rootScanCost;
						scratch.useRootListScan = true;
					}
					else
						cost = siblingScanCost;
				}

				const auto invCandidate = FB_NEW_POOL(getPool()) InversionCandidate(getPool());
				invCandidate->unique = unique;
				invCandidate->selectivity = idx->idx_fraction * selectivity;
				invCandidate->cost = cost;
				invCandidate->nonFullMatchedSegments = scratch.nonFullMatchedSegments;
				invCandidate->matchedSegments = MAX(scratch.lowerCount, scratch.upperCount);
				invCandidate->indexes = 1;
				invCandidate->scratch = &scratch;
				invCandidate->matches.join(matches);

				for (auto match : invCandidate->matches)
				{
					match->findDependentFromStreams(csb, stream,
						&invCandidate->dependentFromStreams);
				}

				invCandidate->dependencies = invCandidate->dependentFromStreams.getCount();
				inversions.add(invCandidate);
			}
		}
		else if (idx->idx_flags & idx_condition)
		{
			const auto invCandidate = FB_NEW_POOL(getPool()) InversionCandidate(getPool());
			invCandidate->selectivity = idx->idx_fraction;
			invCandidate->cost = DEFAULT_INDEX_COST + scratch.cardinality;
			invCandidate->indexes = 1;
			invCandidate->scratch = &scratch;
			invCandidate->nonFullMatchedSegments = scratch.segments.getCount();
			invCandidate->matches.assign(scratch.matches);

			for (auto match : invCandidate->matches)
			{
				match->findDependentFromStreams(csb, stream,
					&invCandidate->dependentFromStreams);
			}

			invCandidate->dependencies = invCandidate->dependentFromStreams.getCount();
			inversions.add(invCandidate);
		}
	}
}


//
// Search a dbkey (possibly a concatenated one) for a dbkey for specified stream
//

ValueExprNode* Retrieval::findDbKey(ValueExprNode* dbkey, SLONG* position) const
{
	const auto keyNode = nodeAs<RecordKeyNode>(dbkey);

	if (keyNode && keyNode->blrOp == blr_dbkey)
	{
		if (keyNode->recStream == stream)
			return dbkey;

		++*position;
		return nullptr;
	}

	const auto concatNode = nodeAs<ConcatenateNode>(dbkey);

	if (concatNode)
	{
		ValueExprNode* dbkey_temp = findDbKey(concatNode->arg1, position);

		if (dbkey_temp)
			return dbkey_temp;

		dbkey_temp = findDbKey(concatNode->arg2, position);

		if (dbkey_temp)
			return dbkey_temp;
	}

	return nullptr;
}


//
// Build node for index scan
//

InversionNode* Retrieval::makeIndexScanNode(IndexScratch* indexScratch) const
{
	if (!createIndexScanNodes)
		return nullptr;

	const auto idx = indexScratch->index;
	auto& segments = indexScratch->segments;

	fb_assert(csb);

	// For external requests, determine index name (to be reported in plans)
	MetaName indexName;
	if (relation && !(csb->csb_g_flags & csb_internal))
	{
		auto* idp = relation()->lookupIndex(tdbb, idx->idx_id, CacheFlag::AUTOCREATE);
		if (idp)
			indexName = idp->getName();
	}

	const auto retrieval =
		FB_NEW_POOL(getPool()) IndexRetrieval(getPool(), relation, idx, indexName);

	// Pick up lower bound segment values
	ValueExprNode** lower = retrieval->irb_value;
	ValueExprNode** upper = retrieval->irb_value + idx->idx_count;
	retrieval->irb_lower_count = indexScratch->lowerCount;
	retrieval->irb_upper_count = indexScratch->upperCount;

	if (idx->idx_flags & idx_descending)
	{
		// switch upper/lower information
		upper = retrieval->irb_value;
		lower = retrieval->irb_value + idx->idx_count;
		retrieval->irb_lower_count = indexScratch->upperCount;
		retrieval->irb_upper_count = indexScratch->lowerCount;
		retrieval->irb_generic |= irb_descending;
	}

	if (const auto count = MAX(indexScratch->lowerCount, indexScratch->upperCount))
	{
		bool ignoreNullsOnScan = true;

		for (unsigned i = 0; i < count; i++)
		{
			if (segments[i].scanType == segmentScanMissing)
			{
				*lower++ = *upper++ = NullNode::instance();
				ignoreNullsOnScan = false;
			}
			else
			{
				if (i < indexScratch->lowerCount)
					*lower++ = segments[i].lowerValue;

				if (i < indexScratch->upperCount)
					*upper++ = segments[i].upperValue;

				if (segments[i].scanType == segmentScanEquivalent)
					ignoreNullsOnScan = false;

				if (segments[i].scanType == segmentScanList)
				{
					fb_assert(!retrieval->irb_list);
					retrieval->irb_list = segments[i].valueList;
				}

				if (segments[i].scale)
				{
					if (!retrieval->irb_scale)
					{
						retrieval->irb_scale = FB_NEW_POOL(getPool()) SSHORT[count];
						memset(retrieval->irb_scale, 0, sizeof(SSHORT) * count);
					}
					retrieval->irb_scale[i] = segments[i].scale;
				}
			}
		}

		// This index is never used for IS NULL, thus we can ignore NULLs
		// already at index scan. But this rule doesn't apply to nod_equiv
		// which requires NULLs to be found in the index.
		//
		// dimitr:	make sure the check below is never moved outside the IF scope,
		// 			as this flag must not be set for a full index scan,
		//			see also the assertion below
		if (ignoreNullsOnScan)
		{
			fb_assert(indexScratch->lowerCount || indexScratch->upperCount);
			retrieval->irb_generic |= irb_ignore_null_value_key;
		}

		const auto& lastSegment = segments[count - 1];

		if (lastSegment.scanType == segmentScanStarting)
			retrieval->irb_generic |= irb_starting;

		if (lastSegment.excludeLower)
			retrieval->irb_generic |= irb_exclude_lower;

		if (lastSegment.excludeUpper)
			retrieval->irb_generic |= irb_exclude_upper;
	}

	if (indexScratch->usePartialKey)
		retrieval->irb_generic |= irb_starting;	// Flag the need to use INTL_KEY_PARTIAL in btr.

	if (indexScratch->useMultiStartingKeys)
	{
		// Flag the need to use INTL_KEY_MULTI_STARTING in btr.
		retrieval->irb_generic |= irb_multi_starting | irb_starting;
	}

	if (indexScratch->useRootListScan)
	{
		fb_assert(retrieval->irb_list);
		retrieval->irb_generic |= irb_root_list_scan;
	}

	// Check to see if this is really an equality retrieval
	if (retrieval->irb_lower_count == retrieval->irb_upper_count)
	{
		const bool fullMatch = (retrieval->irb_lower_count == idx->idx_count);
		bool uniqueMatch = false;

		retrieval->irb_generic |= irb_equality;

		for (unsigned i = 0; i < retrieval->irb_lower_count; i++)
		{
			if (segments[i].lowerValue != segments[i].upperValue)
			{
				retrieval->irb_generic &= ~irb_equality;
				break;
			}

			if (segments[i].scanType == segmentScanMissing ||
				segments[i].scanType == segmentScanEquivalent)
			{
				if (fullMatch && (idx->idx_flags & idx_primary))
					uniqueMatch = true;
			}
			else if (segments[i].scanType == segmentScanEqual)
			{
				if (fullMatch && (idx->idx_flags & idx_unique))
					uniqueMatch = true;
			}
		}

		if ((retrieval->irb_generic & irb_equality) && uniqueMatch)
			retrieval->irb_generic |= irb_unique;
	}

	// If we are matching less than the full index, this is a partial match
	if (idx->idx_flags & idx_descending)
	{
		if (retrieval->irb_lower_count < idx->idx_count)
			retrieval->irb_generic |= irb_partial;
	}
	else
	{
		if (retrieval->irb_upper_count < idx->idx_count)
			retrieval->irb_generic |= irb_partial;
	}

	// mark the index as utilized for the purposes of this compile
	idx->idx_runtime_flags |= idx_used;

	const ULONG impure = csb ? csb->allocImpure<impure_inversion>() : 0;
	return FB_NEW_POOL(getPool()) InversionNode(retrieval, impure);
}

//
// Select best available inversion candidates and compose them to 1 inversion
//

InversionCandidate* Retrieval::makeInversion(InversionCandidateList& inversions) const
{
	if (inversions.isEmpty() && !navigationCandidate)
		return nullptr;

	const double streamCardinality = csb->csb_rpt[stream].csb_cardinality;

	// Prepared statements could be optimized against an almost empty table
	// and then cached (such as in the restore process), thus causing slowdown
	// when the table grows. In this case, let's consider all available indices.
	const bool smallTable = (streamCardinality <= THRESHOLD_CARDINALITY);

	// These flags work around our smart index selection algorithm. Any explicit
	// (i.e. user specified) plan requires all existing indices to be considered
	// for a retrieval. Internal (system) requests used by the engine itself are
	// often optimized using zero or non-actual statistics, so they are processed
	// using somewhat relaxed rules.
	const bool customPlan = csb->csb_rpt[stream].csb_plan;
	const bool sysRequest = (csb->csb_g_flags & csb_internal);

	double totalSelectivity = MAXIMUM_SELECTIVITY; // worst selectivity
	double totalIndexCost = 0;

	// The upper limit to use an index based retrieval is five indexes + almost all datapages
	const double maximumCost = (DEFAULT_INDEX_COST * 5) + (streamCardinality * 0.95);
	const double minimumSelectivity = 1 / streamCardinality;

	double previousTotalCost = maximumCost;

	// Force to always choose at least one index
	bool firstCandidate = true;

	InversionCandidate* invCandidate = nullptr;

	for (auto inversion : inversions)
	{
		if (const auto indexScratch = inversion->scratch)
		{
			const auto idx = indexScratch->index;

			// If the explicit plan doesn't mention this index, fake it as used
			// thus excluding it from the cost-based algorithm. Otherwise,
			// given this index is suitable for navigation, also mark it as used.

			if (((idx->idx_runtime_flags & idx_plan_dont_use)) ||
				(!customPlan && inversion == navigationCandidate))
			{
				inversion->used = true;
			}

			// If the index is conditional and its condition is also present in
			// some other inversion as a boolean (it represents the OR operation),
			// fake these other inversions as used, so that the full index scan would
			// be preferred to multiple range scans. The cost-based algorithm below
			// cannot handle it currently.

			if (idx->idx_flags & idx_condition)
			{
				for (auto otherInversion : inversions)
				{
					if (otherInversion->boolean &&
						idx->idx_condition->sameAs(otherInversion->boolean, true))
					{
						otherInversion->used = true;
					}
				}
			}
		}
	}

	MatchedBooleanList matches;

	if (navigationCandidate)
	{
		matches.join(navigationCandidate->matches);

		// Reset the selectivity/cost prerequisites to account the navigational candidate
		totalSelectivity = navigationCandidate->selectivity;
		totalIndexCost = navigationCandidate->cost;
		previousTotalCost = totalIndexCost + totalSelectivity * streamCardinality;

		if (navigationCandidate->matchedSegments)
			firstCandidate = false;
	}

	for (FB_SIZE_T i = 0; i < inversions.getCount(); i++)
	{
		// Initialize vars before walking through candidates
		InversionCandidate* bestCandidate = nullptr;
		bool restartLoop = false;

		for (const auto currentInv : inversions)
		{
			if (!currentInv->used)
			{
				// If this is a unique full equal matched inversion we're done, so
				// we can make the inversion and return it.
				if (currentInv->unique && currentInv->dependencies && !currentInv->condition)
				{
					if (!invCandidate)
						invCandidate = FB_NEW_POOL(getPool()) InversionCandidate(getPool());

					const auto inversionNode = (!currentInv->inversion && currentInv->scratch) ?
						makeIndexScanNode(currentInv->scratch) : currentInv->inversion;
					invCandidate->inversion = inversionNode;
					invCandidate->dbkeyRanges.assign(currentInv->dbkeyRanges);
					invCandidate->unique = currentInv->unique;
					invCandidate->selectivity = currentInv->selectivity;
					invCandidate->cost = currentInv->cost;
					invCandidate->indexes = currentInv->indexes;
					invCandidate->nonFullMatchedSegments = 0;
					invCandidate->matchedSegments = currentInv->matchedSegments;
					invCandidate->dependencies = currentInv->dependencies;

					for (const auto currentMatch : currentInv->matches)
					{
						if (!invCandidate->matches.exist(currentMatch))
							invCandidate->matches.add(currentMatch);
					}

					if (const auto currentMatch = currentInv->boolean)
					{
						if (!invCandidate->matches.exist(currentMatch))
							invCandidate->matches.add(currentMatch);
					}

					matches.assign(invCandidate->matches);

					if (customPlan)
						continue;

					return invCandidate;
				}

				if (!customPlan)
				{
					// Look if a match is already used by previous matches
					bool anyMatchAlreadyUsed = false, matchUsedByNavigation = false;

					for (const auto currentMatch : currentInv->matches)
					{
						if (matches.exist(currentMatch))
						{
							anyMatchAlreadyUsed = true;

							if (navigationCandidate &&
								navigationCandidate->matches.exist(currentMatch))
							{
								matchUsedByNavigation = true;
							}

							break;
						}
					}

					if (const auto currentMatch = currentInv->boolean)
					{
						if (matches.exist(currentMatch))
						{
							anyMatchAlreadyUsed = true;

							if (navigationCandidate &&
								navigationCandidate->matches.exist(currentMatch))
							{
								matchUsedByNavigation = true;
							}
						}
						else if (matchUsedByNavigation)
							anyMatchAlreadyUsed = false;
					}

					// If some match was already used by another index, skip this index

					if (anyMatchAlreadyUsed)
					{
						if (!matchUsedByNavigation)
						{
							// Add the other matches from this index

							for (const auto currentMatch : currentInv->matches)
							{
								if (!matches.exist(currentMatch))
									matches.add(currentMatch);
							}

							if (const auto currentMatch = currentInv->boolean)
							{
								if (!matches.exist(currentMatch))
									matches.add(currentMatch);
							}
						}

						// Restart loop, because other indexes could also be excluded now
						currentInv->used = true;
						restartLoop = true;
						break;
					}
				}

				if (!bestCandidate)
				{
					// The first candidate
					bestCandidate = currentInv;
				}
				else
				{
					// Prefer unconditional inversions
					if (currentInv->condition)
					{
						currentInv->used = true;
						restartLoop = true;
						break;
					}

					if (bestCandidate->condition)
					{
						bestCandidate = currentInv;
						restartLoop = true;
						break;
					}

					if (betterInversion(currentInv, bestCandidate, false))
						bestCandidate = currentInv;
				}
			}
		}

		if (restartLoop)
			continue;

		// If we have a candidate which is interesting build the inversion
		// else we're done.
		if (bestCandidate)
		{
			// AB: Here we test if our new candidate is interesting enough to be added for
			// index retrieval.

			// AB: For now i'll use the calculation that's often used for and-ing selectivities (S1 * S2).
			// I think this calculation is not right for many cases.
			// For example two "good" selectivities will result in a very good selectivity, but
			// mostly a filter is made by adding criteria's where every criteria is an extra filter
			// compared to the previous one. Thus with the second criteria in _most_ cases still
			// records are returned. (Think also on the segment-selectivity in compound indexes)
			// Assume a table with 100000 records and two selectivities of 0.001 (100 records) which
			// are both AND-ed (with S1 * S2 => 0.001 * 0.001 = 0.000001 => 0.1 record).
			//
			// A better formula could be where the result is between "Sbest" and "Sbest * factor"
			// The reducing factor should be between 0 and 1 (Sbest = best selectivity)
			//
			// Example:
			/*
			double newTotalSelectivity = 0;
			double bestSel = bestCandidate->selectivity;
			double worstSel = totalSelectivity;
			if (bestCandidate->selectivity > totalSelectivity)
			{
				worstSel = bestCandidate->selectivity;
				bestSel = totalSelectivity;
			}

			if (bestSel >= MAXIMUM_SELECTIVITY) {
				newTotalSelectivity = MAXIMUM_SELECTIVITY;
			}
			else if (bestSel == 0) {
				newTotalSelectivity = 0;
			}
			else {
				newTotalSelectivity = bestSel - ((1 - worstSel) * (bestSel - (bestSel * 0.01)));
			}
			*/

			const double newTotalSelectivity = bestCandidate->selectivity * totalSelectivity;
			const double newTotalDataCost = newTotalSelectivity * streamCardinality;
			const double newTotalIndexCost = totalIndexCost + bestCandidate->cost;
			const double totalCost = newTotalDataCost + newTotalIndexCost;

			// Test if the new totalCost will be higher than the previous totalCost
			// and if the current selectivity (without the bestCandidate) is already good enough.
			if (customPlan || sysRequest || smallTable || firstCandidate ||
				(totalCost < previousTotalCost && totalSelectivity > minimumSelectivity))
			{
				// Exclude index from next pass
				bestCandidate->used = true;

				firstCandidate = false;

				previousTotalCost = totalCost;
				totalIndexCost = newTotalIndexCost;
				totalSelectivity = newTotalSelectivity;

				if (!invCandidate)
				{
					invCandidate = FB_NEW_POOL(getPool()) InversionCandidate(getPool());
					const auto inversionNode = (!bestCandidate->inversion && bestCandidate->scratch) ?
						makeIndexScanNode(bestCandidate->scratch) : bestCandidate->inversion;
					invCandidate->inversion = inversionNode;
					invCandidate->dbkeyRanges.assign(bestCandidate->dbkeyRanges);
					invCandidate->unique = bestCandidate->unique;
					invCandidate->selectivity = bestCandidate->selectivity;
					invCandidate->cost = bestCandidate->cost;
					invCandidate->indexes = bestCandidate->indexes;
					invCandidate->nonFullMatchedSegments = 0;
					invCandidate->matchedSegments = bestCandidate->matchedSegments;
					invCandidate->dependencies = bestCandidate->dependencies;
					invCandidate->condition = bestCandidate->condition;

					for (const auto bestMatch : bestCandidate->matches)
					{
						if (!invCandidate->matches.exist(bestMatch))
							invCandidate->matches.add(bestMatch);
					}

					if (const auto bestMatch = bestCandidate->boolean)
					{
						if (!invCandidate->matches.exist(bestMatch))
							invCandidate->matches.add(bestMatch);
					}

					matches.join(invCandidate->matches);
				}
				else if (!bestCandidate->condition)
				{
					const auto inversionNode = (!bestCandidate->inversion && bestCandidate->scratch) ?
						makeIndexScanNode(bestCandidate->scratch) : bestCandidate->inversion;
					invCandidate->inversion = composeInversion(invCandidate->inversion,
						inversionNode, InversionNode::TYPE_AND);
					invCandidate->dbkeyRanges.join(bestCandidate->dbkeyRanges);
					invCandidate->unique = (invCandidate->unique || bestCandidate->unique);
					invCandidate->selectivity = totalSelectivity;
					invCandidate->cost += bestCandidate->cost;
					invCandidate->indexes += bestCandidate->indexes;
					invCandidate->nonFullMatchedSegments = 0;
					invCandidate->matchedSegments =
						MAX(bestCandidate->matchedSegments, invCandidate->matchedSegments);
					invCandidate->dependencies += bestCandidate->dependencies;

					for (const auto bestMatch : bestCandidate->matches)
					{
						if (!invCandidate->matches.exist(bestMatch))
							invCandidate->matches.add(bestMatch);
					}

					if (const auto bestMatch = bestCandidate->boolean)
					{
						if (!invCandidate->matches.exist(bestMatch))
							invCandidate->matches.add(bestMatch);
					}

					matches.join(invCandidate->matches);
				}

				if (invCandidate->unique)
				{
					// Single unique full equal match is enough
					if (!customPlan)
						break;
				}
			}
			else
			{
				// We're done
				break;
			}
		}
		else {
			break;
		}
	}

	// If we have no index used for filtering, but there's a navigational walk,
	// set up the inversion candidate appropriately.

	if (navigationCandidate)
	{
		if (!invCandidate)
			invCandidate = FB_NEW_POOL(getPool()) InversionCandidate(getPool());

		invCandidate->unique = navigationCandidate->unique;
		invCandidate->selectivity *= navigationCandidate->selectivity;
		invCandidate->cost += navigationCandidate->cost;
		++invCandidate->indexes;
		invCandidate->navigated = true;

		for (const auto navMatch : navigationCandidate->matches)
		{
			if (!invCandidate->matches.exist(navMatch))
				invCandidate->matches.add(navMatch);
		}
	}

	return invCandidate;
}

bool Retrieval::matchBoolean(IndexScratch* indexScratch,
							 BoolExprNode* boolean,
							 unsigned scope) const
{
	if (boolean->nodFlags & ExprNode::FLAG_DEOPTIMIZE)
		return false;

	const auto idx = indexScratch->index;

	if (idx->idx_flags & idx_condition)
	{
		// If index condition matches the boolean, this should not be
		// considered a match. Full index scan will be used instead.
		if (idx->idx_condition->sameAs(boolean, true))
			return false;
	}

	const auto cmpNode = nodeAs<ComparativeBoolNode>(boolean);
	const auto missingNode = nodeAs<MissingBoolNode>(boolean);
	const auto listNode = nodeAs<InListBoolNode>(boolean);
	const auto notNode = nodeAs<NotBoolNode>(boolean);
	const auto rseNode = nodeAs<RseBoolNode>(boolean);
	bool forward = true;
	ValueExprNode* value = nullptr;
	ValueExprNode* match = nullptr;
	ValueListNode* list = nullptr;

	if (cmpNode)
	{
		match = cmpNode->arg1;
		value = cmpNode->arg2;
	}
	else if (listNode)
	{
		match = listNode->arg;
		list = listNode->list;

		if (!list->computable(csb, stream, false))
			return false;
	}
	else if (missingNode)
		match = missingNode->arg;
	else
	{
		fb_assert(notNode || rseNode);
		return false;
	}

	ValueExprNode* value2 = (cmpNode && cmpNode->blrOp == blr_between) ?
		cmpNode->arg3 : nullptr;

<<<<<<< HEAD
	const auto idx = indexScratch->index;

	if (idx->idx_flags & idx_condition)
	{
		// If index condition matches the boolean, this should not be
		// considered a match. Full index scan will be used instead.
		if (idx->idx_condition_node->sameAs(boolean, true))
			return false;
	}

=======
>>>>>>> 7aac4d79
	if (idx->idx_flags & idx_expression)
	{
		// see if one side or the other is matchable to the index expression

		if (!checkIndexExpression(idx, match) ||
			(value && !value->computable(csb, stream, false)))
		{
			if ((!cmpNode || cmpNode->blrOp != blr_starting) && value &&
				checkIndexExpression(idx, value) &&
				match->computable(csb, stream, false))
			{
				std::swap(match, value);
				forward = false;
			}
			else
				return false;
		}
	}
	else
	{
		// If left side is not a field, swap sides.
		// If left side is still not a field, give up

		FieldNode* fieldNode;

		if (!(fieldNode = nodeAs<FieldNode>(match)) ||
			fieldNode->fieldStream != stream ||
			(value && !value->computable(csb, stream, false)))
		{
			std::swap(match, value);

			if ((!match || !(fieldNode = nodeAs<FieldNode>(match))) ||
				fieldNode->fieldStream != stream ||
				!value->computable(csb, stream, false))
			{
				return false;
			}

			forward = false;
		}
	}

	// check datatypes to ensure that the index scan is guaranteed
	// to deliver correct results

	bool excludeBound = cmpNode && (cmpNode->blrOp == blr_gtr || cmpNode->blrOp == blr_lss);

	dsc matchDesc, valueDesc;

	if (value || list)
	{
		match->getDesc(tdbb, csb, &matchDesc);

		if (value)
			value->getDesc(tdbb, csb, &valueDesc);
		else
			list->getDesc(tdbb, csb, &valueDesc);

		if (!BTR_types_comparable(matchDesc, valueDesc))
			return false;

		if (matchDesc.dsc_dtype == dtype_sql_date &&
			valueDesc.dsc_dtype == dtype_timestamp)
		{
			// for "DATE <op> TIMESTAMP" we need <op> to include the boundary value
			excludeBound = false;
		}
	}

	// match the field to an index, if possible, and save the value to be matched
	// as either the lower or upper bound for retrieval, or both

	const auto fieldNode = nodeAs<FieldNode>(match);

	if (!(idx->idx_flags & idx_expression))
		fb_assert(fieldNode);

	const bool isDesc = (idx->idx_flags & idx_descending);

	fb_assert(indexScratch->segments.getCount() == idx->idx_count);

	for (unsigned i = 0; i < idx->idx_count; i++)
	{
		if (!(idx->idx_flags & idx_expression) &&
			fieldNode->fieldId != idx->idx_rpt[i].idx_field)
		{
			continue;
		}

		const auto segment = &indexScratch->segments[i];

		if (cmpNode)
		{
			switch (cmpNode->blrOp)
			{
				case blr_between:
					if (!forward || !value2->computable(csb, stream, false))
						return false;
					segment->matches.add(boolean);
					// AB: If we have already an exact match don't
					// override it with worser matches.
					if (!((segment->scanType == segmentScanEqual) ||
						(segment->scanType == segmentScanEquivalent) ||
						(segment->scanType == segmentScanList)))
					{
						segment->lowerValue = value;
						segment->upperValue = value2;
						segment->scanType = segmentScanBetween;
						segment->excludeLower = false;
						segment->excludeUpper = false;
					}
					break;

				case blr_equiv:
					segment->matches.add(boolean);
					// AB: If we have already an exact match don't
					// override it with worser matches.
					if (!(segment->scanType == segmentScanEqual))
					{
						segment->lowerValue = segment->upperValue = value;
						segment->scanType = segmentScanEquivalent;
						segment->excludeLower = false;
						segment->excludeUpper = false;
					}
					break;

				case blr_eql:
					segment->matches.add(boolean);
					segment->lowerValue = segment->upperValue = value;
					segment->scanType = segmentScanEqual;
					segment->excludeLower = false;
					segment->excludeUpper = false;
					break;

				// ASF: Make "NOT boolean" work with indices.
				case blr_neq:
				{
					if (valueDesc.dsc_dtype != dtype_boolean)
						return false;

					// Invert the value and use it with "segmentScanEqual" for the index lookup
					segment->matches.add(boolean);
					segment->lowerValue = segment->upperValue =
						invertBoolValue(csb, value);
					segment->scanType = segmentScanEqual;
					segment->excludeLower = false;
					segment->excludeUpper = false;
					break;
				}

				case blr_gtr:
				case blr_geq:
					segment->matches.add(boolean);
					if (!((segment->scanType == segmentScanEqual) ||
						(segment->scanType == segmentScanEquivalent) ||
						(segment->scanType == segmentScanBetween) ||
						(segment->scanType == segmentScanList)))
					{
						if (forward != isDesc) // (forward && !isDesc || !forward && isDesc)
							segment->excludeLower = excludeBound;
						else
							segment->excludeUpper = excludeBound;

						if (forward)
						{
							segment->lowerValue = value;
							if (segment->scanType == segmentScanLess)
								segment->scanType = segmentScanBetween;
							else
								segment->scanType = segmentScanGreater;
						}
						else
						{
							segment->upperValue = value;
							if (segment->scanType == segmentScanGreater)
								segment->scanType = segmentScanBetween;
							else
								segment->scanType = segmentScanLess;
						}
					}
					break;

				case blr_lss:
				case blr_leq:
					segment->matches.add(boolean);
					if (!((segment->scanType == segmentScanEqual) ||
						(segment->scanType == segmentScanEquivalent) ||
						(segment->scanType == segmentScanBetween) ||
						(segment->scanType == segmentScanList)))
					{
						if (forward != isDesc)
							segment->excludeUpper = excludeBound;
						else
							segment->excludeLower = excludeBound;

						if (forward)
						{
							segment->upperValue = value;
							if (segment->scanType == segmentScanGreater)
								segment->scanType = segmentScanBetween;
							else
								segment->scanType = segmentScanLess;
						}
						else
						{
							segment->lowerValue = value;
							if (segment->scanType == segmentScanLess)
								segment->scanType = segmentScanBetween;
							else
								segment->scanType = segmentScanGreater;
						}
					}
					break;

				case blr_starting:
					// Check if validate for using index
					if (!forward || !validateStarts(indexScratch, cmpNode, i))
						return false;
					segment->matches.add(boolean);
					if (!((segment->scanType == segmentScanEqual) ||
						(segment->scanType == segmentScanEquivalent)))
					{
						segment->lowerValue = segment->upperValue = value;
						segment->scanType = segmentScanStarting;
						segment->excludeLower = false;
						segment->excludeUpper = false;
					}
					break;

				default:
					return false;
			}
		}
		else if (listNode)
		{
			segment->matches.add(boolean);
			if (!((segment->scanType == segmentScanEqual) ||
				(segment->scanType == segmentScanEquivalent)))
			{
				fb_assert(listNode->lookup);

				segment->lowerValue = segment->upperValue = nullptr;
				segment->valueList = listNode->lookup;
				segment->scanType = segmentScanList;
				segment->excludeLower = false;
				segment->excludeUpper = false;
			}
		}
		else if (missingNode)
		{
			segment->matches.add(boolean);
			if (!((segment->scanType == segmentScanEqual) ||
				(segment->scanType == segmentScanEquivalent)))
			{
				segment->lowerValue = segment->upperValue = nullptr;
				segment->scanType = segmentScanMissing;
				segment->excludeLower = false;
				segment->excludeUpper = false;
			}
		}
		else
		{
			fb_assert(false);
			return false;
		}

		// Scale for big exact numerics
		if (!missingNode)
		{
			switch (matchDesc.dsc_dtype)
			{
			case dtype_int64:
			case dtype_int128:
				segment->scale = matchDesc.dsc_scale;
				break;
			}
		}

		// A match could be made
		if (segment->scope < scope)
			segment->scope = scope;

		if (i == 0)
		{
			// If this is the first segment, then this index is a candidate.
			indexScratch->candidate = true;
		}

		return true;
	}

	return false;
}

//
// Check whether a boolean is a DB_KEY based comparison
//

InversionCandidate* Retrieval::matchDbKey(BoolExprNode* boolean) const
{
	// If this isn't an equality, it isn't even interesting

	const auto cmpNode = nodeAs<ComparativeBoolNode>(boolean);
	const auto listNode = nodeAs<InListBoolNode>(boolean);

	if (cmpNode)
	{
		switch (cmpNode->blrOp)
		{
			case blr_equiv:
			case blr_eql:
			case blr_gtr:
			case blr_geq:
			case blr_lss:
			case blr_leq:
			case blr_between:
				break;

			default:
				return nullptr;
		}
	}
	else if (!listNode)
		return nullptr;

	// Find the side of the equality that is potentially a dbkey.
	// If neither, make the obvious deduction.

	SLONG n = 0;
	int dbkeyArg = 1;
	ValueExprNode* dbkey = nullptr;

	if (cmpNode)
	{
		dbkey = findDbKey(cmpNode->arg1, &n);

		if (!dbkey)
		{
			n = 0;
			dbkeyArg = 2;
			dbkey = findDbKey(cmpNode->arg2, &n);
		}

		if (!dbkey && (cmpNode->blrOp == blr_between))
		{
			n = 0;
			dbkeyArg = 3;
			dbkey = findDbKey(cmpNode->arg3, &n);
		}
	}
	else
	{
		fb_assert(listNode);
		dbkey = findDbKey(listNode->arg, &n);
	}

	if (!dbkey)
		return nullptr;

	// Make sure we have the correct stream

	const auto keyNode = nodeAs<RecordKeyNode>(dbkey);

	if (!keyNode || keyNode->blrOp != blr_dbkey || keyNode->recStream != stream)
		return nullptr;

	// If this is a dbkey for the appropriate stream, it's invertable

	const double cardinality = csb->csb_rpt[stream].csb_cardinality;

	bool unique = false;
	double selectivity = 0;

	ValueExprNode* lower = nullptr;
	ValueExprNode* upper = nullptr;
	ValueListNode* list = listNode ? listNode->list : nullptr;

	if (cmpNode)
	{
		switch (cmpNode->blrOp)
		{
		case blr_eql:
		case blr_equiv:
			unique = true;
			selectivity = 1 / cardinality;
			lower = upper = (dbkeyArg == 1) ? cmpNode->arg2 : cmpNode->arg1;
			break;

		case blr_gtr:
		case blr_geq:
			selectivity = REDUCE_SELECTIVITY_FACTOR_GREATER;
			if (dbkeyArg == 1)
				lower = cmpNode->arg2;	// dbkey > arg2
			else
				upper = cmpNode->arg1;	// arg1 < dbkey
			break;

		case blr_lss:
		case blr_leq:
			selectivity = REDUCE_SELECTIVITY_FACTOR_LESS;
			if (dbkeyArg == 1)
				upper = cmpNode->arg2;	// dbkey < arg2
			else
				lower = cmpNode->arg1;	// arg1 < dbkey
			break;

		case blr_between:
			if (dbkeyArg == 1)			// dbkey between arg2 and arg3
			{
				selectivity = REDUCE_SELECTIVITY_FACTOR_BETWEEN;
				lower = cmpNode->arg2;
				upper = cmpNode->arg3;
			}
			else if (dbkeyArg == 2)		// arg1 between dbkey and arg3, or dbkey <= arg1 and arg1 <= arg3
			{
				selectivity = REDUCE_SELECTIVITY_FACTOR_LESS;
				upper = cmpNode->arg1;
			}
			else if (dbkeyArg == 3)		// arg1 between arg2 and dbkey, or arg2 <= arg1 and arg1 <= dbkey
			{
				selectivity = REDUCE_SELECTIVITY_FACTOR_GREATER;
				lower = cmpNode->arg1;
			}
			break;

		default:
			fb_assert(false);
		}
	}
	else
	{
		selectivity = list->items.getCount() / cardinality;
	}

	if (lower && !lower->computable(csb, stream, false))
		return nullptr;

	if (upper && !upper->computable(csb, stream, false))
		return nullptr;

	if (list && !list->computable(csb, stream, false))
		return nullptr;

	const auto invCandidate = FB_NEW_POOL(getPool()) InversionCandidate(getPool());
	invCandidate->unique = unique;
	invCandidate->selectivity = selectivity;
	invCandidate->cost = 0;
	invCandidate->matches.add(boolean);
	boolean->findDependentFromStreams(csb, stream, &invCandidate->dependentFromStreams);
	invCandidate->dependencies = invCandidate->dependentFromStreams.getCount();

	if (createIndexScanNodes)
	{
		if (list)
		{
			InversionNode* listInversion = nullptr;

			for (auto value : list->items)
			{
				const auto inversion = FB_NEW_POOL(getPool()) InversionNode(value, n);
				inversion->impure = csb->allocImpure<impure_inversion>();
				listInversion = composeInversion(listInversion, inversion, InversionNode::TYPE_OR);
			}

			invCandidate->inversion = listInversion;
		}
		else if (unique)
		{
			fb_assert(lower == upper);

			const auto inversion = FB_NEW_POOL(getPool()) InversionNode(lower, n);
			inversion->impure = csb->allocImpure<impure_inversion>();
			invCandidate->inversion = inversion;
		}
		else
		{
			fb_assert(n == 0);
			fb_assert(lower || upper);

			const auto dbkeyRange = FB_NEW_POOL(getPool()) DbKeyRangeNode(lower, upper);
			invCandidate->dbkeyRanges.add(dbkeyRange);
		}
	}

	return invCandidate;
}

//
// Try to match boolean on every index.
// If the boolean is an "OR" node then a inversion candidate could be returned.
//

InversionCandidate* Retrieval::matchOnIndexes(IndexScratchList& inputIndexScratches,
											  BoolExprNode* boolean,
											  unsigned scope) const
{
	const auto binaryNode = nodeAs<BinaryBoolNode>(boolean);

	// Handle the "OR" case up front
	if (binaryNode && binaryNode->blrOp == blr_or)
	{
		InversionCandidateList inversions;

		// Make list for index matches

		// Copy information from caller
		IndexScratchList indexOrScratches(inputIndexScratches);

		// We use a scope variable to see on how
		// deep we are in a nested or conjunction.
		scope++;

		auto invCandidate1 = matchOnIndexes(indexOrScratches, binaryNode->arg1, scope);

		if (invCandidate1)
			inversions.add(invCandidate1);

		auto childBoolNode = nodeAs<BinaryBoolNode>(binaryNode->arg1);

		// Get usable inversions based on indexOrScratches and scope
		if (!childBoolNode || childBoolNode->blrOp != blr_or)
			getInversionCandidates(inversions, indexOrScratches, scope);

		invCandidate1 = makeInversion(inversions);

		// Copy information from caller
		indexOrScratches = inputIndexScratches;

		// Clear inversion list
		inversions.clear();

		auto invCandidate2 = matchOnIndexes(indexOrScratches, binaryNode->arg2, scope);

		if (invCandidate2)
			inversions.add(invCandidate2);

		childBoolNode = nodeAs<BinaryBoolNode>(binaryNode->arg2);

		// Make inversion based on indexOrScratches and scope
		if (!childBoolNode || childBoolNode->blrOp != blr_or)
			getInversionCandidates(inversions, indexOrScratches, scope);

		invCandidate2 = makeInversion(inversions);

		if (invCandidate1 && invCandidate2 &&
			(invCandidate1->indexes || invCandidate1->unique) &&
			(invCandidate2->indexes || invCandidate2->unique))
		{
			const auto invCandidate = FB_NEW_POOL(getPool()) InversionCandidate(getPool());
			invCandidate->inversion = composeInversion(invCandidate1->inversion,
				invCandidate2->inversion, InversionNode::TYPE_OR);
			invCandidate->selectivity = invCandidate1->selectivity + invCandidate2->selectivity -
				invCandidate1->selectivity * invCandidate2->selectivity;
			invCandidate->cost = invCandidate1->cost + invCandidate2->cost;
			invCandidate->indexes = invCandidate1->indexes + invCandidate2->indexes;
			invCandidate->nonFullMatchedSegments = 0;
			invCandidate->matchedSegments =
				MIN(invCandidate1->matchedSegments, invCandidate2->matchedSegments);
			invCandidate->dependencies = invCandidate1->dependencies + invCandidate2->dependencies;

			if (invCandidate1->condition && invCandidate2->condition)
			{
				const auto newNode = FB_NEW_POOL(getPool()) BinaryBoolNode(getPool(), blr_or);
				newNode->arg1 = invCandidate1->condition;
				newNode->arg2 = invCandidate2->condition;
				invCandidate->condition = newNode;
			}
			else if (invCandidate1->condition)
			{
				invCandidate->condition = invCandidate1->condition;
			}
			else if (invCandidate2->condition)
			{
				invCandidate->condition = invCandidate2->condition;
			}

			// Add matches conjunctions that exists in both left and right inversion
			if (invCandidate1->matches.hasData() && invCandidate2->matches.hasData())
			{
				SortedArray<BoolExprNode*> matches;

				for (const auto match : invCandidate1->matches)
					matches.add(match);

				for (const auto match : invCandidate2->matches)
				{
					if (matches.exist(match))
						invCandidate->matches.add(match);
				}
			}

			return invCandidate;
		}

		if (invCandidate1)
		{
			BoolExprNode* condition = binaryNode->arg2;

			if (condition->computable(csb, stream, false))
			{
				if (invCandidate1->condition)
				{
					const auto newNode = FB_NEW_POOL(getPool()) BinaryBoolNode(getPool(), blr_or);
					newNode->arg1 = invCandidate1->condition;
					newNode->arg2 = condition;
					condition = newNode;
				}

				invCandidate1->condition = condition;
				return invCandidate1;
			}
		}

		if (invCandidate2)
		{
			BoolExprNode* condition = binaryNode->arg1;

			if (condition->computable(csb, stream, false))
			{
				if (invCandidate2->condition)
				{
					const auto newNode = FB_NEW_POOL(getPool()) BinaryBoolNode(getPool(), blr_or);
					newNode->arg1 = invCandidate2->condition;
					newNode->arg2 = condition;
					condition = newNode;
				}

				invCandidate2->condition = condition;
				return invCandidate2;
			}
		}

		return nullptr;
	}

	if (binaryNode && binaryNode->blrOp == blr_and)
	{
		// Recursively call this procedure for every boolean
		// and finally get candidate inversions.
		// Normally we come here from within a OR conjunction.
		InversionCandidateList inversions;

		InversionCandidate* invCandidate = matchOnIndexes(
			inputIndexScratches, binaryNode->arg1, scope);

		if (invCandidate)
			inversions.add(invCandidate);

		invCandidate = matchOnIndexes(inputIndexScratches, binaryNode->arg2, scope);

		if (invCandidate)
			inversions.add(invCandidate);

		return makeInversion(inversions);
	}

	// Check for DB_KEY comparison
	InversionCandidate* const invCandidate = matchDbKey(boolean);

	// Walk through indexes
	for (auto& indexScratch : inputIndexScratches)
	{
		// Try to match the boolean against a index.
		if (!(indexScratch.index->idx_runtime_flags & idx_plan_dont_use) ||
			(indexScratch.index->idx_runtime_flags & idx_plan_navigate))
		{
			matchBoolean(&indexScratch, boolean, scope);
		}
	}

	return invCandidate;
}


//
// Check if the boolean is valid for using it against the given index segment
//

bool Retrieval::validateStarts(IndexScratch* indexScratch,
							   ComparativeBoolNode* cmpNode,
							   unsigned segment) const
{
	fb_assert(cmpNode && cmpNode->blrOp == blr_starting);
	if (!cmpNode || cmpNode->blrOp != blr_starting)
		return false;

	ValueExprNode* field = cmpNode->arg1;
	ValueExprNode* value = cmpNode->arg2;

	const auto idx = indexScratch->index;

	if (idx->idx_flags & idx_expression)
	{
		// AB: What if the expression contains a number/float etc.. and
		// we use starting with against it? Is that allowed?

		if (!(checkIndexExpression(idx, field) ||
			(value && !value->computable(csb, stream, false))))
		{
			// AB: Can we swap de left and right sides by a starting with?
			// X STARTING WITH 'a' that is never the same as 'a' STARTING WITH X
			if (value &&
				checkIndexExpression(idx, value) &&
				field->computable(csb, stream, false))
			{
				field = value;
				value = cmpNode->arg1;
			}
			else
				return false;
		}
	}
	else
	{
		const auto fieldNode = nodeAs<FieldNode>(field);

		if (!fieldNode)
		{
			// dimitr:	any idea how we can use an index in this case?
			//			The code below produced wrong results.
			// AB: I don't think that it would be effective, because
			// this must include many matches (think about empty string)
			return false;
			/*
			if (!nodeIs<FieldNode>(value))
				return nullptr;
			field = value;
			value = cmpNode->arg1;
			*/
		}

		// Every string starts with an empty string so don't bother using an index in that case.
		if (const auto literal = nodeAs<LiteralNode>(value))
		{
			if ((literal->litDesc.dsc_dtype == dtype_text && literal->litDesc.dsc_length == 0) ||
				(literal->litDesc.dsc_dtype == dtype_varying &&
					literal->litDesc.dsc_length == sizeof(USHORT)))
			{
				return false;
			}
		}

		// AB: Check if the index-segment is usable for using starts.
		// Thus it should be of type string, etc...
		if (fieldNode->fieldStream != stream ||
			fieldNode->fieldId != idx->idx_rpt[segment].idx_field ||
			!(idx->idx_rpt[segment].idx_itype == idx_string ||
				idx->idx_rpt[segment].idx_itype == idx_byte_array ||
				idx->idx_rpt[segment].idx_itype == idx_metadata ||
				idx->idx_rpt[segment].idx_itype >= idx_first_intl_string) ||
			!value->computable(csb, stream, false))
		{
			return false;
		}
	}

	return true;
}


#ifdef OPT_DEBUG_RETRIEVAL
void Retrieval::printCandidate(const InversionCandidate* candidate) const
{
	optimizer->printf("    cost (%1.2f), selectivity (%1.10f), indexes (%d), matched (%d, %d)",
		candidate->cost, candidate->selectivity, candidate->indexes, candidate->matchedSegments,
		candidate->nonFullMatchedSegments);

	if (candidate->unique)
		optimizer->printf(", unique");

	if (candidate->dependentFromStreams.hasData())
	{
		optimizer->printf(", dependent from streams:");

		const auto end = candidate->dependentFromStreams.end();
		for (auto iter = candidate->dependentFromStreams.begin(); iter != end; iter++)
		{
			const auto name = optimizer->getStreamName(*iter);

			if (name.hasData())
				optimizer->printf(" %u (%s)", *iter, name.c_str());
			else
				optimizer->printf(" %u", *iter);

			if (iter != end - 1)
				optimizer->printf(",");
		}
	}

	optimizer->printf("\n");
}

void Retrieval::printCandidates(const InversionCandidateList& inversions) const
{
	if (inversions.getCount() < 2)
		return;

	const auto name = optimizer->getStreamName(stream);
	optimizer->printf("  retrieval candidates for stream %u (%s):\n",
					  stream, name.c_str());

	for (const auto candidate : inversions)
		printCandidate(candidate);
}

void Retrieval::printFinalCandidate(const InversionCandidate* candidate) const
{
	if (!candidate)
		return;

	const auto name = optimizer->getStreamName(stream);
	optimizer->printf("  final candidate for stream %u (%s):\n",
					  stream, name.c_str());

	printCandidate(candidate);
}
#endif<|MERGE_RESOLUTION|>--- conflicted
+++ resolved
@@ -458,15 +458,10 @@
 	// a navigational rsb for it.
 	scratch->index->idx_runtime_flags |= idx_navigate;
 
-<<<<<<< HEAD
-	const USHORT key_length =
+	const auto indexNode = makeIndexScanNode(scratch);
+
+	const USHORT keyLength =
 		ROUNDUP(BTR_key_length(tdbb, relation(tdbb), scratch->index), sizeof(SLONG));
-=======
-	const auto indexNode = makeIndexScanNode(scratch);
->>>>>>> 7aac4d79
-
-	const USHORT keyLength =
-		ROUNDUP(BTR_key_length(tdbb, relation, scratch->index), sizeof(SLONG));
 
 	return FB_NEW_POOL(getPool())
 		IndexTableScan(csb, getAlias(), stream, relation, indexNode, keyLength,
@@ -1441,7 +1436,7 @@
 				for (auto otherInversion : inversions)
 				{
 					if (otherInversion->boolean &&
-						idx->idx_condition->sameAs(otherInversion->boolean, true))
+						idx->idx_condition_node->sameAs(otherInversion->boolean, true))
 					{
 						otherInversion->used = true;
 					}
@@ -1786,7 +1781,7 @@
 	{
 		// If index condition matches the boolean, this should not be
 		// considered a match. Full index scan will be used instead.
-		if (idx->idx_condition->sameAs(boolean, true))
+		if (idx->idx_condition_node->sameAs(boolean, true))
 			return false;
 	}
 
@@ -1824,19 +1819,6 @@
 	ValueExprNode* value2 = (cmpNode && cmpNode->blrOp == blr_between) ?
 		cmpNode->arg3 : nullptr;
 
-<<<<<<< HEAD
-	const auto idx = indexScratch->index;
-
-	if (idx->idx_flags & idx_condition)
-	{
-		// If index condition matches the boolean, this should not be
-		// considered a match. Full index scan will be used instead.
-		if (idx->idx_condition_node->sameAs(boolean, true))
-			return false;
-	}
-
-=======
->>>>>>> 7aac4d79
 	if (idx->idx_flags & idx_expression)
 	{
 		// see if one side or the other is matchable to the index expression
