/*
 *	PROGRAM:	Client/Server Common Code
 *	MODULE:		Optimizer.h
 *	DESCRIPTION:	Optimizer
 *
 *  The contents of this file are subject to the Initial
 *  Developer's Public License Version 1.0 (the "License");
 *  you may not use this file except in compliance with the
 *  License. You may obtain a copy of the License at
 *  http://www.ibphoenix.com/main.nfs?a=ibphoenix&page=ibp_idpl.
 *
 *  Software distributed under the License is distributed AS IS,
 *  WITHOUT WARRANTY OF ANY KIND, either express or implied.
 *  See the License for the specific language governing rights
 *  and limitations under the License.
 *
 *  The Original Code was created by Arno Brinkman
 *  for the Firebird Open Source RDBMS project.
 *
 *  Copyright (c) 2004 Arno Brinkman <firebird@abvisie.nl>
 *  and all contributors signed below.
 *
 *  All Rights Reserved.
 *  Contributor(s): ______________________________________.
 *
 *
 */

#ifndef OPTIMIZER_H
#define OPTIMIZER_H

//#define OPT_DEBUG
//#define OPT_DEBUG_RETRIEVAL
//#define OPT_DEBUG_SYS_REQUESTS

#include "../common/classes/alloc.h"
#include "../common/classes/array.h"
#include "../common/classes/fb_string.h"
#include "../dsql/BoolNodes.h"
#include "../dsql/ExprNodes.h"
#include "../jrd/RecordSourceNodes.h"
#include "../jrd/exe.h"
#include "../jrd/recsrc/RecordSource.h"

namespace Jrd {

// AB: 2005-11-05
// Constants below needs some discussions and ideas
const double REDUCE_SELECTIVITY_FACTOR_EQUALITY = 0.001;
const double REDUCE_SELECTIVITY_FACTOR_BETWEEN = 0.0025;
const double REDUCE_SELECTIVITY_FACTOR_LESS = 0.05;
const double REDUCE_SELECTIVITY_FACTOR_GREATER = 0.05;
const double REDUCE_SELECTIVITY_FACTOR_STARTING = 0.01;
const double REDUCE_SELECTIVITY_FACTOR_OTHER = 0.01;

// Cost of simple (CPU bound) operations is less than the page access cost
const double COST_FACTOR_MEMCOPY = 0.5;
const double COST_FACTOR_HASHING = 0.5;

const double MAXIMUM_SELECTIVITY = 1.0;
const double DEFAULT_SELECTIVITY = 0.1;

const double MINIMUM_CARDINALITY = 1.0;
const double THRESHOLD_CARDINALITY = 5.0;
const double DEFAULT_CARDINALITY = 1000.0;

// Default depth of an index tree (including one leaf page),
// also representing the minimal cost of the index scan.
// We assume that the root page would be always cached,
// so it's not included here.
const double DEFAULT_INDEX_COST = 3.0;


struct index_desc;
class jrd_rel;
class IndexTableScan;
class ComparativeBoolNode;
class InversionNode;
class PlanNode;
class SortNode;
class River;
class SortedStream;


//
// StreamStateHolder
//

class StreamStateHolder
{
public:
	explicit StreamStateHolder(CompilerScratch* csb)
		: m_csb(csb), m_streams(csb->csb_pool), m_flags(csb->csb_pool)
	{
		for (StreamType stream = 0; stream < csb->csb_n_stream; stream++)
			m_streams.add(stream);

		init();
	}

	StreamStateHolder(CompilerScratch* csb, const StreamList& streams)
		: m_csb(csb), m_streams(csb->csb_pool), m_flags(csb->csb_pool)
	{
		m_streams.assign(streams);

		init();
	}

	~StreamStateHolder()
	{
		for (FB_SIZE_T i = 0; i < m_streams.getCount(); i++)
		{
			const StreamType stream = m_streams[i];

			if (m_flags[i >> 3] & (1 << (i & 7)))
				m_csb->csb_rpt[stream].activate();
			else
				m_csb->csb_rpt[stream].deactivate();
		}
	}

	void activate(bool subStream = false)
	{
		for (const auto stream : m_streams)
			m_csb->csb_rpt[stream].activate(subStream);
	}

	void deactivate()
	{
		for (const auto stream : m_streams)
			m_csb->csb_rpt[stream].deactivate();
	}

private:
	void init()
	{
		m_flags.resize(FLAG_BYTES(m_streams.getCount()));

		for (FB_SIZE_T i = 0; i < m_streams.getCount(); i++)
		{
			const StreamType stream = m_streams[i];

			if (m_csb->csb_rpt[stream].csb_flags & csb_active)
				m_flags[i >> 3] |= (1 << (i & 7));
		}
	}

	CompilerScratch* const m_csb;
	StreamList m_streams;
	Firebird::HalfStaticArray<UCHAR, sizeof(SLONG)> m_flags;
};


//
// River
//

typedef Firebird::HalfStaticArray<River*, OPT_STATIC_ITEMS> RiverList;

class River
{
public:
	River(CompilerScratch* csb, RecordSource* rsb, RecordSourceNode* node, const StreamList& streams)
		: m_rsb(rsb), m_nodes(csb->csb_pool), m_streams(csb->csb_pool, streams)
	{
		if (node)
			m_nodes.add(node);
	}

	River(CompilerScratch* csb, RecordSource* rsb, RiverList& rivers)
		: m_rsb(rsb), m_nodes(csb->csb_pool), m_streams(csb->csb_pool)
	{
		for (const auto subRiver : rivers)
		{
			m_nodes.join(subRiver->m_nodes);
			m_streams.join(subRiver->m_streams);
		}
	}

	RecordSource* getRecordSource() const
	{
		return m_rsb;
	}

	const StreamList& getStreams() const
	{
		return m_streams;
	}

	void activate(CompilerScratch* csb) const
	{
		for (const auto stream : m_streams)
			csb->csb_rpt[stream].activate();
	}

	void deactivate(CompilerScratch* csb) const
	{
		for (const auto stream : m_streams)
			csb->csb_rpt[stream].deactivate();
	}

	bool isReferenced(const ExprNode* node) const
	{
		SortedStreamList nodeStreams;
		node->collectStreams(nodeStreams);

		if (!nodeStreams.hasData())
			return false;

		for (const auto stream : nodeStreams)
		{
			if (!m_streams.exist(stream))
				return false;
		}

		return true;
	}

	bool isComputable(CompilerScratch* csb) const
	{
		for (const auto node : m_nodes)
		{
			if (!node->computable(csb, INVALID_STREAM, false))
				return false;
		}

		return true;
	}

protected:
	RecordSource* m_rsb;
	Firebird::HalfStaticArray<RecordSourceNode*, OPT_STATIC_ITEMS> m_nodes;
	StreamList m_streams;
};


//
// Optimizer
//

class Optimizer : public Firebird::PermanentStorage
{
public:
	struct Conjunct
	{
		// Conjunctions and their options
		BoolExprNode* node;
		unsigned flags;
	};

	static const unsigned CONJUNCT_USED		= 1;	// conjunct is used
	static const unsigned CONJUNCT_MATCHED	= 2;	// conjunct matches an index segment
	static const unsigned CONJUNCT_JOINED	= 4;	// conjunct used for equi-join

	typedef Firebird::HalfStaticArray<Conjunct, OPT_STATIC_ITEMS> ConjunctList;

	class ConjunctIterator
	{
		friend class Optimizer;

	public:
		operator BoolExprNode*() const
		{
			return iter->node;
		}

		BoolExprNode* operator->() const
		{
			return iter->node;
		}

		BoolExprNode* operator*() const
		{
			return iter->node;
		}

		unsigned operator&(unsigned flags) const
		{
			return (iter->flags & flags);
		}

		void operator|=(unsigned flags)
		{
			iter->flags |= flags;
		}

		void operator++()
		{
			iter++;
		}

		bool hasData() const
		{
			return (iter < end);
		}

		unsigned getFlags() const
		{
			return iter->flags;
		}

		void rewind()
		{
			iter = begin;
		}

		void reset(BoolExprNode* node)
		{
			iter->node = node;
			iter->flags = 0;
		}

		// Assignment is not currently used in the code and I doubt it should be
		ConjunctIterator& operator=(const ConjunctIterator& other) = delete;

	private:
		Conjunct* const begin;
		const Conjunct* const end;
		Conjunct* iter;

		ConjunctIterator(Conjunct* _begin, const Conjunct* _end)
			: begin(_begin), end(_end)
		{
			rewind();
		}

		ConjunctIterator(const ConjunctIterator& other)
			: begin(other.begin), end(other.end), iter(other.iter)
		{}
	};

	ConjunctIterator getBaseConjuncts()
	{
		const auto begin = conjuncts.begin();
		const auto end = begin + baseConjuncts;

		return ConjunctIterator(begin, end);
	}

	ConjunctIterator getParentConjuncts()
	{
		const auto begin = conjuncts.begin() + baseParentConjuncts;
		const auto end = conjuncts.end();

		return ConjunctIterator(begin, end);
	}

	ConjunctIterator getConjuncts(bool outer = false, bool inner = false)
	{
		const auto begin = conjuncts.begin() + (outer ? baseParentConjuncts : 0);
		const auto end = inner ? begin + baseMissingConjuncts : conjuncts.end();

		return ConjunctIterator(begin, end);
	}

	static Firebird::string getPlan(thread_db* tdbb, const Statement* statement, bool detailed)
	{
		return statement ? statement->getPlan(tdbb, detailed) : "";
	}

	static double getSelectivity(const BoolExprNode* node)
	{
		auto factor = REDUCE_SELECTIVITY_FACTOR_OTHER;

		if (const auto binaryNode = nodeAs<BinaryBoolNode>(node))
		{
			if (binaryNode->blrOp == blr_and)
				factor = getSelectivity(binaryNode->arg1) * getSelectivity(binaryNode->arg2);
			else if (binaryNode->blrOp == blr_or)
				factor = getSelectivity(binaryNode->arg1) + getSelectivity(binaryNode->arg2);
			else
				fb_assert(false);
		}
		else if (const auto listNode = nodeAs<InListBoolNode>(node))
		{
			factor = REDUCE_SELECTIVITY_FACTOR_EQUALITY * listNode->list->items.getCount();
		}
		else if (nodeIs<MissingBoolNode>(node))
		{
			factor = REDUCE_SELECTIVITY_FACTOR_EQUALITY;
		}
		else if (const auto cmpNode = nodeAs<ComparativeBoolNode>(node))
		{
			switch (cmpNode->blrOp)
			{
			case blr_eql:
			case blr_equiv:
				factor = REDUCE_SELECTIVITY_FACTOR_EQUALITY;
				break;

			case blr_gtr:
			case blr_geq:
				factor = REDUCE_SELECTIVITY_FACTOR_GREATER;
				break;

			case blr_lss:
			case blr_leq:
				factor = REDUCE_SELECTIVITY_FACTOR_LESS;
				break;

			case blr_between:
				factor = REDUCE_SELECTIVITY_FACTOR_BETWEEN;
				break;

			case blr_starting:
				factor = REDUCE_SELECTIVITY_FACTOR_STARTING;
				break;

			default:
				break;
			}
		}

		// dimitr:
		//
		// Adjust to values similar to those used when the index selectivity is missing.
		// The final value will be in the range [0.1 .. 0.5] that also matches the v3/v4 logic.
		// This estimation is quite pessimistic but it seems to work better in practice,
		// especially when multiple unmatchable booleans are used.

		const auto adjustment = DEFAULT_SELECTIVITY / REDUCE_SELECTIVITY_FACTOR_EQUALITY;
		const auto selectivity = factor * adjustment;

		return MIN(selectivity, MAXIMUM_SELECTIVITY / 2);
	}

	static void adjustSelectivity(double& selectivity, double factor, double cardinality)
	{
		if (!cardinality)
			cardinality = DEFAULT_CARDINALITY;

		const auto minSelectivity = MAXIMUM_SELECTIVITY / cardinality;
		const auto diffSelectivity = selectivity > minSelectivity ?
			selectivity - minSelectivity : 0;
		selectivity = minSelectivity + diffSelectivity * factor;
	}

	static RecordSource* compile(thread_db* tdbb, CompilerScratch* csb, RseNode* rse)
	{
		bool firstRows = false;

		// System requests should not be affected by user-specified settings
		if (!(csb->csb_g_flags & csb_internal))
		{
			const auto dbb = tdbb->getDatabase();
			const auto defaultFirstRows = dbb->dbb_config->getOptimizeForFirstRows();

			const auto attachment = tdbb->getAttachment();
			firstRows = attachment->att_opt_first_rows.valueOr(defaultFirstRows);
		}

		return Optimizer(tdbb, csb, rse, firstRows).compile(nullptr);
	}

	~Optimizer();

	RecordSource* compile(RseNode* subRse, BoolExprNodeStack* parentStack);
	void compileRelation(StreamType stream);
	unsigned decomposeBoolean(BoolExprNode* boolNode, BoolExprNodeStack& stack);
	void generateAggregateDistincts(MapNode* map);
	RecordSource* generateRetrieval(StreamType stream,
									SortNode** sortClause,
									bool outerFlag,
									bool innerFlag,
									BoolExprNode** returnBoolean = nullptr);
	SortedStream* generateSort(const StreamList& streams,
							   const StreamList* dbkeyStreams,
							   RecordSource* rsb, SortNode* sort,
							   bool refetchFlag, bool projectFlag);

	CompilerScratch* getCompilerScratch() const
	{
		return csb;
	}

	bool isInnerJoin() const
	{
		return (rse->rse_jointype == blr_inner);
	}

	bool isLeftJoin() const
	{
		return (rse->rse_jointype == blr_left);
	}

	bool isFullJoin() const
	{
		return (rse->rse_jointype == blr_full);
	}

	const StreamList& getOuterStreams() const
	{
		return outerStreams;
	}

	bool favorFirstRows() const
	{
		return firstRows;
	}

	RecordSource* applyLocalBoolean(RecordSource* rsb,
									const StreamList& streams,
									ConjunctIterator& iter);
	RecordSource* applyResidualBoolean(RecordSource* rsb);

	BoolExprNode* composeBoolean(ConjunctIterator& iter,
								 double* selectivity = nullptr);

	BoolExprNode* composeBoolean(double* selectivity = nullptr)
	{
		auto iter = getBaseConjuncts();
		return composeBoolean(iter, selectivity);
	}

	bool isSemiJoined() const
	{
		return (rse->flags & RseNode::FLAG_SEMI_JOINED) != 0;
	}

	RecordSource* applyBoolean(RecordSource* rsb, ConjunctIterator& iter);
	bool checkEquiJoin(BoolExprNode* boolean);
	bool getEquiJoinKeys(BoolExprNode* boolean,
						 NestConst<ValueExprNode>* node1,
						 NestConst<ValueExprNode>* node2);

	Firebird::string getStreamName(StreamType stream);
	Firebird::string makeAlias(StreamType stream);
	void printf(const char* format, ...);

private:
	Optimizer(thread_db* aTdbb, CompilerScratch* aCsb, RseNode* aRse, bool parentFirstRows);

	RecordSource* compile(BoolExprNodeStack* parentStack);

	void checkIndices();
	void checkSorts();
	unsigned distributeEqualities(BoolExprNodeStack& orgStack, unsigned baseCount);
	void findDependentStreams(const StreamList& streams,
							  StreamList& dependent_streams,
							  StreamList& free_streams);
	void formRivers(const StreamList& streams,
					RiverList& rivers,
					SortNode** sortClause,
					const PlanNode* planClause);
	bool generateEquiJoin(RiverList& rivers, JoinType joinType = INNER_JOIN);
	void generateInnerJoin(StreamList& streams,
						   RiverList& rivers,
						   SortNode** sortClause,
						   const PlanNode* planClause);
	bool getEquiJoinKeys(NestConst<ValueExprNode>& node1,
						 NestConst<ValueExprNode>& node2,
						 bool needCast);
	BoolExprNode* makeInferenceNode(BoolExprNode* boolean,
									ValueExprNode* arg1,
									ValueExprNode* arg2);
	ValueExprNode* optimizeLikeSimilar(ComparativeBoolNode* cmpNode);

	thread_db* const tdbb;
	CompilerScratch* const csb;
	RseNode* const rse;

	bool firstRows = false;					// optimize for first rows

	FILE* debugFile = nullptr;
	unsigned baseConjuncts = 0;				// number of conjuncts in our rse, next conjuncts are distributed parent
	unsigned baseParentConjuncts = 0;		// number of conjuncts in our rse + distributed with parent, next are parent
	unsigned baseMissingConjuncts = 0;		// number of conjuncts in our and parent rse, but without missing

	StreamList compileStreams, bedStreams, keyStreams, outerStreams;
	ConjunctList conjuncts;
};


//
// IndexScratch
//

enum segmentScanType {
	segmentScanNone,
	segmentScanGreater,
	segmentScanLess,
	segmentScanBetween,
	segmentScanEqual,
	segmentScanEquivalent,
	segmentScanMissing,
	segmentScanStarting,
	segmentScanList
};

typedef Firebird::HalfStaticArray<BoolExprNode*, OPT_STATIC_ITEMS> BooleanList;

struct IndexScratchSegment
{
	explicit IndexScratchSegment(MemoryPool& p)
		: matches(p)
	{}

	explicit IndexScratchSegment(MemoryPool& p, const IndexScratchSegment& other)
		: lowerValue(other.lowerValue),
		  upperValue(other.upperValue),
		  valueList(other.valueList),
		  excludeLower(other.excludeLower),
		  excludeUpper(other.excludeUpper),
		  scope(other.scope),
		  scanType(other.scanType),
		  matches(p, other.matches)
	{}

	ValueExprNode* lowerValue = nullptr;		// lower bound on index value
	ValueExprNode* upperValue = nullptr;		// upper bound on index value
	LookupValueList* valueList = nullptr;		// values to match
	bool excludeLower = false;					// exclude lower bound value from scan
	bool excludeUpper = false;					// exclude upper bound value from scan
	unsigned scope = 0;							// highest scope level
	segmentScanType scanType = segmentScanNone;	// scan type
	SSHORT scale = 0;							// scale for SINT64/Int128-based segment of index

	BooleanList matches;						// matched booleans
};

struct IndexScratch
{
	IndexScratch(MemoryPool& p, index_desc* idx);
	IndexScratch(MemoryPool& p, const IndexScratch& other);

	index_desc* index = nullptr;				// index descriptor
	double cardinality = 0;						// estimated cardinality of the whole index
	double selectivity = MAXIMUM_SELECTIVITY;	// calculated selectivity for this index
	bool candidate = false;						// used when deciding which indices to use
	bool scopeCandidate = false;				// used when making inversion based on scope
	unsigned lowerCount = 0;
	unsigned upperCount = 0;
	unsigned nonFullMatchedSegments = 0;
	bool usePartialKey = false;					// Use INTL_KEY_PARTIAL
	bool useMultiStartingKeys = false;			// Use INTL_KEY_MULTI_STARTING
	bool useRootListScan = false;

	Firebird::ObjectsArray<IndexScratchSegment> segments;
	BooleanList matches;					// matched booleans (partial indices only)
};

typedef Firebird::ObjectsArray<IndexScratch> IndexScratchList;

//
// InversionCandidate
//

struct InversionCandidate
{
	explicit InversionCandidate(MemoryPool& p)
		: conjuncts(p), matches(p), dbkeyRanges(p), dependentFromStreams(p)
	{}

	double selectivity = MAXIMUM_SELECTIVITY;
	double cost = 0;
	unsigned nonFullMatchedSegments = MAX_INDEX_SEGMENTS + 1;
	unsigned matchedSegments = 0;
	unsigned indexes = 0;
	unsigned dependencies = 0;
	BoolExprNode* boolean = nullptr;
	BoolExprNode* condition = nullptr;
	InversionNode* inversion = nullptr;
	IndexScratch* scratch = nullptr;
	bool used = false;
	bool unique = false;
	bool navigated = false;

	BooleanList conjuncts;							// booleans referring our stream
	BooleanList matches;							// booleans matched to any index
	Firebird::Array<DbKeyRangeNode*> dbkeyRanges;
	SortedStreamList dependentFromStreams;
};

typedef Firebird::HalfStaticArray<InversionCandidate*, OPT_STATIC_ITEMS> InversionCandidateList;


//
// Retrieval
//

class Retrieval : private Firebird::PermanentStorage
{
public:
	Retrieval(thread_db* tdbb, Optimizer* opt, StreamType streamNumber,
			  bool outer, bool inner, SortNode* sortNode, bool costOnly);

	~Retrieval()
	{
		for (auto candidate : inversionCandidates)
			delete candidate;
	}

	InversionCandidate* getInversion();
	IndexTableScan* getNavigation();

protected:
	void analyzeNavigation(const InversionCandidateList& inversions);
	bool betterInversion(const InversionCandidate* inv1, const InversionCandidate* inv2,
<<<<<<< HEAD
						 bool ignoreUnmatched) const;
	bool checkIndexCondition(index_desc& idx, BooleanList& matches) const;
=======
						 bool navigation) const;
	bool checkIndexCondition(index_desc& idx, MatchedBooleanList& matches) const;
>>>>>>> 5b21261b
	bool checkIndexExpression(const index_desc* idx, ValueExprNode* node) const;
	InversionNode* composeInversion(InversionNode* node1, InversionNode* node2,
		InversionNode::Type node_type) const;
	const Firebird::string& getAlias();
	void getInversionCandidates(InversionCandidateList& inversions,
		IndexScratchList& indexScratches, unsigned scope) const;
	InversionNode* makeIndexScanNode(IndexScratch* indexScratch) const;
	InversionCandidate* makeInversion(InversionCandidateList& inversions) const;
	bool matchBoolean(IndexScratch* indexScratch, BoolExprNode* boolean, unsigned scope) const;
	InversionCandidate* matchDbKey(BoolExprNode* boolean) const;
	InversionCandidate* matchOnIndexes(IndexScratchList& indexScratches,
		BoolExprNode* boolean, unsigned scope) const;
	ValueExprNode* findDbKey(ValueExprNode* dbkey, SLONG* position) const;
	bool validateStarts(IndexScratch* indexScratch, ComparativeBoolNode* cmpNode,
		unsigned segment) const;

#ifdef OPT_DEBUG_RETRIEVAL
	void printCandidate(const InversionCandidate* candidate) const;
	void printCandidates(const InversionCandidateList& inversions) const;
	void printFinalCandidate(const InversionCandidate* candidate) const;
#endif

private:
	thread_db* const tdbb;
	Optimizer* const optimizer;
	CompilerScratch* const csb;
	const StreamType stream;
	const bool innerFlag;
	const bool outerFlag;
	SortNode* const sort;
	jrd_rel* relation;
	const bool createIndexScanNodes;
	const bool setConjunctionsMatched;
	Firebird::string alias;
	IndexScratchList indexScratches;
	InversionCandidateList inversionCandidates;
	Firebird::AutoPtr<InversionCandidate> finalCandidate;
	Firebird::AutoPtr<InversionCandidate> navigationCandidate;
};


//
// InnerJoin
//

class InnerJoin : private Firebird::PermanentStorage
{
	struct IndexRelationship
	{
		static const unsigned MAX_DEP_STREAMS = 8;

		static bool cheaperThan(const IndexRelationship& item1, const IndexRelationship& item2)
		{
			if (item1.cost == 0)
				return true;

			if (item2.cost == 0)
				return false;

			const double compare = item1.cost / item2.cost;
			if (compare >= 0.98 && compare <= 1.02)
			{
				// cost is nearly the same, now check uniqueness and cardinality

				if (item1.unique == item2.unique)
				{
					if (item1.cardinality < item2.cardinality)
						return true;
				}
				else if (item1.unique)
					return true;
				else if (item2.unique)
					return false;
			}
			else if (item1.cost < item2.cost)
				return true;

			return false;
		}

		// Needed for SortedArray
		bool operator>(const IndexRelationship& other) const
		{
			return !cheaperThan(*this, other);
		}

		StreamType stream = 0;
		bool unique = false;
		double cost = 0;
		double cardinality = 0;
		Firebird::Vector<StreamType, MAX_DEP_STREAMS> depStreams;
	};

	typedef Firebird::SortedArray<IndexRelationship> IndexedRelationships;

	class StreamInfo
	{
	public:
		StreamInfo(MemoryPool& p, StreamType num)
			: number(num), baseConjuncts(p), indexedRelationships(p)
		{}

		bool isIndependent() const
		{
			// Return true if this stream can't be used by other streams
			// and it can't use index retrieval based on other streams

			return (indexedRelationships.isEmpty() && !previousExpectedStreams);
		}

		bool isFiltered() const
		{
			return (baseIndexes || baseSelectivity < MAXIMUM_SELECTIVITY);
		}

		static bool cheaperThan(const StreamInfo* item1, const StreamInfo* item2)
		{
			// First those streams which cannot be used by other streams
			// or cannot depend on a stream
			if (item1->isIndependent() && !item2->isIndependent())
				return true;

			// Next those with the lowest previous expected streams
			const int compare = item1->previousExpectedStreams -
				item2->previousExpectedStreams;

			if (compare < 0)
				return true;

			// Next those with the cheapest base cost
			if (item1->baseCost < item2->baseCost)
				return true;

			return false;
		}

		const StreamType number;

		bool baseUnique = false;
		double baseCost = 0;
		double baseSelectivity = 0;
		unsigned baseIndexes = 0;
		bool baseNavigated = false;
		bool used = false;
		unsigned previousExpectedStreams = 0;

		BooleanList baseConjuncts;
		IndexedRelationships indexedRelationships;
	};

	typedef Firebird::HalfStaticArray<StreamInfo*, OPT_STATIC_ITEMS> StreamInfoList;

	struct JoinedStreamInfo
	{
		static const unsigned MAX_EQUI_MATCHES = 4;

		void reset (StreamType num)
		{
			number = num;
			selectivity = 0.0;
			equiMatches.clear();
		}

		StreamType number;			// stream in position of join order
		double selectivity = 0.0;	// position selectivity
		Firebird::Vector<BoolExprNode*, MAX_EQUI_MATCHES> equiMatches;
	};

	typedef Firebird::HalfStaticArray<JoinedStreamInfo, OPT_STATIC_ITEMS> JoinedStreamList;

public:
	InnerJoin(thread_db* tdbb, Optimizer* opt,
			  const StreamList& streams,
			  SortNode** sortClause, bool hasPlan);

	~InnerJoin()
	{
		for (auto innerStream : innerStreams)
			delete innerStream;
	}

	bool findJoinOrder();
	River* formRiver();

protected:
	void calculateStreamInfo();
	void estimateCost(unsigned position, const StreamInfo* stream, double& cost, double& cardinality);
	void findBestOrder(unsigned position, StreamInfo* stream,
		IndexedRelationships& processList, double cost, double cardinality);
	void getIndexedRelationships(StreamInfo* testStream);
	StreamInfo* getStreamInfo(StreamType stream);
#ifdef OPT_DEBUG
	void printBestOrder() const;
	void printFoundOrder(StreamType position, double positionCost,
		double positionCardinality, double cost, double cardinality) const;
	void printProcessList(const IndexedRelationships& processList, StreamType stream) const;
	void printStartOrder() const;
#endif

private:
	thread_db* const tdbb;
	Optimizer* const optimizer;
	CompilerScratch* const csb;
	SortNode** sortPtr;
	const bool plan;

	unsigned remainingStreams = 0;
	unsigned bestCount = 0;	// longest length of indexable streams
	double bestCost = 0;	// cost of best join order

	StreamInfoList innerStreams;
	JoinedStreamList joinedStreams;
	JoinedStreamList bestStreams;
};

class OuterJoin : private Firebird::PermanentStorage
{
	struct OuterJoinStream
	{
		RecordSource* rsb = nullptr;
		StreamType number = INVALID_STREAM;
	};

public:
	OuterJoin(thread_db* tdbb, Optimizer* opt,
			  const RseNode* rse, RiverList& rivers,
			  SortNode** sortClause);

	RecordSource* generate();

private:
	RecordSource* process(const JoinType joinType);

	thread_db* const tdbb;
	Optimizer* const optimizer;
	CompilerScratch* const csb;
	SortNode** sortPtr;
	OuterJoinStream joinStreams[2];
};

} // namespace Jrd

#endif // OPTIMIZER_H<|MERGE_RESOLUTION|>--- conflicted
+++ resolved
@@ -498,6 +498,7 @@
 		return firstRows;
 	}
 
+	RecordSource* applyBoolean(RecordSource* rsb, ConjunctIterator& iter);
 	RecordSource* applyLocalBoolean(RecordSource* rsb,
 									const StreamList& streams,
 									ConjunctIterator& iter);
@@ -517,7 +518,6 @@
 		return (rse->flags & RseNode::FLAG_SEMI_JOINED) != 0;
 	}
 
-	RecordSource* applyBoolean(RecordSource* rsb, ConjunctIterator& iter);
 	bool checkEquiJoin(BoolExprNode* boolean);
 	bool getEquiJoinKeys(BoolExprNode* boolean,
 						 NestConst<ValueExprNode>* node1,
@@ -696,13 +696,8 @@
 protected:
 	void analyzeNavigation(const InversionCandidateList& inversions);
 	bool betterInversion(const InversionCandidate* inv1, const InversionCandidate* inv2,
-<<<<<<< HEAD
-						 bool ignoreUnmatched) const;
+						 bool navigation) const;
 	bool checkIndexCondition(index_desc& idx, BooleanList& matches) const;
-=======
-						 bool navigation) const;
-	bool checkIndexCondition(index_desc& idx, MatchedBooleanList& matches) const;
->>>>>>> 5b21261b
 	bool checkIndexExpression(const index_desc* idx, ValueExprNode* node) const;
 	InversionNode* composeInversion(InversionNode* node1, InversionNode* node2,
 		InversionNode::Type node_type) const;
@@ -934,7 +929,7 @@
 	RecordSource* generate();
 
 private:
-	RecordSource* process(const JoinType joinType);
+	RecordSource* process();
 
 	thread_db* const tdbb;
 	Optimizer* const optimizer;
