/*
 *	PROGRAM:	JRD Access Method
 *	MODULE:		cmp.cpp
 *	DESCRIPTION:	Request compiler
 *
 * The contents of this file are subject to the Interbase Public
 * License Version 1.0 (the "License"); you may not use this file
 * except in compliance with the License. You may obtain a copy
 * of the License at http://www.Inprise.com/IPL.html
 *
 * Software distributed under the License is distributed on an
 * "AS IS" basis, WITHOUT WARRANTY OF ANY KIND, either express
 * or implied. See the License for the specific language governing
 * rights and limitations under the License.
 *
 * The Original Code was created by Inprise Corporation
 * and its predecessors. Portions created by Inprise Corporation are
 * Copyright (C) Inprise Corporation.
 *
 * All Rights Reserved.
 * Contributor(s): ______________________________________.
 *
 * 2001.07.28: John Bellardo: Added code to handle rse_skip.
 * 2001.07.17 Claudio Valderrama: Stop crash when parsing user-supplied SQL plan.
 * 2001.10.04 Claudio Valderrama: Fix annoying & invalid server complaint about
 *   triggers not having REFERENCES privilege over their owner table.
 * 2002.02.24 Claudio Valderrama: substring() should signal output as string even
 *   if source is blob and should check implementation limits on field lengths.
 * 2002.02.25 Claudio Valderrama: concatenate() should be a civilized function.
 *   This closes the heart of SF Bug #518282.
 * 2002.09.28 Dmitry Yemanov: Reworked internal_info stuff, enhanced
 *                            exception handling in SPs/triggers,
 *                            implemented ROWS_AFFECTED system variable
 * 2002.10.21 Nickolay Samofatov: Added support for explicit pessimistic locks
 * 2002.10.29 Nickolay Samofatov: Added support for savepoints
 * 2002.10.29 Sean Leyne - Removed obsolete "Netware" port
 * 2002.10.30 Sean Leyne - Removed support for obsolete "PC_PLATFORM" define
 * 2003.10.05 Dmitry Yemanov: Added support for explicit cursors in PSQL
 * Adriano dos Santos Fernandes
 */

#include "firebird.h"
#include <string.h>
#include <stdlib.h>				// abort
#include "../jrd/jrd.h"
#include "../jrd/req.h"
#include "../jrd/val.h"
#include "../jrd/align.h"
#include "../jrd/lls.h"
#include "../jrd/exe.h"
#include "../jrd/scl.h"
#include "../jrd/tra.h"
#include "../jrd/lck.h"
#include "../jrd/irq.h"
#include "../jrd/drq.h"
#include "../jrd/intl.h"
#include "../jrd/btr.h"
#include "../jrd/sort.h"
#include "../jrd/met.h"
#include "../common/gdsassert.h"
#include "../jrd/cmp_proto.h"
#include "../common/dsc_proto.h"
#include "../jrd/err_proto.h"
#include "../jrd/exe_proto.h"
#include "../jrd/fun_proto.h"
#include "../yvalve/gds_proto.h"
#include "../jrd/idx_proto.h"
#include "../jrd/intl_proto.h"
#include "../jrd/jrd_proto.h"

#include "../jrd/lck.h"
#include "../jrd/par_proto.h"
#include "../jrd/met_proto.h"
#include "../jrd/mov_proto.h"
#include "../common/dsc_proto.h"
#include "../jrd/optimizer/Optimizer.h"

#include "../jrd/DataTypeUtil.h"
#include "../jrd/SysFunction.h"

// Pick up relation ids
#include "../jrd/ini.h"

#include "../common/classes/auto.h"
#include "../common/utils_proto.h"
#include "../dsql/Nodes.h"
#include "../jrd/RecordSourceNodes.h"
#include "../jrd/recsrc/RecordSource.h"
#include "../jrd/recsrc/Cursor.h"
#include "../jrd/Function.h"
#include "../dsql/BoolNodes.h"
#include "../dsql/ExprNodes.h"
#include "../dsql/StmtNodes.h"

using namespace Jrd;
using namespace Firebird;


#ifdef CMP_DEBUG
#include <stdarg.h>
IMPLEMENT_TRACE_ROUTINE(cmp_trace, "CMP")
#endif


// Clone a node.
ValueExprNode* CMP_clone_node(thread_db* tdbb, CompilerScratch* csb, ValueExprNode* node)
{
	SubExprNodeCopier copier(csb->csb_pool, csb);
	return copier.copy(tdbb, node);
}


// Clone a value node for the optimizer.
// Make a copy of the node (if necessary) and assign impure space.

ValueExprNode* CMP_clone_node_opt(thread_db* tdbb, CompilerScratch* csb, ValueExprNode* node)
{
	SET_TDBB(tdbb);

	DEV_BLKCHK(csb, type_csb);

	if (nodeIs<ParameterNode>(node))
		return node;

	SubExprNodeCopier copier(csb->csb_pool, csb);
	ValueExprNode* clone = copier.copy(tdbb, node);
	ExprNode::doPass2(tdbb, csb, &clone);

	return clone;
}

BoolExprNode* CMP_clone_node_opt(thread_db* tdbb, CompilerScratch* csb, BoolExprNode* node)
{
	SET_TDBB(tdbb);

	DEV_BLKCHK(csb, type_csb);

	SubExprNodeCopier copier(csb->csb_pool, csb);
	BoolExprNode* clone = copier.copy(tdbb, node);
	ExprNode::doPass2(tdbb, csb, &clone);

	return clone;
}

// Compile a statement.
Statement* CMP_compile(thread_db* tdbb, const UCHAR* blr, ULONG blrLength, bool internalFlag,
	ULONG dbginfoLength, const UCHAR* dbginfo)
{
	Statement* statement = nullptr;

	SET_TDBB(tdbb);
	const auto dbb = tdbb->getDatabase();

	// 26.09.2002 Nickolay Samofatov: default memory pool will become statement pool
	// and will be freed by CMP_release
	const auto newPool = dbb->createPool(ALLOC_ARGS0);

	try
	{
		Jrd::ContextPoolHolder context(tdbb, newPool);

		const auto csb = PAR_parse(tdbb, blr, blrLength, internalFlag, dbginfoLength, dbginfo);

		statement = Statement::makeStatement(tdbb, csb, internalFlag);

#ifdef CMP_DEBUG
		if (csb->csb_dump.hasData())
		{
			csb->dump("streams:\n");
			for (StreamType i = 0; i < csb->csb_n_stream; ++i)
			{
				const CompilerScratch::csb_repeat& s = csb->csb_rpt[i];
				csb->dump(
					"\t%2d - view_stream: %2d; alias: %s; relation: %s; procedure: %s; view: %s\n",
					i, s.csb_view_stream,
					(s.csb_alias ? s.csb_alias->c_str() : ""),
					(s.csb_relation ? s.csb_relation()->getName().c_str() : ""),
					(s.csb_procedure ? s.csb_procedure()->getName().toString().c_str() : ""),
					(s.csb_view ? s.csb_view->getName().c_str() : ""));
			}

			cmp_trace("\n%s\n", csb->csb_dump.c_str());
		}
#endif

		statement->verifyAccess(tdbb);

		delete csb;
	}
	catch (const Firebird::Exception& ex)
	{
		ex.stuffException(tdbb->tdbb_status_vector);
		if (statement)
			statement->release(tdbb);
		else
			dbb->deletePool(newPool);
		ERR_punt();
	}

	return statement;
}

Request* CMP_compile_request(thread_db* tdbb, const UCHAR* blr, ULONG blrLength, bool internalFlag)
{
/**************************************
 *
 *	C M P _ c o m p i l e _ r e q u e s t
 *
 **************************************
 *
 * Functional description
 *	Compile a BLR request.
 *
 **************************************/
	SET_TDBB(tdbb);

	auto statement = CMP_compile(tdbb, blr, blrLength, internalFlag, 0, nullptr);
	auto request = statement->makeRootRequest(tdbb);

	request->setAttachment(tdbb->getAttachment());
	request->req_stats.reset();
	request->req_base_stats.reset();

	return request;
}


CompilerScratch::csb_repeat* CMP_csb_element(CompilerScratch* csb, StreamType element)
{
/**************************************
 *
 *	C M P _ c s b _ e l e m e n t
 *
 **************************************
 *
 * Functional description
 *	Find tail element of compiler scratch block.  If the csb isn't big
 *	enough, extend it.
 *
 **************************************/
	DEV_BLKCHK(csb, type_csb);
	CompilerScratch::csb_repeat empty_item;
	while (element >= csb->csb_rpt.getCount()) {
		csb->csb_rpt.add(empty_item);
	}
	return &csb->csb_rpt[element];
}


const Format* CMP_format(thread_db* tdbb, CompilerScratch* csb, StreamType stream)
{
/**************************************
 *
 *	C M P _ f o r m a t
 *
 **************************************
 *
 * Functional description
 *	Pick up a format for a stream.
 *
 **************************************/
	SET_TDBB(tdbb);

	DEV_BLKCHK(csb, type_csb);

	CompilerScratch::csb_repeat* const tail = &csb->csb_rpt[stream];

	if (!tail->csb_format)
	{
		if (tail->csb_relation)
			tail->csb_format = MET_current(tdbb, tail->csb_relation(tdbb));
		else if (tail->csb_procedure)
			tail->csb_format = tail->csb_procedure(tdbb)->prc_record_format;
		//// TODO: LocalTableSourceNode
		else
			IBERROR(222);	// msg 222 bad blr - invalid stream
	}

	fb_assert(tail->csb_format);
	return tail->csb_format;
}


void CMP_post_access(thread_db* tdbb,
					 CompilerScratch* csb,
					 const MetaName& security_name,
					 SLONG ssRelationId,			// SQL SECURITY relation in which context permissions should be check
					 SecurityClass::flags_t mask,
					 ObjectType obj_type,
					 const MetaName& name,
					 const MetaName& r_name)
{
/**************************************
 *
 *	C M P _ p o s t _ a c c e s s
 *
 **************************************
 *
 * Functional description
 *	Post access to security class to request.
 *      We append the new security class to the existing list of
 *      security classes for that request.
 *
 **************************************/
	DEV_BLKCHK(csb, type_csb);
	DEV_BLKCHK(view, type_rel);

	// allow all access to internal requests

	if (csb->csb_g_flags & (csb_internal | csb_ignore_perm))
		return;

	SET_TDBB(tdbb);

	AccessItem access(security_name, ssRelationId, name, obj_type, mask, r_name);

	FB_SIZE_T i;

	if (!csb->csb_access.find(access, i))
		csb->csb_access.insert(i, access);
}


void CMP_release(thread_db* tdbb, Request* request)
{
/**************************************
 *
 *	C M P _ r e l e a s e
 *
 **************************************
 *
 * Functional description
 *	Release a request's statement.
 *
 **************************************/
	DEV_BLKCHK(request, type_req);
	request->getStatement()->release(tdbb);
}


StreamType* CMP_alloc_map(thread_db* tdbb, CompilerScratch* csb, StreamType stream)
{
/**************************************
 *
 *	C M P _ a l l o c _ m a p
 *
 **************************************
 *
 * Functional description
 *	Allocate and initialize stream map for view processing.
 *
 **************************************/
	DEV_BLKCHK(csb, type_csb);

	SET_TDBB(tdbb);

	fb_assert(stream <= MAX_STREAMS);
	StreamType* const p = FB_NEW_POOL(*tdbb->getDefaultPool()) StreamType[STREAM_MAP_LENGTH];
	memset(p, 0, sizeof(StreamType[STREAM_MAP_LENGTH]));
	p[0] = stream;
	csb->csb_rpt[stream].csb_map = p;

	return p;
}


USHORT NodeCopier::getFieldId(const FieldNode* field)
{
	return field->fieldId;
}


// Copy items' information into appropriate node.
ItemInfo* CMP_pass2_validation(thread_db* tdbb, CompilerScratch* csb, const Item& item)
{
	ItemInfo itemInfo;
	return csb->csb_map_item_info.get(item, itemInfo) ?
		FB_NEW_POOL(*tdbb->getDefaultPool()) ItemInfo(*tdbb->getDefaultPool(), itemInfo) : NULL;
}


<<<<<<< HEAD
void CMP_post_procedure_access(thread_db* tdbb, CompilerScratch* csb, Cached::Procedure* proc)
=======
bool CMP_procedure_arguments(
	thread_db* tdbb,
	CompilerScratch* csb,
	Routine* routine,
	bool isInput,
	USHORT argCount,
	ObjectsArray<MetaName>* argNames,
	NestConst<ValueListNode>& sources,
	NestConst<ValueListNode>& targets,
	NestConst<MessageNode>& message,
	Arg::StatusVector& mismatchStatus)
{
	auto& pool = *tdbb->getDefaultPool();
	auto& fields = isInput ? routine->getInputFields() : routine->getOutputFields();
	const auto format = isInput ? routine->getInputFormat() : routine->getOutputFormat();

	if ((isInput && fields.hasData() && (argCount || routine->getDefaultCount())) ||
		(!isInput && argCount))
	{
		if (isInput)
			sources->items.resize(fields.getCount());
		else
			targets = FB_NEW_POOL(pool) ValueListNode(pool, argCount);

		// We have a few parameters. Get on with creating the message block
		// Outer messages map may start with 2, but they are always in the routine start.
		USHORT n = ++csb->csb_msg_number;
		if (n < 2)
			csb->csb_msg_number = n = 2;
		const auto tail = CMP_csb_element(csb, n);

		message = tail->csb_message = FB_NEW_POOL(pool) MessageNode(pool);
		message->messageNumber = n;

		/* dimitr: procedure (with its parameter formats) is allocated out of
					its own pool (prc_request->req_pool) and can be freed during
					the cache cleanup (MET_clear_cache). Since the current
					tdbb default pool is different from the procedure's one,
					it's dangerous to copy a pointer from one request to another.
					As an experiment, I've decided to copy format by value
					instead of copying the reference. Since Format structure
					doesn't contain any pointers, it should be safe to use a
					default assignment operator which does a simple byte copy.
					This change fixes one serious bug in the current codebase.
					I think that this situation can (and probably should) be
					handled by the metadata cache (via incrementing prc_use_count)
					to avoid unexpected cache cleanups, but that area is out of my
					knowledge. So this fix should be considered a temporary solution.

		message->format = format;
		*/
		const auto fmtCopy = Format::newFormat(pool, format->fmt_count);
		*fmtCopy = *format;
		message->format = fmtCopy;
		// --- end of fix ---

		const auto positionalArgCount = argNames ? argCount - argNames->getCount() : argCount;
		auto sourceArgIt = sources->items.begin();
		LeftPooledMap<MetaName, NestConst<ValueExprNode>> argsByName;

		if (positionalArgCount)
		{
			if (argCount > fields.getCount())
				mismatchStatus << Arg::Gds(isc_wronumarg);

			for (auto pos = 0u; pos < positionalArgCount; ++pos)
			{
				if (pos < fields.getCount())
				{
					const auto& parameter = fields[pos];

					if (argsByName.put(parameter->prm_name, *sourceArgIt))
						mismatchStatus << Arg::Gds(isc_param_multiple_assignments) << parameter->prm_name;
				}

				++sourceArgIt;
			}
		}

		if (argNames)
		{
			for (const auto& argName : *argNames)
			{
				if (argsByName.put(argName, *sourceArgIt++))
					mismatchStatus << Arg::Gds(isc_param_multiple_assignments) << argName;
			}
		}

		sourceArgIt = sources->items.begin();
		auto targetArgIt = targets->items.begin();

		for (auto& parameter : fields)
		{
			const auto argValue = argsByName.get(parameter->prm_name);
			const bool argExists = argsByName.exist(parameter->prm_name);

			if (argValue)
			{
				*sourceArgIt = *argValue;
				argsByName.remove(parameter->prm_name);
			}

			if (!argValue || !*argValue)
			{
				if (isInput)
				{
					if (parameter->prm_default_value)
						*sourceArgIt = CMP_clone_node(tdbb, csb, parameter->prm_default_value);
					else if (argExists)	// explicit DEFAULT in caller
					{
						FieldInfo fieldInfo;

						if (parameter->prm_mechanism != prm_mech_type_of &&
							!fb_utils::implicit_domain(parameter->prm_field_source.c_str()))
						{
							const MetaNamePair namePair(parameter->prm_field_source, "");

							if (!csb->csb_map_field_info.get(namePair, fieldInfo))
							{
								dsc dummyDesc;
								MET_get_domain(tdbb, csb->csb_pool, parameter->prm_field_source, &dummyDesc, &fieldInfo);
								csb->csb_map_field_info.put(namePair, fieldInfo);
							}
						}

						if (fieldInfo.defaultValue)
							*sourceArgIt = CMP_clone_node(tdbb, csb, fieldInfo.defaultValue);
						else
							*sourceArgIt = NullNode::instance();
					}
					else
						mismatchStatus << Arg::Gds(isc_param_no_default_not_specified) << parameter->prm_name;
				}
				else
					continue;
			}

			++sourceArgIt;

			const auto paramNode = FB_NEW_POOL(csb->csb_pool) ParameterNode(csb->csb_pool);
			paramNode->messageNumber = message->messageNumber;
			paramNode->message = message;
			paramNode->argNumber = parameter->prm_number * 2;

			const auto paramFlagNode = FB_NEW_POOL(csb->csb_pool) ParameterNode(csb->csb_pool);
			paramFlagNode->messageNumber = message->messageNumber;
			paramFlagNode->message = message;
			paramFlagNode->argNumber = parameter->prm_number * 2 + 1;

			paramNode->argFlag = paramFlagNode;

			*targetArgIt++ = paramNode;
		}

		if (argsByName.hasData())
		{
			for (const auto& argPair : argsByName)
				mismatchStatus << Arg::Gds(isc_param_not_exist) << argPair.first;
		}
	}
	else if (isInput && !argNames)
	{
		if (argCount > fields.getCount())
			mismatchStatus << Arg::Gds(isc_wronumarg);

		for (unsigned i = 0; i < fields.getCount(); ++i)
		{
			// default value for parameter
			if (i >= argCount)
			{
				auto parameter = fields[i];

				if (!parameter->prm_default_value)
					mismatchStatus << Arg::Gds(isc_param_no_default_not_specified) << parameter->prm_name;
			}
		}
	}

	return mismatchStatus.isEmpty();
}


void CMP_post_procedure_access(thread_db* tdbb, CompilerScratch* csb, jrd_prc* procedure)
>>>>>>> 7aac4d79
{
/**************************************
 *
 *	C M P _ p o s t _ p r o c e d u r e _ a c c e s s
 *
 **************************************
 *
 * Functional description
 *
 *	The request will inherit access requirements to all the objects
 *	the called stored procedure has access requirements for.
 *
 **************************************/
	SET_TDBB(tdbb);

	DEV_BLKCHK(csb, type_csb);

	// allow all access to internal requests

	if (csb->csb_g_flags & (csb_internal | csb_ignore_perm))
		return;

	// this request must have EXECUTE permission on the stored procedure
	if (proc->getName().package.isEmpty())
	{
		CMP_post_access(tdbb, csb, proc->getSecurityName(),
			(csb->csb_view ? csb->csb_view()->getId() : 0),
			SCL_execute, obj_procedures, proc->getName().identifier);
	}
	else
	{
		CMP_post_access(tdbb, csb, proc->getSecurityName(),
			(csb->csb_view ? csb->csb_view()->getId() : 0),
			SCL_execute, obj_packages, proc->getName().package);
	}

	// Add the procedure to list of external objects accessed
	ExternalAccess temp(ExternalAccess::exa_procedure, proc->getId());
	FB_SIZE_T idx;
	if (!csb->csb_external.find(temp, idx))
		csb->csb_external.insert(idx, temp);
}


RecordSource* CMP_post_rse(thread_db* tdbb, CompilerScratch* csb, RseNode* rse)
{
/**************************************
 *
 *	C M P _ p o s t _ r s e
 *
 **************************************
 *
 * Functional description
 *	Perform actual optimization of an RseNode and clear activity.
 *
 **************************************/
	SET_TDBB(tdbb);

	fb_assert(csb->csb_currentCursorId);

	const auto rsb = Optimizer::compile(tdbb, csb, rse);

	// Mark all the substreams as inactive

	StreamList streams;
	rse->computeRseStreams(streams);

	for (const auto stream : streams)
		csb->csb_rpt[stream].deactivate();

	return rsb;
}<|MERGE_RESOLUTION|>--- conflicted
+++ resolved
@@ -379,9 +379,6 @@
 }
 
 
-<<<<<<< HEAD
-void CMP_post_procedure_access(thread_db* tdbb, CompilerScratch* csb, Cached::Procedure* proc)
-=======
 bool CMP_procedure_arguments(
 	thread_db* tdbb,
 	CompilerScratch* csb,
@@ -564,8 +561,7 @@
 }
 
 
-void CMP_post_procedure_access(thread_db* tdbb, CompilerScratch* csb, jrd_prc* procedure)
->>>>>>> 7aac4d79
+void CMP_post_procedure_access(thread_db* tdbb, CompilerScratch* csb, Cached::Procedure* procedure)
 {
 /**************************************
  *
@@ -589,21 +585,21 @@
 		return;
 
 	// this request must have EXECUTE permission on the stored procedure
-	if (proc->getName().package.isEmpty())
+	if (procedure->getName().package.isEmpty())
 	{
-		CMP_post_access(tdbb, csb, proc->getSecurityName(),
+		CMP_post_access(tdbb, csb, procedure->getSecurityName(),
 			(csb->csb_view ? csb->csb_view()->getId() : 0),
-			SCL_execute, obj_procedures, proc->getName().identifier);
+			SCL_execute, obj_procedures, procedure->getName().identifier);
 	}
 	else
 	{
-		CMP_post_access(tdbb, csb, proc->getSecurityName(),
+		CMP_post_access(tdbb, csb, procedure->getSecurityName(),
 			(csb->csb_view ? csb->csb_view()->getId() : 0),
-			SCL_execute, obj_packages, proc->getName().package);
+			SCL_execute, obj_packages, procedure->getName().package);
 	}
 
 	// Add the procedure to list of external objects accessed
-	ExternalAccess temp(ExternalAccess::exa_procedure, proc->getId());
+	ExternalAccess temp(ExternalAccess::exa_procedure, procedure->getId());
 	FB_SIZE_T idx;
 	if (!csb->csb_external.find(temp, idx))
 		csb->csb_external.insert(idx, temp);
