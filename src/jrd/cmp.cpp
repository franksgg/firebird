/*
 *	PROGRAM:	JRD Access Method
 *	MODULE:		cmp.cpp
 *	DESCRIPTION:	Request compiler
 *
 * The contents of this file are subject to the Interbase Public
 * License Version 1.0 (the "License"); you may not use this file
 * except in compliance with the License. You may obtain a copy
 * of the License at http://www.Inprise.com/IPL.html
 *
 * Software distributed under the License is distributed on an
 * "AS IS" basis, WITHOUT WARRANTY OF ANY KIND, either express
 * or implied. See the License for the specific language governing
 * rights and limitations under the License.
 *
 * The Original Code was created by Inprise Corporation
 * and its predecessors. Portions created by Inprise Corporation are
 * Copyright (C) Inprise Corporation.
 *
 * All Rights Reserved.
 * Contributor(s): ______________________________________.
 *
 * 2001.07.28: John Bellardo: Added code to handle rse_skip.
 * 2001.07.17 Claudio Valderrama: Stop crash when parsing user-supplied SQL plan.
 * 2001.10.04 Claudio Valderrama: Fix annoying & invalid server complaint about
 *   triggers not having REFERENCES privilege over their owner table.
 * 2002.02.24 Claudio Valderrama: substring() should signal output as string even
 *   if source is blob and should check implementation limits on field lengths.
 * 2002.02.25 Claudio Valderrama: concatenate() should be a civilized function.
 *   This closes the heart of SF Bug #518282.
 * 2002.09.28 Dmitry Yemanov: Reworked internal_info stuff, enhanced
 *                            exception handling in SPs/triggers,
 *                            implemented ROWS_AFFECTED system variable
 * 2002.10.21 Nickolay Samofatov: Added support for explicit pessimistic locks
 * 2002.10.29 Nickolay Samofatov: Added support for savepoints
 * 2002.10.29 Sean Leyne - Removed obsolete "Netware" port
 * 2002.10.30 Sean Leyne - Removed support for obsolete "PC_PLATFORM" define
 * 2003.10.05 Dmitry Yemanov: Added support for explicit cursors in PSQL
 * Adriano dos Santos Fernandes
 */

#include "firebird.h"
#include <string.h>
#include <stdlib.h>				// abort
#include "../jrd/jrd.h"
#include "../jrd/req.h"
#include "../jrd/val.h"
#include "../jrd/align.h"
#include "../jrd/lls.h"
#include "../jrd/exe.h"
#include "../jrd/scl.h"
#include "../jrd/tra.h"
#include "../jrd/lck.h"
#include "../jrd/irq.h"
#include "../jrd/drq.h"
#include "../jrd/intl.h"
#include "../jrd/btr.h"
#include "../jrd/sort.h"
#include "../common/gdsassert.h"
#include "../jrd/cmp_proto.h"
#include "../common/dsc_proto.h"
#include "../jrd/err_proto.h"
#include "../jrd/exe_proto.h"
#include "../jrd/fun_proto.h"
#include "../yvalve/gds_proto.h"
#include "../jrd/idx_proto.h"
#include "../jrd/intl_proto.h"
#include "../jrd/jrd_proto.h"

#include "../jrd/lck_proto.h"
#include "../jrd/par_proto.h"
#include "../jrd/met_proto.h"
#include "../jrd/mov_proto.h"
#include "../common/dsc_proto.h"
#include "../jrd/optimizer/Optimizer.h"

#include "../jrd/DataTypeUtil.h"
#include "../jrd/SysFunction.h"

// Pick up relation ids
#include "../jrd/ini.h"

#include "../common/classes/auto.h"
#include "../common/utils_proto.h"
#include "../dsql/Nodes.h"
#include "../jrd/RecordSourceNodes.h"
#include "../jrd/recsrc/RecordSource.h"
#include "../jrd/recsrc/Cursor.h"
#include "../jrd/Function.h"
#include "../dsql/BoolNodes.h"
#include "../dsql/ExprNodes.h"
#include "../dsql/StmtNodes.h"

using namespace Jrd;
using namespace Firebird;


#ifdef CMP_DEBUG
#include <stdarg.h>
IMPLEMENT_TRACE_ROUTINE(cmp_trace, "CMP")
#endif


// Clone a node.
ValueExprNode* CMP_clone_node(thread_db* tdbb, CompilerScratch* csb, ValueExprNode* node)
{
	SubExprNodeCopier copier(csb->csb_pool, csb);
	return copier.copy(tdbb, node);
}


// Clone a value node for the optimizer.
// Make a copy of the node (if necessary) and assign impure space.

ValueExprNode* CMP_clone_node_opt(thread_db* tdbb, CompilerScratch* csb, ValueExprNode* node)
{
	SET_TDBB(tdbb);

	DEV_BLKCHK(csb, type_csb);

	if (nodeIs<ParameterNode>(node))
		return node;

	SubExprNodeCopier copier(csb->csb_pool, csb);
	ValueExprNode* clone = copier.copy(tdbb, node);
	ExprNode::doPass2(tdbb, csb, &clone);

	return clone;
}

BoolExprNode* CMP_clone_node_opt(thread_db* tdbb, CompilerScratch* csb, BoolExprNode* node)
{
	SET_TDBB(tdbb);

	DEV_BLKCHK(csb, type_csb);

	SubExprNodeCopier copier(csb->csb_pool, csb);
	BoolExprNode* clone = copier.copy(tdbb, node);
	ExprNode::doPass2(tdbb, csb, &clone);

	return clone;
}

// Compile a statement.
Statement* CMP_compile(thread_db* tdbb, const UCHAR* blr, ULONG blrLength, bool internalFlag,
	ULONG dbginfoLength, const UCHAR* dbginfo)
{
	Statement* statement = nullptr;

	SET_TDBB(tdbb);
	const auto att = tdbb->getAttachment();

	// 26.09.2002 Nickolay Samofatov: default memory pool will become statement pool
	// and will be freed by CMP_release
	const auto newPool = att->createPool();

	try
	{
		Jrd::ContextPoolHolder context(tdbb, newPool);

		const auto csb = PAR_parse(tdbb, blr, blrLength, internalFlag, dbginfoLength, dbginfo);

		statement = Statement::makeStatement(tdbb, csb, internalFlag);

#ifdef CMP_DEBUG
		if (csb->csb_dump.hasData())
		{
			csb->dump("streams:\n");
			for (StreamType i = 0; i < csb->csb_n_stream; ++i)
			{
				const CompilerScratch::csb_repeat& s = csb->csb_rpt[i];
				csb->dump(
					"\t%2d - view_stream: %2d; alias: %s; relation: %s; procedure: %s; view: %s\n",
					i, s.csb_view_stream,
					(s.csb_alias ? s.csb_alias->c_str() : ""),
					(s.csb_relation ? s.csb_relation->rel_name.c_str() : ""),
					(s.csb_procedure ? s.csb_procedure->getName().toString().c_str() : ""),
					(s.csb_view ? s.csb_view->rel_name.c_str() : ""));
			}

			cmp_trace("\n%s\n", csb->csb_dump.c_str());
		}
#endif

		statement->verifyAccess(tdbb);

		delete csb;
	}
	catch (const Firebird::Exception& ex)
	{
		ex.stuffException(tdbb->tdbb_status_vector);
		if (statement)
			statement->release(tdbb);
		else
			att->deletePool(newPool);
		ERR_punt();
	}

	return statement;
}

Request* CMP_compile_request(thread_db* tdbb, const UCHAR* blr, ULONG blrLength, bool internalFlag)
{
/**************************************
 *
 *	C M P _ c o m p i l e _ r e q u e s t
 *
 **************************************
 *
 * Functional description
 *	Compile a BLR request.
 *
 **************************************/
	SET_TDBB(tdbb);

	auto statement = CMP_compile(tdbb, blr, blrLength, internalFlag, 0, nullptr);
	auto request = statement->getRequest(tdbb, 0);

	return request;
}


CompilerScratch::csb_repeat* CMP_csb_element(CompilerScratch* csb, StreamType element)
{
/**************************************
 *
 *	C M P _ c s b _ e l e m e n t
 *
 **************************************
 *
 * Functional description
 *	Find tail element of compiler scratch block.  If the csb isn't big
 *	enough, extend it.
 *
 **************************************/
	DEV_BLKCHK(csb, type_csb);
	CompilerScratch::csb_repeat empty_item;
	while (element >= csb->csb_rpt.getCount()) {
		csb->csb_rpt.add(empty_item);
	}
	return &csb->csb_rpt[element];
}


const Format* CMP_format(thread_db* tdbb, CompilerScratch* csb, StreamType stream)
{
/**************************************
 *
 *	C M P _ f o r m a t
 *
 **************************************
 *
 * Functional description
 *	Pick up a format for a stream.
 *
 **************************************/
	SET_TDBB(tdbb);

	DEV_BLKCHK(csb, type_csb);

	CompilerScratch::csb_repeat* const tail = &csb->csb_rpt[stream];

	if (!tail->csb_format)
	{
		if (tail->csb_relation)
			tail->csb_format = MET_current(tdbb, tail->csb_relation);
		else if (tail->csb_procedure)
			tail->csb_format = tail->csb_procedure->prc_record_format;
		//// TODO: LocalTableSourceNode
		else
			IBERROR(222);	// msg 222 bad blr - invalid stream
	}

	fb_assert(tail->csb_format);
	return tail->csb_format;
}


IndexLock* CMP_get_index_lock(thread_db* tdbb, jrd_rel* relation, USHORT id)
{
/**************************************
 *
 *	C M P _ g e t _ i n d e x _ l o c k
 *
 **************************************
 *
 * Functional description
 *	Get index lock block for index.  If one doesn't exist,
 *	make one.
 *
 **************************************/
	SET_TDBB(tdbb);
	Database* dbb = tdbb->getDatabase();

	DEV_BLKCHK(relation, type_rel);

	if (relation->rel_id < (USHORT) rel_MAX) {
		return NULL;
	}

	// for to find an existing block

	for (IndexLock* index = relation->rel_index_locks; index; index = index->idl_next)
	{
		if (index->idl_id == id) {
			return index;
		}
	}

	IndexLock* index = FB_NEW_POOL(*relation->rel_pool) IndexLock();
	index->idl_next = relation->rel_index_locks;
	relation->rel_index_locks = index;
	index->idl_relation = relation;
	index->idl_id = id;
	index->idl_count = 0;

	Lock* lock = FB_NEW_RPT(*relation->rel_pool, 0) Lock(tdbb, sizeof(SLONG), LCK_idx_exist);
	index->idl_lock = lock;
	lock->setKey((relation->rel_id << 16) | id);

	return index;
}


void CMP_post_access(thread_db* tdbb,
					 CompilerScratch* csb,
					 const MetaName& security_name,
					 SLONG ssRelationId,			// SQL SECURITY relation in which context permissions should be check
					 SecurityClass::flags_t mask,
					 ObjectType obj_type,
					 const MetaName& name,
					 const MetaName& r_name)
{
/**************************************
 *
 *	C M P _ p o s t _ a c c e s s
 *
 **************************************
 *
 * Functional description
 *	Post access to security class to request.
 *      We append the new security class to the existing list of
 *      security classes for that request.
 *
 **************************************/
	DEV_BLKCHK(csb, type_csb);
	DEV_BLKCHK(view, type_rel);

	// allow all access to internal requests

	if (csb->csb_g_flags & (csb_internal | csb_ignore_perm))
		return;

	SET_TDBB(tdbb);

	AccessItem access(security_name, ssRelationId, name, obj_type, mask, r_name);

	FB_SIZE_T i;

	if (!csb->csb_access.find(access, i))
		csb->csb_access.insert(i, access);
}


void CMP_post_resource(	ResourceList* rsc_ptr, void* obj, Resource::rsc_s type, USHORT id)
{
/**************************************
 *
 *	C M P _ p o s t _ r e s o u r c e
 *
 **************************************
 *
 * Functional description
 *	Post a resource usage to the compiler scratch block.
 *
 **************************************/
	// Initialize resource block
	Resource resource(type, id, NULL, NULL, NULL);
	switch (type)
	{
	case Resource::rsc_relation:
	case Resource::rsc_index:
		resource.rsc_rel = (jrd_rel*) obj;
		break;
	case Resource::rsc_procedure:
	case Resource::rsc_function:
		resource.rsc_routine = (Routine*) obj;
		break;
	case Resource::rsc_collation:
		resource.rsc_coll = (Collation*) obj;
		break;
	default:
		BUGCHECK(220);			// msg 220 unknown resource
		break;
	}

	// Add it into list if not present already
	FB_SIZE_T pos;
	if (!rsc_ptr->find(resource, pos))
		rsc_ptr->insert(pos, resource);
}


void CMP_release(thread_db* tdbb, Request* request)
{
/**************************************
 *
 *	C M P _ r e l e a s e
 *
 **************************************
 *
 * Functional description
 *	Release a request's statement.
 *
 **************************************/
	DEV_BLKCHK(request, type_req);
	request->getStatement()->release(tdbb);
}


StreamType* CMP_alloc_map(thread_db* tdbb, CompilerScratch* csb, StreamType stream)
{
/**************************************
 *
 *	C M P _ a l l o c _ m a p
 *
 **************************************
 *
 * Functional description
 *	Allocate and initialize stream map for view processing.
 *
 **************************************/
	DEV_BLKCHK(csb, type_csb);

	SET_TDBB(tdbb);

	fb_assert(stream <= MAX_STREAMS);
	StreamType* const p = FB_NEW_POOL(*tdbb->getDefaultPool()) StreamType[STREAM_MAP_LENGTH];
	memset(p, 0, sizeof(StreamType[STREAM_MAP_LENGTH]));
	p[0] = stream;
	csb->csb_rpt[stream].csb_map = p;

	return p;
}


USHORT NodeCopier::getFieldId(const FieldNode* field)
{
	return field->fieldId;
}


// Copy items' information into appropriate node.
ItemInfo* CMP_pass2_validation(thread_db* tdbb, CompilerScratch* csb, const Item& item)
{
	ItemInfo itemInfo;
	return csb->csb_map_item_info.get(item, itemInfo) ?
		FB_NEW_POOL(*tdbb->getDefaultPool()) ItemInfo(*tdbb->getDefaultPool(), itemInfo) : NULL;
}


void CMP_post_procedure_access(thread_db* tdbb, CompilerScratch* csb, jrd_prc* procedure)
{
/**************************************
 *
 *	C M P _ p o s t _ p r o c e d u r e _ a c c e s s
 *
 **************************************
 *
 * Functional description
 *
 *	The request will inherit access requirements to all the objects
 *	the called stored procedure has access requirements for.
 *
 **************************************/
	SET_TDBB(tdbb);

	DEV_BLKCHK(csb, type_csb);

	// allow all access to internal requests

	if (csb->csb_g_flags & (csb_internal | csb_ignore_perm))
		return;

	// this request must have EXECUTE permission on the stored procedure
	if (procedure->getName().package.isEmpty())
	{
		CMP_post_access(tdbb, csb, procedure->getSecurityName(),
			(csb->csb_view ? csb->csb_view->rel_id : 0),
			SCL_execute, obj_procedures, procedure->getName().identifier);
	}
	else
	{
		CMP_post_access(tdbb, csb, procedure->getSecurityName(),
			(csb->csb_view ? csb->csb_view->rel_id : 0),
			SCL_execute, obj_packages, procedure->getName().package);
	}

	// Add the procedure to list of external objects accessed
	ExternalAccess temp(ExternalAccess::exa_procedure, procedure->getId());
	FB_SIZE_T idx;
	if (!csb->csb_external.find(temp, idx))
		csb->csb_external.insert(idx, temp);
}


RecordSource* CMP_post_rse(thread_db* tdbb, CompilerScratch* csb, RseNode* rse)
{
/**************************************
 *
 *	C M P _ p o s t _ r s e
 *
 **************************************
 *
 * Functional description
 *	Perform actual optimization of an RseNode and clear activity.
 *
 **************************************/
	SET_TDBB(tdbb);

<<<<<<< HEAD
	const auto rsb = Optimizer::compile(tdbb, csb, rse);
=======
	DEV_BLKCHK(csb, type_csb);
	DEV_BLKCHK(rse, type_nod);

	AutoSetRestore<ULONG> autoCurrentCursorProfileId(&csb->csb_currentCursorProfileId, csb->csb_nextCursorProfileId++);

	RecordSource* rsb = OPT_compile(tdbb, csb, rse, NULL);

	if (rse->flags & RseNode::FLAG_SINGULAR)
		rsb = FB_NEW_POOL(*tdbb->getDefaultPool()) SingularStream(csb, rsb);

	if (rse->flags & RseNode::FLAG_WRITELOCK)
	{
		for (StreamType i = 0; i < csb->csb_n_stream; i++)
			csb->csb_rpt[i].csb_flags |= csb_update;

		rsb = FB_NEW_POOL(*tdbb->getDefaultPool()) LockedStream(csb, rsb);
	}

	if (rse->flags & RseNode::FLAG_SCROLLABLE)
		rsb = FB_NEW_POOL(*tdbb->getDefaultPool()) BufferedStream(csb, rsb);
>>>>>>> 2f2f5fec

	// Mark all the substreams as inactive

	StreamList streams;
	rse->computeRseStreams(streams);

	for (const auto stream : streams)
		csb->csb_rpt[stream].deactivate();

	return rsb;
}<|MERGE_RESOLUTION|>--- conflicted
+++ resolved
@@ -518,30 +518,9 @@
  **************************************/
 	SET_TDBB(tdbb);
 
-<<<<<<< HEAD
+	AutoSetRestore<ULONG> autoCurrentCursorProfileId(&csb->csb_currentCursorProfileId, csb->csb_nextCursorProfileId++);
+
 	const auto rsb = Optimizer::compile(tdbb, csb, rse);
-=======
-	DEV_BLKCHK(csb, type_csb);
-	DEV_BLKCHK(rse, type_nod);
-
-	AutoSetRestore<ULONG> autoCurrentCursorProfileId(&csb->csb_currentCursorProfileId, csb->csb_nextCursorProfileId++);
-
-	RecordSource* rsb = OPT_compile(tdbb, csb, rse, NULL);
-
-	if (rse->flags & RseNode::FLAG_SINGULAR)
-		rsb = FB_NEW_POOL(*tdbb->getDefaultPool()) SingularStream(csb, rsb);
-
-	if (rse->flags & RseNode::FLAG_WRITELOCK)
-	{
-		for (StreamType i = 0; i < csb->csb_n_stream; i++)
-			csb->csb_rpt[i].csb_flags |= csb_update;
-
-		rsb = FB_NEW_POOL(*tdbb->getDefaultPool()) LockedStream(csb, rsb);
-	}
-
-	if (rse->flags & RseNode::FLAG_SCROLLABLE)
-		rsb = FB_NEW_POOL(*tdbb->getDefaultPool()) BufferedStream(csb, rsb);
->>>>>>> 2f2f5fec
 
 	// Mark all the substreams as inactive
 
