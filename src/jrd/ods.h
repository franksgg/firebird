--- conflicted
+++ resolved
@@ -425,35 +425,34 @@
 static_assert(offsetof(struct irtd, irtd_selectivity) == 4, "irtd_selectivity offset mismatch");
 
 // irt_flags, must match the idx_flags (see btr.h)
-<<<<<<< HEAD
-const UCHAR irt_unique		= 1;
-const UCHAR irt_descending	= 2;
-const UCHAR irt_state_a		= 4;
-const UCHAR irt_foreign		= 8;
-const UCHAR irt_primary		= 16;
-const UCHAR irt_expression	= 32;
-const UCHAR irt_condition	= 64;
-const UCHAR irt_state_b		= 128;
+inline constexpr UCHAR irt_unique		= 1;
+inline constexpr UCHAR irt_descending	= 2;
+inline constexpr UCHAR irt_state_a		= 4;
+inline constexpr UCHAR irt_foreign		= 8;
+inline constexpr UCHAR irt_primary		= 16;
+inline constexpr UCHAR irt_expression	= 32;
+inline constexpr UCHAR irt_condition	= 64;
+inline constexpr UCHAR irt_state_b		= 128;
 
 // index special states mask in flags
-const UCHAR irt_state_mask	= irt_state_a | irt_state_b;
+inline constexpr UCHAR irt_state_mask	= irt_state_a | irt_state_b;
 
 // possible index states
 // irt_transaction == 0 -> normal state
-const UCHAR irt_normal		= 1;
+inline constexpr UCHAR irt_normal		= 1;
 // irt_root == 0 -> index creation procss
-const UCHAR irt_in_progress	= 2;
+inline constexpr UCHAR irt_in_progress	= 2;
 // both zeroes ->unused
-const UCHAR irt_unused		= 8;
+inline constexpr UCHAR irt_unused		= 8;
 // any constants not overlapping irt_state_mask are fine for unused, normal & progress state
 static_assert(((irt_normal | irt_in_progress | irt_unused) & irt_state_mask) == 0);
 
 // following combination of irt_state_a and irt_state_b when both
 // irt_transaction != 0 && irt_root != 0
-const UCHAR irt_rollback	= 0;			// index to be removed when irt_transaction dead (rolled back)
-const UCHAR irt_kill		= irt_state_a;	// index to be removed when irt_transaction ended (both commit/rollback)
-const UCHAR irt_commit		= irt_state_b;	// to be prepared for remove (switch to irt_drop) when irt_transaction committed
-const UCHAR irt_drop		= irt_state_a | irt_state_b;	// to be removed when OAT > irt_transaction
+inline constexpr UCHAR irt_rollback	= 0;			// index to be removed when irt_transaction dead (rolled back)
+inline constexpr UCHAR irt_kill		= irt_state_a;	// index to be removed when irt_transaction ended (both commit/rollback)
+inline constexpr UCHAR irt_commit	= irt_state_b;	// to be prepared for remove (switch to irt_drop) when irt_transaction committed
+inline constexpr UCHAR irt_drop		= irt_state_a | irt_state_b;	// to be removed when OAT > irt_transaction
 
 /*
 states for just created index (irt_in_progress):
@@ -480,15 +479,6 @@
 
 access in SELECTs: irt_normal, irt_rollback (self transaction), irt_commit (other transactions)
  */
-=======
-inline constexpr USHORT irt_unique			= 1;
-inline constexpr USHORT irt_descending		= 2;
-inline constexpr USHORT irt_in_progress		= 4;
-inline constexpr USHORT irt_foreign			= 8;
-inline constexpr USHORT irt_primary			= 16;
-inline constexpr USHORT irt_expression		= 32;
-inline constexpr USHORT irt_condition		= 64;
->>>>>>> 7aac4d79
 
 inline ULONG index_root_page::irt_repeat::getRoot() const
 {
