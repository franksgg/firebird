/*
 *	PROGRAM:	JRD Access Method
 *	MODULE:		ods.h
 *	DESCRIPTION:	On disk structure definitions
 *
 * The contents of this file are subject to the Interbase Public
 * License Version 1.0 (the "License"); you may not use this file
 * except in compliance with the License. You may obtain a copy
 * of the License at http://www.Inprise.com/IPL.html
 *
 * Software distributed under the License is distributed on an
 * "AS IS" basis, WITHOUT WARRANTY OF ANY KIND, either express
 * or implied. See the License for the specific language governing
 * rights and limitations under the License.
 *
 * The Original Code was created by Inprise Corporation
 * and its predecessors. Portions created by Inprise Corporation are
 * Copyright (C) Inprise Corporation.
 *
 * All Rights Reserved.
 * Contributor(s): ______________________________________.
 *
 * 2000.11.29 Patrick J. P. Griffin: fixed bug SF #116733
 *	Add typedef struct gpg to properly document the layout of the generator page
 * 2002.08.26 Dmitry Yemanov: minor ODS change (new indices on system tables)
 *
 * 2002.10.29 Sean Leyne - Removed obsolete "Netware" port
 *
 * 2002.10.30 Sean Leyne - Removed support for obsolete "PC_PLATFORM" define
 *
 */

#ifndef JRD_ODS_H
#define JRD_ODS_H

#include "../jrd/RecordNumber.h"
#include "../common/classes/fb_string.h"

// This macro enables the ability of the engine to connect to databases
// from ODS 8 up to the latest.  If this macro is undefined, the engine
// only opens a database of the current ODS major version.

//#define ODS_8_TO_CURRENT

/**********************************************************************
**
** NOTE:
**
**   ODS 5 was shipped with version 3.3 but no longer supported
**   ODS 6 and ODS 7 never went out the door
**   ODS 8 was shipped with version 4.0
**   ODS 9 was going to be shipped with version 4.5 but never was released,
**         thus it became v5.0's ODS.
**   ODS 10 was shipped with IB version 6.0
**   Here the Firebird history begins:
**   ODS 10.0 is for FB1.0 and ODS 10.1 is for FB1.5.
**   ODS 11.0 is for FB2.0, ODS 11.1 is for FB2.1 and ODS 11.2 is for FB2.5.
**   ODS 12.0 is for FB3.
**   ODS 13.0 is for FB4, ODS 13.1 is for FB5.
**   ODS 14.0 is for FB6.
**
***********************************************************************/

// ODS major version -- major versions are not compatible

//const USHORT ODS_VERSION6	= 6;		// on-disk structure as of v3.0
//const USHORT ODS_VERSION7	= 7;		// new on disk structure for fixing index bug
inline constexpr USHORT ODS_VERSION8	= 8;		// new btree structure to support pc semantics
inline constexpr USHORT ODS_VERSION9	= 9;		// btree leaf pages are always propagated up
inline constexpr USHORT ODS_VERSION10	= 10;		// V6.0 features. SQL delimited idetifier,
													// SQLDATE, and 64-bit exact numeric type
inline constexpr USHORT ODS_VERSION11	= 11;		// Firebird 2.x features
inline constexpr USHORT ODS_VERSION12	= 12;		// Firebird 3.x features
inline constexpr USHORT ODS_VERSION13	= 13;		// Firebird 4.x features
inline constexpr USHORT ODS_VERSION14	= 14;		// Firebird 6.x features

// ODS minor version -- minor versions ARE compatible, but may be
// increasingly functional.  Add new minor versions, but leave previous
// names intact

// Minor versions for ODS 6

//const USHORT ODS_GRANT6		= 1;	// adds fields for field level grant
//const USHORT ODS_INTEGRITY6	= 2;	// adds fields for referential integrity
//const USHORT ODS_FUNCTIONS6	= 3;	// modifies type of RDB$MODULE_NAME field
//const USHORT ODS_SQLNAMES6	= 4;	// permits SQL security on > 27 SCHAR names
//const USHORT ODS_CURRENT6		= 4;

// Minor versions for ODS 7

//const USHORT ODS_FUNCTIONS7	= 1;	// modifies type of RDB$MODULE_NAME field
//const USHORT ODS_SQLNAMES7	= 2;	// permits SQL security on > 27 SCHAR names
//const USHORT ODS_CURRENT7		= 2;

// Minor versions for ODS 8

//const USHORT ODS_CASCADE_RI8	= 1;	// permits cascading referential integrity
										// ODS 8.2 is the same as ODS 8.1
//const USHORT ODS_CURRENT8		= 2;

// Minor versions for ODS 9

//const USHORT ODS_CURRENT_9_0	= 0;	// SQL roles & Index garbage collection
//const USHORT ODS_SYSINDEX9	= 1;	// Index on RDB$CHECK_CONSTRAINTS (RDB$TRIGGER_NAME)
//const USHORT ODS_CURRENT9		= 1;

// Minor versions for ODS 10

//const USHORT ODS_CURRENT10_0	= 0;	// V6.0 features. SQL delimited identifier,
										// SQLDATE, and 64-bit exact numeric type
//const USHORT ODS_SYSINDEX10	= 1;	// New system indices
//const USHORT ODS_CURRENT10	= 1;

// Minor versions for ODS 11

//const USHORT ODS_CURRENT11_0	= 0;	// Firebird 2.0 features
//const USHORT ODS_CURRENT11_1	= 1;	// Firebird 2.1 features
//const USHORT ODS_CURRENT11_2	= 2;	// Firebird 2.5 features
//const USHORT ODS_CURRENT11	= 2;

// Minor versions for ODS 12

inline constexpr USHORT ODS_CURRENT12_0	= 0;	// Firebird 3.0 features
inline constexpr USHORT ODS_CURRENT12	= 0;

// Minor versions for ODS 13

inline constexpr USHORT ODS_CURRENT13_0	= 0;	// Firebird 4.0 features
inline constexpr USHORT ODS_CURRENT13_1	= 1;	// Firebird 5.0 features
inline constexpr USHORT ODS_CURRENT13	= 1;

// Minor versions for ODS 14

inline constexpr USHORT ODS_CURRENT14_0	= 0;	// Firebird 6.0 features
inline constexpr USHORT ODS_CURRENT14	= 0;

// useful ODS macros. These are currently used to flag the version of the
// system triggers and system indices in ini.e

inline constexpr USHORT ENCODE_ODS(USHORT major, USHORT minor)
{
	return ((major << 4) | minor);
}

inline constexpr USHORT ODS_8_0		= ENCODE_ODS(ODS_VERSION8, 0);
inline constexpr USHORT ODS_8_1		= ENCODE_ODS(ODS_VERSION8, 1);
inline constexpr USHORT ODS_9_0		= ENCODE_ODS(ODS_VERSION9, 0);
inline constexpr USHORT ODS_9_1		= ENCODE_ODS(ODS_VERSION9, 1);
inline constexpr USHORT ODS_10_0	= ENCODE_ODS(ODS_VERSION10, 0);
inline constexpr USHORT ODS_10_1	= ENCODE_ODS(ODS_VERSION10, 1);
inline constexpr USHORT ODS_11_0	= ENCODE_ODS(ODS_VERSION11, 0);
inline constexpr USHORT ODS_11_1	= ENCODE_ODS(ODS_VERSION11, 1);
inline constexpr USHORT ODS_11_2	= ENCODE_ODS(ODS_VERSION11, 2);
inline constexpr USHORT ODS_12_0	= ENCODE_ODS(ODS_VERSION12, 0);
inline constexpr USHORT ODS_13_0	= ENCODE_ODS(ODS_VERSION13, 0);
inline constexpr USHORT ODS_13_1	= ENCODE_ODS(ODS_VERSION13, 1);
inline constexpr USHORT ODS_14_0	= ENCODE_ODS(ODS_VERSION14, 0);

inline constexpr USHORT ODS_FIREBIRD_FLAG = 0x8000;

// Decode ODS version to Major and Minor parts. The 4 LSB's are minor and
// the next 11 bits are major version number. The highest significant bit
// is the Firebird database flag.
inline constexpr USHORT DECODE_ODS_MAJOR(USHORT ods_version)
{
	return ((ods_version & 0x7FF0) >> 4);
}

inline constexpr USHORT DECODE_ODS_MINOR(USHORT ods_version)
{
	return (ods_version & 0x000F);
}

// Set current ODS major and minor version

inline constexpr USHORT ODS_VERSION = ODS_VERSION14;		// Current ODS major version -- always
															// the highest.

inline constexpr USHORT ODS_RELEASED = ODS_CURRENT14_0;		// The lowest stable minor version
															// number for this ODS_VERSION!

inline constexpr USHORT ODS_CURRENT = ODS_CURRENT14;		// The highest defined minor version
															// number for this ODS_VERSION!

inline constexpr USHORT ODS_CURRENT_VERSION = ODS_14_0;		// Current ODS version in use which includes
															// both major and minor ODS versions!


//const USHORT USER_REL_INIT_ID_ODS8	= 31;	// ODS < 9 ( <= 8.2)
inline constexpr USHORT USER_DEF_REL_INIT_ID = 128;	// ODS >= 9


// Page types

inline constexpr SCHAR pag_undefined		= 0;
inline constexpr SCHAR pag_header			= 1;		// Database header page
inline constexpr SCHAR pag_pages			= 2;		// Page inventory page
inline constexpr SCHAR pag_transactions		= 3;		// Transaction inventory page
inline constexpr SCHAR pag_pointer			= 4;		// Pointer page
inline constexpr SCHAR pag_data				= 5;		// Data page
inline constexpr SCHAR pag_root				= 6;		// Index root page
inline constexpr SCHAR pag_index			= 7;		// Index (B-tree) page
inline constexpr SCHAR pag_blob				= 8;		// Blob data page
inline constexpr SCHAR pag_ids				= 9;		// Gen-ids
inline constexpr SCHAR pag_scns				= 10;		// SCN's inventory page
inline constexpr SCHAR pag_max				= 10;		// Max page type

// Pre-defined page numbers

inline constexpr ULONG HEADER_PAGE		= 0;
inline constexpr ULONG FIRST_PIP_PAGE	= 1;
inline constexpr ULONG FIRST_SCN_PAGE	= 2;

// Page size limits

inline constexpr USHORT MIN_PAGE_SIZE		= 4096;
inline constexpr USHORT MAX_PAGE_SIZE		= 32768;

inline constexpr USHORT DEFAULT_PAGE_SIZE	= 8192;

namespace Ods {

// Crypt page by type

inline constexpr bool pag_crypt_page[pag_max + 1] = {false, false, false,
													 false, false, true,	// data
													 false, true, true,		// index, blob
													 true, false};			// generators

// pag_flags for any page type

inline constexpr UCHAR crypted_page	= 0x80;		// Page on disk is encrypted (in memory cache it always isn't)

// Basic page header

struct pag
{
	UCHAR pag_type;
	UCHAR pag_flags;
	USHORT pag_reserved;		// not used but anyway present because of alignment rules
	ULONG pag_generation;
	ULONG pag_scn;
	ULONG pag_pageno;			// for validation
};

static_assert(sizeof(struct pag) == 16, "struct pag size mismatch");
static_assert(offsetof(struct pag, pag_type) == 0, "pag_type offset mismatch");
static_assert(offsetof(struct pag, pag_flags) == 1, "pag_flags offset mismatch");
static_assert(offsetof(struct pag, pag_reserved) == 2, "pag_reserved offset mismatch");
static_assert(offsetof(struct pag, pag_generation) == 4, "pag_generation offset mismatch");
static_assert(offsetof(struct pag, pag_scn) == 8, "pag_scn offset mismatch");
static_assert(offsetof(struct pag, pag_pageno) == 12, "pag_pageno offset mismatch");

typedef pag* PAG;


// Blob page

struct blob_page
{
	pag blp_header;
	ULONG blp_lead_page;		// First page of blob (for redundancy only)
	ULONG blp_sequence;			// Sequence within blob
	USHORT blp_length;			// Bytes on page
	USHORT blp_pad;				// Unused
	ULONG blp_page[1];			// Page number if level 1
};

static_assert(sizeof(struct blob_page) == 32, "struct blob_page size mismatch");
static_assert(offsetof(struct blob_page, blp_header) == 0, "blp_header offset mismatch");
static_assert(offsetof(struct blob_page, blp_lead_page) == 16, "blp_lead_page offset mismatch");
static_assert(offsetof(struct blob_page, blp_sequence) == 20, "blp_sequence offset mismatch");
static_assert(offsetof(struct blob_page, blp_length) == 24, "blp_length offset mismatch");
static_assert(offsetof(struct blob_page, blp_pad) == 26, "blp_pag offset mismatch");
static_assert(offsetof(struct blob_page, blp_page) == 28, "blp_page offset mismatch");

#define BLP_SIZE static_cast<FB_SIZE_T>(offsetof(Ods::blob_page, blp_page[0]))

// pag_flags
inline constexpr UCHAR blp_pointers	= 0x01;		// Blob pointer page, not data page


// B-tree page ("bucket")
struct btree_page
{
	pag btr_header;
	ULONG btr_sibling;			// right sibling page
	ULONG btr_left_sibling;		// left sibling page
	SLONG btr_prefix_total;		// sum of all prefixes on page
	USHORT btr_relation;		// relation id for consistency
	USHORT btr_length;			// length of data in bucket
	UCHAR btr_id;				// index id for consistency
	UCHAR btr_level;			// index level (0 = leaf)
	USHORT btr_jump_interval;	// interval between jump nodes
	USHORT btr_jump_size;		// size of the jump table
	UCHAR btr_jump_count;		// number of jump nodes
	UCHAR btr_nodes[1];
};

static_assert(sizeof(struct btree_page) == 40, "struct btree_page size mismatch");
static_assert(offsetof(struct btree_page, btr_header) == 0, "btr_header offset mismatch");
static_assert(offsetof(struct btree_page, btr_sibling) == 16, "btr_sibling offset mismatch");
static_assert(offsetof(struct btree_page, btr_left_sibling) == 20, "btr_left_sibling offset mismatch");
static_assert(offsetof(struct btree_page, btr_prefix_total) == 24, "btr_prefix_total offset mismatch");
static_assert(offsetof(struct btree_page, btr_relation) == 28, "btr_relation offset mismatch");
static_assert(offsetof(struct btree_page, btr_length) == 30, "btr_length offset mismatch");
static_assert(offsetof(struct btree_page, btr_id) == 32, "btr_id offset mismatch");
static_assert(offsetof(struct btree_page, btr_level) == 33, "btr_level offset mismatch");
static_assert(offsetof(struct btree_page, btr_jump_interval) == 34, "btr_jump_interval offset mismatch");
static_assert(offsetof(struct btree_page, btr_jump_size) == 36, "btr_jump_size offset mismatch");
static_assert(offsetof(struct btree_page, btr_jump_count) == 38, "btr_jump_count offset mismatch");
static_assert(offsetof(struct btree_page, btr_nodes) == 39, "btr_nodes offset mismatch");

// NS 2014-07-17: You can define this thing as "const FB_SIZE_t ...", and it works
// for standards-conforming compilers (recent GCC and MSVC will do)
// But older versions might have a problem, so I leave #define in place for now
#define BTR_SIZE static_cast<FB_SIZE_T>(offsetof(Ods::btree_page, btr_nodes[0]))

// pag_flags
//const UCHAR btr_dont_gc			= 1;	// Don't garbage-collect this page
//const UCHAR btr_descending		= 2;	// Page/bucket is part of a descending index
//const UCHAR btr_jump_info			= 16;	// AB: 2003-index-structure enhancement
inline constexpr UCHAR btr_released			= 32;	// Page was released from b-tree

// Data Page

struct data_page
{
	pag dpg_header;
	ULONG dpg_sequence;			// Sequence number in relation
	USHORT dpg_relation;		// Relation id
	USHORT dpg_count;			// Number of record segments on page
	struct dpg_repeat
	{
		USHORT dpg_offset;		// Offset of record fragment
		USHORT dpg_length;		// Length of record fragment
	} dpg_rpt[1];
};

static_assert(sizeof(struct data_page) == 28, "struct data_page size mismatch");
static_assert(offsetof(struct data_page, dpg_header) == 0, "dpg_header offset mismatch");
static_assert(offsetof(struct data_page, dpg_sequence) == 16, "gpg_sequence offset mismatch");
static_assert(offsetof(struct data_page, dpg_relation) == 20, "dpg_relation offset mismatch");
static_assert(offsetof(struct data_page, dpg_count) == 22, "dpg_count offset mismatch");
static_assert(offsetof(struct data_page, dpg_rpt) == 24, "dpg_rpt offset mismatch");

static_assert(sizeof(struct data_page::dpg_repeat) == 4, "struct dpg_repeat size mismatch");
static_assert(offsetof(struct data_page::dpg_repeat, dpg_offset) == 0, "dpg_offset offset mismatch");
static_assert(offsetof(struct data_page::dpg_repeat, dpg_length) == 2, "dpg_length offset mismatch");

#define DPG_SIZE	(sizeof (Ods::data_page) - sizeof (Ods::data_page::dpg_repeat))

// pag_flags
inline constexpr UCHAR dpg_orphan		= 0x01;		// Data page is NOT in pointer page
inline constexpr UCHAR dpg_full			= 0x02;		// Pointer page is marked FULL
inline constexpr UCHAR dpg_large		= 0x04;		// Large object is on page
inline constexpr UCHAR dpg_swept		= 0x08;		// Sweep has nothing to do on this page
inline constexpr UCHAR dpg_secondary	= 0x10;		// Primary record versions not stored on this page
													// Set in dpm.epp's extend_relation() but never tested.


// Index root page

struct index_root_page
{
	pag irt_header;
	USHORT irt_relation;			// relation id (for consistency)
	USHORT irt_count;				// number of indices
	ULONG irt_unused;				// so far used as a padding to ensure the same
									// alignment between 32-bit and 64-bit builds
	struct irt_repeat
	{
		friend class index_root_page;	// to allow offset check for private members
	private:
<<<<<<< HEAD
		friend struct index_root_page; // to allow offset check for private members
		ULONG irt_root;				// page number of index root if irt_in_progress is NOT set, or
									// highest 32 bit of transaction if irt_in_progress is set
		ULONG irt_transaction;		// transaction in progress (lowest 32 bits)

=======
		union
		{
			FB_UINT64 irt_transaction;	// transaction in progress
			struct
			{
				ULONG irt_page_num;			// page number
				ULONG irt_page_space_id;	// page space
			} irt_root;						// index root page
		};
>>>>>>> fefe8c17
	public:
		USHORT irt_desc;				// offset to key descriptions
		USHORT irt_flags;				// index flags
		UCHAR irt_keys;					// number of keys in index

<<<<<<< HEAD
		ULONG getRoot() const;
		TraNumber getTransaction() const;
		bool isUsed() const;
		UCHAR getState() const;

		void setRoot(ULONG root_page);
		void setProgress(TraNumber traNumber);
		void setRollback(ULONG root_page, TraNumber traNumber);
		void setRollback(TraNumber traNumber);
		void setKill(TraNumber traNumber);
		void setNormal();
		void setNormal(ULONG root_page);
		void setCommit(TraNumber traNumber);
		void setDrop(TraNumber traNumber);
=======
		TraNumber inProgress() const;
		void setInProgress(TraNumber traNumber);

		ULONG getRoot() const;
		void setRoot(ULONG rootPage);

		bool isUsed() const;
>>>>>>> fefe8c17
		void setEmpty();
	} irt_rpt[1];

	static_assert(sizeof(struct irt_repeat) == 16, "struct irt_repeat size mismatch");
	static_assert(offsetof(struct irt_repeat, irt_transaction) == 0, "irt_transaction offset mismatch");
	static_assert(offsetof(struct irt_repeat, irt_root) == 0, "irt_root offset mismatch");
	static_assert(offsetof(struct irt_repeat, irt_desc) == 8, "irt_desc offset mismatch");
	static_assert(offsetof(struct irt_repeat, irt_flags) == 10, "irt_flags offset mismatch");
	static_assert(offsetof(struct irt_repeat, irt_keys) == 12, "irt_keys offset mismatch");
};

static_assert(sizeof(struct index_root_page) == 40, "struct index_root_page size mismatch");
static_assert(offsetof(struct index_root_page, irt_header) == 0, "irt_header offset mismatch");
static_assert(offsetof(struct index_root_page, irt_relation) == 16, "irt_relation offset mismatch");
static_assert(offsetof(struct index_root_page, irt_count) == 18, "irt_count offset mismatch");
static_assert(offsetof(struct index_root_page, irt_rpt) == 24, "irt_rpt offset mismatch");

// key descriptor

struct irtd
{
	USHORT irtd_field;
	USHORT irtd_itype;
	float irtd_selectivity;
};

static_assert(sizeof(struct irtd) == 8, "struct irtd size mismatch");
static_assert(offsetof(struct irtd, irtd_field) == 0, "irtd_field offset mismatch");
static_assert(offsetof(struct irtd, irtd_itype) == 2, "irtd_itype offset mismatch");
static_assert(offsetof(struct irtd, irtd_selectivity) == 4, "irtd_selectivity offset mismatch");

// irt_flags, must match the idx_flags (see btr.h)
inline constexpr UCHAR irt_unique		= 1;
inline constexpr UCHAR irt_descending	= 2;
inline constexpr UCHAR irt_state_a		= 4;
inline constexpr UCHAR irt_foreign		= 8;
inline constexpr UCHAR irt_primary		= 16;
inline constexpr UCHAR irt_expression	= 32;
inline constexpr UCHAR irt_condition	= 64;
inline constexpr UCHAR irt_state_b		= 128;

// index special states mask in flags
inline constexpr UCHAR irt_state_mask	= irt_state_a | irt_state_b;

// possible index states
// irt_transaction == 0 -> normal state
inline constexpr UCHAR irt_normal		= 1;
// irt_root == 0 -> index creation procss
inline constexpr UCHAR irt_in_progress	= 2;
// both zeroes ->unused
inline constexpr UCHAR irt_unused		= 8;
// any constants not overlapping irt_state_mask are fine for unused, normal & progress state
static_assert(((irt_normal | irt_in_progress | irt_unused) & irt_state_mask) == 0);

// following combination of irt_state_a and irt_state_b when both
// irt_transaction != 0 && irt_root != 0
inline constexpr UCHAR irt_rollback	= 0;			// index to be removed when irt_transaction dead (rolled back)
inline constexpr UCHAR irt_kill		= irt_state_a;	// index to be removed when irt_transaction ended (both commit/rollback)
inline constexpr UCHAR irt_commit	= irt_state_b;	// to be prepared for remove (switch to irt_drop) when irt_transaction committed
inline constexpr UCHAR irt_drop		= irt_state_a | irt_state_b;	// to be removed when OAT > irt_transaction

/*
states for just created index (irt_in_progress):
	create index / alter index active irt_in_progress => irt_rollback
	alter index inactive irt_rollback => irt_kill
	irt_kill:
		on commit / on rollback - delete index
	alter index active irt_kill => irt_rollback
	irt_rollback:
		on commit irt_rollback => irt_normal
		on rollback - delete index

states for existing index (irt_normal):
	alter index inactive / drop index irt_normal => irt_commit
	irt_commit:
		on commit => irt_drop
		on rollback => irt_normal
	alter index active irt_commit => irt_normal
	irt_normal:
		on commit / on rollback - do nothing

state switch order for irt_drop
	when OAT > irt_transaction - delete index

access in SELECTs: irt_normal, irt_rollback (self transaction), irt_commit (other transactions)
 */

inline bool index_root_page::irt_repeat::isUsed() const
{
<<<<<<< HEAD
	return irt_root;
=======
	return (irt_flags & irt_in_progress) || (irt_root.irt_page_num != 0);
>>>>>>> fefe8c17
}

inline void index_root_page::irt_repeat::setEmpty()
{
<<<<<<< HEAD
	fb_assert(irt_root);
	fb_assert(root_page);

	irt_root = root_page;
}

inline void index_root_page::irt_repeat::setProgress(TraNumber traNumber)
{
	fb_assert(traNumber < MAX_ULONG);			// temp limit, need ODS change !!!!!!!!!!!!!!!!!!!!!!!!

	irt_root = 0;
	irt_transaction = traNumber;
	irt_flags &= ~irt_state_mask;
}

inline void index_root_page::irt_repeat::setRollback(ULONG root_page, TraNumber traNumber)
{
	//fb_assert(getState() == irt_in_progress);
	//during create database traNumber == 0, therefore no state irt_in_progress
	if (!traNumber)
		return;

	fb_assert(traNumber < MAX_ULONG);			// temp limit, need ODS change !!!!!!!!!!!!!!!!!!!!!!!!
	fb_assert(traNumber == irt_transaction);
	fb_assert(!irt_root);

	irt_root = root_page;
	irt_transaction = traNumber;
	irt_flags = (irt_flags & ~irt_state_mask) | irt_rollback;
}

inline void index_root_page::irt_repeat::setRollback(TraNumber traNumber)
{
	fb_assert(getState() == irt_kill);
	fb_assert(traNumber < MAX_ULONG);			// temp limit, need ODS change !!!!!!!!!!!!!!!!!!!!!!!!
	fb_assert(irt_root);
	fb_assert(traNumber == irt_transaction);

	irt_transaction = traNumber;
	irt_flags = (irt_flags & ~irt_state_mask) | irt_rollback;
}

inline void index_root_page::irt_repeat::setKill(TraNumber traNumber)
{
	fb_assert(getState() == irt_rollback);
	fb_assert(traNumber < MAX_ULONG);			// temp limit, need ODS change !!!!!!!!!!!!!!!!!!!!!!!!
	fb_assert(irt_root);
	fb_assert(traNumber == irt_transaction);

	irt_transaction = traNumber;
	irt_flags = (irt_flags & ~irt_state_mask) | irt_kill;
}

inline void index_root_page::irt_repeat::setNormal()
{
	//create index mode: 	 ForRollback
	fb_assert(getState() == irt_rollback
	//			deleted by current tra			deleted not long ago
		|| getState() == irt_commit || getState() == irt_drop);
	fb_assert(irt_root);
	fb_assert(irt_transaction);

	irt_flags &= ~irt_state_mask;
	irt_transaction = 0;
}

inline void index_root_page::irt_repeat::setNormal(ULONG root_page)
{
	//create index mode: 	 AtOnce
	fb_assert(getState() == irt_in_progress
		|| getState() == irt_unused);		// during create database traNumber == 0, therefore we are still in unused state

	fb_assert(!irt_root);
	fb_assert(root_page);

	irt_flags &= ~irt_state_mask;
	irt_transaction = 0;
	irt_root = root_page;
}

inline void index_root_page::irt_repeat::setCommit(TraNumber traNumber)
{
	fb_assert(getState() == irt_normal);
	fb_assert(traNumber < MAX_ULONG);			// temp limit, need ODS change !!!!!!!!!!!!!!!!!!!!!!!!
	fb_assert(irt_root);
	irt_transaction = traNumber;
	irt_flags = (irt_flags & ~irt_state_mask) | irt_commit;
}

inline void index_root_page::irt_repeat::setDrop(TraNumber traNumber)
{
	fb_assert(getState() == irt_commit);
	fb_assert(traNumber < MAX_ULONG);			// temp limit, need ODS change !!!!!!!!!!!!!!!!!!!!!!!!
	fb_assert(irt_root);
	irt_transaction = traNumber;
	irt_flags = (irt_flags & ~irt_state_mask) | irt_drop;
}

inline void index_root_page::irt_repeat::setEmpty()
{
	irt_flags = 0;
	irt_transaction = 0;
	irt_root = 0;
=======
	irt_transaction = 0;
	fb_assert(irt_root.irt_page_num == 0 && irt_root.irt_page_space_id == 0);
	irt_flags = 0;
>>>>>>> fefe8c17
}

inline TraNumber index_root_page::irt_repeat::inProgress() const
{
<<<<<<< HEAD
	return irt_transaction;
}

inline UCHAR index_root_page::irt_repeat::getState() const
{
	return (irt_transaction && irt_root) ? (irt_flags & irt_state_mask) :
		irt_root ? irt_normal : irt_transaction ? irt_in_progress : irt_unused;
=======
	return (irt_flags & irt_in_progress) ? irt_transaction : 0;
}

inline void index_root_page::irt_repeat::setInProgress(TraNumber traNumber)
{
	irt_transaction = traNumber;
	irt_flags |= irt_in_progress;
>>>>>>> fefe8c17
}

inline ULONG index_root_page::irt_repeat::getRoot() const
{
	return (irt_flags & irt_in_progress) ? 0 : irt_root.irt_page_num;
}

inline void index_root_page::irt_repeat::setRoot(ULONG rootPage)
{
<<<<<<< HEAD
	return getState() != irt_unused;
=======
	irt_root.irt_page_num = rootPage;
	irt_root.irt_page_space_id = 0;
	irt_flags &= ~irt_in_progress;
>>>>>>> fefe8c17
}


inline constexpr int STUFF_COUNT		= 4;

inline constexpr ULONG END_LEVEL		= ~0;
inline constexpr ULONG END_BUCKET		= (~0u) << 1;

// Header page

struct header_page
{
	pag hdr_header;
	USHORT hdr_page_size;			// Page size of database
	USHORT hdr_ods_version;			// Version of on-disk structure
	ULONG hdr_PAGES;				// Page number of PAGES relation
	ULONG hdr_unused;				// Unused (was: Page number of next hdr page)
	ULONG hdr_oldest_transaction;	// Oldest interesting transaction
	ULONG hdr_oldest_active;		// Oldest transaction thought active
	ULONG hdr_next_transaction;		// Next transaction id
	USHORT hdr_sequence;			// sequence number of file
	USHORT hdr_flags;				// Flag settings, see below
	SLONG hdr_creation_date[2];		// Date/time of creation
	ULONG hdr_attachment_id;		// Next attachment id
	SLONG hdr_shadow_count;			// Event count for shadow synchronization
	UCHAR hdr_cpu;					// CPU database was created on
	UCHAR hdr_os;					// OS database was created under
	UCHAR hdr_cc;					// Compiler of engine on which database was created
	UCHAR hdr_compatibility_flags;	// Cross-platform database transfer compatibility flags
	USHORT hdr_ods_minor;			// Update version of ODS
	USHORT hdr_end;					// offset of HDR_end in page
	ULONG hdr_page_buffers;			// Page buffers for database cache
	ULONG hdr_oldest_snapshot;		// Oldest snapshot of active transactions
	SLONG hdr_backup_pages; 		// The amount of pages in files locked for backup
	ULONG hdr_crypt_page;			// Page at which processing is in progress
	TEXT hdr_crypt_plugin[32];		// Name of plugin used to crypt this DB
	SLONG hdr_att_high;				// High word of the next attachment counter
	USHORT hdr_tra_high[4];			// High words of the transaction counters
	UCHAR hdr_data[1];				// Misc data
};

static_assert(sizeof(struct header_page) == 132, "struct header_page size mismatch");
static_assert(offsetof(struct header_page, hdr_header) == 0, "hdr_header offset mismatch");
static_assert(offsetof(struct header_page, hdr_page_size) == 16, "hdr_page_size offset mismatch");
static_assert(offsetof(struct header_page, hdr_ods_version) == 18, "hdr_ods_version offset mismatch");
static_assert(offsetof(struct header_page, hdr_PAGES) == 20, "hdr_PAGES offset mismatch");
static_assert(offsetof(struct header_page, hdr_unused) == 24, "hdr_unused offset mismatch");
static_assert(offsetof(struct header_page, hdr_oldest_transaction) == 28, "hdr_oldest_transaction offset mismatch");
static_assert(offsetof(struct header_page, hdr_oldest_active) == 32, "hdr_oldest_active offset mismatch");
static_assert(offsetof(struct header_page, hdr_next_transaction) == 36, "hdr_next_transaction offset mismatch");
static_assert(offsetof(struct header_page, hdr_sequence) == 40, "hdr_sequence offset mismatch");
static_assert(offsetof(struct header_page, hdr_flags) == 42, "hdr_flags offset mismatch");
static_assert(offsetof(struct header_page, hdr_creation_date) == 44, "hdr_creation_date offset mismatch");
static_assert(offsetof(struct header_page, hdr_attachment_id) == 52, "hdr_attachment_id offset mismatch");
static_assert(offsetof(struct header_page, hdr_shadow_count) == 56, "hdr_shadow_count offset mismatch");
static_assert(offsetof(struct header_page, hdr_cpu) == 60, "hdr_cpu offset mismatch");
static_assert(offsetof(struct header_page, hdr_os) == 61, "hdr_os offset mismatch");
static_assert(offsetof(struct header_page, hdr_cc) == 62, "hdr_cc offset mismatch");
static_assert(offsetof(struct header_page, hdr_compatibility_flags) == 63, "hdr_compatibility_flags offset mismatch");
static_assert(offsetof(struct header_page, hdr_ods_minor) == 64, "hdr_ods_minor offset mismatch");
static_assert(offsetof(struct header_page, hdr_end) == 66, "hdr_end offset mismatch");
static_assert(offsetof(struct header_page, hdr_page_buffers) == 68, "hdr_page_buffers offset mismatch");
static_assert(offsetof(struct header_page, hdr_oldest_snapshot) == 72, "hdr_oldest_snapshot offset mismatch");
static_assert(offsetof(struct header_page, hdr_backup_pages) == 76, "hdr_backup_pages offset mismatch");
static_assert(offsetof(struct header_page, hdr_crypt_page) == 80, "hdr_crypt_page offset mismatch");
static_assert(offsetof(struct header_page, hdr_crypt_plugin) == 84, "hdr_crypt_plugin offset mismatch");
static_assert(offsetof(struct header_page, hdr_att_high) == 116, "hdr_att_high offset mismatch");
static_assert(offsetof(struct header_page, hdr_tra_high) == 120, "hdr_tra_high offset mismatch");
static_assert(offsetof(struct header_page, hdr_data) == 128, "hdr_data offset mismatch");

#define HDR_SIZE static_cast<FB_SIZE_T>(offsetof(Ods::header_page, hdr_data[0]))

// Header page clumplets

// Data items have the format
//
//	<type_byte> <length_byte> <data...>

inline constexpr UCHAR HDR_end					= 0;
inline constexpr UCHAR HDR_root_file_name		= 1;	// Original name of root file
//inline constexpr UCHAR HDR_file				= 2;	// Secondary file
//inline constexpr UCHAR HDR_last_page			= 3;	// Last logical page number of file
inline constexpr UCHAR HDR_sweep_interval		= 4;	// Transactions between sweeps
inline constexpr UCHAR HDR_crypt_checksum		= 5;	// Checksum of critical crypt parameters
inline constexpr UCHAR HDR_difference_file		= 6;	// Delta file that is used during backup lock
inline constexpr UCHAR HDR_backup_guid			= 7;	// GUID generated on each switch into backup mode
inline constexpr UCHAR HDR_crypt_key			= 8;	// Name of a key used to crypt database
inline constexpr UCHAR HDR_crypt_hash			= 9;	// Validator of key correctness
inline constexpr UCHAR HDR_db_guid				= 10;	// Database GUID
inline constexpr UCHAR HDR_repl_seq				= 11;	// Replication changelog sequence
inline constexpr UCHAR HDR_max					= 11;	// Maximum HDR_clump value

// Header page flags

inline constexpr USHORT hdr_active_shadow		= 0x1;		// 1	file is an active shadow file
inline constexpr USHORT hdr_force_write			= 0x2;		// 2	database is forced write
inline constexpr USHORT hdr_crypt_process		= 0x4;		// 4	Encryption status is changing now
inline constexpr USHORT hdr_no_reserve			= 0x8;		// 8	don't reserve space for versions
inline constexpr USHORT hdr_SQL_dialect_3		= 0x10;		// 16	database SQL dialect 3
inline constexpr USHORT hdr_read_only			= 0x20;		// 32	Database is ReadOnly. If not set, DB is RW
inline constexpr USHORT hdr_encrypted			= 0x40;		// 64	Database is encrypted

inline constexpr USHORT hdr_backup_mask			= 0xC00;
inline constexpr USHORT hdr_shutdown_mask		= 0x1080;
inline constexpr USHORT hdr_replica_mask		= 0x6000;

// Values for backup mask
inline constexpr USHORT hdr_nbak_normal			= 0x000;	// Normal mode. Changes are simply written to main files
inline constexpr USHORT hdr_nbak_stalled		= 0x400;	// 1024 Main files are locked. Changes are written to diff file
inline constexpr USHORT hdr_nbak_merge			= 0x800;	// 2048 Merging changes from diff file into main files
inline constexpr USHORT hdr_nbak_unknown		= USHORT(~0);	// State is unknown. Needs to be read from disk

// Values for shutdown mask
inline constexpr USHORT hdr_shutdown_none		= 0x0;
inline constexpr USHORT hdr_shutdown_multi		= 0x80;
inline constexpr USHORT hdr_shutdown_full		= 0x1000;
inline constexpr USHORT hdr_shutdown_single		= 0x1080;

// Values for replica mask
inline constexpr USHORT hdr_replica_none		= 0x0000;
inline constexpr USHORT hdr_replica_read_only	= 0x2000;
inline constexpr USHORT hdr_replica_read_write	= 0x4000;


// Page Inventory Page

struct page_inv_page
{
	pag pip_header;
	ULONG pip_min;				// Lowest (possible) free page
	ULONG pip_extent;			// Lowest free extent
	ULONG pip_used;				// Number of pages allocated from this PIP page
	UCHAR pip_bits[1];
};

static_assert(sizeof(struct page_inv_page) == 32, "struct page_inv_page size mismatch");
static_assert(offsetof(struct page_inv_page, pip_header) == 0, "pip_header offset mismatch");
static_assert(offsetof(struct page_inv_page, pip_min) == 16, "pip_min offset mismatch");
static_assert(offsetof(struct page_inv_page, pip_extent) == 20, "pip_extent offset mismatch");
static_assert(offsetof(struct page_inv_page, pip_used) == 24, "pip_used offset mismatch");
static_assert(offsetof(struct page_inv_page, pip_bits) == 28, "pip_bits offset mismatch");


// SCN's Page

struct scns_page
{
	pag scn_header;
	ULONG scn_sequence;			// Sequence number in page space
	ULONG scn_pages[1];			// SCN's vector
};

static_assert(sizeof(struct scns_page) == 24, "struct scns_page size mismatch");
static_assert(offsetof(struct scns_page, scn_header) == 0, "scn_header offset mismatch");
static_assert(offsetof(struct scns_page, scn_sequence) == 16, "scn_sequence offset mismatch");
static_assert(offsetof(struct scns_page, scn_pages) == 20, "scn_pages offset mismatch");


// Important note !
// pagesPerPIP value must be multiply of pagesPerSCN value !
//
// Nth PIP page number is : pagesPerPIP * N - 1
// Nth SCN page number is : pagesPerSCN * N
// Numbers of first PIP and SCN pages (N = 0) is fixed and not interesting here.
//
// Generally speaking it is possible that exists N and M that
//   pagesPerSCN * N == pagesPerPIP * M - 1,
// i.e. we can't guarantee that some SCN page will not have the same number as
// some PIP page. We can implement checks for this case and put corresponding
// SCN page at the next position but it will complicate code a lot.
//
// The much more easy solution is to make pagesPerPIP multiply of pagesPerSCN.
// The fact that page_inv_page::pip_bits array is LONG aligned and occupy less
// size (in bytes) than scns_page::scn_pages array allow us to use very simple
// formula for pagesPerSCN : pagesPerSCN = pagesPerPIP / BITS_PER_LONG.
// Please, consider above when changing page_inv_page or scns_page definition.
//
// Table below show numbers for different page sizes using current (ODS12)
// definitions of page_inv_page and scns_page
//
// PageSize  pagesPerPIP  maxPagesPerSCN    pagesPerSCN
//     4096        32544            1019           1017
//     8192        65312            2043           2041
//    16384       130848            4091           4089
//    32768       261920            8187           8185
//    65536       524064           16379          16377

// Pointer Page

struct pointer_page
{
	pag ppg_header;
	ULONG ppg_sequence;			// Sequence number in relation
	ULONG ppg_next;				// Next pointer page in relation
	USHORT ppg_count;			// Number of slots active
	USHORT ppg_relation;		// Relation id
	USHORT ppg_min_space;		// Lowest slot with space available
	ULONG ppg_page[1];			// Data page vector
};

static_assert(sizeof(struct pointer_page) == 36, "struct pointer_page size mismatch");
static_assert(offsetof(struct pointer_page, ppg_header) == 0, "ppg_header offset mismatch");
static_assert(offsetof(struct pointer_page, ppg_sequence) == 16, "ppg_sequence offset mismatch");
static_assert(offsetof(struct pointer_page, ppg_next) == 20, "ppg_next offset mismatch");
static_assert(offsetof(struct pointer_page, ppg_count) == 24, "ppg_count offset mismatch");
static_assert(offsetof(struct pointer_page, ppg_relation) == 26, "ppg_relation offset mismatch");
static_assert(offsetof(struct pointer_page, ppg_min_space) == 28, "ppg_min_space offset mismatch");
static_assert(offsetof(struct pointer_page, ppg_page) == 32, "ppg_page offset mismatch");


// pag_flags
inline constexpr UCHAR ppg_eof		= 1;	// Last pointer page in relation

// After array of physical page numbers (ppg_page) there is also array of bit
// flags per every data page. These flags describes state of corresponding data
// page. Definitions below used to deal with these bits.
inline constexpr int PPG_DP_BITS_NUM		= 8;		// Number of additional flag bits per data page

inline constexpr UCHAR ppg_dp_full			= 0x01;		// Data page is FULL
inline constexpr UCHAR ppg_dp_large			= 0x02;		// Large object is on data page
inline constexpr UCHAR ppg_dp_swept			= 0x04;		// Sweep has nothing to do on data page
inline constexpr UCHAR ppg_dp_secondary		= 0x08;		// Primary record versions not stored on data page
inline constexpr UCHAR ppg_dp_empty			= 0x10;		// Data page is empty

inline constexpr UCHAR PPG_DP_ALL_BITS	= (1 << PPG_DP_BITS_NUM) - 1;

#define PPG_DP_BIT_MASK(slot, bit)		(bit)
#define PPG_DP_BITS_BYTE(bits, slot)	((bits)[(slot)])

#define PPG_DP_BIT_TEST(flags, slot, bit)	(PPG_DP_BITS_BYTE((flags), (slot)) & PPG_DP_BIT_MASK((slot), (bit)))
#define PPG_DP_BIT_SET(flags, slot, bit)	(PPG_DP_BITS_BYTE((flags), (slot)) |= PPG_DP_BIT_MASK((slot), (bit)))
#define PPG_DP_BIT_CLEAR(flags, slot, bit)	(PPG_DP_BITS_BYTE((flags), (slot)) &= ~PPG_DP_BIT_MASK((slot), (bit)))


// Transaction Inventory Page

struct tx_inv_page
{
	pag tip_header;
	ULONG tip_next;				// Next transaction inventory page
	UCHAR tip_transactions[1];
};

static_assert(sizeof(struct tx_inv_page) == 24, "struct tx_inv_page size mismatch");
static_assert(offsetof(struct tx_inv_page, tip_header) == 0, "tip_header offset mismatch");
static_assert(offsetof(struct tx_inv_page, tip_next) == 16, "tip_next offset mismatch");
static_assert(offsetof(struct tx_inv_page, tip_transactions) == 20, "tip_transactions offset mismatch");


// Generator Page

struct generator_page
{
	pag gpg_header;
	ULONG gpg_sequence;			// Sequence number
	ULONG gpg_dummy1;			// Alignment enforced
	SINT64 gpg_values[1];		// Generator vector
};

static_assert(sizeof(struct generator_page) == 32, "struct generator_page size mismatch");
static_assert(offsetof(struct generator_page, gpg_header) == 0, "gpg_header offset mismatch");
static_assert(offsetof(struct generator_page, gpg_sequence) == 16, "gpg_sequence offset mismatch");
static_assert(offsetof(struct generator_page, gpg_dummy1) == 20, "gpg_dummy1 offset mismatch");
static_assert(offsetof(struct generator_page, gpg_values) == 24, "gpg_values offset mismatch");


// Record header

struct rhd
{
	ULONG rhd_transaction;		// transaction id (lowest 32 bits)
	ULONG rhd_b_page;			// back pointer
	USHORT rhd_b_line;			// back line
	USHORT rhd_flags;			// flags, etc
	UCHAR rhd_format;			// format version
	UCHAR rhd_data[1];			// record data
};

static_assert(sizeof(struct rhd) == 16, "struct rhd size mismatch");
static_assert(offsetof(struct rhd, rhd_transaction) == 0, "rhd_transaction offset mismatch");
static_assert(offsetof(struct rhd, rhd_b_page) == 4, "rhd_b_page offset mismatch");
static_assert(offsetof(struct rhd, rhd_b_line) == 8, "rhd_b_line offset mismatch");
static_assert(offsetof(struct rhd, rhd_flags) == 10, "rhd_flags offset mismatch");
static_assert(offsetof(struct rhd, rhd_format) == 12, "rhd_format offset mismatch");
static_assert(offsetof(struct rhd, rhd_data) == 13, "rhd_data offset mismatch");

#define RHD_SIZE static_cast<FB_SIZE_T>(offsetof(Ods::rhd, rhd_data[0]))

// Record header extended to hold long transaction id

struct rhde
{
	ULONG rhde_transaction;		// transaction id (lowest 32 bits)
	ULONG rhde_b_page;			// back pointer
	USHORT rhde_b_line;			// back line
	USHORT rhde_flags;			// flags, etc
	UCHAR rhde_format;			// format version	// until here, same as rhd
	USHORT rhde_tra_high;		// higher bits of transaction id
	UCHAR rhde_data[1];			// record data
};

static_assert(sizeof(struct rhde) == 20, "struct rhde size mismatch");
static_assert(offsetof(struct rhde, rhde_transaction) == 0, "rhde_transaction offset mismatch");
static_assert(offsetof(struct rhde, rhde_b_page) == 4, "rhde_b_page offset mismatch");
static_assert(offsetof(struct rhde, rhde_b_line) == 8, "rhde_b_line offset mismatch");
static_assert(offsetof(struct rhde, rhde_flags) == 10, "rhde_flags offset mismatch");
static_assert(offsetof(struct rhde, rhde_format) == 12, "rhde_formats offset mismatch");
static_assert(offsetof(struct rhde, rhde_tra_high) == 14, "rhde_tra_high offset mismatch");
static_assert(offsetof(struct rhde, rhde_data) == 16, "rhde_data offset mismatch");

#define RHDE_SIZE static_cast<FB_SIZE_T>(offsetof(Ods::rhde, rhde_data[0]))

// Record header for fragmented record

struct rhdf
{
	ULONG rhdf_transaction;		// transaction id (lowest 32 bits)
	ULONG rhdf_b_page;			// back pointer
	USHORT rhdf_b_line;			// back line
	USHORT rhdf_flags;			// flags, etc
	UCHAR rhdf_format;			// format version    // until here, same as rhd
	USHORT rhdf_tra_high;		// higher bits of transaction id
	ULONG rhdf_f_page;			// next fragment page
	USHORT rhdf_f_line;			// next fragment line
	UCHAR rhdf_data[1];			// record data
};

static_assert(sizeof(struct rhdf) == 24, "struct rhdf size mismatch");
static_assert(offsetof(struct rhdf, rhdf_transaction) == 0, "rhdf_transaction offset mismatch");
static_assert(offsetof(struct rhdf, rhdf_b_page) == 4, "rhdf_b_page offset mismatch");
static_assert(offsetof(struct rhdf, rhdf_b_line) == 8, "rhdf_b_line offset mismatch");
static_assert(offsetof(struct rhdf, rhdf_flags) == 10, "rhdf_flags offset mismatch");
static_assert(offsetof(struct rhdf, rhdf_format) == 12, "rhdf_format offset mismatch");
static_assert(offsetof(struct rhdf, rhdf_tra_high) == 14, "rhdf_tra_high offset mismatch");
static_assert(offsetof(struct rhdf, rhdf_f_page) == 16, "rhdf_f_page offset mismatch");
static_assert(offsetof(struct rhdf, rhdf_f_line) == 20, "rhdf_f_line offset mismatch");
static_assert(offsetof(struct rhdf, rhdf_data) == 22, "rhdf_data offset mismatch");

#define RHDF_SIZE static_cast<FB_SIZE_T>(offsetof(Ods::rhdf, rhdf_data[0]))


// Record header for blob header

struct blh
{
	ULONG blh_lead_page;		// First data page number
	ULONG blh_max_sequence;		// Number of data pages
	USHORT blh_max_segment;		// Longest segment
	USHORT blh_flags;			// flags, etc
	UCHAR blh_level;			// Number of address levels, see blb_level in blb.h
	ULONG blh_count;			// Total number of segments
	ULONG blh_length;			// Total length of data
	USHORT blh_sub_type;		// Blob sub-type
	UCHAR blh_charset;			// Blob charset (since ODS 11.1)
// Macro CHECK_BLOB_FIELD_ACCESS_FOR_SELECT is never defined, code under it was left for a case
// we would like to have that check in a future.
#ifdef CHECK_BLOB_FIELD_ACCESS_FOR_SELECT
	USHORT blh_fld_id;			// Field ID
#endif
	UCHAR blh_unused;
	ULONG blh_page[1];			// Page vector for blob pages
};

static_assert(sizeof(struct blh) == 32, "struct blh size mismatch");
static_assert(offsetof(struct blh, blh_lead_page) == 0, "blh_lead_page offset mismatch");
static_assert(offsetof(struct blh, blh_max_sequence) == 4, "blh_max_sequence offset mismatch");
static_assert(offsetof(struct blh, blh_max_segment) == 8, "blh_max_segment offset mismatch");
static_assert(offsetof(struct blh, blh_flags) == 10, "blh_flags offset mismatch");
static_assert(offsetof(struct blh, blh_level) == 12, "blh_level offset mismatch");
static_assert(offsetof(struct blh, blh_count) == 16, "blh_count offset mismatch");
static_assert(offsetof(struct blh, blh_length) == 20, "blh_length offset mismatch");
static_assert(offsetof(struct blh, blh_sub_type) == 24, "blh_sub_type offset mismatch");
static_assert(offsetof(struct blh, blh_charset) == 26, "blh_charset offset mismatch");
static_assert(offsetof(struct blh, blh_unused) == 27, "blh_unused offset mismatch");
static_assert(offsetof(struct blh, blh_page) == 28, "blh_page offset mismatch");


#define BLH_SIZE static_cast<FB_SIZE_T>(offsetof(Ods::blh, blh_page[0]))
// rhd_flags, rhdf_flags and blh_flags

// record_param flags in req.h must be an exact replica of ODS record header flags

inline constexpr USHORT rhd_deleted			= 1;		// record is logically deleted
inline constexpr USHORT rhd_chain			= 2;		// record is an old version
inline constexpr USHORT rhd_fragment		= 4;		// record is a fragment
inline constexpr USHORT rhd_incomplete		= 8;		// record is incomplete
inline constexpr USHORT rhd_blob			= 16;		// isn't a record but a blob
inline constexpr USHORT rhd_stream_blob		= 32;		// blob is a stream mode blob
inline constexpr USHORT rhd_delta			= 32;		// prior version is differences only
inline constexpr USHORT rhd_large			= 64;		// object is large
inline constexpr USHORT rhd_damaged			= 128;		// object is known to be damaged
inline constexpr USHORT rhd_gc_active		= 256;		// garbage collecting dead record version
inline constexpr USHORT rhd_uk_modified		= 512;		// record key field values are changed
inline constexpr USHORT rhd_long_tranum		= 1024;		// transaction number is 64-bit
inline constexpr USHORT rhd_not_packed		= 2048;		// record (or delta) is stored "as is"


// This (not exact) copy of class DSC is used to store descriptors on disk.
// Hopefully its binary layout is common for 32/64 bit CPUs.
struct Descriptor
{
	UCHAR	dsc_dtype;
	SCHAR	dsc_scale;
	USHORT	dsc_length;
	SSHORT	dsc_sub_type;
	USHORT	dsc_flags;
	ULONG	dsc_offset;
};

static_assert(sizeof(struct Descriptor) == 12, "struct Descriptor size mismatch");
static_assert(offsetof(struct Descriptor, dsc_dtype) == 0, "dsc_dtype offset mismatch");
static_assert(offsetof(struct Descriptor, dsc_scale) == 1, "dsc_scale offset mismatch");
static_assert(offsetof(struct Descriptor, dsc_length) == 2, "dsc_length offset mismatch");
static_assert(offsetof(struct Descriptor, dsc_sub_type) == 4, "dsc_sub_type offset mismatch");
static_assert(offsetof(struct Descriptor, dsc_flags) == 6, "dsc_flags offset mismatch");
static_assert(offsetof(struct Descriptor, dsc_offset) == 8, "dsc_offset offset mismatch");

// Array description, "internal side" used by the engine.
// And stored on the disk, in the relation summary blob.

struct InternalArrayDesc
{
	UCHAR iad_version;			// Array descriptor version number
	UCHAR iad_dimensions;		// Dimensions of array
	USHORT iad_struct_count;	// Number of struct elements
	USHORT iad_element_length;	// Length of array element
	USHORT iad_length;			// Length of array descriptor
	ULONG iad_count;			// Total number of elements
	ULONG iad_total_length;		// Total length of array
	struct iad_repeat
	{
		Descriptor iad_desc;	// Element descriptor
		ULONG iad_length;		// Length of "vector" element
		SLONG iad_lower;		// Lower bound
		SLONG iad_upper;		// Upper bound
	};
	iad_repeat iad_rpt[1];

	static_assert(sizeof(struct iad_repeat) == 24, "struct iad_repeat size mismatch");
	static_assert(offsetof(struct iad_repeat, iad_desc) == 0, "iad_desc offset mismatch");
	static_assert(offsetof(struct iad_repeat, iad_length) == 12, "iad_length offset mismatch");
	static_assert(offsetof(struct iad_repeat, iad_lower) == 16, "iad_lower offset mismatch");
	static_assert(offsetof(struct iad_repeat, iad_upper) == 20, "iad_upper offset mismatch");
};

static_assert(sizeof(struct InternalArrayDesc) == 40, "struct InternalArrayDesc size mismatch");
static_assert(offsetof(struct InternalArrayDesc, iad_version) == 0, "iad_version offset mismatch");
static_assert(offsetof(struct InternalArrayDesc, iad_dimensions) == 1, "iad_dimension offset mismatch");
static_assert(offsetof(struct InternalArrayDesc, iad_struct_count) == 2, "iad_struct_count offset mismatch");
static_assert(offsetof(struct InternalArrayDesc, iad_element_length) == 4, "iad_element_length offset mismatch");
static_assert(offsetof(struct InternalArrayDesc, iad_length) == 6, "iad_length offset mismatch");
static_assert(offsetof(struct InternalArrayDesc, iad_count) == 8, "iad_count offset mismatch");
static_assert(offsetof(struct InternalArrayDesc, iad_total_length) == 12, "iad_total_length offset mismatch");
static_assert(offsetof(struct InternalArrayDesc, iad_rpt) == 16, "iad_rpt offset mismatch");

inline constexpr UCHAR IAD_VERSION_1		= 1;

/*
inline int IAD_LEN(int count)
{
	if (!count)
		count = 1;
	return sizeof (InternalArrayDesc) +
		(count - 1) * sizeof (InternalArrayDesc::iad_repeat);
}
*/
#define IAD_LEN(count)	(sizeof (Ods::InternalArrayDesc) + \
	(count ? count - 1: count) * sizeof (Ods::InternalArrayDesc::iad_repeat))

Firebird::string pagtype(UCHAR type);

} //namespace Ods

// alignment for raw page access
inline constexpr USHORT PAGE_ALIGNMENT = 1024;

// alignment and IO block size/offset multiplier for non-buffered file access
inline constexpr ULONG DIRECT_IO_BLOCK_SIZE = 4096;

static_assert(MIN_PAGE_SIZE >= DIRECT_IO_BLOCK_SIZE, "check DIRECT_IO_BLOCK_SIZE");

// size of raw I/O operation for header page
inline constexpr USHORT RAW_HEADER_SIZE = 1024;	// ROUNDUP(HDR_SIZE, PAGE_ALIGNMENT);
//static_assert(RAW_HEADER_SIZE >= HDR_SIZE, "RAW_HEADER_SIZE is less than HDR_SIZE");

// max number of table formats (aka versions), limited by "UCHAR rhd_format"
inline constexpr int MAX_TABLE_VERSIONS = 255;

// max number of view formats (aka versions), limited by "SSHORT RDB$FORMAT"
inline constexpr int MAX_VIEW_VERSIONS = MAX_SSHORT;

#endif // JRD_ODS_H<|MERGE_RESOLUTION|>--- conflicted
+++ resolved
@@ -366,70 +366,54 @@
 	pag irt_header;
 	USHORT irt_relation;			// relation id (for consistency)
 	USHORT irt_count;				// number of indices
-	ULONG irt_unused;				// so far used as a padding to ensure the same
+	ULONG irt_dummy;				// so far used as a padding to ensure the same
 									// alignment between 32-bit and 64-bit builds
 	struct irt_repeat
 	{
-		friend class index_root_page;	// to allow offset check for private members
+		friend struct index_root_page;	// to allow offset check for private members
+
 	private:
-<<<<<<< HEAD
-		friend struct index_root_page; // to allow offset check for private members
-		ULONG irt_root;				// page number of index root if irt_in_progress is NOT set, or
-									// highest 32 bit of transaction if irt_in_progress is set
-		ULONG irt_transaction;		// transaction in progress (lowest 32 bits)
-
-=======
-		union
-		{
-			FB_UINT64 irt_transaction;	// transaction in progress
-			struct
-			{
-				ULONG irt_page_num;			// page number
-				ULONG irt_page_space_id;	// page space
-			} irt_root;						// index root page
-		};
->>>>>>> fefe8c17
+		FB_UINT64 irt_transaction;		// transaction in progress
+		ULONG irt_page;					// page number
+		ULONG irt_page_space;			// page space ID
 	public:
-		USHORT irt_desc;				// offset to key descriptions
-		USHORT irt_flags;				// index flags
+		USHORT irt_desc;				// offset to key descriptions	(except upper bit -> irt_condition flag)
+		UCHAR irt_flags;				// index flags
+		UCHAR irt_state;				// index state
 		UCHAR irt_keys;					// number of keys in index
-
-<<<<<<< HEAD
+	private:
+		UCHAR irt_dummy[3];				// alignment to 8-byte boundary
+
+	private:
+		void setState(UCHAR newState);
+
+	public:
 		ULONG getRoot() const;
 		TraNumber getTransaction() const;
 		bool isUsed() const;
 		UCHAR getState() const;
 
-		void setRoot(ULONG root_page);
+		void setRoot(ULONG rootPage/*, ULONG pageSpaceId*/);
 		void setProgress(TraNumber traNumber);
-		void setRollback(ULONG root_page, TraNumber traNumber);
+		void setRollback(ULONG rootPage/*, ULONG pageSpaceId*/, TraNumber traNumber);
 		void setRollback(TraNumber traNumber);
 		void setKill(TraNumber traNumber);
 		void setNormal();
-		void setNormal(ULONG root_page);
+		void setNormal(ULONG rootPage/*, ULONG pageSpaceId*/);
 		void setCommit(TraNumber traNumber);
 		void setDrop(TraNumber traNumber);
-=======
-		TraNumber inProgress() const;
-		void setInProgress(TraNumber traNumber);
-
-		ULONG getRoot() const;
-		void setRoot(ULONG rootPage);
-
-		bool isUsed() const;
->>>>>>> fefe8c17
 		void setEmpty();
 	} irt_rpt[1];
 
-	static_assert(sizeof(struct irt_repeat) == 16, "struct irt_repeat size mismatch");
+	static_assert(sizeof(struct irt_repeat) == 24, "struct irt_repeat size mismatch");
 	static_assert(offsetof(struct irt_repeat, irt_transaction) == 0, "irt_transaction offset mismatch");
-	static_assert(offsetof(struct irt_repeat, irt_root) == 0, "irt_root offset mismatch");
-	static_assert(offsetof(struct irt_repeat, irt_desc) == 8, "irt_desc offset mismatch");
-	static_assert(offsetof(struct irt_repeat, irt_flags) == 10, "irt_flags offset mismatch");
-	static_assert(offsetof(struct irt_repeat, irt_keys) == 12, "irt_keys offset mismatch");
-};
-
-static_assert(sizeof(struct index_root_page) == 40, "struct index_root_page size mismatch");
+	static_assert(offsetof(struct irt_repeat, irt_page) == 8, "irt_page offset mismatch");
+	static_assert(offsetof(struct irt_repeat, irt_desc) == 16, "irt_desc offset mismatch");
+	static_assert(offsetof(struct irt_repeat, irt_flags) == 18, "irt_flags offset mismatch");
+	static_assert(offsetof(struct irt_repeat, irt_keys) == 20, "irt_keys offset mismatch");
+};
+
+static_assert(sizeof(struct index_root_page) == 48, "struct index_root_page size mismatch");
 static_assert(offsetof(struct index_root_page, irt_header) == 0, "irt_header offset mismatch");
 static_assert(offsetof(struct index_root_page, irt_relation) == 16, "irt_relation offset mismatch");
 static_assert(offsetof(struct index_root_page, irt_count) == 18, "irt_count offset mismatch");
@@ -449,226 +433,185 @@
 static_assert(offsetof(struct irtd, irtd_itype) == 2, "irtd_itype offset mismatch");
 static_assert(offsetof(struct irtd, irtd_selectivity) == 4, "irtd_selectivity offset mismatch");
 
+// possible index states
+inline constexpr UCHAR irt_unused		= 0;	// empty slot
+inline constexpr UCHAR irt_in_progress	= 1;	// under construction - sort & merge
+inline constexpr UCHAR irt_rollback		= 2;	// index to be removed when irt_transaction dead (rolled back)
+inline constexpr UCHAR irt_normal		= 3;	// normal working state of index
+inline constexpr UCHAR irt_kill			= 4;	// index to be removed when irt_transaction ended (both commit/rollback)
+inline constexpr UCHAR irt_commit		= 5;	// start index removal (switch to irt_drop) when irt_transaction committed
+inline constexpr UCHAR irt_drop			= 6;	// index to be removed when OAT > irt_transaction
+
 // irt_flags, must match the idx_flags (see btr.h)
-inline constexpr UCHAR irt_unique		= 1;
-inline constexpr UCHAR irt_descending	= 2;
-inline constexpr UCHAR irt_state_a		= 4;
-inline constexpr UCHAR irt_foreign		= 8;
-inline constexpr UCHAR irt_primary		= 16;
-inline constexpr UCHAR irt_expression	= 32;
-inline constexpr UCHAR irt_condition	= 64;
-inline constexpr UCHAR irt_state_b		= 128;
-
-// index special states mask in flags
-inline constexpr UCHAR irt_state_mask	= irt_state_a | irt_state_b;
-
-// possible index states
-// irt_transaction == 0 -> normal state
-inline constexpr UCHAR irt_normal		= 1;
-// irt_root == 0 -> index creation procss
-inline constexpr UCHAR irt_in_progress	= 2;
-// both zeroes ->unused
-inline constexpr UCHAR irt_unused		= 8;
-// any constants not overlapping irt_state_mask are fine for unused, normal & progress state
-static_assert(((irt_normal | irt_in_progress | irt_unused) & irt_state_mask) == 0);
-
-// following combination of irt_state_a and irt_state_b when both
-// irt_transaction != 0 && irt_root != 0
-inline constexpr UCHAR irt_rollback	= 0;			// index to be removed when irt_transaction dead (rolled back)
-inline constexpr UCHAR irt_kill		= irt_state_a;	// index to be removed when irt_transaction ended (both commit/rollback)
-inline constexpr UCHAR irt_commit	= irt_state_b;	// to be prepared for remove (switch to irt_drop) when irt_transaction committed
-inline constexpr UCHAR irt_drop		= irt_state_a | irt_state_b;	// to be removed when OAT > irt_transaction
+inline constexpr UCHAR irt_unique		= 0x1;
+inline constexpr UCHAR irt_descending	= 0x2;
+inline constexpr UCHAR irt_foreign		= 0x4;
+inline constexpr UCHAR irt_primary		= 0x8;
+inline constexpr UCHAR irt_expression	= 0x10;
+inline constexpr UCHAR irt_condition	= 0x20;
 
 /*
-states for just created index (irt_in_progress):
-	create index / alter index active irt_in_progress => irt_rollback
-	alter index inactive irt_rollback => irt_kill
-	irt_kill:
-		on commit / on rollback - delete index
-	alter index active irt_kill => irt_rollback
-	irt_rollback:
-		on commit irt_rollback => irt_normal
-		on rollback - delete index
-
-states for existing index (irt_normal):
-	alter index inactive / drop index irt_normal => irt_commit
-	irt_commit:
-		on commit => irt_drop
-		on rollback => irt_normal
-	alter index active irt_commit => irt_normal
-	irt_normal:
-		on commit / on rollback - do nothing
-
-state switch order for irt_drop
-	when OAT > irt_transaction - delete index
-
-access in SELECTs: irt_normal, irt_rollback (self transaction), irt_commit (other transactions)
+	How does index state change:
+
+states for just created index:
+	irt_in_progress
+		create index / alter index active	=> irt_rollback
+	irt_rollback
+		on commit							=> irt_normal
+		on rollback							delete index
+		alter index inactive				=> irt_kill
+	irt_kill
+		on commit / on rollback				delete index
+		alter index active					=> irt_rollback
+
+states for existing index:
+	irt_normal
+		alter index inactive / drop index	=> irt_commit
+		on commit / on rollback				no action
+	irt_commit
+		on commit							=> irt_drop
+		on rollback							=> irt_normal
+		alter index active					=> irt_normal
+	irt_drop
+		OAT > irt_transaction				delete index
+		alter index active					=> irt_normal
+
+access in SELECTs:
+	irt_normal		- all
+	irt_rollback	- self transaction
+	irt_commit		- other transactions
  */
 
+inline void index_root_page::irt_repeat::setState(UCHAR newState)
+{
+	fb_assert(newState <= irt_drop);
+	irt_state = newState;
+}
+
 inline bool index_root_page::irt_repeat::isUsed() const
 {
-<<<<<<< HEAD
-	return irt_root;
-=======
-	return (irt_flags & irt_in_progress) || (irt_root.irt_page_num != 0);
->>>>>>> fefe8c17
+	fb_assert(irt_transaction != 0 || irt_page != 0);
+	return getState() != irt_unused;
 }
 
 inline void index_root_page::irt_repeat::setEmpty()
 {
-<<<<<<< HEAD
-	fb_assert(irt_root);
-	fb_assert(root_page);
-
-	irt_root = root_page;
+	setState(irt_unused);
+	irt_transaction = 0;
+	irt_page = 0;
+}
+
+inline void index_root_page::irt_repeat::setRoot(ULONG rootPage)
+{
+	fb_assert(irt_page);
+	fb_assert(rootPage);
+
+	irt_page = rootPage;
 }
 
 inline void index_root_page::irt_repeat::setProgress(TraNumber traNumber)
 {
-	fb_assert(traNumber < MAX_ULONG);			// temp limit, need ODS change !!!!!!!!!!!!!!!!!!!!!!!!
-
-	irt_root = 0;
+	fb_assert(getState() == irt_unused);
+	irt_page = 0;
 	irt_transaction = traNumber;
-	irt_flags &= ~irt_state_mask;
-}
-
-inline void index_root_page::irt_repeat::setRollback(ULONG root_page, TraNumber traNumber)
-{
-	//fb_assert(getState() == irt_in_progress);
-	//during create database traNumber == 0, therefore no state irt_in_progress
-	if (!traNumber)
-		return;
-
-	fb_assert(traNumber < MAX_ULONG);			// temp limit, need ODS change !!!!!!!!!!!!!!!!!!!!!!!!
+	setState(irt_in_progress);
+}
+
+inline void index_root_page::irt_repeat::setRollback(ULONG rootPage, TraNumber traNumber)
+{
+	fb_assert(getState() == irt_in_progress);
 	fb_assert(traNumber == irt_transaction);
-	fb_assert(!irt_root);
-
-	irt_root = root_page;
+	fb_assert(!irt_page);
+
+	irt_page = rootPage;
 	irt_transaction = traNumber;
-	irt_flags = (irt_flags & ~irt_state_mask) | irt_rollback;
+	setState(irt_rollback);
 }
 
 inline void index_root_page::irt_repeat::setRollback(TraNumber traNumber)
 {
 	fb_assert(getState() == irt_kill);
-	fb_assert(traNumber < MAX_ULONG);			// temp limit, need ODS change !!!!!!!!!!!!!!!!!!!!!!!!
-	fb_assert(irt_root);
 	fb_assert(traNumber == irt_transaction);
+	fb_assert(irt_page);
 
 	irt_transaction = traNumber;
-	irt_flags = (irt_flags & ~irt_state_mask) | irt_rollback;
+	setState(irt_rollback);
 }
 
 inline void index_root_page::irt_repeat::setKill(TraNumber traNumber)
 {
 	fb_assert(getState() == irt_rollback);
-	fb_assert(traNumber < MAX_ULONG);			// temp limit, need ODS change !!!!!!!!!!!!!!!!!!!!!!!!
-	fb_assert(irt_root);
+	fb_assert(irt_page);
 	fb_assert(traNumber == irt_transaction);
 
 	irt_transaction = traNumber;
-	irt_flags = (irt_flags & ~irt_state_mask) | irt_kill;
+	setState(irt_kill);
 }
 
 inline void index_root_page::irt_repeat::setNormal()
 {
-	//create index mode: 	 ForRollback
+			//create index mode ForRollback
 	fb_assert(getState() == irt_rollback
-	//			deleted by current tra			deleted not long ago
-		|| getState() == irt_commit || getState() == irt_drop);
-	fb_assert(irt_root);
+			// deleted by current tra
+			|| getState() == irt_commit
+			// deleted not long ago
+			|| getState() == irt_drop);
+	fb_assert(irt_page);
 	fb_assert(irt_transaction);
 
-	irt_flags &= ~irt_state_mask;
 	irt_transaction = 0;
-}
-
-inline void index_root_page::irt_repeat::setNormal(ULONG root_page)
-{
-	//create index mode: 	 AtOnce
-	fb_assert(getState() == irt_in_progress
-		|| getState() == irt_unused);		// during create database traNumber == 0, therefore we are still in unused state
-
-	fb_assert(!irt_root);
-	fb_assert(root_page);
-
-	irt_flags &= ~irt_state_mask;
+	setState(irt_normal);
+}
+
+inline void index_root_page::irt_repeat::setNormal(ULONG rootPage)
+{
+			//create index mode AtOnce
+	fb_assert(getState() == irt_in_progress);
+	fb_assert(!irt_page);
+	fb_assert(rootPage);
+
 	irt_transaction = 0;
-	irt_root = root_page;
+	irt_page = rootPage;
+	setState(irt_normal);
 }
 
 inline void index_root_page::irt_repeat::setCommit(TraNumber traNumber)
 {
 	fb_assert(getState() == irt_normal);
-	fb_assert(traNumber < MAX_ULONG);			// temp limit, need ODS change !!!!!!!!!!!!!!!!!!!!!!!!
-	fb_assert(irt_root);
+	fb_assert(irt_page);
+
 	irt_transaction = traNumber;
-	irt_flags = (irt_flags & ~irt_state_mask) | irt_commit;
+	setState(irt_commit);
 }
 
 inline void index_root_page::irt_repeat::setDrop(TraNumber traNumber)
 {
 	fb_assert(getState() == irt_commit);
-	fb_assert(traNumber < MAX_ULONG);			// temp limit, need ODS change !!!!!!!!!!!!!!!!!!!!!!!!
-	fb_assert(irt_root);
+	fb_assert(irt_page);
 	irt_transaction = traNumber;
-	irt_flags = (irt_flags & ~irt_state_mask) | irt_drop;
-}
-
-inline void index_root_page::irt_repeat::setEmpty()
-{
-	irt_flags = 0;
-	irt_transaction = 0;
-	irt_root = 0;
-=======
-	irt_transaction = 0;
-	fb_assert(irt_root.irt_page_num == 0 && irt_root.irt_page_space_id == 0);
-	irt_flags = 0;
->>>>>>> fefe8c17
-}
-
-inline TraNumber index_root_page::irt_repeat::inProgress() const
-{
-<<<<<<< HEAD
+	setState(irt_drop);
+}
+
+inline UCHAR index_root_page::irt_repeat::getState() const
+{
+	return irt_state;
+}
+
+inline ULONG index_root_page::irt_repeat::getRoot() const
+{
+	return getState() == irt_unused ? 0 : irt_page;
+}
+
+inline TraNumber index_root_page::irt_repeat::getTransaction() const
+{
 	return irt_transaction;
 }
-
-inline UCHAR index_root_page::irt_repeat::getState() const
-{
-	return (irt_transaction && irt_root) ? (irt_flags & irt_state_mask) :
-		irt_root ? irt_normal : irt_transaction ? irt_in_progress : irt_unused;
-=======
-	return (irt_flags & irt_in_progress) ? irt_transaction : 0;
-}
-
-inline void index_root_page::irt_repeat::setInProgress(TraNumber traNumber)
-{
-	irt_transaction = traNumber;
-	irt_flags |= irt_in_progress;
->>>>>>> fefe8c17
-}
-
-inline ULONG index_root_page::irt_repeat::getRoot() const
-{
-	return (irt_flags & irt_in_progress) ? 0 : irt_root.irt_page_num;
-}
-
-inline void index_root_page::irt_repeat::setRoot(ULONG rootPage)
-{
-<<<<<<< HEAD
-	return getState() != irt_unused;
-=======
-	irt_root.irt_page_num = rootPage;
-	irt_root.irt_page_space_id = 0;
-	irt_flags &= ~irt_in_progress;
->>>>>>> fefe8c17
-}
-
 
 inline constexpr int STUFF_COUNT		= 4;
 
 inline constexpr ULONG END_LEVEL		= ~0;
 inline constexpr ULONG END_BUCKET		= (~0u) << 1;
+
 
 // Header page
 
