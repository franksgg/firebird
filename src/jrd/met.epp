/*
 *	PROGRAM:	JRD Access Method
 *	MODULE:		met.epp
 *	DESCRIPTION:	Meta data handler
 *
 * The contents of this file are subject to the Interbase Public
 * License Version 1.0 (the "License"); you may not use this file
 * except in compliance with the License. You may obtain a copy
 * of the License at http://www.Inprise.com/IPL.html
 *
 * Software distributed under the License is distributed on an
 * "AS IS" basis, WITHOUT WARRANTY OF ANY KIND, either express
 * or implied. See the License for the specific language governing
 * rights and limitations under the License.
 *
 * The Original Code was created by Inprise Corporation
 * and its predecessors. Portions created by Inprise Corporation are
 * Copyright (C) Inprise Corporation.
 *
 * All Rights Reserved.
 * Contributor(s): ______________________________________.
 *
 * 2001.6.25 Claudio Valderrama: Finish MET_lookup_generator_id() by
 *	assigning it a number in the compiled requests table.
 *
 * 2001.07.06 Sean Leyne - Code Cleanup, removed "#ifdef READONLY_DATABASE"
 *                         conditionals, as the engine now fully supports
 *                         readonly databases.
 * 2001.10.03 Claudio Valderrama: MET_relation_owns_trigger() determines if
 *   there's a row in rdb$triggers with the given relation's and trigger's names.
 * 2001.10.04 Claudio Valderrama: MET_relation_default_class() determines if the
 *   given security class name is the default security class for a relation.
 *   Modify MET_lookup_field() so it can verify the field's security class, too.
 * 2002-02-24 Sean Leyne - Code Cleanup of old Win 3.1 port (WINDOWS_ONLY)
 * 2002-09-16 Nickolay Samofatov - Deferred trigger compilation changes
 * 2002.10.29 Sean Leyne - Removed obsolete "Netware" port
 * 2004.01.16 Vlad Horsun: added support for default parameters
 */

#include "firebird.h"
#include <stdio.h>
#include <string.h>
#include <stdarg.h>

#include "../jrd/jrd.h"
#include "../jrd/val.h"
#include "../jrd/irq.h"
#include "../jrd/tra.h"
#include "../jrd/lck.h"
#include "../jrd/ods.h"
#include "../jrd/btr.h"
#include "../jrd/req.h"
#include "../jrd/Statement.h"
#include "../jrd/exe.h"
#include "../jrd/scl.h"
#include "../jrd/blb.h"
#include "../jrd/met.h"
#include "../jrd/os/pio.h"
#include "../jrd/sdw.h"
#include "../jrd/flags.h"
#include "../jrd/lls.h"
#include "../jrd/intl.h"
#include "../jrd/align.h"
#include "../jrd/flu.h"
#include "../jrd/blob_filter.h"
#include "../dsql/StmtNodes.h"
#include "../intl/charsets.h"
#include "../common/gdsassert.h"
#include "../jrd/blb_proto.h"
#include "../jrd/cmp_proto.h"
#include "../jrd/dfw_proto.h"
#include "../common/dsc_proto.h"
#include "../jrd/err_proto.h"
#include "../jrd/evl_proto.h"
#include "../jrd/exe_proto.h"
#include "../jrd/ext_proto.h"
#include "../jrd/flu_proto.h"
#include "../yvalve/gds_proto.h"
#include "../jrd/idx_proto.h"
#include "../jrd/ini_proto.h"

#include "../jrd/lck.h"
#include "../jrd/met_proto.h"
#include "../jrd/mov_proto.h"
#include "../jrd/par_proto.h"
#include "../jrd/os/pio_proto.h"
#include "../jrd/scl_proto.h"
#include "../jrd/sdw_proto.h"
#include "../jrd/tra_proto.h"
#include "../common/utils_proto.h"

#include "../jrd/PreparedStatement.h"
#include "../jrd/RecordSourceNodes.h"
#include "../jrd/DebugInterface.h"
#include "../common/classes/Hash.h"
#include "../common/classes/MsgPrint.h"
#include "../jrd/Function.h"


#ifdef HAVE_CTYPE_H
#include <ctype.h>
#endif

// Pick up relation ids
#include "../jrd/ini.h"

DATABASE DB = FILENAME "ODS.RDB";

using namespace Jrd;
using namespace Firebird;

static int blocking_ast_dsql_cache(void* ast_object);
static int partners_ast_relation(void*);
static int rescan_ast_relation(void*);
static ULONG get_rel_flags_from_FLAGS(USHORT);
static void get_trigger(thread_db*, HazardPtr<jrd_rel>&, bid*, bid*, TrigVectorPtr*, const TEXT*, FB_UINT64, bool,
	USHORT, const MetaName&, const string&, const bid*, Nullable<bool> ssDefiner);
static bool get_type(thread_db*, USHORT*, const UCHAR*, const TEXT*);
static void lookup_view_contexts(thread_db*, HazardPtr<jrd_rel>&);
static void make_relation_scope_name(const TEXT*, const USHORT, string& str);
static ValueExprNode* parse_field_default_blr(thread_db* tdbb, bid* blob_id);
static BoolExprNode* parse_field_validation_blr(thread_db* tdbb, bid* blob_id, const MetaName name);
static void save_trigger_data(thread_db*, TrigVectorPtr*, HazardPtr<jrd_rel>&, Statement*, blb*, blb*,
	const TEXT*, FB_UINT64, bool, USHORT, const MetaName&, const string&,
	const bid*, Nullable<bool> ssDefiner);
static void scan_partners(thread_db*, jrd_rel*);
<<<<<<< HEAD
static void store_dependencies(thread_db*, CompilerScratch*, HazardPtr<jrd_rel>&,
	const MetaName&, int, jrd_tra*);
=======
>>>>>>> 7b0b0123
static bool verify_TRG_ignore_perm(thread_db*, const MetaName&);


void MetadataCache::inc_int_use_count(Statement* statement)
{
	fb_assert(GET_DBB()->dbb_mdc->mdc_use_mutex.locked());

	// Handle sub-statements
	for (auto subStatement : statement->subStatements)
		inc_int_use_count(subStatement);

	// Increment int_use_count for all routines in resource list of request

	for (auto resource : statement->resources.getObjects(Resource::rsc_procedure))
	{
		//// FIXME: CORE-4271: fb_assert(resource->rsc_routine->intUseCount >= 0);
		++resource->rsc_routine->intUseCount;
	}

	for (auto resource : statement->resources.getObjects(Resource::rsc_function))
	{
		//// FIXME: CORE-4271: fb_assert(resource->rsc_routine->intUseCount >= 0);
		++resource->rsc_routine->intUseCount;
	}
}


// Increment int_use_count for all procedures used by triggers
void MetadataCache::inc_int_use_count(TrigVector* vector)
{
	fb_assert(GET_DBB()->dbb_mdc->mdc_use_mutex.locked());

	if (!vector)
		return;

	for (auto t : vector->snapshot())
	{
		Statement* stmt = t->statement;
		if (stmt && !stmt->isActive())
			inc_int_use_count(stmt);
	}
}


void MET_get_domain(thread_db* tdbb, MemoryPool& csbPool, const MetaName& name, dsc* desc,
	FieldInfo* fieldInfo)
{
/**************************************
 *
 *	M E T _ g e t _ d o m a i n
 *
 **************************************
 *
 * Functional description
 *      Get domain descriptor and informations.
 *
 **************************************/
	SET_TDBB(tdbb);
	Attachment* attachment = tdbb->getAttachment();
	bool found = false;

	AutoCacheRequest handle(tdbb, irq_l_domain, IRQ_REQUESTS);

	FOR(REQUEST_HANDLE handle)
		FLD IN RDB$FIELDS WITH FLD.RDB$FIELD_NAME EQ name.c_str()
	{
		if (DSC_make_descriptor(desc,
								FLD.RDB$FIELD_TYPE,
								FLD.RDB$FIELD_SCALE,
								FLD.RDB$FIELD_LENGTH,
								FLD.RDB$FIELD_SUB_TYPE,
								FLD.RDB$CHARACTER_SET_ID,
								FLD.RDB$COLLATION_ID))
		{
			found = true;

			if (fieldInfo)
			{
				fieldInfo->nullable = FLD.RDB$NULL_FLAG.NULL || FLD.RDB$NULL_FLAG == 0;

				Jrd::ContextPoolHolder context(tdbb, &csbPool);

				if (FLD.RDB$DEFAULT_VALUE.NULL)
					fieldInfo->defaultValue = NULL;
				else
					fieldInfo->defaultValue = parse_field_default_blr(tdbb, &FLD.RDB$DEFAULT_VALUE);

				if (FLD.RDB$VALIDATION_BLR.NULL)
					fieldInfo->validationExpr = NULL;
				else
				{
					fieldInfo->validationExpr = parse_field_validation_blr(tdbb,
						&FLD.RDB$VALIDATION_BLR, name);
				}
			}
		}
	}
	END_FOR

	if (!found)
	{
		ERR_post(Arg::Gds(isc_domnotdef) << Arg::Str(name));
	}
}


MetaName MET_get_relation_field(thread_db* tdbb, MemoryPool& csbPool, const MetaName& relationName,
	const MetaName& fieldName, dsc* desc, FieldInfo* fieldInfo)
{
/**************************************
 *
 *	M E T _ g e t _ r e l a t i o n _ f i e l d
 *
 **************************************
 *
 * Functional description
 *  Get relation field descriptor and informations.
 *  Returns field source name.
 *
 **************************************/
	SET_TDBB(tdbb);
	Attachment* attachment = tdbb->getAttachment();
	bool found = false;
	MetaName sourceName;

	AutoCacheRequest handle(tdbb, irq_l_relfield, IRQ_REQUESTS);

	FOR(REQUEST_HANDLE handle)
		RFL IN RDB$RELATION_FIELDS CROSS
		FLD IN RDB$FIELDS WITH
			RFL.RDB$RELATION_NAME EQ relationName.c_str() AND
			RFL.RDB$FIELD_NAME EQ fieldName.c_str() AND
			FLD.RDB$FIELD_NAME EQ RFL.RDB$FIELD_SOURCE
	{
		if (DSC_make_descriptor(desc,
								FLD.RDB$FIELD_TYPE,
								FLD.RDB$FIELD_SCALE,
								FLD.RDB$FIELD_LENGTH,
								FLD.RDB$FIELD_SUB_TYPE,
								FLD.RDB$CHARACTER_SET_ID,
								(RFL.RDB$COLLATION_ID.NULL ? FLD.RDB$COLLATION_ID : RFL.RDB$COLLATION_ID)))
		{
			found = true;
			sourceName = RFL.RDB$FIELD_SOURCE;

			if (fieldInfo)
			{
				fieldInfo->nullable = RFL.RDB$NULL_FLAG.NULL ?
					(FLD.RDB$NULL_FLAG.NULL || FLD.RDB$NULL_FLAG == 0) : RFL.RDB$NULL_FLAG == 0;

				Jrd::ContextPoolHolder context(tdbb, &csbPool);
				bid* defaultId = NULL;

				if (!RFL.RDB$DEFAULT_VALUE.NULL)
					defaultId = &RFL.RDB$DEFAULT_VALUE;
				else if (!FLD.RDB$DEFAULT_VALUE.NULL)
					defaultId = &FLD.RDB$DEFAULT_VALUE;

				if (defaultId)
					fieldInfo->defaultValue = parse_field_default_blr(tdbb, defaultId);
				else
					fieldInfo->defaultValue = NULL;

				if (FLD.RDB$VALIDATION_BLR.NULL)
					fieldInfo->validationExpr = NULL;
				else
				{
					fieldInfo->validationExpr = parse_field_validation_blr(tdbb,
						&FLD.RDB$VALIDATION_BLR, RFL.RDB$FIELD_SOURCE);
				}
			}
		}
	}
	END_FOR

	if (!found)
	{
		ERR_post(Arg::Gds(isc_dyn_column_does_not_exist) << Arg::Str(fieldName) <<
															Arg::Str(relationName));
	}

	return sourceName;
}


void MetadataCache::update_partners(thread_db* tdbb)
{
/**************************************
 *
 *      M E T _ u p d a t e _ p a r t n e r s
 *
 **************************************
 *
 * Functional description
 *      Mark all relations to update their links to FK partners
 *      Called when any index is deleted because engine don't know
 *      was it used in any FK or not
 *
 **************************************/
	SET_TDBB(tdbb);
	Database* const dbb = tdbb->getDatabase();

	for (auto relation : dbb->dbb_mdc->mdc_relations.snapshot())
	{
		if (!relation)
			continue;

		// signal other processes
		relation->rel_flags |= REL_check_partners;
		LCK_lock(tdbb, relation->rel_partners_lock, LCK_EX, LCK_WAIT);
		LCK_release(tdbb, relation->rel_partners_lock);
	}
}


#ifdef DEV_BUILD
void MetadataCache::verify_cache(thread_db* tdbb)
{
/**************************************
 *
 *      M E T _ v e r i f y _ c a c h e
 *
 **************************************
 *
 * Functional description
 *      Check if all links between routines are properly counted
 *
 **************************************/
	SET_TDBB(tdbb);
	Database* dbb = tdbb->getDatabase();
	if (!dbb)
		return;

	MetadataCache* mdc = dbb->dbb_mdc;
	MutexLockGuard guard(mdc->mdc_use_mutex, FB_FUNCTION);

	for (auto routine : mdc->mdc_procedures.snapshot())
	{
		if (routine && routine->getStatement() /*&&
			!(routine->flags & Routine::FLAG_OBSOLETE)*/ )
		{
			fb_assert(routine->intUseCount == 0);
		}
	}

	for (auto routine : mdc->mdc_functions.snapshot())
	{
		if (routine && routine->getStatement() /*&&
			!(routine->flags & Routine::FLAG_OBSOLETE)*/ )
		{
			fb_assert(routine->intUseCount == 0);
		}
	}

	// Walk procedures and calculate internal dependencies
	for (auto routine : mdc->mdc_procedures.snapshot())
	{
		if (routine && routine->getStatement() /*&&
			!(routine->flags & Routine::FLAG_OBSOLETE)*/ )
		{
			inc_int_use_count(routine->getStatement());
		}
	}

	for (auto routine : mdc->mdc_functions.snapshot())
	{
		if (routine && routine->getStatement() /*&&
			!(routine->flags & Routine::FLAG_OBSOLETE)*/ )
		{
			inc_int_use_count(routine->getStatement());
		}
	}

	// Walk procedures again and check dependencies
	for (auto routine : mdc->mdc_procedures.snapshot())
	{
		if (routine && routine->getStatement() && /*
			 !(routine->flags & Routine::FLAG_OBSOLETE) && */
			 routine->getUseCount() < routine->intUseCount)
		{
			string buffer;
			buffer.printf("Procedure %d:%s is not properly counted (use count=%d, prc use=%d). Used by: \n",
				routine->getId(), routine->c_name(),
				routine->getUseCount(), routine->intUseCount);

			for (auto routine2 : mdc->mdc_procedures.snapshot())
			{
				if (routine2 && routine2->getStatement() /*&& !(routine2->flags & Routine::FLAG_OBSOLETE)*/ )
				{
					// Loop over procedures from resource list of request
					for (auto resource : routine2->getStatement()->resources.getObjects(Resource::rsc_procedure))
					{
						if (resource->rsc_routine == routine)
						{
							string buf;
							buf.printf("%d:%s\n", routine2->getId(),
								routine2->getName().toString().c_str());
							buffer += buf;
						}
					}
				}
			}

			for (auto routine2 : mdc->mdc_functions.snapshot())
			{
				if (routine2 && routine2->getStatement() /*&& !(routine2->flags & Routine::FLAG_OBSOLETE)*/ )
				{
					// Loop over functions from resource list of request
					for (auto resource : routine2->getStatement()->resources.getObjects(Resource::rsc_function))
					{
						if (resource->rsc_type != Resource::rsc_procedure)
							break;

						if (resource->rsc_routine == routine)
						{
							string buf;
							buf.printf("%d:%s\n", routine2->getId(),
								routine2->getName().toString().c_str());
							buffer += buf;
						}
					}
				}
			}

			gds__log("%s", buffer.c_str());
			fb_assert(false);
		}
	}

	// Walk functions again and check dependencies
	for (auto routine : mdc->mdc_functions.snapshot())
	{
		if (routine && routine->getStatement() && /*
			 !(routine->flags & Routine::FLAG_OBSOLETE) && */
			 routine->getUseCount() < routine->intUseCount)
		{
			string buffer;
			buffer.printf("Function %d:%s is not properly counted (use count=%d, func use=%d). Used by: \n",
				routine->getId(), routine->getName().toString().c_str(),
				routine->getUseCount(), routine->intUseCount);

			for (auto routine2 : mdc->mdc_procedures.snapshot())
			{
				if (routine2 && routine2->getStatement() /*&& !(routine2->flags & Routine::FLAG_OBSOLETE)*/ )
				{
					// Loop over procedures from resource list of request
					for (auto resource : routine2->getStatement()->resources.getObjects(Resource::rsc_procedure))
					{
						if (resource->rsc_type != Resource::rsc_function)
							break;

						if (resource->rsc_routine == routine)
						{
							// Do not enable this code in production builds unless
							// the possible B.O. is fixed here.
							string buf;
							buf.printf("%d:%s\n", routine2->getId(),
								routine2->getName().toString().c_str());
							buffer += buf;
						}
					}
				}
			}

			for (auto routine2 : mdc->mdc_functions.snapshot())
			{
				if (routine2 && routine2->getStatement() /*&& !(routine2->flags & Routine::FLAG_OBSOLETE)*/ )
				{
					// Loop over functions from resource list of request
					for (auto resource : routine2->getStatement()->resources.getObjects(Resource::rsc_function))
					{
						if (resource->rsc_type != Resource::rsc_function)
							break;

						if (resource->rsc_routine == routine)
						{
							// Do not enable this code in production builds unless
							// the possible B.O. is fixed here.
							string buf;
							buf.printf("%d:%s\n", routine2->getId(),
								routine2->getName().toString().c_str());
							buffer += buf;
						}
					}
				}
			}

			gds__log("%s", buffer);
			fb_assert(false);
		}
	}

	// Fix back int_use_count
	for (auto routine : mdc->mdc_procedures.snapshot())
	{
		if (routine)
			routine->intUseCount = 0;
	}

	for (auto routine : mdc->mdc_functions.snapshot())
	{
		if (routine)
			routine->intUseCount = 0;
	}
}
#endif


void MetadataCache::clear_cache(thread_db* tdbb)
{
/**************************************
 *
 *      M E T _ c l e a r _ c a c h e
 *
 **************************************
 *
 * Functional description
 *      Remove all unused objects from metadata cache to
 *      release resources they use
 *
 **************************************/
	SET_TDBB(tdbb);
	verify_cache(tdbb);

	MetadataCache* mdc = tdbb->getDatabase()->dbb_mdc;
	MutexLockGuard guard(mdc->mdc_use_mutex, FB_FUNCTION);

	// Release global (db-level and DDL) triggers

	for (unsigned i = 0; i < DB_TRIGGER_MAX; i++)
		MET_release_triggers(tdbb, &mdc->mdc_triggers[i], false);

	MET_release_triggers(tdbb, &mdc->mdc_ddl_triggers, false);

	// Release relation triggers

	for (auto relation : mdc->mdc_relations.snapshot())
	{
		if (!relation)
			continue;

		relation->releaseTriggers(tdbb, false);
	}

	// Walk routines and calculate internal dependencies.

	for (auto routine : mdc->mdc_procedures.snapshot())
	{
		if (routine && routine->getStatement() &&
			!(routine->flags & Routine::FLAG_OBSOLETE) )
		{
			inc_int_use_count(routine->getStatement());
		}
	}

	for (auto routine : mdc->mdc_functions.snapshot())
	{
		if (routine && routine->getStatement() &&
			!(routine->flags & Routine::FLAG_OBSOLETE) )
		{
			inc_int_use_count(routine->getStatement());
		}
	}

	// Walk routines again and adjust dependencies for routines which will not be removed.

	for (auto routine : mdc->mdc_procedures.snapshot())
	{
		if (routine && routine->getStatement() &&
			!(routine->flags & Routine::FLAG_OBSOLETE) &&
			routine->getUseCount() != routine->intUseCount )
		{
			routine->adjust_dependencies();
		}
	}

	for (auto routine : mdc->mdc_functions.snapshot())
	{
		if (routine && routine->getStatement() &&
			!(routine->flags & Routine::FLAG_OBSOLETE) &&
			routine->getUseCount() != routine->intUseCount )
		{
			routine->adjust_dependencies();
		}
	}

	// Deallocate all used requests.

	for (auto routine : mdc->mdc_procedures.snapshot())
	{
		if (routine)
		{
			if (routine->getStatement() && !(routine->flags & Routine::FLAG_OBSOLETE) &&
				routine->intUseCount >= 0 &&
				routine->getUseCount() == routine->intUseCount)
			{
				routine->releaseStatement(tdbb);

				if (routine->existenceLock)
					routine->existenceLock->releaseLock(tdbb, ExistenceLock::ReleaseMethod::CloseCache);
				routine->flags |= Routine::FLAG_OBSOLETE;
			}

			// Leave it in state 0 to avoid extra pass next time to clear it
			// Note: we need to adjust intUseCount for all routines
			// in cache because any of them may have been affected from
			// dependencies earlier. Even routines that were not scanned yet !
			routine->intUseCount = 0;
		}
	}

	for (auto routine : mdc->mdc_functions.snapshot())
	{
		if (routine)
		{
			if (routine->getStatement() && !(routine->flags & Routine::FLAG_OBSOLETE) &&
				routine->intUseCount >= 0 &&
				routine->getUseCount() == routine->intUseCount)
			{
				routine->releaseStatement(tdbb);

				if (routine->existenceLock)
					routine->existenceLock->releaseLock(tdbb, ExistenceLock::ReleaseMethod::CloseCache);
				routine->flags |= Routine::FLAG_OBSOLETE;
			}

			// Leave it in state 0 to avoid extra pass next time to clear it
			// Note: we need to adjust intUseCount for all routines
			// in cache because any of them may have been affected from
			// dependencies earlier. Even routines that were not scanned yet !
			routine->intUseCount = 0;
		}
	}

	verify_cache(tdbb);
}


bool MetadataCache::routine_in_use(thread_db* tdbb, HazardPtr<Routine> routine)
{
/**************************************
 *
 *      M E T _ r o u t i n e _ i n _ u s e
 *
 **************************************
 *
 * Functional description
 *      Determine if routine is used by any user requests or transactions.
 *      Return false if routine is used only inside cache or not used at all.
 *
 **************************************/
	SET_TDBB(tdbb);

	MetadataCache* mdc = tdbb->getDatabase()->dbb_mdc;
	MutexLockGuard guard(mdc->mdc_use_mutex, FB_FUNCTION);

	verify_cache(tdbb);

	for (auto relation : mdc->mdc_relations.snapshot())
	{
		if (!relation) {
			continue;
		}
		inc_int_use_count(relation->rel_pre_store);
		inc_int_use_count(relation->rel_post_store);
		inc_int_use_count(relation->rel_pre_erase);
		inc_int_use_count(relation->rel_post_erase);
		inc_int_use_count(relation->rel_pre_modify);
		inc_int_use_count(relation->rel_post_modify);
	}

	// Walk routines and calculate internal dependencies

	for (auto procedure : mdc->mdc_procedures.snapshot())
	{
		if (procedure && procedure->getStatement() &&
			!(procedure->flags & Routine::FLAG_OBSOLETE))
		{
			inc_int_use_count(procedure->getStatement());
		}
	}

	for (auto function : mdc->mdc_functions.snapshot())
	{
		if (function && function->getStatement() &&
			!(function->flags & Routine::FLAG_OBSOLETE))
		{
			inc_int_use_count(function->getStatement());
		}
	}

	// Walk routines again and adjust dependencies for routines
	// which will not be removed.

	for (auto procedure : mdc->mdc_procedures.snapshot())
	{
		if (procedure && procedure->getStatement() &&
			!(procedure->flags & Routine::FLAG_OBSOLETE) &&
			procedure->getUseCount() != procedure->intUseCount && procedure != routine)
		{
			procedure->adjust_dependencies();
		}
	}

	for (auto function : mdc->mdc_functions.snapshot())
	{
		if (function && function->getStatement() &&
			!(function->flags & Routine::FLAG_OBSOLETE) &&
			function->getUseCount() != function->intUseCount && function != routine)
		{
			function->adjust_dependencies();
		}
	}

	const bool result = routine->getUseCount() != routine->intUseCount;

	// Fix back intUseCount

	for (auto procedure : mdc->mdc_procedures.snapshot())
	{
		if (procedure)
			procedure->intUseCount = 0;
	}

	for (auto function : mdc->mdc_functions.snapshot())
	{
		if (function)
			function->intUseCount = 0;
	}

	verify_cache(tdbb);
	return result;
}


void MET_activate_shadow(thread_db* tdbb)
{
/**************************************
 *
 *      M E T _ a c t i v a t e _ s h a d o w
 *
 **************************************
 *
 * Functional description
 *      Activate the current database, which presumably
 *      was formerly a shadow, by deleting all records
 *      corresponding to the shadow that this database
 *      represents.
 *      Get rid of write ahead log for the activated shadow.
 *
 **************************************/
	SET_TDBB(tdbb);
	Attachment* attachment = tdbb->getAttachment();
	Database* dbb = tdbb->getDatabase();

	// Erase any secondary files of the primary database of the shadow being activated.

	AutoRequest handle;

	FOR(REQUEST_HANDLE handle) X IN RDB$FILES
		WITH X.RDB$SHADOW_NUMBER NOT MISSING
			AND X.RDB$SHADOW_NUMBER EQ 0
		ERASE X;
	END_FOR

	PageSpace* pageSpace = dbb->dbb_page_manager.findPageSpace(DB_PAGE_SPACE);
	const char* dbb_file_name = pageSpace->file->fil_string;

	// go through files looking for any that expand to the current database name
	SCHAR expanded_name[MAXPATHLEN];
	AutoRequest handle2;
	handle.reset();

	FOR(REQUEST_HANDLE handle) X IN RDB$FILES
		WITH X.RDB$SHADOW_NUMBER NOT MISSING
			AND X.RDB$SHADOW_NUMBER NE 0

		PIO_expand(X.RDB$FILE_NAME, (USHORT)strlen(X.RDB$FILE_NAME),
					expanded_name, sizeof(expanded_name));

		if (!strcmp(expanded_name, dbb_file_name))
		{
			FOR(REQUEST_HANDLE handle2) Y IN RDB$FILES
				WITH X.RDB$SHADOW_NUMBER EQ Y.RDB$SHADOW_NUMBER
				MODIFY Y
					Y.RDB$SHADOW_NUMBER = 0;
				END_MODIFY
			END_FOR

			ERASE X;
		}
	END_FOR
}


ULONG MET_align(const dsc* desc, ULONG value)
{
/**************************************
 *
 *      M E T _ a l i g n
 *
 **************************************
 *
 * Functional description
 *      Align value (presumed offset) on appropriate border
 *      and return.
 *
 **************************************/
	USHORT alignment = desc->dsc_length;
	switch (desc->dsc_dtype)
	{
	case dtype_text:
	case dtype_cstring:
		return value;

	case dtype_varying:
		alignment = sizeof(USHORT);
		break;
	}

	alignment = MIN(alignment, FORMAT_ALIGNMENT);

	return FB_ALIGN(value, alignment);
}


DeferredWork* MET_change_fields(thread_db* tdbb, jrd_tra* transaction, const dsc* field_source)
{
/**************************************
 *
 *      M E T _ c h a n g e _ f i e l d s
 *
 **************************************
 *
 * Functional description
 *      Somebody is modifying RDB$FIELDS.
 *      Find all relations affected and schedule a format update.
 *      Find all procedures and triggers and schedule a BLR validate.
 *      Find all functions and schedule a BLR validate.
 *
 **************************************/
	SET_TDBB(tdbb);
	Attachment* attachment = tdbb->getAttachment();

	dsc relation_name;
	DeferredWork* dw = NULL;
	AutoCacheRequest request(tdbb, irq_m_fields, IRQ_REQUESTS);

	FOR(REQUEST_HANDLE request)
		X IN RDB$RELATION_FIELDS WITH
			X.RDB$FIELD_SOURCE EQ field_source->dsc_address
	{
		relation_name.makeText(sizeof(X.RDB$RELATION_NAME) - 1, CS_METADATA,
			(UCHAR*) X.RDB$RELATION_NAME);
		SCL_check_relation(tdbb, &relation_name, SCL_alter);
		dw = DFW_post_work(transaction, dfw_update_format, &relation_name, 0);

		AutoCacheRequest request2(tdbb, irq_m_fields4, IRQ_REQUESTS);

		FOR(REQUEST_HANDLE request2)
			DEP IN RDB$DEPENDENCIES CROSS
			PRC IN RDB$PROCEDURES
				WITH DEP.RDB$DEPENDED_ON_NAME EQ X.RDB$RELATION_NAME AND
					 DEP.RDB$FIELD_NAME EQ X.RDB$FIELD_NAME AND
					 DEP.RDB$DEPENDED_ON_TYPE EQ obj_relation AND
					 DEP.RDB$DEPENDENT_TYPE EQ obj_procedure AND
					 DEP.RDB$DEPENDENT_NAME EQ PRC.RDB$PROCEDURE_NAME AND
					 PRC.RDB$PACKAGE_NAME MISSING
		{
			MetaName proc_name(PRC.RDB$PROCEDURE_NAME);

			dsc desc;
			desc.makeText(proc_name.length(), CS_METADATA, (UCHAR*) proc_name.c_str());

			DeferredWork* dw2 =
				DFW_post_work(transaction, dfw_modify_procedure, &desc, PRC.RDB$PROCEDURE_ID);
			DFW_post_work_arg(transaction, dw2, NULL, 0, dfw_arg_check_blr);
		}
		END_FOR

		request2.reset(tdbb, irq_m_fields5, IRQ_REQUESTS);

		FOR(REQUEST_HANDLE request2)
			DEP IN RDB$DEPENDENCIES CROSS
			TRG IN RDB$TRIGGERS
				WITH DEP.RDB$DEPENDED_ON_NAME EQ X.RDB$RELATION_NAME AND
					 DEP.RDB$FIELD_NAME EQ X.RDB$FIELD_NAME AND
					 DEP.RDB$DEPENDED_ON_TYPE EQ obj_relation AND
					 DEP.RDB$DEPENDENT_TYPE EQ obj_trigger AND
					 DEP.RDB$DEPENDENT_NAME EQ TRG.RDB$TRIGGER_NAME
		{
			MetaName trigger_name(TRG.RDB$TRIGGER_NAME);
			MetaName trigger_relation_name(TRG.RDB$RELATION_NAME);

			dsc desc;
			desc.makeText(trigger_name.length(), CS_METADATA, (UCHAR*) trigger_name.c_str());

			DeferredWork* dw2 = DFW_post_work(transaction, dfw_modify_trigger, &desc, 0);
			DFW_post_work_arg(transaction, dw2, NULL, TRG.RDB$TRIGGER_TYPE, dfw_arg_trg_type);

			desc.dsc_length = trigger_relation_name.length();
			desc.dsc_address = (UCHAR*) trigger_relation_name.c_str();
			DFW_post_work_arg(transaction, dw2, &desc, 0, dfw_arg_check_blr);
		}
		END_FOR

		request2.reset(tdbb, irq_m_fields8, IRQ_REQUESTS);

		FOR(REQUEST_HANDLE request2)
			DEP IN RDB$DEPENDENCIES CROSS
			FUN IN RDB$FUNCTIONS
				WITH DEP.RDB$DEPENDED_ON_NAME EQ X.RDB$RELATION_NAME AND
					 DEP.RDB$FIELD_NAME EQ X.RDB$FIELD_NAME AND
					 DEP.RDB$DEPENDED_ON_TYPE EQ obj_relation AND
					 DEP.RDB$DEPENDENT_TYPE EQ obj_udf AND
					 DEP.RDB$DEPENDENT_NAME EQ FUN.RDB$FUNCTION_NAME AND
					 FUN.RDB$PACKAGE_NAME MISSING
		{
			MetaName name(FUN.RDB$FUNCTION_NAME);

			dsc desc;
			desc.makeText(name.length(), CS_METADATA, (UCHAR*) name.c_str());

			DeferredWork* dw2 =
				DFW_post_work(transaction, dfw_modify_function, &desc, FUN.RDB$FUNCTION_ID);
			DFW_post_work_arg(transaction, dw2, NULL, 0, dfw_arg_check_blr);
		}
		END_FOR
	}
	END_FOR

	request.reset(tdbb, irq_m_fields2, IRQ_REQUESTS);

	FOR(REQUEST_HANDLE request)
		DEP IN RDB$DEPENDENCIES CROSS
		PRC IN RDB$PROCEDURES
			WITH DEP.RDB$DEPENDED_ON_NAME EQ field_source->dsc_address AND
				 DEP.RDB$DEPENDED_ON_TYPE EQ obj_field AND
				 DEP.RDB$DEPENDENT_TYPE EQ obj_procedure AND
				 DEP.RDB$DEPENDENT_NAME EQ PRC.RDB$PROCEDURE_NAME AND
				 PRC.RDB$PACKAGE_NAME MISSING
	{
		MetaName proc_name(PRC.RDB$PROCEDURE_NAME);

		dsc desc;
		desc.makeText(proc_name.length(), CS_METADATA, (UCHAR*) proc_name.c_str());

		DeferredWork* dw2 =
			DFW_post_work(transaction, dfw_modify_procedure, &desc, PRC.RDB$PROCEDURE_ID);
		DFW_post_work_arg(transaction, dw2, NULL, 0, dfw_arg_check_blr);
	}
	END_FOR

	request.reset(tdbb, irq_m_fields6, IRQ_REQUESTS);

	FOR(REQUEST_HANDLE request)
		DEP IN RDB$DEPENDENCIES CROSS
		PRC IN RDB$PROCEDURES
			WITH DEP.RDB$DEPENDED_ON_NAME EQ field_source->dsc_address AND
				 DEP.RDB$DEPENDED_ON_TYPE EQ obj_field AND
				 (DEP.RDB$DEPENDENT_TYPE EQ obj_package_header OR
				 	DEP.RDB$DEPENDENT_TYPE EQ obj_package_body) AND
				 DEP.RDB$DEPENDENT_NAME EQ PRC.RDB$PACKAGE_NAME
	{
		MetaName proc_name(PRC.RDB$PROCEDURE_NAME);

		dsc desc;
		desc.makeText(proc_name.length(), CS_METADATA, (UCHAR*) proc_name.c_str());

		DeferredWork* dw2 = DFW_post_work(transaction, dfw_modify_procedure, &desc,
			PRC.RDB$PROCEDURE_ID, PRC.RDB$PACKAGE_NAME);
		DFW_post_work_arg(transaction, dw2, NULL, 0, dfw_arg_check_blr);
	}
	END_FOR

	request.reset(tdbb, irq_m_fields3, IRQ_REQUESTS);

	FOR(REQUEST_HANDLE request)
		DEP IN RDB$DEPENDENCIES CROSS
		TRG IN RDB$TRIGGERS
			WITH DEP.RDB$DEPENDED_ON_NAME EQ field_source->dsc_address AND
				 DEP.RDB$DEPENDED_ON_TYPE EQ obj_field AND
				 DEP.RDB$DEPENDENT_TYPE EQ obj_trigger AND
				 DEP.RDB$DEPENDENT_NAME EQ TRG.RDB$TRIGGER_NAME
	{
		MetaName trigger_name(TRG.RDB$TRIGGER_NAME);
		MetaName trigger_relation_name(TRG.RDB$RELATION_NAME);

		dsc desc;
		desc.makeText(trigger_name.length(), CS_METADATA, (UCHAR*) trigger_name.c_str());

		DeferredWork* dw2 = DFW_post_work(transaction, dfw_modify_trigger, &desc, 0);
		DFW_post_work_arg(transaction, dw2, NULL, TRG.RDB$TRIGGER_TYPE, dfw_arg_trg_type);

		desc.dsc_length = trigger_relation_name.length();
		desc.dsc_address = (UCHAR*) trigger_relation_name.c_str();
		DFW_post_work_arg(transaction, dw2, &desc, 0, dfw_arg_check_blr);
	}
	END_FOR

	request.reset(tdbb, irq_m_fields7, IRQ_REQUESTS);

	FOR(REQUEST_HANDLE request)
		DEP IN RDB$DEPENDENCIES CROSS
		FUN IN RDB$FUNCTIONS
			WITH DEP.RDB$DEPENDED_ON_NAME EQ field_source->dsc_address AND
				 DEP.RDB$DEPENDED_ON_TYPE EQ obj_field AND
				 DEP.RDB$DEPENDENT_TYPE EQ obj_udf AND
				 DEP.RDB$DEPENDENT_NAME EQ FUN.RDB$FUNCTION_NAME AND
				 FUN.RDB$PACKAGE_NAME MISSING
	{
		MetaName name(FUN.RDB$FUNCTION_NAME);

		dsc desc;
		desc.makeText(name.length(), CS_METADATA, (UCHAR*) name.c_str());

		DeferredWork* dw2 =
			DFW_post_work(transaction, dfw_modify_function, &desc, FUN.RDB$FUNCTION_ID);
		DFW_post_work_arg(transaction, dw2, NULL, 0, dfw_arg_check_blr);
	}
	END_FOR

	request.reset(tdbb, irq_m_fields9, IRQ_REQUESTS);

	FOR(REQUEST_HANDLE request)
		DEP IN RDB$DEPENDENCIES CROSS
		FUN IN RDB$FUNCTIONS
			WITH DEP.RDB$DEPENDED_ON_NAME EQ field_source->dsc_address AND
				 DEP.RDB$DEPENDED_ON_TYPE EQ obj_field AND
				 (DEP.RDB$DEPENDENT_TYPE EQ obj_package_header OR
				 	DEP.RDB$DEPENDENT_TYPE EQ obj_package_body) AND
				 DEP.RDB$DEPENDENT_NAME EQ FUN.RDB$PACKAGE_NAME
	{
		MetaName name(FUN.RDB$FUNCTION_NAME);

		dsc desc;
		desc.makeText(name.length(), CS_METADATA, (UCHAR*) name.c_str());

		DeferredWork* dw2 = DFW_post_work(transaction, dfw_modify_function, &desc,
			FUN.RDB$FUNCTION_ID, FUN.RDB$PACKAGE_NAME);
		DFW_post_work_arg(transaction, dw2, NULL, 0, dfw_arg_check_blr);
	}
	END_FOR

	return dw;
}


Format* MET_current(thread_db* tdbb, jrd_rel* relation)
{
/**************************************
 *
 *      M E T _ c u r r e n t
 *
 **************************************
 *
 * Functional description
 *      Get the current format for a relation.  The current format is the
 *      format in which new records are to be stored.
 *
 **************************************/

	// dimitr:	rel_current_format may sometimes get out of sync,
	//			e.g. after DFW error raised during ALTER TABLE command.
	//			Thus it makes sense to validate it before usage and
	//			fetch the proper one if something is suspicious.

	if (relation->rel_current_format &&
		relation->rel_current_format->fmt_version == relation->rel_current_fmt)
	{
		return relation->rel_current_format;
	}

	SET_TDBB(tdbb);
	Attachment* attachment = tdbb->getAttachment();

	if (!(relation->rel_flags & REL_scanned))
	{
		AutoCacheRequest request(tdbb, irq_l_curr_format, IRQ_REQUESTS);

		FOR(REQUEST_HANDLE request)
			REL IN RDB$RELATIONS
			WITH REL.RDB$RELATION_ID EQ relation->rel_id
		{
			relation->rel_current_fmt = REL.RDB$FORMAT;
		}
		END_FOR
	}

	// Usually, format numbers start with one and they are present in RDB$FORMATS.
	// However, system tables have zero as their initial format and they don't have
	// any related records in RDB$FORMATS, instead their rel_formats[0] is initialized
	// directly (see ini.epp). Every other case of zero format number found for an already
	// scanned table must be catched here and investigated.
	fb_assert(relation->rel_current_fmt || relation->isSystem());

	relation->rel_current_format = MET_format(tdbb, relation, relation->rel_current_fmt);

	return relation->rel_current_format;
}


void MET_delete_dependencies(thread_db* tdbb,
							 const MetaName& object_name,
							 int dependency_type,
							 jrd_tra* transaction)
{
/**************************************
 *
 *      M E T _ d e l e t e _ d e p e n d e n c i e s
 *
 **************************************
 *
 * Functional description
 *      Delete all dependencies for the specified
 *      object of given type.
 *
 **************************************/
	SET_TDBB(tdbb);

//	if (!object_name)
//		return;
//
	AutoCacheRequest request(tdbb, irq_d_deps, IRQ_REQUESTS);

	FOR(REQUEST_HANDLE request TRANSACTION_HANDLE transaction)
		DEP IN RDB$DEPENDENCIES
			WITH DEP.RDB$DEPENDENT_NAME = object_name.c_str()
			AND DEP.RDB$DEPENDENT_TYPE = dependency_type
	{
		ERASE DEP;
	}
	END_FOR
}


void MET_delete_shadow(thread_db* tdbb, USHORT shadow_number)
{
/**************************************
 *
 *      M E T _ d e l e t e _ s h a d o w
 *
 **************************************
 *
 * Functional description
 *      When any of the shadows in RDB$FILES for a particular
 *      shadow are deleted, stop shadowing to that file and
 *      remove all other files from the same shadow.
 *
 **************************************/
	SET_TDBB(tdbb);
	Attachment* attachment = tdbb->getAttachment();
	Database* dbb = tdbb->getDatabase();

	AutoRequest handle;

	FOR(REQUEST_HANDLE handle)
		X IN RDB$FILES WITH X.RDB$SHADOW_NUMBER EQ shadow_number
		ERASE X;
	END_FOR

	for (Shadow* shadow = dbb->dbb_shadow; shadow; shadow = shadow->sdw_next)
	{
		if (shadow->sdw_number == shadow_number) {
			shadow->sdw_flags |= SDW_shutdown;
		}
	}

	// notify other processes to check for shadow deletion
	if (SDW_lck_update(tdbb, 0))
		SDW_notify(tdbb);
}


bool MetadataCache::dsql_cache_use(thread_db* tdbb, sym_type type, const MetaName& name, const MetaName& package)
{
	const QualifiedName qualifiedName(name, package);
	DSqlCacheItem* item = get_dsql_cache_item(tdbb, type, qualifiedName);

	bool obsolete = false;
	item->obsoleteMap.get(qualifiedName, obsolete);

	if (!item->locked)
	{
		// lock to be notified by others when we should mark as obsolete
		LCK_lock(tdbb, item->lock, LCK_SR, LCK_WAIT);
		item->locked = true;
	}

	item->obsoleteMap.put(qualifiedName, false);

	return obsolete;
}


void MetadataCache::dsql_cache_release(thread_db* tdbb, sym_type type, const MetaName& name, const MetaName& package)
{
	const QualifiedName qualifiedName(name, package);
	DSqlCacheItem* item = get_dsql_cache_item(tdbb, type, qualifiedName);

	// release the shared lock
	LCK_release(tdbb, item->lock);

	// notify others through AST to mark as obsolete
	AutoPtr<Lock> tempExLock(FB_NEW_RPT(*tdbb->getDefaultPool(), item->key.length())
		Lock(tdbb, item->key.length(), LCK_dsql_cache));
	memcpy(tempExLock->getKeyPtr(), item->key.c_str(), item->key.length());

	if (LCK_lock(tdbb, tempExLock, LCK_EX, LCK_WAIT))
		LCK_release(tdbb, tempExLock);

	item->locked = false;

	GenericMap<Pair<Left<QualifiedName, bool> > >::Accessor accessor(&item->obsoleteMap);
	for (bool found = accessor.getFirst(); found; found = accessor.getNext())
		accessor.current()->second = accessor.current()->first != qualifiedName;
}


void MET_error(const TEXT* string, ...)
{
/**************************************
 *
 *      M E T _ e r r o r
 *
 **************************************
 *
 * Functional description
 *      Post an error in a metadata update
 *      Oh, wow.
 *
 **************************************/
	TEXT s[128];
	va_list ptr;

	va_start(ptr, string);
	VSNPRINTF(s, sizeof(s), string, ptr);
	va_end(ptr);

	ERR_post(Arg::Gds(isc_no_meta_update) <<
			 Arg::Gds(isc_random) << Arg::Str(s));
}

Format* MET_format(thread_db* tdbb, jrd_rel* relation, USHORT number)
{
/**************************************
 *
 *      M E T _ f o r m a t
 *
 **************************************
 *
 * Functional description
 *      Lookup a format for given relation.
 *
 **************************************/
	SET_TDBB(tdbb);
	Attachment* attachment = tdbb->getAttachment();
	Database* dbb = tdbb->getDatabase();

	Format* format;
	vec<Format*>* formats = relation->rel_formats;
	if (formats && (number < formats->count()) && (format = (*formats)[number]))
	{
		return format;
	}

	// System relations don't have their formats stored inside RDB$FORMATS,
	// so it's absolutely pointless trying to find one there
	fb_assert(!relation->isSystem());

	format = NULL;
	AutoCacheRequest request(tdbb, irq_r_format, IRQ_REQUESTS);

	FOR(REQUEST_HANDLE request)
		X IN RDB$FORMATS WITH X.RDB$RELATION_ID EQ relation->rel_id AND
			X.RDB$FORMAT EQ number
	{
		blb* blob = blb::open(tdbb, attachment->getSysTransaction(), &X.RDB$DESCRIPTOR);

		// Use generic representation of formats with 32-bit offsets

		HalfStaticArray<UCHAR, BUFFER_MEDIUM> buffer;
		blob->BLB_get_data(tdbb, buffer.getBuffer(blob->blb_length), blob->blb_length);
		unsigned bufferPos = 2;
		USHORT count = buffer[0] | (buffer[1] << 8);

		format = Format::newFormat(*relation->rel_pool, count);

		Array<Ods::Descriptor> odsDescs;
		Ods::Descriptor* odsDesc = odsDescs.getBuffer(count);
		memcpy(odsDesc, buffer.begin() + bufferPos, count * sizeof(Ods::Descriptor));

		for (Format::fmt_desc_iterator desc = format->fmt_desc.begin();
			 desc < format->fmt_desc.end(); ++desc, ++odsDesc)
		{
			*desc = *odsDesc;
			if (odsDesc->dsc_offset)
				format->fmt_length = odsDesc->dsc_offset + desc->dsc_length;
		}

		const UCHAR* p = buffer.begin() + bufferPos + count * sizeof(Ods::Descriptor);
		count = p[0] | (p[1] << 8);
		p += 2;

		Array<UCHAR> tmpArray;	// must be aligned for the maximum datatype align requirement
		while (count-- > 0)
		{
			USHORT offset = p[0] | (p[1] << 8);
			p += 2;

			Ods::Descriptor odsDflDesc;
			memcpy(&odsDflDesc, p, sizeof(odsDflDesc));
			p += sizeof(Ods::Descriptor);

			dsc desc = odsDflDesc;

			desc.dsc_address = tmpArray.getBuffer(desc.dsc_length, false);
			memcpy(desc.dsc_address, p, desc.dsc_length);
			EVL_make_value(tdbb, &desc, &format->fmt_defaults[offset], relation->rel_pool);

			p += desc.dsc_length;
		}
	}
	END_FOR

	if (!format)
		format = Format::newFormat(*relation->rel_pool);

	format->fmt_version = number;

	// Link the format block into the world

	formats = relation->rel_formats =
		vec<Format*>::newVector(*relation->rel_pool, relation->rel_formats, number + 1);
	(*formats)[number] = format;

	return format;
}


bool MetadataCache::get_char_coll_subtype(thread_db* tdbb, USHORT* id, const UCHAR* name, USHORT length)
{
/**************************************
 *
 *      M E T _ g e t _ c h a r _ c o l l _ s u b t y p e
 *
 **************************************
 *
 * Functional description
 *      Character types can be specified as either:
 *         a) A POSIX style locale name "<collation>.<characterset>"
 *         or
 *         b) A simple <characterset> name (using default collation)
 *         c) A simple <collation> name    (use charset for collation)
 *
 *      Given an ASCII7 string which could be any of the above, try to
 *      resolve the name in the order a, b, c
 *      a) is only tried iff the name contains a period.
 *      (in which case b) and c) are not tried).
 *
 * Return:
 *      1 if no errors (and *id is set).
 *      0 if the name could not be resolved.
 *
 **************************************/
	SET_TDBB(tdbb);

	fb_assert(id != NULL);
	fb_assert(name != NULL);

	const UCHAR* const end_name = name + length;

	// Force key to uppercase, following C locale rules for uppercasing
	// At the same time, search for the first period in the string (if any)
	UCHAR buffer[MAX_SQL_IDENTIFIER_SIZE];			// BASED ON RDB$COLLATION_NAME
	UCHAR* p = buffer;
	UCHAR* period = NULL;
	for (; name < end_name && p < buffer + sizeof(buffer) - 1; p++, name++)
	{
		*p = UPPER7(*name);
		if ((*p == '.') && !period) {
			period = p;
		}
	}
	*p = 0;

	auto mdc = tdbb->getDatabase()->dbb_mdc;
	MutexLockGuard g(mdc->mdc_charset_mutex, FB_FUNCTION);

	// Is there a period, separating collation name from character set?
	if (period)
	{
		*period = 0;
		return mdc->resolve_charset_and_collation(tdbb, id, period + 1, buffer);
	}

	// Is it a character set name (implying charset default collation sequence)

	bool res = mdc->resolve_charset_and_collation(tdbb, id, buffer, NULL);
	if (!res)
	{
		// Is it a collation name (implying implementation-default character set)
		res = mdc->resolve_charset_and_collation(tdbb, id, NULL, buffer);
	}
	return res;
}


bool MET_get_char_coll_subtype_info(thread_db* tdbb, USHORT id, SubtypeInfo* info)
{
/**************************************
 *
 *      M E T _ g e t _ c h a r _ c o l l _ s u b t y p e _ i n f o
 *
 **************************************
 *
 * Functional description
 *      Get charset and collation informations
 *      for a subtype ID.
 *
 **************************************/
	fb_assert(info != NULL);

	const USHORT charset_id = id & 0x00FF;
	const USHORT collation_id = id >> 8;

	SET_TDBB(tdbb);
	Attachment* attachment = tdbb->getAttachment();

	AutoCacheRequest request(tdbb, irq_l_subtype, IRQ_REQUESTS);
	bool found = false;

	FOR(REQUEST_HANDLE request) FIRST 1
		CL IN RDB$COLLATIONS CROSS
		CS IN RDB$CHARACTER_SETS
		WITH CL.RDB$CHARACTER_SET_ID EQ charset_id AND
			CL.RDB$COLLATION_ID EQ collation_id AND
			CS.RDB$CHARACTER_SET_ID EQ CL.RDB$CHARACTER_SET_ID
	{
		found = true;

		info->charsetName = CS.RDB$CHARACTER_SET_NAME;
		info->collationName = CL.RDB$COLLATION_NAME;

		if (CL.RDB$BASE_COLLATION_NAME.NULL)
			info->baseCollationName = info->collationName;
		else
			info->baseCollationName = CL.RDB$BASE_COLLATION_NAME;

		if (CL.RDB$SPECIFIC_ATTRIBUTES.NULL)
			info->specificAttributes.clear();
		else
		{
			blb* blob = blb::open(tdbb, attachment->getSysTransaction(), &CL.RDB$SPECIFIC_ATTRIBUTES);
			const ULONG length = blob->blb_length;

			// ASF: Here info->specificAttributes is in UNICODE_FSS charset.
			// It will be converted to the collation charset in intl.cpp
			blob->BLB_get_data(tdbb, info->specificAttributes.getBuffer(length), length);
		}

		info->attributes = (USHORT)CL.RDB$COLLATION_ATTRIBUTES;
		info->ignoreAttributes = CL.RDB$COLLATION_ATTRIBUTES.NULL;
	}
	END_FOR

	return found;
}


DmlNode* MET_get_dependencies(thread_db* tdbb,
							  Jrd::HazardPtr<Jrd::jrd_rel>& relation,
							  const UCHAR* blob,
							  const ULONG blob_length,
							  CompilerScratch* view_csb,
							  bid* blob_id,
							  Statement** statementPtr,
							  CompilerScratch** csb_ptr,
							  const MetaName& object_name,
							  int type,
							  USHORT flags,
							  jrd_tra* transaction,
							  const MetaName& domain_validation)
{
/**************************************
 *
 *      M E T _ g e t _ d e p e n d e n c i e s
 *
 **************************************
 *
 * Functional description
 *      Get dependencies for an object by parsing
 *      the blr used in its definition.
 *
 **************************************/
	SET_TDBB(tdbb);
	Attachment* attachment = tdbb->getAttachment();

	fb_assert(domain_validation.isEmpty() || object_name == domain_validation); // for now

	MemoryPool& pool = *tdbb->getDefaultPool();
	AutoPtr<CompilerScratch> auto_csb(FB_NEW_POOL(pool) CompilerScratch(pool));
	CompilerScratch* csb = auto_csb;

	csb->csb_g_flags |= (csb_get_dependencies | flags);
	csb->csb_domain_validation = domain_validation;

	DmlNode* node;

	if (blob)
	{
		node = PAR_blr(tdbb, relation, blob, blob_length, view_csb, &csb, statementPtr,
			(type == obj_trigger && relation != NULL), 0);
	}
	else
	{
		node = MET_parse_blob(tdbb, relation, blob_id, &csb, statementPtr,
			(type == obj_trigger && relation != NULL), type == obj_validation);
	}

	if (type == obj_computed)
	{
		MetaName domainName;

		AutoRequest handle;

		FOR(REQUEST_HANDLE handle)
			RLF IN RDB$RELATION_FIELDS CROSS
				FLD IN RDB$FIELDS WITH
				RLF.RDB$FIELD_SOURCE EQ FLD.RDB$FIELD_NAME AND
				RLF.RDB$RELATION_NAME EQ relation->rel_name.c_str() AND
				RLF.RDB$FIELD_NAME EQ object_name.c_str()
		{
			domainName = FLD.RDB$FIELD_NAME;
		}
		END_FOR

		if (type != obj_package_body)
			MET_delete_dependencies(tdbb, domainName, type, transaction);

		MET_store_dependencies(tdbb, csb->csb_dependencies, relation, domainName, type, transaction);
	}
	else
	{
		if (type != obj_package_body)
			MET_delete_dependencies(tdbb, object_name, type, transaction);

		MET_store_dependencies(tdbb, csb->csb_dependencies, relation, object_name, type, transaction);
	}

	if (csb_ptr)
		*csb_ptr = auto_csb.release();

	return node;
}


jrd_fld* MET_get_field(const Jrd::HazardPtr<Jrd::jrd_rel>& relation, USHORT id)
{
	return MET_get_field(relation.getPointer(), id);
}


jrd_fld* MET_get_field(const jrd_rel* relation, USHORT id)
{
/**************************************
 *
 *      M E T _ g e t _ f i e l d
 *
 **************************************
 *
 * Functional description
 *      Get the field block for a field if possible.  If not,
 *      return NULL;
 *
 **************************************/
	vec<jrd_fld*>* vector;

	if (!relation || !(vector = relation->rel_fields) || id >= vector->count())
		return NULL;

	return (*vector)[id];
}


bool MET_get_repl_state(Jrd::thread_db* tdbb, const MetaName& name)
{
/**************************************
 *
 *      M E T _ g e t _ r e p l _ s t a t e
 *
 **************************************
 *
 * Functional description
 *      Return relication state (enabled/disabled)
 *      for either database or given relation.
 *
 **************************************/
	SET_TDBB(tdbb);
	Attachment* const attachment = tdbb->getAttachment();

	AutoRequest handle;
	bool state = false;

	if (name.hasData())
	{
		FOR(REQUEST_HANDLE handle)
			PTAB IN RDB$PUBLICATION_TABLES
			WITH PTAB.RDB$TABLE_NAME EQ name.c_str()
		{
			state = true;
			break;
		}
		END_FOR
	}
	else
	{
		FOR(REQUEST_HANDLE handle)
			PUB IN RDB$PUBLICATIONS
			WITH PUB.RDB$ACTIVE_FLAG EQ 1
		{
			state = true;
			break;
		}
		END_FOR
	}

	return state;
}


void MET_get_shadow_files(thread_db* tdbb, bool delete_files)
{
/**************************************
 *
 *      M E T _ g e t _ s h a d o w _ f i l e s
 *
 **************************************
 *
 * Functional description
 *      Check the shadows found in the database against
 *      our in-memory list: if any new shadow files have
 *      been defined since the last time we looked, start
 *      shadowing to them; if any have been deleted, stop
 *      shadowing to them.
 *
 **************************************/
	SET_TDBB(tdbb);
	Attachment* attachment = tdbb->getAttachment();
	Database* dbb = tdbb->getDatabase();

	AutoRequest handle;

	FOR(REQUEST_HANDLE handle) X IN RDB$FILES
		WITH X.RDB$SHADOW_NUMBER NOT MISSING
			AND X.RDB$SHADOW_NUMBER NE 0
			AND X.RDB$FILE_SEQUENCE EQ 0
	{
		if ((X.RDB$FILE_FLAGS & FILE_shadow) && !(X.RDB$FILE_FLAGS & FILE_inactive))
		{
			const USHORT file_flags = X.RDB$FILE_FLAGS;
			SDW_start(tdbb, X.RDB$FILE_NAME, X.RDB$SHADOW_NUMBER, file_flags, delete_files);

			// if the shadow exists, mark the appropriate shadow
			// block as found for the purposes of this routine;
			// if the shadow was conditional and is no longer, note it

			for (Shadow* shadow = dbb->dbb_shadow; shadow; shadow = shadow->sdw_next)
			{
				if ((shadow->sdw_number == X.RDB$SHADOW_NUMBER) && !(shadow->sdw_flags & SDW_IGNORE))
				{
					shadow->sdw_flags |= SDW_found;
					if (!(file_flags & FILE_conditional)) {
						shadow->sdw_flags &= ~SDW_conditional;
					}
					break;
				}
			}
		}
	}
	END_FOR

	// if any current shadows were not defined in database, mark
	// them to be shutdown since they don't exist anymore

	for (Shadow* shadow = dbb->dbb_shadow; shadow; shadow = shadow->sdw_next)
	{
		if (!(shadow->sdw_flags & SDW_found))
			shadow->sdw_flags |= SDW_shutdown;
		else
			shadow->sdw_flags &= ~SDW_found;
	}

	SDW_check(tdbb);
}


void MetadataCache::load_db_triggers(thread_db* tdbb, int type)
{
/**************************************
 *
 *      M E T _ l o a d _ d b _ t r i g g e r s
 *
 **************************************
 *
 * Functional description
 *      Load database triggers from RDB$TRIGGERS.
 *
 **************************************/

	SET_TDBB(tdbb);
	Attachment* attachment = tdbb->getAttachment();
	Database* dbb = tdbb->getDatabase();
	CHECK_DBB(dbb);

	if (mdc_triggers[type] != nullptr)
		return;
	MutexLockGuard g(mdc_db_triggers_mutex, FB_FUNCTION);
	if (mdc_triggers[type] != nullptr)
		return;

	TrigVector* vector = FB_NEW_POOL(getPool()) TrigVector(getPool());
	mdc_triggers[type] = vector;
	vector->addRef();

	AutoRequest trigger_request;
	int encoded_type = type | TRIGGER_TYPE_DB;

	FOR(REQUEST_HANDLE trigger_request)
		TRG IN RDB$TRIGGERS
		WITH TRG.RDB$RELATION_NAME MISSING AND
			 TRG.RDB$TRIGGER_TYPE EQ encoded_type AND
			 TRG.RDB$TRIGGER_INACTIVE EQ 0
		SORTED BY TRG.RDB$TRIGGER_SEQUENCE
	{
		MET_load_trigger(tdbb, nullRel, TRG.RDB$TRIGGER_NAME, &mdc_triggers[type]);
	}
	END_FOR
}


// Load DDL triggers from RDB$TRIGGERS.
void MetadataCache::load_ddl_triggers(thread_db* tdbb)
{
	SET_TDBB(tdbb);
	Attachment* attachment = tdbb->getAttachment();
	Database* dbb = tdbb->getDatabase();
	CHECK_DBB(dbb);

	if (mdc_ddl_triggers != nullptr)
		return;
	MutexLockGuard g(mdc_db_triggers_mutex, FB_FUNCTION);
	if (mdc_ddl_triggers != nullptr)
		return;

	TrigVector* vector = FB_NEW_POOL(getPool()) TrigVector(getPool());
	mdc_ddl_triggers = vector;
	vector->addRef();

	AutoRequest trigger_request;

	FOR(REQUEST_HANDLE trigger_request)
		TRG IN RDB$TRIGGERS
		WITH TRG.RDB$RELATION_NAME MISSING AND
			 TRG.RDB$TRIGGER_INACTIVE EQ 0
		SORTED BY TRG.RDB$TRIGGER_SEQUENCE
	{
		if ((TRG.RDB$TRIGGER_TYPE & TRIGGER_TYPE_MASK) == TRIGGER_TYPE_DDL)
		{
			MET_load_trigger(tdbb, nullRel, TRG.RDB$TRIGGER_NAME, &mdc_ddl_triggers);
		}
	}
	END_FOR
}


void MET_load_trigger(thread_db* tdbb,
					  HazardPtr<jrd_rel>& relation,
					  const MetaName& trigger_name,
					  TrigVectorPtr* triggers)
{
/**************************************
 *
 *      M E T _ l o a d _ t r i g g e r
 *
 **************************************
 *
 * Functional description
 *      Load triggers from RDB$TRIGGERS.  If a requested,
 *      also load triggers from RDB$RELATIONS.
 *
 **************************************/
	TEXT errmsg[MAX_ERRMSG_LEN + 1];

	SET_TDBB(tdbb);
	Attachment* attachment = tdbb->getAttachment();
	Database* dbb = tdbb->getDatabase();
	CHECK_DBB(dbb);

	if (relation)
	{
		if (relation->rel_flags & REL_sys_trigs_being_loaded)
			return;

		// No need to load table triggers for ReadOnly databases,
		// since INSERT/DELETE/UPDATE statements are not going to be allowed
		// hvlad: GTT with ON COMMIT DELETE ROWS clause is writable

		if (dbb->readOnly() && !(relation->rel_flags & REL_temp_tran))
			return;
	}

	// Scan RDB$TRIGGERS next

	AutoCacheRequest request(tdbb, irq_s_triggers, IRQ_REQUESTS);

	FOR(REQUEST_HANDLE request)
		TRG IN RDB$TRIGGERS
		WITH TRG.RDB$TRIGGER_NAME EQ trigger_name.c_str() AND
			 (TRG.RDB$TRIGGER_INACTIVE MISSING OR TRG.RDB$TRIGGER_INACTIVE EQ 0)
	{
		// check if the trigger is to be fired without any permissions
		// checks. Verify such a claim
		USHORT trig_flags = (USHORT) TRG.RDB$FLAGS;

		// if there is an ignore permission flag, see if it is legit
		if ((TRG.RDB$FLAGS & TRG_ignore_perm) && !verify_TRG_ignore_perm(tdbb, trigger_name))
		{
			fb_msg_format(NULL, FB_IMPL_MSG_FACILITY_JRD_BUGCHK, 304, sizeof(errmsg),
							errmsg, MsgFormat::SafeArg() << trigger_name.c_str());
			ERR_log(FB_IMPL_MSG_FACILITY_JRD_BUGCHK, 304, errmsg);

			trig_flags &= ~TRG_ignore_perm;
		}

		bid debug_blob_id;
		debug_blob_id.clear();

		bid extBodyId;
		extBodyId.clear();

		if (!TRG.RDB$DEBUG_INFO.NULL)	// ODS_11_1
			debug_blob_id = TRG.RDB$DEBUG_INFO;

		MetaName engine;
		string entryPoint;

		if (!TRG.RDB$ENGINE_NAME.NULL)	// ODS_12_0
		{
			engine = TRG.RDB$ENGINE_NAME;
			extBodyId = TRG.RDB$TRIGGER_SOURCE;
		}

		if (!TRG.RDB$ENTRYPOINT.NULL)	// ODS_12_0
			entryPoint = TRG.RDB$ENTRYPOINT;

		Nullable<bool> ssDefiner;

		// If SQL SECURITY for relation was not specified it will re-use DB default so we should not care about it
		if (!TRG.RDB$SQL_SECURITY.NULL)
			ssDefiner = (bool) TRG.RDB$SQL_SECURITY;
		else if (relation)
			ssDefiner = relation->rel_ss_definer;

		if (TRG.RDB$RELATION_NAME.NULL)
		{
			if ((TRG.RDB$TRIGGER_TYPE & TRIGGER_TYPE_MASK) == TRIGGER_TYPE_DB ||
				(TRG.RDB$TRIGGER_TYPE & TRIGGER_TYPE_MASK) == TRIGGER_TYPE_DDL)
			{
				// this is a database trigger
				get_trigger(tdbb,
							relation,
							&TRG.RDB$TRIGGER_BLR,
							&debug_blob_id,
							triggers,
							TRG.RDB$TRIGGER_NAME,
							TRG.RDB$TRIGGER_TYPE & ~TRIGGER_TYPE_MASK,
							(bool) TRG.RDB$SYSTEM_FLAG,
							trig_flags,
							engine,
							entryPoint,
							&extBodyId,
							ssDefiner);
			}
		}
		else
		{
			// dimitr: support for the universal triggers
			int trigger_action, slot_index = 0;
			while ((trigger_action = TRIGGER_ACTION_SLOT(TRG.RDB$TRIGGER_TYPE, ++slot_index)) > 0)
			{
				get_trigger(tdbb,
							relation,
							&TRG.RDB$TRIGGER_BLR,
							&debug_blob_id,
							triggers + trigger_action,
							TRG.RDB$TRIGGER_NAME,
							(UCHAR) trigger_action,
							(bool) TRG.RDB$SYSTEM_FLAG,
							trig_flags,
							engine,
							entryPoint,
							&extBodyId,
							ssDefiner);
			}
		}
	}
	END_FOR
}



void MET_lookup_cnstrt_for_index(thread_db* tdbb,
								 MetaName& constraint_name,
								 const MetaName& index_name)
{
/**************************************
 *
 *      M E T _ l o o k u p _ c n s t r t _ f o r _ i n d e x
 *
 **************************************
 *
 * Functional description
 *      Lookup  constraint name from index name, if one exists.
 *      Calling routine must pass a buffer of at least 32 bytes.
 *
 **************************************/
	SET_TDBB(tdbb);
	Attachment* attachment = tdbb->getAttachment();

	constraint_name = "";
	AutoCacheRequest request(tdbb, irq_l_cnstrt, IRQ_REQUESTS);

	FOR(REQUEST_HANDLE request)
		X IN RDB$RELATION_CONSTRAINTS WITH X.RDB$INDEX_NAME EQ index_name.c_str()
	{
		constraint_name = X.RDB$CONSTRAINT_NAME;
	}
	END_FOR
}


void MET_lookup_cnstrt_for_trigger(thread_db* tdbb,
								   MetaName& constraint_name,
								   MetaName& relation_name,
								   const MetaName& trigger_name)
{
/**************************************
 *
 *      M E T _ l o o k u p _ c n s t r t _ f o r _ t r i g g e r
 *
 **************************************
 *
 * Functional description
 *      Lookup  constraint name from trigger name, if one exists.
 *      Calling routine must pass a buffer of at least 32 bytes.
 *
 **************************************/
	SET_TDBB(tdbb);
	Attachment* attachment = tdbb->getAttachment();

	constraint_name = "";
	relation_name = "";
	AutoCacheRequest request(tdbb, irq_l_check, IRQ_REQUESTS);
	AutoCacheRequest request2(tdbb, irq_l_check2, IRQ_REQUESTS);

	// utilize two requests rather than one so that we
	// guarantee we always return the name of the relation
	// that the trigger is defined on, even if we don't
	// have a check constraint defined for that trigger

	FOR(REQUEST_HANDLE request)
		Y IN RDB$TRIGGERS WITH
			Y.RDB$TRIGGER_NAME EQ trigger_name.c_str()
	{
		FOR(REQUEST_HANDLE request2)
			X IN RDB$CHECK_CONSTRAINTS WITH
				X.RDB$TRIGGER_NAME EQ Y.RDB$TRIGGER_NAME
		{
			constraint_name = X.RDB$CONSTRAINT_NAME;
		}
		END_FOR

		relation_name = Y.RDB$RELATION_NAME;
	}
	END_FOR
}


void MET_lookup_exception(thread_db* tdbb,
						  SLONG number,
						  MetaName& name,
						  string* message)
{
/**************************************
 *
 *      M E T _ l o o k u p _ e x c e p t i o n
 *
 **************************************
 *
 * Functional description
 *      Lookup exception by number and return its name and message.
 *
 **************************************/
	SET_TDBB(tdbb);
	Attachment* attachment = tdbb->getAttachment();

	// We need to look up exception in RDB$EXCEPTIONS

	AutoCacheRequest request(tdbb, irq_l_exception, IRQ_REQUESTS);

	name = "";
	if (message)
		*message = "";

	FOR(REQUEST_HANDLE request)
		X IN RDB$EXCEPTIONS WITH X.RDB$EXCEPTION_NUMBER = number
	{
		if (!X.RDB$EXCEPTION_NAME.NULL)
			name = X.RDB$EXCEPTION_NAME;

		if (!X.RDB$MESSAGE.NULL && message)
			*message = X.RDB$MESSAGE;
	}
	END_FOR
}


bool MET_load_exception(thread_db* tdbb, ExceptionItem& item)
{
/**************************************
 *
 *      M E T _ l o a d _ e x c e p t i o n
 *
 **************************************
 *
 * Functional description
 *      Lookup exception by name and fill the passed instance.
 *
 **************************************/
	SET_TDBB(tdbb);
	Attachment* attachment = tdbb->getAttachment();

	// We need to look up exception in RDB$EXCEPTIONS

	AutoCacheRequest request(tdbb, irq_l_except_no, IRQ_REQUESTS);

	FOR(REQUEST_HANDLE request)
		X IN RDB$EXCEPTIONS WITH X.RDB$EXCEPTION_NAME = item.name.c_str()
	{
		item.type = ExceptionItem::XCP_CODE;
		item.code = X.RDB$EXCEPTION_NUMBER;
		item.secName = X.RDB$SECURITY_CLASS;

		return true;
	}
	END_FOR

	return false;
}


int MET_lookup_field(thread_db* tdbb, jrd_rel* relation, const MetaName& name)
{
/**************************************
 *
 *      M E T _ l o o k u p _ f i e l d
 *
 **************************************
 *
 * Functional description
 *      Look up a field name.
 *
 *	if the field is not found return -1
 *
 *****************************************/
	SET_TDBB(tdbb);
	Attachment* attachment = tdbb->getAttachment();

	// Start by checking field names that we already know
	vec<jrd_fld*>* vector = relation->rel_fields;

	if (vector)
	{
		int id = 0;
		vec<jrd_fld*>::iterator fieldIter = vector->begin();

		for (const vec<jrd_fld*>::const_iterator end = vector->end();  fieldIter < end;
			++fieldIter, ++id)
		{
			if (*fieldIter)
			{
				jrd_fld* field = *fieldIter;
				if (field->fld_name == name)
				{
					return id;
				}
			}
		}
	}

	// Not found.  Next, try system relations directly

	int id = -1;

	if (relation->rel_flags & REL_deleted)
		return id;

	AutoCacheRequest request(tdbb, irq_l_field, IRQ_REQUESTS);

	FOR(REQUEST_HANDLE request)
		X IN RDB$RELATION_FIELDS WITH
			X.RDB$RELATION_NAME EQ relation->rel_name.c_str() AND
			X.RDB$FIELD_ID NOT MISSING AND
			X.RDB$FIELD_NAME EQ name.c_str()
	{
		id = X.RDB$FIELD_ID;
	}
	END_FOR

	return id;
}


BlobFilter* MET_lookup_filter(thread_db* tdbb, SSHORT from, SSHORT to)
{
/**************************************
 *
 *      M E T _ l o o k u p _ f i l t e r
 *
 **************************************
 *
 * Functional description
 *
 **************************************/
	SET_TDBB(tdbb);
	Attachment* attachment = tdbb->getAttachment();
	Database* dbb = tdbb->getDatabase();

	FPTR_BFILTER_CALLBACK filter = NULL;
	BlobFilter* blf = NULL;

	AutoCacheRequest request(tdbb, irq_r_filters, IRQ_REQUESTS);

	FOR(REQUEST_HANDLE request)
		X IN RDB$FILTERS WITH X.RDB$INPUT_SUB_TYPE EQ from AND
		X.RDB$OUTPUT_SUB_TYPE EQ to
	{
		filter = (FPTR_BFILTER_CALLBACK)
			Module::lookup(X.RDB$MODULE_NAME, X.RDB$ENTRYPOINT, dbb);
		if (filter)
		{
			blf = FB_NEW_POOL(*dbb->dbb_permanent) BlobFilter(*dbb->dbb_permanent);
			blf->blf_next = NULL;
			blf->blf_from = from;
			blf->blf_to = to;
			blf->blf_filter = filter;
			blf->blf_exception_message.printf(EXCEPTION_MESSAGE,
					X.RDB$FUNCTION_NAME, X.RDB$ENTRYPOINT, X.RDB$MODULE_NAME);
		}
	}
	END_FOR

	return blf;
}


bool MET_load_generator(thread_db* tdbb, GeneratorItem& item, bool* sysGen, SLONG* step)
{
/**************************************
 *
 *      M E T _ l o a d _ g e n e r a t o r
 *
 **************************************
 *
 * Functional description
 *      Lookup generator ID by its name and load its metadata into the passed object.
 *
 **************************************/
	SET_TDBB(tdbb);
	Attachment* attachment = tdbb->getAttachment();

	if (item.name == MASTER_GENERATOR)
	{
		item.id = 0;
		if (sysGen)
			*sysGen = true;
		if (step)
			*step = 1;
		return true;
	}

	AutoCacheRequest request(tdbb, irq_r_gen_id, IRQ_REQUESTS);

	FOR(REQUEST_HANDLE request)
		X IN RDB$GENERATORS WITH X.RDB$GENERATOR_NAME EQ item.name.c_str()
	{
		item.id = X.RDB$GENERATOR_ID;
		item.secName = X.RDB$SECURITY_CLASS;
		if (sysGen)
			*sysGen = (X.RDB$SYSTEM_FLAG == fb_sysflag_system);
		if (step)
			*step = X.RDB$GENERATOR_INCREMENT;

		return true;
	}
	END_FOR

	return false;
}

SLONG MET_lookup_generator(thread_db* tdbb, const MetaName& name, bool* sysGen, SLONG* step)
{
/**************************************
 *
 *      M E T _ l o o k u p _ g e n e r a t o r
 *
 **************************************
 *
 * Functional description
 *      Lookup generator ID by its name.
 *
 **************************************/
	SET_TDBB(tdbb);
	Attachment* attachment = tdbb->getAttachment();

	if (name == MASTER_GENERATOR)
	{
		if (sysGen)
			*sysGen = true;
		if (step)
			*step = 1;
		return 0;
	}

	AutoCacheRequest request(tdbb, irq_l_gen_id, IRQ_REQUESTS);

	FOR(REQUEST_HANDLE request)
		X IN RDB$GENERATORS WITH X.RDB$GENERATOR_NAME EQ name.c_str()
	{
		if (sysGen)
			*sysGen = (X.RDB$SYSTEM_FLAG == fb_sysflag_system);
		if (step)
			*step = X.RDB$GENERATOR_INCREMENT;

		return X.RDB$GENERATOR_ID;
	}
	END_FOR

	return -1;
}

bool MET_lookup_generator_id(thread_db* tdbb, SLONG gen_id, MetaName& name, bool* sysGen)
{
/**************************************
 *
 *      M E T _ l o o k u p _ g e n e r a t o r _ i d
 *
 **************************************
 *
 * Functional description
 *      Lookup generator (aka gen_id) by ID. It will load
 *		the name in the third parameter.
 *
 **************************************/
	SET_TDBB (tdbb);
	Attachment* attachment = tdbb->getAttachment();

	fb_assert(gen_id != 0);

	name = "";

	AutoCacheRequest request(tdbb, irq_r_gen_id_num, IRQ_REQUESTS);

	FOR (REQUEST_HANDLE request)
		X IN RDB$GENERATORS WITH X.RDB$GENERATOR_ID EQ gen_id
	{
		if (sysGen)
			*sysGen = (X.RDB$SYSTEM_FLAG == fb_sysflag_system);

		name = X.RDB$GENERATOR_NAME;
	}
	END_FOR

	return name.hasData();
}

void MET_update_generator_increment(thread_db* tdbb, SLONG gen_id, SLONG step)
{
/**************************************
 *
 *      M E T _ u p d a t e _ g e n e r a t o r _ i n c r e m e n t
 *
 **************************************
 *
 * Functional description
 *      Update the step in a generator searched by ID.
 *		This function is for legacy code "SET GENERATOR TO value" only!
 *
 **************************************/
	SET_TDBB(tdbb);
	Attachment* attachment = tdbb->getAttachment();

	AutoCacheRequest request(tdbb, irq_upd_gen_id_increm, IRQ_REQUESTS);

	FOR (REQUEST_HANDLE request)
		X IN RDB$GENERATORS WITH X.RDB$GENERATOR_ID EQ gen_id

		// We never accept changing the step in sys gens.
		if (X.RDB$SYSTEM_FLAG == fb_sysflag_system)
			return;

		MODIFY X
			X.RDB$GENERATOR_INCREMENT = step;
		END_MODIFY
	END_FOR
}


void MetadataCache::lookup_index(thread_db* tdbb, MetaName& index_name, const MetaName& relation_name, USHORT number)
{
/**************************************
 *
 *      M E T _ l o o k u p _ i n d e x
 *
 **************************************
 *
 * Functional description
 *      Lookup index name from relation and index number.
 *      Calling routine must pass a buffer of at least 32 bytes.
 *
 **************************************/
	SET_TDBB(tdbb);
	Attachment* attachment = tdbb->getAttachment();

	index_name = "";

	AutoCacheRequest request(tdbb, irq_l_index, IRQ_REQUESTS);

	FOR(REQUEST_HANDLE request)
		X IN RDB$INDICES WITH X.RDB$RELATION_NAME EQ relation_name.c_str()
			AND X.RDB$INDEX_ID EQ number
	{
		index_name = X.RDB$INDEX_NAME;
	}
	END_FOR
}


SLONG MetadataCache::lookup_index_name(thread_db* tdbb, const MetaName& index_name,
									   SLONG* relation_id, IndexStatus* status)
{
/**************************************
 *
 *      M E T _ l o o k u p _ i n d e x _ n a m e
 *
 **************************************
 *
 * Functional description
 *      Lookup index id from index name.
 *
 **************************************/
	SLONG id = -1;

	SET_TDBB(tdbb);
	Attachment* attachment = tdbb->getAttachment();

	AutoCacheRequest request(tdbb, irq_l_index_name, IRQ_REQUESTS);

	*status = MET_object_unknown;

	FOR(REQUEST_HANDLE request)
		X IN RDB$INDICES WITH
			X.RDB$INDEX_NAME EQ index_name.c_str()
	{
		if (X.RDB$INDEX_INACTIVE == 0)
			*status = MET_object_active;
		else if (X.RDB$INDEX_INACTIVE == 3)
			*status = MET_object_deferred_active;
		else
			*status = MET_object_inactive;

		id = X.RDB$INDEX_ID - 1;
		HazardPtr<jrd_rel> relation = lookup_relation(tdbb, X.RDB$RELATION_NAME);
		*relation_id = relation->rel_id;
	}
	END_FOR

	return id;
}


void MET_lookup_index_condition(thread_db* tdbb, jrd_rel* relation, index_desc* idx)
{
/**************************************
*
*	M E T _ l o o k u p _ i n d e x _ c o n d i t i o n
*
**************************************
*
* Functional description
*	Lookup information about an index, in
*	the metadata cache if possible.
*
**************************************/
	SET_TDBB(tdbb);
	const auto attachment = tdbb->getAttachment();

	// Check the index blocks for the relation to see if we have a cached block

	IndexBlock* index_block;
	for (index_block = relation->rel_index_blocks; index_block; index_block = index_block->idb_next)
	{
		if (index_block->idb_id == idx->idx_id)
			break;
	}

	if (index_block && index_block->idb_condition)
	{
		idx->idx_condition = index_block->idb_condition;
		idx->idx_condition_statement = index_block->idb_condition_statement;
		return;
	}

	const auto dbb = tdbb->getDatabase();
	if (dbb->getEncodedOdsVersion() < ODS_13_1)
		return;

	if (!(relation->rel_flags & REL_scanned) || (relation->rel_flags & REL_being_scanned))
		MET_scan_relation(tdbb, relation);

	CompilerScratch* csb = nullptr;
	AutoCacheRequest request(tdbb, irq_l_cond_index, IRQ_REQUESTS);

	FOR(REQUEST_HANDLE request)
		IDX IN RDB$INDICES WITH
		IDX.RDB$RELATION_NAME EQ relation->rel_name.c_str() AND
		IDX.RDB$INDEX_ID EQ idx->idx_id + 1
	{
		if (idx->idx_condition_statement)
		{
			idx->idx_condition_statement->release(tdbb);
			idx->idx_condition_statement = nullptr;
		}

		// Parse the blr, making sure to create the resulting expression
		// tree and request in its own pool so that it may be cached
		// with the index block in the "permanent" metadata cache

		{ // scope
			Jrd::ContextPoolHolder context(tdbb, attachment->createPool());

			MET_parse_blob(tdbb, relation, &IDX.RDB$CONDITION_BLR, &csb, nullptr, false, false);

			idx->idx_condition_statement = Statement::makeBoolExpression(tdbb,
				idx->idx_condition, csb, false);
		} // end scope
	}
	END_FOR

	delete csb;

	// If there is no existing index block for this index, create
	// one and link it in with the index blocks for this relation

	if (!index_block)
		index_block = IDX_create_index_block(tdbb, relation, idx->idx_id);

	// If we can't get the lock, no big deal: just give up on caching the index info

	if (!LCK_lock(tdbb, index_block->idb_lock, LCK_SR, LCK_NO_WAIT))
	{
		// clear lock error from status vector
		fb_utils::init_status(tdbb->tdbb_status_vector);
		return;
	}

	// Fill in the cached information about the index

	index_block->idb_condition = idx->idx_condition;
	index_block->idb_condition_statement = idx->idx_condition_statement;
}


void MET_lookup_index_expression(thread_db* tdbb, jrd_rel* relation, index_desc* idx)
{
/**************************************
*
*	M E T _ l o o k u p _ i n d e x _ e x p r e s s i o n
*
**************************************
*
* Functional description
*	Lookup information about an index, in
*	the metadata cache if possible.
*
**************************************/
	SET_TDBB(tdbb);
	Attachment* attachment = tdbb->getAttachment();

	// Check the index blocks for the relation to see if we have a cached block

	IndexBlock* index_block;
	for (index_block = relation->rel_index_blocks; index_block; index_block = index_block->idb_next)
	{
		if (index_block->idb_id == idx->idx_id)
			break;
	}

	if (index_block && index_block->idb_expression)
	{
		idx->idx_expression = index_block->idb_expression;
		idx->idx_expression_statement = index_block->idb_expression_statement;
		memcpy(&idx->idx_expression_desc, &index_block->idb_expression_desc, sizeof(struct dsc));
		return;
	}

	HazardPtr<jrd_rel> wrk = MET_scan_relation(tdbb, relation->rel_id);
	if (!wrk)
	{
		(Arg::Gds(isc_random) << "Relation was deleted").raise();
	}
	relation = wrk.getPointer();

	CompilerScratch* csb = NULL;
	AutoCacheRequest request(tdbb, irq_l_exp_index, IRQ_REQUESTS);

	FOR(REQUEST_HANDLE request)
		IDX IN RDB$INDICES WITH
		IDX.RDB$RELATION_NAME EQ relation->rel_name.c_str() AND
		IDX.RDB$INDEX_ID EQ idx->idx_id + 1
	{
		if (idx->idx_expression_statement)
		{
			idx->idx_expression_statement->release(tdbb);
			idx->idx_expression_statement = NULL;
		}

		// parse the blr, making sure to create the resulting expression
		// tree and request in its own pool so that it may be cached
		// with the index block in the "permanent" metadata cache

		{ // scope
<<<<<<< HEAD
			Jrd::ContextPoolHolder context(tdbb, tdbb->getDatabase()->createPool());
			idx->idx_expression = static_cast<ValueExprNode*>(MET_parse_blob(
				tdbb, wrk, &IDX.RDB$EXPRESSION_BLR, &csb,
				&idx->idx_expression_statement, false, false));
=======
			Jrd::ContextPoolHolder context(tdbb, attachment->createPool());

			MET_parse_blob(tdbb, relation, &IDX.RDB$EXPRESSION_BLR, &csb, nullptr, false, false);

			idx->idx_expression_statement = Statement::makeValueExpression(tdbb,
				idx->idx_expression, idx->idx_expression_desc, csb, false);
>>>>>>> 7b0b0123
		} // end scope
	}
	END_FOR

	delete csb;

	// if there is no existing index block for this index, create
	// one and link it in with the index blocks for this relation

	if (!index_block)
		index_block = IDX_create_index_block(tdbb, relation, idx->idx_id);

	// if we can't get the lock, no big deal: just give up on caching the index info

	if (!LCK_lock(tdbb, index_block->idb_lock, LCK_SR, LCK_NO_WAIT))
	{
		// clear lock error from status vector
		fb_utils::init_status(tdbb->tdbb_status_vector);
		return;
	}

	// whether the index block already existed or was just created,
	// fill in the cached information about the index

	index_block->idb_expression = idx->idx_expression;
	index_block->idb_expression_statement = idx->idx_expression_statement;
	memcpy(&index_block->idb_expression_desc, &idx->idx_expression_desc, sizeof(struct dsc));
}


bool MET_lookup_index_expression_blr(thread_db* tdbb, const MetaName& index_name, bid& blob_id)
{
	SET_TDBB(tdbb);
	Attachment* attachment = tdbb->getAttachment();

	bool found = false;
	AutoCacheRequest request(tdbb, irq_l_exp_index_blr, IRQ_REQUESTS);

	FOR(REQUEST_HANDLE request)
		IDX IN RDB$INDICES WITH
		IDX.RDB$INDEX_NAME EQ index_name.c_str()
	{
		found = !IDX.RDB$EXPRESSION_BLR.NULL;
		blob_id = IDX.RDB$EXPRESSION_BLR;
	}
	END_FOR;

	return found;
}


bool MET_lookup_partner(thread_db* tdbb, jrd_rel* relation, index_desc* idx, const TEXT* index_name)
{
/**************************************
 *
 *      M E T _ l o o k u p _ p a r t n e r
 *
 **************************************
 *
 * Functional description
 *      Find partner index participating in a
 *      foreign key relationship.
 *
 **************************************/

	SET_TDBB(tdbb);
	Attachment* attachment = tdbb->getAttachment();

	if (relation->rel_flags & REL_check_partners)
		scan_partners(tdbb, relation);

	if (idx->idx_flags & idx_foreign)
	{
		if (index_name)
		{
			// Since primary key index names aren't being cached, do a long
			// hard lookup. This is only called during index create for foreign keys.

			bool found = false;
			AutoRequest request;

			FOR(REQUEST_HANDLE request)
				IDX IN RDB$INDICES CROSS
					IND IN RDB$INDICES WITH
					IDX.RDB$RELATION_NAME EQ relation->rel_name.c_str() AND
					(IDX.RDB$INDEX_ID EQ idx->idx_id + 1 OR
					 IDX.RDB$INDEX_NAME EQ index_name) AND
					IND.RDB$INDEX_NAME EQ IDX.RDB$FOREIGN_KEY AND
					IND.RDB$UNIQUE_FLAG = 1
			{
				//// ASF: Hack fix for CORE-4304, until nasty interactions between dfw and met are not resolved.
				HazardPtr<jrd_rel> foundRel(FB_FUNCTION);
				const jrd_rel* partner_relation = relation;
				if (relation->rel_name != IND.RDB$RELATION_NAME)
				{
					foundRel = MetadataCache::lookup_relation(tdbb, IND.RDB$RELATION_NAME);
					partner_relation = foundRel.getPointer();
				}

				if (partner_relation && !IDX.RDB$INDEX_INACTIVE && !IND.RDB$INDEX_INACTIVE)
				{
					idx->idx_primary_relation = partner_relation->rel_id;
					idx->idx_primary_index = IND.RDB$INDEX_ID - 1;
					fb_assert(idx->idx_primary_index != idx_invalid);
					found = true;
				}
			}
			END_FOR

			return found;
		}

		frgn* references = &relation->rel_foreign_refs;
		if (references->frgn_reference_ids)
		{
			for (unsigned int index_number = 0;
				index_number < references->frgn_reference_ids->count();
				index_number++)
			{
				if (idx->idx_id == (*references->frgn_reference_ids)[index_number])
				{
					idx->idx_primary_relation = (*references->frgn_relations)[index_number];
					idx->idx_primary_index = (*references->frgn_indexes)[index_number];
					return true;
				}
			}
		}
		return false;
	}
	else if (idx->idx_flags & (idx_primary | idx_unique))
	{
		const prim* dependencies = &relation->rel_primary_dpnds;
		if (dependencies->prim_reference_ids)
		{
			for (unsigned int index_number = 0;
				 index_number < dependencies->prim_reference_ids->count();
				 index_number++)
			{
				if (idx->idx_id == (*dependencies->prim_reference_ids)[index_number])
				{
					idx->idx_foreign_primaries = relation->rel_primary_dpnds.prim_reference_ids;
					idx->idx_foreign_relations = relation->rel_primary_dpnds.prim_relations;
					idx->idx_foreign_indexes = relation->rel_primary_dpnds.prim_indexes;
					return true;
				}
			}
		}
		return false;
	}

	return false;
}


HazardPtr<jrd_prc> MetadataCache::lookup_procedure(thread_db* tdbb, const QualifiedName& name, bool noscan)
{
/**************************************
 *
 *      M E T _ l o o k u p _ p r o c e d u r e
 *
 **************************************
 *
 * Functional description
 *      Lookup procedure by name.  Name passed in is
 *      ASCIZ name.
 *
 **************************************/
	SET_TDBB(tdbb);
	Attachment* attachment = tdbb->getAttachment();
	MetadataCache* mdc = attachment->att_database->dbb_mdc;
	HazardPtr<jrd_prc> check_procedure(FB_FUNCTION);

	// See if we already know the procedure by name
	for (auto procedure : mdc->mdc_procedures.snapshot())
	{
		if (procedure && !(procedure->flags & Routine::FLAG_OBSOLETE) &&
			!(procedure->flags & Routine::FLAG_CLEARED) &&
			((procedure->flags & Routine::FLAG_SCANNED) || noscan) &&
			!(procedure->flags & Routine::FLAG_BEING_SCANNED) &&
			!(procedure->flags & Routine::FLAG_BEING_ALTERED))
		{
			if (procedure->getName() == name)
			{
				if (procedure->flags & Routine::FLAG_CHECK_EXISTENCE)
				{
					check_procedure = procedure;
					check_procedure->sharedCheckLock(tdbb);
					break;
				}

				return procedure;
			}
		}
	}

	// We need to look up the procedure name in RDB$PROCEDURES

	HazardPtr<jrd_prc> procedure(FB_FUNCTION);

	AutoCacheRequest request(tdbb, irq_l_procedure, IRQ_REQUESTS);

	FOR(REQUEST_HANDLE request)
		P IN RDB$PROCEDURES
		WITH P.RDB$PROCEDURE_NAME EQ name.identifier.c_str() AND
			 P.RDB$PACKAGE_NAME EQUIV NULLIF(name.package.c_str(), '')
	{
		procedure = findProcedure(tdbb, P.RDB$PROCEDURE_ID, noscan, 0);
	}
	END_FOR

	if (check_procedure)
	{
		check_procedure->flags &= ~Routine::FLAG_CHECK_EXISTENCE;
		if (check_procedure != procedure)
		{
			check_procedure->flags |= Routine::FLAG_OBSOLETE;
			check_procedure->sharedCheckUnlock(tdbb);
		}
	}

	return procedure;
}


HazardPtr<jrd_prc> MetadataCache::lookup_procedure_id(thread_db* tdbb, USHORT id, bool return_deleted,
	bool noscan, USHORT flags)
{
/**************************************
 *
 *      M E T _ l o o k u p _ p r o c e d u r e _ i d
 *
 **************************************
 *
 * Functional description
 *      Lookup procedure by id.
 *
 **************************************/
	SET_TDBB(tdbb);
	Attachment* attachment = tdbb->getAttachment();
	MetadataCache* mdc = attachment->att_database->dbb_mdc;
	HazardPtr<jrd_prc> check_procedure(FB_FUNCTION), procedure(FB_FUNCTION);

	if (mdc->mdc_procedures.load(tdbb, id, procedure) &&
		procedure->getId() == id &&
		!(procedure->flags & Routine::FLAG_CLEARED) &&
		!(procedure->flags & Routine::FLAG_BEING_SCANNED) &&
		((procedure->flags & Routine::FLAG_SCANNED) || noscan) &&
		!(procedure->flags & Routine::FLAG_BEING_ALTERED) &&
		(!(procedure->flags & Routine::FLAG_OBSOLETE) || return_deleted))
	{
		if (procedure->flags & Routine::FLAG_CHECK_EXISTENCE)
		{
			check_procedure = procedure;
			if (check_procedure->existenceLock->inc(tdbb) != Resource::State::Locked)
				check_procedure->existenceLock->enter245(tdbb);
		}
		else {
			return procedure;
		}
	}

	// We need to look up the procedure name in RDB$PROCEDURES

	procedure.clear();

	AutoCacheRequest request(tdbb, irq_l_proc_id, IRQ_REQUESTS);

	FOR(REQUEST_HANDLE request)
		P IN RDB$PROCEDURES WITH P.RDB$PROCEDURE_ID EQ id
	{
		procedure = findProcedure(tdbb, P.RDB$PROCEDURE_ID, noscan, flags);
	}
	END_FOR

	if (check_procedure)
	{
		check_procedure->flags &= ~Routine::FLAG_CHECK_EXISTENCE;
		if (check_procedure != procedure)
		{
			check_procedure->existenceLock->dec(tdbb);
			check_procedure->existenceLock->releaseLock(tdbb, ExistenceLock::ReleaseMethod::DropObject);
			check_procedure->flags |= Routine::FLAG_OBSOLETE;
		}
	}

	return procedure;
}


HazardPtr<jrd_rel> MetadataCache::lookup_relation(thread_db* tdbb, const MetaName& name)
{
/**************************************
 *
 *      M E T _ l o o k u p _ r e l a t i o n
 *
 **************************************
 *
 * Functional description
 *      Lookup relation by name.  Name passed in is
 *      ASCIZ name.
 *
 **************************************/
	SET_TDBB(tdbb);
	Attachment* attachment = tdbb->getAttachment();
	MetadataCache* mdc = attachment->att_database->dbb_mdc;
	HazardPtr<jrd_rel> check_relation(FB_FUNCTION);

	// See if we already know the relation by name

	for (auto relation : mdc->mdc_relations.snapshot())
	{
		if (relation)
		{
			if (relation->rel_flags & REL_deleting)
				CheckoutLockGuard guard(tdbb, relation->rel_drop_mutex, FB_FUNCTION);

			if (!(relation->rel_flags & REL_deleted))
			{
				// dimitr: for non-system relations we should also check
				//		   REL_scanned and REL_being_scanned flags. Look
				//		   at MET_lookup_procedure for example.
				if (!(relation->rel_flags & REL_system) &&
					(!(relation->rel_flags & REL_scanned) || (relation->rel_flags & REL_being_scanned)))
				{
					continue;
				}

				if (relation->rel_name == name)
				{
					if (relation->rel_flags & REL_check_existence)
					{
						check_relation = relation;
						check_relation->rel_existence_lock->enter245(tdbb);
						break;
					}

					return relation;
				}
			}
		}
	}

	// We need to look up the relation name in RDB$RELATIONS

	HazardPtr<jrd_rel> relation(FB_FUNCTION);

	AutoCacheRequest request(tdbb, irq_l_relation, IRQ_REQUESTS);

	FOR(REQUEST_HANDLE request)
		X IN RDB$RELATIONS WITH X.RDB$RELATION_NAME EQ name.c_str()
	{
		relation = findRelation(tdbb, X.RDB$RELATION_ID);
		if (relation->rel_name.length() == 0) {
			relation->rel_name = name;
		}

		relation->rel_flags |= get_rel_flags_from_FLAGS(X.RDB$FLAGS);

		if (!X.RDB$RELATION_TYPE.NULL)
		{
			relation->rel_flags |= MET_get_rel_flags_from_TYPE(X.RDB$RELATION_TYPE);
		}
	}
	END_FOR

	if (check_relation)
	{
		check_relation->rel_flags &= ~REL_check_existence;
		if (check_relation != relation)
		{
<<<<<<< HEAD
			LCK_release(tdbb, check_relation->rel_partners_lock);
=======
			LCK_release(tdbb, check_relation->rel_existence_lock);
			if (!(check_relation->rel_flags & REL_check_partners))
			{
				check_relation->rel_flags |= REL_check_partners;
				LCK_release(tdbb, check_relation->rel_partners_lock);
				check_relation->rel_flags &= ~REL_check_partners;
			}
>>>>>>> 7b0b0123
			LCK_release(tdbb, check_relation->rel_rescan_lock);
			check_relation->rel_flags |= REL_deleted;

			check_relation->rel_existence_lock->releaseLock(tdbb, ExistenceLock::ReleaseMethod::DropObject);
		}
	}

	return relation;
}


HazardPtr<jrd_rel> MetadataCache::lookup_relation_id(thread_db* tdbb, SLONG id, bool return_deleted)
{
/**************************************
 *
 *      M E T _ l o o k u p _ r e l a t i o n _ i d
 *
 **************************************
 *
 * Functional description
 *      Lookup relation by id. Make sure it really exists.
 *
 **************************************/
	SET_TDBB(tdbb);
	Attachment* const attachment = tdbb->getAttachment();
	MetadataCache* mdc = attachment->att_database->dbb_mdc;

	// System relations are above suspicion

	if (id < (int) rel_MAX)
	{
		fb_assert(id < MAX_USHORT);
		return findRelation(tdbb, (USHORT) id);
	}

	HazardPtr<jrd_rel> relation(FB_FUNCTION), check_relation(FB_FUNCTION);
	if (mdc->mdc_relations.load(tdbb, id, relation))
	{
		if (relation->rel_flags & REL_deleting)
			CheckoutLockGuard guard(tdbb, relation->rel_drop_mutex, FB_FUNCTION);

		if (relation->rel_flags & REL_deleted)
		{
			if (!return_deleted)
				relation.clear();
			return relation;
		}

		if (relation->rel_flags & REL_check_existence)
		{
			check_relation = relation;
			check_relation->rel_existence_lock->enter245(tdbb);
		}
		else
			return relation;
	}

	// We need to look up the relation id in RDB$RELATIONS

	relation.clear();

	AutoCacheRequest request(tdbb, irq_l_rel_id, IRQ_REQUESTS);

	FOR(REQUEST_HANDLE request)
		X IN RDB$RELATIONS WITH X.RDB$RELATION_ID EQ id
	{
		relation = findRelation(tdbb, X.RDB$RELATION_ID);
		if (relation->rel_name.length() == 0) {
			relation->rel_name = X.RDB$RELATION_NAME;
		}

		relation->rel_flags |= get_rel_flags_from_FLAGS(X.RDB$FLAGS);

		if (!X.RDB$RELATION_TYPE.NULL)
		{
			relation->rel_flags |= MET_get_rel_flags_from_TYPE(X.RDB$RELATION_TYPE);
		}
	}
	END_FOR

	if (check_relation)
	{
		check_relation->rel_flags &= ~REL_check_existence;
		if (check_relation != relation)
		{
<<<<<<< HEAD
			LCK_release(tdbb, check_relation->rel_partners_lock);
=======
			LCK_release(tdbb, check_relation->rel_existence_lock);
			if (!(check_relation->rel_flags & REL_check_partners))
			{
				check_relation->rel_flags |= REL_check_partners;
				LCK_release(tdbb, check_relation->rel_partners_lock);
				check_relation->rel_flags &= ~REL_check_partners;
			}
>>>>>>> 7b0b0123
			LCK_release(tdbb, check_relation->rel_rescan_lock);
			check_relation->rel_flags |= REL_deleted;

			check_relation->rel_existence_lock->releaseLock(tdbb, ExistenceLock::ReleaseMethod::DropObject);
		}
	}

	return relation;
}


bool MetadataCache::checkRelation(thread_db* tdbb, jrd_rel* relation)
{
/**************************************
 *
 *      c h e c k R e l a t i o n
 *
 **************************************
 *
 * Functional description
 *      Validate relation after gettng lock on it. Make sure it really exists.
 *
 **************************************/
	SET_TDBB(tdbb);

	// System relations are above suspicion
	if (relation->rel_id < (int) rel_MAX)
		return true;

	Attachment* const attachment = tdbb->getAttachment();
	MetadataCache* mdc = attachment->att_database->dbb_mdc;

	HazardPtr<jrd_rel> check_relation(FB_FUNCTION);
	if ((!mdc->mdc_relations.load(tdbb, relation->rel_id, check_relation)) ||
		(relation != check_relation))
	{
		LCK_release(tdbb, relation->rel_partners_lock);
		LCK_release(tdbb, relation->rel_rescan_lock);
		relation->rel_flags |= REL_deleted;

		return false;
	}

	// dimitr: for non-system relations we should also check
	//		   REL_scanned and REL_being_scanned flags. Look
	//		   at MET_lookup_procedure for example.
	if (!(relation->rel_flags & REL_system) &&
		(!(relation->rel_flags & REL_scanned) || (relation->rel_flags & REL_being_scanned)))
		{
			return false;
		}

	if (relation->rel_flags & REL_deleting)
		CheckoutLockGuard guard(tdbb, relation->rel_drop_mutex, FB_FUNCTION);

	if (relation->rel_flags & REL_deleted)
		return false;

	return true;
}


DmlNode* MET_parse_blob(thread_db*					tdbb,
				   Jrd::HazardPtr<Jrd::jrd_rel>&	relation,
				   bid*								blob_id,
				   CompilerScratch**				csb_ptr,
				   Statement**						statementPtr,
				   const bool						trigger,
				   bool 							validationExpr)
{
/**************************************
 *
 *      M E T _ p a r s e _ b l o b
 *
 **************************************
 *
 * Functional description
 *      Parse blr, returning a compiler scratch block with the results.
 *
 * if ignore_perm is true then, the request generated must be set to
 *   ignore all permissions checks. In this case, we call PAR_blr
 *   passing it the csb_ignore_perm flag to generate a request
 *   which must go through without checking any permissions.
 *
 **************************************/
	SET_TDBB(tdbb);
	Attachment* attachment = tdbb->getAttachment();

	blb* blob = blb::open(tdbb, attachment->getSysTransaction(), blob_id);
	ULONG length = blob->blb_length + 10;
	HalfStaticArray<UCHAR, 512> tmp;
	UCHAR* temp = tmp.getBuffer(length);
	length = blob->BLB_get_data(tdbb, temp, length);

	DmlNode* node = NULL;

	if (validationExpr)
	{
		// The set of MET parse functions needs a rework.
		// For now, our caller chain is not interested in the returned node.
		PAR_validation_blr(tdbb, relation, temp, length, NULL, csb_ptr, 0);
	}
	else
		node = PAR_blr(tdbb, relation, temp, length, NULL, csb_ptr, statementPtr, trigger, 0);

	return node;
}


void MET_parse_sys_trigger(thread_db* tdbb, HazardPtr<jrd_rel>& relation)
{
/**************************************
 *
 *      M E T _ p a r s e _ s y s _ t r i g g e r
 *
 **************************************
 *
 * Functional description
 *      Parse the blr for a system relation's triggers.
 *
 **************************************/
	SET_TDBB(tdbb);
	Attachment* attachment = tdbb->getAttachment();
	Database* dbb = tdbb->getDatabase();

	if (!relation->rel_flags & REL_sys_triggers)
		return;
	MutexLockGuard g(relation->rel_trig_load_mutex, FB_FUNCTION);
	if (!relation->rel_flags & REL_sys_triggers)
		return;

	relation->rel_flags &= ~REL_sys_triggers;

	// Release any triggers in case of a rescan

	relation->releaseTriggers(tdbb, true);

	// No need to load triggers for ReadOnly databases, since
	// INSERT/DELETE/UPDATE statements are not going to be allowed
	// hvlad: GTT with ON COMMIT DELETE ROWS clause is writable

	if (dbb->readOnly() && !(relation->rel_flags & REL_temp_tran))
		return;

	relation->rel_flags |= REL_sys_trigs_being_loaded;

	AutoCacheRequest request(tdbb, irq_s_triggers2, IRQ_REQUESTS);

	FOR (REQUEST_HANDLE request)
		TRG IN RDB$TRIGGERS
		WITH TRG.RDB$RELATION_NAME = relation->rel_name.c_str()
		AND TRG.RDB$SYSTEM_FLAG = 1
	{
		const FB_UINT64 type = TRG.RDB$TRIGGER_TYPE;
		const USHORT trig_flags = TRG.RDB$FLAGS;
		const TEXT* name = TRG.RDB$TRIGGER_NAME;

		TrigVectorPtr* ptr;

		switch (type)
		{
		case TRIGGER_PRE_STORE:
			ptr = &relation->rel_pre_store;
			break;
		case TRIGGER_POST_STORE:
			ptr = &relation->rel_post_store;
			break;
		case TRIGGER_PRE_MODIFY:
			ptr = &relation->rel_pre_modify;
			break;
		case TRIGGER_POST_MODIFY:
			ptr = &relation->rel_post_modify;
			break;
		case TRIGGER_PRE_ERASE:
			ptr = &relation->rel_pre_erase;
			break;
		case TRIGGER_POST_ERASE:
			ptr = &relation->rel_post_erase;
			break;
		default:
			ptr = NULL;
			break;
		}

		if (ptr)
		{
			blb* blob = blb::open(tdbb, attachment->getSysTransaction(), &TRG.RDB$TRIGGER_BLR);
			ULONG length = blob->blb_length + 10;
			HalfStaticArray<UCHAR, 128> blr;
			length = blob->BLB_get_data(tdbb, blr.getBuffer(length), length);

			USHORT par_flags = (USHORT) ((trig_flags & TRG_ignore_perm) ? csb_ignore_perm : 0);
			if (type & 1)
				par_flags |= csb_pre_trigger;
			else
				par_flags |= csb_post_trigger;

			Statement* statement = NULL;

			{
				Jrd::ContextPoolHolder context(tdbb, dbb->createPool());
				PAR_blr(tdbb, relation, blr.begin(), length, NULL, NULL, &statement, true, par_flags);
			}

			statement->triggerName = name;

			statement->flags |= Statement::FLAG_SYS_TRIGGER | Statement::FLAG_INTERNAL;
			if (trig_flags & TRG_ignore_perm)
				statement->flags |= Statement::FLAG_IGNORE_PERM;

			save_trigger_data(tdbb, ptr, relation, statement, NULL, NULL, NULL, type, true, 0, "",
				"", NULL, Nullable<bool>());
		}
	}
	END_FOR

	relation->rel_flags &= ~REL_sys_trigs_being_loaded;
}


void MET_prepare(thread_db* tdbb, jrd_tra* transaction, USHORT length, const UCHAR* msg)
{
/**************************************
 *
 *      M E T _ p r e p a r e
 *
 **************************************
 *
 * Functional description
 *      Post a transaction description to RDB$TRANSACTIONS.
 *
 **************************************/
	SET_TDBB(tdbb);
	Attachment* attachment = tdbb->getAttachment();

	AutoCacheRequest request(tdbb, irq_s_trans, IRQ_REQUESTS);

	STORE(REQUEST_HANDLE request) X IN RDB$TRANSACTIONS
	{
		X.RDB$TRANSACTION_ID = transaction->tra_number;
		X.RDB$TRANSACTION_STATE = RDB$TRANSACTIONS.RDB$TRANSACTION_STATE.LIMBO;
		blb* blob = blb::create(tdbb, attachment->getSysTransaction(), &X.RDB$TRANSACTION_DESCRIPTION);
		blob->BLB_put_segment(tdbb, msg, length);
		blob->BLB_close(tdbb);
	}
	END_STORE
}


HazardPtr<jrd_prc> MetadataCache::findProcedure(thread_db* tdbb, USHORT id, bool noscan, USHORT flags)
{
/**************************************
 *
 *      M E T _ p r o c e d u r e
 *
 **************************************
 *
 * Functional description
 *      Find or create a procedure block for a given procedure id.
 *
 **************************************/
	SET_TDBB(tdbb);
	Attachment* attachment = tdbb->getAttachment();
	Database* dbb = tdbb->getDatabase();
	MetadataCache* mdc = dbb->dbb_mdc;

	if (id >= mdc->mdc_procedures.getCount(tdbb))
		mdc->mdc_procedures.grow(tdbb, id + 10);

	HazardPtr<jrd_prc> procedure(FB_FUNCTION);

	if (mdc->mdc_procedures.load(tdbb, id, procedure) && !(procedure->flags & Routine::FLAG_OBSOLETE))
	{
		/* In MT world additional protection is needed.
		   Another thread may be scanning object right now.
		   To make sure that scanning complete wait on initialize barrier.
		   In most cases (i.e. when procedure was scanned long ago)
		   this is just trivial check for a flag inside barrier.
		 */

		procedure->startup.wait();

		// Make sure FLAG_BEING_SCANNED and FLAG_SCANNED are not set at the same time

		fb_assert(!(procedure->flags & Routine::FLAG_BEING_SCANNED) ||
			!(procedure->flags & Routine::FLAG_SCANNED));

		/* To avoid scanning recursive procedure's blr recursively let's
		   make use of Routine::FLAG_BEING_SCANNED bit. Because this bit is set
		   later in the code, it is not set when we are here first time.
		   If (in case of rec. procedure) we get here second time it is
		   already set and we return half baked procedure.

		   Scanning is complete In case of classic, there is always only one guy and if it
		   sees FLAG_BEING_SCANNED bit set it is safe to assume it is here
		   second time.

		   In case of superserver additional protection is needed.
		   To make sure that scanning complete wait before initialize barrier.
		   In most cases (i.e. when procedure was scanned long ago)
		   this is just trivial check for a flag inside barrier.

		   If procedure has already been scanned - return.
		 */

		if ((procedure->flags & Routine::FLAG_BEING_SCANNED) ||
			(procedure->flags & Routine::FLAG_SCANNED))
		{
			return procedure;
		}
	}

	jrd_prc* newProcedure = FB_NEW_POOL(mdc->getPool()) jrd_prc(mdc->getPool());

	try {

	newProcedure->flags |= (Routine::FLAG_BEING_SCANNED | flags);
	newProcedure->flags &= ~(Routine::FLAG_OBSOLETE | Routine::FLAG_CLEARED);
	newProcedure->setId(id);

	if (!newProcedure->existenceLock)
	{
		newProcedure->existenceLock = FB_NEW_POOL(mdc->getPool())
			ExistenceLock(mdc->getPool(), tdbb, LCK_prc_exist, id, newProcedure);
	}

	while (!dbb->dbb_mdc->mdc_procedures.replace(tdbb, id, procedure, newProcedure))
	{
		if (procedure)
		{
			procedure->startup.wait();

			if (!(procedure->flags & Routine::FLAG_OBSOLETE))
			{
				// Someone else created required procedure

				delete newProcedure->getExternal();
				newProcedure->setExternal(NULL);
				newProcedure->delayedDelete(tdbb);

				if (procedure->flags & Routine::FLAG_SCANNED)
					return procedure;
			}
		}
	}

	if (!noscan)
	{
		AutoCacheRequest request(tdbb, irq_r_procedure, IRQ_REQUESTS);

		FOR(REQUEST_HANDLE request)
			P IN RDB$PROCEDURES WITH P.RDB$PROCEDURE_ID EQ newProcedure->getId()
		{
			if (newProcedure->getName().toString().length() == 0)
			{
				newProcedure->setName(QualifiedName(P.RDB$PROCEDURE_NAME,
					(P.RDB$PACKAGE_NAME.NULL ? "" : P.RDB$PACKAGE_NAME)));
			}

			newProcedure->setId(P.RDB$PROCEDURE_ID);
			Nullable<bool> ssDefiner;

			if (!P.RDB$SECURITY_CLASS.NULL)
				newProcedure->setSecurityName(P.RDB$SECURITY_CLASS);
			else if (!P.RDB$PACKAGE_NAME.NULL)
			{
				AutoCacheRequest requestHandle(tdbb, irq_l_procedure_pkg_class, IRQ_REQUESTS);

				FOR (REQUEST_HANDLE requestHandle)
					PKG IN RDB$PACKAGES
					WITH PKG.RDB$PACKAGE_NAME EQ P.RDB$PACKAGE_NAME
				{
					if (!PKG.RDB$SECURITY_CLASS.NULL)
						newProcedure->setSecurityName(PKG.RDB$SECURITY_CLASS);

					if (!PKG.RDB$SQL_SECURITY.NULL)
						ssDefiner = (bool) PKG.RDB$SQL_SECURITY;
				}
				END_FOR
			}

			if (!ssDefiner.specified)
			{
				if (!P.RDB$SQL_SECURITY.NULL)
					ssDefiner = (bool) P.RDB$SQL_SECURITY;
				else
					ssDefiner = MET_get_ss_definer(tdbb);
			}

			newProcedure->owner = P.RDB$OWNER_NAME;

			if (ssDefiner.orElse(false))
				newProcedure->invoker = attachment->getUserId(newProcedure->owner);

<<<<<<< HEAD
			newProcedure->setImplemented(true);
			newProcedure->getInputFields().resize(P.RDB$PROCEDURE_INPUTS);
			newProcedure->getOutputFields().resize(P.RDB$PROCEDURE_OUTPUTS);
			newProcedure->setDefaultCount(0);
=======
			procedure->setImplemented(true);
			procedure->setDefined(true);
			procedure->getInputFields().resize(P.RDB$PROCEDURE_INPUTS);
			procedure->getOutputFields().resize(P.RDB$PROCEDURE_OUTPUTS);
			procedure->setDefaultCount(0);
>>>>>>> 7b0b0123

			AutoCacheRequest request2(tdbb, irq_r_params, IRQ_REQUESTS);

			const MetaName packageName(P.RDB$PACKAGE_NAME.NULL ? NULL : P.RDB$PACKAGE_NAME);

			FOR (REQUEST_HANDLE request2)
				PA IN RDB$PROCEDURE_PARAMETERS
				CROSS F IN RDB$FIELDS
				WITH F.RDB$FIELD_NAME = PA.RDB$FIELD_SOURCE AND
					 PA.RDB$PROCEDURE_NAME = P.RDB$PROCEDURE_NAME AND
					 PA.RDB$PACKAGE_NAME EQUIV NULLIF(packageName.c_str(), '')
			{
				const SSHORT pa_collation_id_null = PA.RDB$COLLATION_ID.NULL;
				const SSHORT pa_collation_id = PA.RDB$COLLATION_ID;
				const SSHORT pa_default_value_null = PA.RDB$DEFAULT_VALUE.NULL;
				bid pa_default_value = pa_default_value_null ? F.RDB$DEFAULT_VALUE : PA.RDB$DEFAULT_VALUE;

				Array<NestConst<Parameter> >& paramArray = PA.RDB$PARAMETER_TYPE ?
					newProcedure->getOutputFields() : newProcedure->getInputFields();

				// should be error if field already exists
				Parameter* parameter = FB_NEW_POOL(mdc->getPool()) Parameter(mdc->getPool());
				parameter->prm_number = PA.RDB$PARAMETER_NUMBER;
				paramArray[parameter->prm_number] = parameter;
				parameter->prm_name = PA.RDB$PARAMETER_NAME;
				parameter->prm_nullable = PA.RDB$NULL_FLAG.NULL || PA.RDB$NULL_FLAG == 0;	// ODS_11_1
				parameter->prm_mechanism = PA.RDB$PARAMETER_MECHANISM.NULL ?	// ODS_11_1
					prm_mech_normal : (prm_mech_t) PA.RDB$PARAMETER_MECHANISM;

				if (!PA.RDB$FIELD_SOURCE.NULL)
					parameter->prm_field_source = PA.RDB$FIELD_SOURCE;

				DSC_make_descriptor(&parameter->prm_desc, F.RDB$FIELD_TYPE,
									F.RDB$FIELD_SCALE, F.RDB$FIELD_LENGTH,
									F.RDB$FIELD_SUB_TYPE, F.RDB$CHARACTER_SET_ID,
									(pa_collation_id_null ? F.RDB$COLLATION_ID : pa_collation_id));

				if (parameter->prm_desc.isText() && parameter->prm_desc.getTextType() != CS_NONE)
				{
					if (!pa_collation_id_null || fb_utils::implicit_domain(PA.RDB$FIELD_SOURCE))
						parameter->prm_text_type = parameter->prm_desc.getTextType();
				}

				if (!PA.RDB$RELATION_NAME.NULL)
					parameter->prm_type_of_table = PA.RDB$RELATION_NAME;

				if (!PA.RDB$FIELD_NAME.NULL)
					parameter->prm_type_of_column = PA.RDB$FIELD_NAME;

				if (PA.RDB$PARAMETER_TYPE == 0 &&
					(!pa_default_value_null ||
					 (fb_utils::implicit_domain(F.RDB$FIELD_NAME) && !F.RDB$DEFAULT_VALUE.NULL)))
				{
					newProcedure->setDefaultCount(newProcedure->getDefaultCount() + 1);
					MemoryPool* pool = dbb->createPool();
					Jrd::ContextPoolHolder context(tdbb, pool);

					try
					{
						parameter->prm_default_value = static_cast<ValueExprNode*>(
							MET_parse_blob(tdbb, nullRel, &pa_default_value, NULL, NULL, false, false));
					}
					catch (const Exception&)
					{
						// Here we lose pools created for previous defaults.
						// Probably we should use common pool for defaults and procedure itself.

						dbb->deletePool(pool);
						throw;
					}
				}
			}
			END_FOR

			const bool external = !P.RDB$ENGINE_NAME.NULL;	// ODS_12_0

			Array<NestConst<Parameter> >& paramArray = newProcedure->getOutputFields();

			if (paramArray.hasData() && paramArray[0])
			{
				Format* format = Format::newFormat(mdc->getPool(), newProcedure->getOutputFields().getCount());
				newProcedure->prc_record_format = format;
				ULONG length = FLAG_BYTES(format->fmt_count);
				Format::fmt_desc_iterator desc = format->fmt_desc.begin();
				Array<NestConst<Parameter> >::iterator ptr, end;
				for (ptr = paramArray.begin(), end = paramArray.end(); ptr < end; ++ptr, ++desc)
				{
					const Parameter* parameter = *ptr;
					// check for parameter to be null, this can only happen if the
					// parameter numbers get out of sync. This was added to fix bug
					// 10534. -Shaunak Mistry 12-May-99
					if (parameter)
					{
						*desc = parameter->prm_desc;
						length = MET_align(&(*desc), length);
						desc->dsc_address = (UCHAR *) (IPTR) length;
						length += desc->dsc_length;
					}
				}

				format->fmt_length = length;
			}

			newProcedure->prc_type = P.RDB$PROCEDURE_TYPE.NULL ?
				prc_legacy : (prc_t) P.RDB$PROCEDURE_TYPE;

			if (external || !P.RDB$PROCEDURE_BLR.NULL)
			{
				MemoryPool* const csb_pool = dbb->createPool();
				Jrd::ContextPoolHolder context(tdbb, csb_pool);

				try
				{
					AutoPtr<CompilerScratch> csb(FB_NEW_POOL(*csb_pool) CompilerScratch(*csb_pool));

					if (external)
					{
						HalfStaticArray<char, 512> body;

						if (!P.RDB$PROCEDURE_SOURCE.NULL)
						{
							blb* blob = blb::open(tdbb, attachment->getSysTransaction(),
								&P.RDB$PROCEDURE_SOURCE);
							ULONG len = blob->BLB_get_data(tdbb,
								(UCHAR*) body.getBuffer(blob->blb_length + 1), blob->blb_length + 1);
							body.begin()[MIN(blob->blb_length, len)] = '\0';
						}
						else
							body.getBuffer(1)[0] = '\0';

						dbb->dbb_extManager->makeProcedure(tdbb, csb, newProcedure, P.RDB$ENGINE_NAME,
							(P.RDB$ENTRYPOINT.NULL ? "" : P.RDB$ENTRYPOINT), body.begin());

						if (!procedure->getExternal())
							procedure->setDefined(false);
					}
					else
					{
						try
						{
							newProcedure->parseBlr(tdbb, csb, &P.RDB$PROCEDURE_BLR,
								P.RDB$DEBUG_INFO.NULL ? NULL : &P.RDB$DEBUG_INFO);
						}
						catch (const Exception& ex)
						{
							StaticStatusVector temp_status;
							ex.stuffException(temp_status);
							const string name = newProcedure->getName().toString();
							(Arg::Gds(isc_bad_proc_BLR) << Arg::Str(name)
								<< Arg::StatusVector(temp_status.begin())).raise();
						}
					}
				}
				catch (const Exception&)
				{
					if (newProcedure->getStatement())
						newProcedure->releaseStatement(tdbb);
					else
						dbb->deletePool(csb_pool);

					throw;
				}

<<<<<<< HEAD
				fb_assert(newProcedure->getStatement()->procedure == newProcedure);
=======
				fb_assert(!procedure->isDefined() || procedure->getStatement()->procedure == procedure);
>>>>>>> 7b0b0123
			}
			else
			{
				RefPtr<MsgMetadata> inputMetadata(REF_NO_INCR,
					Routine::createMetadata(newProcedure->getInputFields(), false));
				newProcedure->setInputFormat(
					Routine::createFormat(newProcedure->getPool(), inputMetadata, false));

				RefPtr<MsgMetadata> outputMetadata(REF_NO_INCR,
					Routine::createMetadata(newProcedure->getOutputFields(), false));
				newProcedure->setOutputFormat(
					Routine::createFormat(newProcedure->getPool(), outputMetadata, true));

				newProcedure->setImplemented(false);
			}

			newProcedure->flags |= Routine::FLAG_SCANNED;

			if (!dbb->readOnly() &&
				!P.RDB$PROCEDURE_BLR.NULL &&
				!P.RDB$VALID_BLR.NULL && P.RDB$VALID_BLR == FALSE)
			{
				// If the BLR was marked as invalid but the procedure was compiled,
				// mark the BLR as valid.

				MODIFY P USING
					P.RDB$VALID_BLR = TRUE;
					P.RDB$VALID_BLR.NULL = FALSE;
				END_MODIFY
			}
		}
		END_FOR
	} // if !noscan

	// Make sure that it is really being scanned
	fb_assert(newProcedure->flags & Routine::FLAG_BEING_SCANNED);

	newProcedure->flags &= ~Routine::FLAG_BEING_SCANNED;
	newProcedure->startup.open();

	}	// try
	catch (const Exception&)
	{
		if (newProcedure->getExternal())
		{
			delete newProcedure->getExternal();
			newProcedure->setExternal(NULL);
		}

		newProcedure->flags &= ~Routine::FLAG_BEING_SCANNED;
		newProcedure->startup.open();
		throw;
	}

	return procedure;
}

bool jrd_prc::reload(thread_db* tdbb)
{
	fb_assert(this->flags & Routine::FLAG_RELOAD);

	Attachment* attachment = tdbb->getAttachment();
	AutoCacheRequest request(tdbb, irq_r_proc_blr, IRQ_REQUESTS);

	FOR(REQUEST_HANDLE request)
		P IN RDB$PROCEDURES WITH P.RDB$PROCEDURE_ID EQ this->getId()
	{
		MemoryPool* const csb_pool = tdbb->getDatabase()->createPool();
		Jrd::ContextPoolHolder context(tdbb, csb_pool);

		try
		{
			AutoPtr<CompilerScratch> csb(FB_NEW_POOL(*csb_pool) CompilerScratch(*csb_pool));

			try
			{
				this->parseBlr(tdbb, csb, &P.RDB$PROCEDURE_BLR,
					P.RDB$DEBUG_INFO.NULL ? NULL : &P.RDB$DEBUG_INFO);

				// parseBlr() above could set FLAG_RELOAD again
				return !(this->flags & Routine::FLAG_RELOAD);
			}
			catch (const Exception& ex)
			{
				StaticStatusVector temp_status;
				ex.stuffException(temp_status);

				const string name = this->getName().toString();
				(Arg::Gds(isc_bad_proc_BLR) << Arg::Str(name)
					<< Arg::StatusVector(temp_status.begin())).raise();
			}
		}
		catch (const Exception&)
		{
			tdbb->getDatabase()->deletePool(csb_pool);
			throw;
		}
	}
	END_FOR

	return false;
}

HazardPtr<jrd_rel> MetadataCache::findRelation(thread_db* tdbb, USHORT id)
{
/**************************************
 *
 *      M E T _ r e l a t i o n
 *
 **************************************
 *
 * Functional description
 *      Find or create a relation block for a given relation id.
 *
 **************************************/
	SET_TDBB(tdbb);
	Database* dbb = tdbb->getDatabase();
	CHECK_DBB(dbb);

	Attachment* attachment = tdbb->getAttachment();
	MetadataCache* mdc = dbb->dbb_mdc;
	MemoryPool& pool = mdc->getPool();

	HazardPtr<jrd_rel> relation(FB_FUNCTION);
	if (mdc->mdc_relations.load(tdbb, id, relation))
		return relation;

<<<<<<< HEAD
	// From ODS 9 onwards, the first 128 relation IDS have been
	// reserved for system relations
	const USHORT max_sys_rel = USER_DEF_REL_INIT_ID - 1;

	jrd_rel* newRelation = FB_NEW_POOL(pool) jrd_rel(pool);
	newRelation->rel_id = id;
=======
	relation = FB_NEW_POOL(*pool) jrd_rel(*pool);
	(*vector)[id] = relation;
	relation->rel_id = id;
>>>>>>> 7b0b0123

	{ // Scope block.
		Lock* lock = FB_NEW_RPT(pool, 0)
			Lock(tdbb, sizeof(SLONG), LCK_rel_partners, newRelation, partners_ast_relation);
		newRelation->rel_partners_lock = lock;
		lock->setKey(newRelation->rel_id);
	}

	{ // Scope block.
		Lock* lock = FB_NEW_RPT(pool, 0)
			Lock(tdbb, sizeof(SLONG), LCK_rel_rescan, newRelation, rescan_ast_relation);
		newRelation->rel_rescan_lock = lock;
		lock->setKey(newRelation->rel_id);
	}

<<<<<<< HEAD
	// This should check system flag instead.
	if (newRelation->rel_id > max_sys_rel)
=======
	if (relation->rel_id < rel_MAX)
		return relation;

	{ // Scope block.
		Lock* lock = FB_NEW_RPT(*pool, 0)
			Lock(tdbb, sizeof(SLONG), LCK_rel_exist, relation, blocking_ast_relation);
		relation->rel_existence_lock = lock;
		lock->setKey(relation->rel_id);
	}

	relation->rel_flags |= (REL_check_existence | REL_check_partners);
	return relation;
}


void MET_release_existence(thread_db* tdbb, jrd_rel* relation)
{
/**************************************
 *
 *      M E T _ r e l e a s e _ e x i s t e n c e
 *
 **************************************
 *
 * Functional description
 *      Release interest in relation. If no remaining interest
 *      and we're blocking the drop of the relation then release
 *      existence lock and mark deleted.
 *
 **************************************/
	if (!relation->rel_use_count)
		return;

	--relation->rel_use_count;

	if (!relation->rel_use_count)
>>>>>>> 7b0b0123
	{
		newRelation->rel_existence_lock = FB_NEW_POOL(pool)
			ExistenceLock(pool, tdbb, LCK_rel_exist, newRelation->rel_id, newRelation);
		newRelation->rel_flags |= REL_check_partners;
	}

	// make sure nobody already created relation
	if (!mdc->mdc_relations.replace(tdbb, id, relation, newRelation))
		delete newRelation;

	return relation;
}


void MET_revoke(thread_db* tdbb, jrd_tra* transaction, const MetaName& relation,
	const MetaName& revokee, const string& privilege)
{
/**************************************
 *
 *      M E T _ r e v o k e
 *
 **************************************
 *
 * Functional description
 *      Execute a recursive revoke.  This is called only when
 *      a revoked privilege had the grant option.
 *
 **************************************/
	SET_TDBB(tdbb);

	// See if the revokee still has the privilege.  If so, there's nothing to do

	USHORT count = 0;

	AutoCacheRequest request(tdbb, irq_revoke1, IRQ_REQUESTS);

	FOR(REQUEST_HANDLE request TRANSACTION_HANDLE transaction)
		FIRST 1 P IN RDB$USER_PRIVILEGES WITH
			P.RDB$RELATION_NAME EQ relation.c_str() AND
			P.RDB$PRIVILEGE EQ privilege.c_str() AND
			P.RDB$USER EQ revokee.c_str()
	{
		++count;
	}
	END_FOR

	if (count)
		return;

	request.reset(tdbb, irq_revoke2, IRQ_REQUESTS);

	// User lost privilege.  Take it away from anybody he/she gave it to.

	FOR(REQUEST_HANDLE request TRANSACTION_HANDLE transaction)
		P IN RDB$USER_PRIVILEGES WITH
			P.RDB$RELATION_NAME EQ relation.c_str() AND
			P.RDB$PRIVILEGE EQ privilege.c_str() AND
			P.RDB$GRANTOR EQ revokee.c_str()
	{
		ERASE P;
	}
	END_FOR
}


void MET_scan_partners(thread_db* tdbb, jrd_rel* relation)
{
/**************************************
 *
 *      M E T _ s c a n _ p a r t n e r s
 *
 **************************************
 *
 * Functional description
 *      Scan of foreign references on other relations' primary keys and
 *      scan of primary dependencies on relation's primary key.
 *
 **************************************/

	SET_TDBB(tdbb);

	if (relation->rel_flags & REL_check_partners)
		scan_partners(tdbb, relation);
}


HazardPtr<jrd_rel> MET_scan_relation(thread_db* tdbb, USHORT id)
{
	HazardPtr<jrd_rel> relation = MetadataCache::lookup_relation_id(tdbb, id, false);

	if (relation && (!(relation->rel_flags & REL_scanned) ||
		(relation->rel_flags & REL_being_scanned)))
	{
		MET_scan_relation(tdbb, relation);
	}

	return relation;
}

void MET_scan_relation(thread_db* tdbb, HazardPtr<Jrd::jrd_rel>& relation)
{
/**************************************
 *
 *      M E T _ s c a n _ r e l a t i o n
 *
 **************************************
 *
 * Functional description
 *      Scan a relation for view RecordSelExpr, computed by expressions, missing
 *      expressions, and validation expressions.
 *
 **************************************/
	SET_TDBB(tdbb);
	TrigVectorPtr triggers[TRIGGER_MAX];
	Attachment* attachment = tdbb->getAttachment();
	Database* dbb = tdbb->getDatabase();
	Jrd::ContextPoolHolder context(tdbb, attachment->att_pool);
	bool dependencies = false;
	bool sys_triggers = false;

	blb* blob = NULL;

	jrd_tra* depTrans = tdbb->getTransaction() ?
		tdbb->getTransaction() : attachment->getSysTransaction();

	// If anything errors, catch it to reset the scan flag.  This will
	// make sure that the error will be caught if the operation is tried again.

	try {

	if (relation->rel_flags & (REL_scanned | REL_deleted))
		return;

	relation->rel_flags |= REL_being_scanned;			// !!!!!!!!!!!!!!!!! atomic, check old value
	dependencies = (relation->rel_flags & REL_get_dependencies) ? true : false;
	sys_triggers = (relation->rel_flags & REL_sys_triggers) ? true : false;
	relation->rel_flags &= ~(REL_get_dependencies | REL_sys_triggers);

	for (USHORT itr = 0; itr < TRIGGER_MAX; ++itr)
		triggers[itr] = NULL;

	// Since this can be called recursively, find an inactive clone of the request

	AutoCacheRequest request(tdbb, irq_r_fields, IRQ_REQUESTS);
	CompilerScratch* csb = NULL;

	FOR(REQUEST_HANDLE request)
		REL IN RDB$RELATIONS WITH REL.RDB$RELATION_ID EQ relation->rel_id
	{
		// Pick up relation level stuff
		relation->rel_current_fmt = REL.RDB$FORMAT;
		vec<jrd_fld*>* vector = relation->rel_fields =
			vec<jrd_fld*>::newVector(*relation->rel_pool, relation->rel_fields, REL.RDB$FIELD_ID + 1);
		if (!REL.RDB$SECURITY_CLASS.NULL)
			relation->rel_security_name = REL.RDB$SECURITY_CLASS;

		relation->rel_name = REL.RDB$RELATION_NAME;
		relation->rel_owner_name = REL.RDB$OWNER_NAME;

		if (!REL.RDB$SQL_SECURITY.NULL)
			relation->rel_ss_definer = (bool) REL.RDB$SQL_SECURITY;
		else
			relation->rel_ss_definer = MET_get_ss_definer(tdbb);

		if (!REL.RDB$VIEW_BLR.isEmpty())
		{
			// parse the view blr, getting dependencies on relations, etc. at the same time

			DmlNode* rseNode;

			if (dependencies)
			{
				const MetaName depName(REL.RDB$RELATION_NAME);
				rseNode = MET_get_dependencies(tdbb, relation, NULL, 0, NULL, &REL.RDB$VIEW_BLR,
					NULL, &csb, depName, obj_view, 0, depTrans);
			}
			else
				rseNode = MET_parse_blob(tdbb, relation, &REL.RDB$VIEW_BLR, &csb, NULL, false, false);

			if (rseNode)
			{
				fb_assert(rseNode->getKind() == DmlNode::KIND_REC_SOURCE);
				relation->rel_view_rse = nodeAs<RseNode>(static_cast<RecordSourceNode*>(rseNode));
				fb_assert(relation->rel_view_rse);
			}
			else
				relation->rel_view_rse = NULL;

			// retrieve the view context names

			lookup_view_contexts(tdbb, relation);
		}

		relation->rel_flags |= REL_scanned;
		if (REL.RDB$EXTERNAL_FILE[0])
		{
			EXT_file(relation, REL.RDB$EXTERNAL_FILE); //, &REL.RDB$EXTERNAL_DESCRIPTION);
		}

		if (!REL.RDB$RELATION_TYPE.NULL)
		{
			switch (REL.RDB$RELATION_TYPE)
			{
				case rel_persistent:
					break;
				case rel_external:
					fb_assert(relation->rel_file);
					break;
				case rel_view:
					fb_assert(relation->rel_view_rse);
					fb_assert(relation->rel_flags & REL_jrd_view);
					relation->rel_flags |= REL_jrd_view;
					break;
				case rel_virtual:
					fb_assert(relation->rel_flags & REL_virtual);
					relation->rel_flags |= REL_virtual;
					break;
				case rel_global_temp_preserve:
					fb_assert(relation->rel_flags & REL_temp_conn);
					relation->rel_flags |= REL_temp_conn;
					break;
				case rel_global_temp_delete:
					fb_assert(relation->rel_flags & REL_temp_tran);
					relation->rel_flags |= REL_temp_tran;
					break;
				default:
					fb_assert(false);
			}
		}

		// Pick up field specific stuff

		blob = blb::open(tdbb, attachment->getSysTransaction(), &REL.RDB$RUNTIME);
		HalfStaticArray<UCHAR, 256> temp;
		UCHAR* const buffer = temp.getBuffer(blob->getMaxSegment() + 1U);

		jrd_fld* field = NULL;
		ArrayField* array = 0;
		USHORT view_context = 0;
		USHORT field_id = 0;
		for (;;)
		{
			USHORT length = blob->BLB_get_segment(tdbb, buffer, blob->getMaxSegment());
			if (blob->blb_flags & BLB_eof)
			{
				break;
			}
			USHORT n;
			buffer[length] = 0;
			UCHAR* p = (UCHAR*) &n;
			const UCHAR* q = buffer + 1;
			while (q < buffer + 1 + sizeof(SSHORT))
			{
				*p++ = *q++;
			}
			p = buffer + 1;
			--length;
			switch ((rsr_t) buffer[0])
			{
			case RSR_field_id:
				if (field && field->fld_security_name.length() == 0 && !REL.RDB$DEFAULT_CLASS.NULL)
				{
					field->fld_security_name = REL.RDB$DEFAULT_CLASS;
				}
				field_id = n;
				field = (*vector)[field_id];

				if (field)
				{
					field->fld_computation = NULL;
					field->fld_missing_value = NULL;
					field->fld_default_value = NULL;
					field->fld_validation = NULL;
					field->fld_not_null = NULL;
					field->fld_generator_name = NULL;
				}

				array = NULL;
				break;

			case RSR_field_name:
				if (field)
				{
					// The field exists.  If its name hasn't changed, then
					// there's no need to copy anything.

					if (field->fld_name == reinterpret_cast<char*>(p))
						break;

					field->fld_name = reinterpret_cast<char*>(p);
				}
				else
				{
					field = FB_NEW_POOL(*relation->rel_pool) jrd_fld(*relation->rel_pool);
					(*vector)[field_id] = field;
					field->fld_name = reinterpret_cast<char*>(p);
				}

				// CVC: Be paranoid and allow the possible trigger(s) to have a
				//   not null security class to work on, even if we only take it
				//   from the relation itself.
				if (field->fld_security_name.length() == 0 && !REL.RDB$DEFAULT_CLASS.NULL)
				{
					field->fld_security_name = REL.RDB$DEFAULT_CLASS;
				}

				break;

			case RSR_view_context:
				view_context = n;
				break;

			case RSR_base_field:
				if (dependencies)
				{
					csb->csb_g_flags |= csb_get_dependencies;
					field->fld_source = PAR_make_field(tdbb, csb, view_context, (TEXT*) p);
					const MetaName depName(REL.RDB$RELATION_NAME);
<<<<<<< HEAD
					store_dependencies(tdbb, csb, nullRel, depName, obj_view, depTrans);
=======
					MET_store_dependencies(tdbb, csb->csb_dependencies, 0, depName, obj_view, depTrans);
>>>>>>> 7b0b0123
				}
				else
					field->fld_source = PAR_make_field(tdbb, csb, view_context, (TEXT*) p);

				{	// scope
					const ViewContexts& ctx = relation->rel_view_contexts;
					FB_SIZE_T pos;

					if (ctx.find(view_context, pos) &&
						(ctx[pos]->vcx_type == VCT_TABLE || ctx[pos]->vcx_type == VCT_VIEW))
					{
						field->fld_source_rel_field = MetaNamePair(ctx[pos]->vcx_relation_name, (TEXT*) p);
					}
				}

				break;

			case RSR_computed_blr:
				{
					AutoSetRestoreFlag<USHORT> flag(&field->fld_flags, FLD_parse_computed, true);

					DmlNode* nod = dependencies ?
						MET_get_dependencies(tdbb, relation, p, length, csb, NULL, NULL, NULL,
							field->fld_name, obj_computed, 0, depTrans) :
						PAR_blr(tdbb, relation, p, length, csb, NULL, NULL, false, 0);

					field->fld_computation = static_cast<ValueExprNode*>(nod);
				}
				break;

			case RSR_missing_value:
				field->fld_missing_value = static_cast<ValueExprNode*>(
					PAR_blr(tdbb, relation, p, length, csb, NULL, NULL, false, 0));
				break;

			case RSR_default_value:
				field->fld_default_value = static_cast<ValueExprNode*>(
					PAR_blr(tdbb, relation, p, length, csb, NULL, NULL, false, 0));
				break;

			case RSR_validation_blr:
				// AB: 2005-04-25   bug SF#1168898
				// Ignore validation for VIEWs, because fields (domains) which are
				// defined with CHECK constraints and have sub-selects should at least
				// be parsed without view-context information. With view-context
				// information the context-numbers are wrong.
				// Because a VIEW can't have a validation section i ignored the whole call.
				if (!csb)
				{
					field->fld_validation = PAR_validation_blr(tdbb, relation, p, length, csb,
						NULL, csb_validation);
				}
				break;

			case RSR_field_not_null:
				field->fld_not_null = PAR_validation_blr(tdbb, relation, p, length, csb,
					NULL, csb_validation);
				break;

			case RSR_security_class:
				field->fld_security_name = (const TEXT*) p;
				break;

			case RSR_trigger_name:
				MET_load_trigger(tdbb, relation, (const TEXT*) p, triggers);
				break;

			case RSR_dimensions:
				field->fld_array = array = FB_NEW_RPT(*relation->rel_pool, n) ArrayField();
				array->arr_desc.iad_dimensions = n;
				break;

			case RSR_array_desc:
				if (array)
					memcpy(&array->arr_desc, p, length);
				break;

			case RSR_field_generator_name:
				field->fld_generator_name = (const TEXT*) p;
				if (!field->fld_identity_type.specified)
					field->fld_identity_type = IDENT_TYPE_BY_DEFAULT;
				break;

			case RSR_field_identity_type:
				field->fld_identity_type = static_cast<IdentityType>(n);
				break;

			default:    // Shut up compiler warning
				break;
			}
		}
		blob->BLB_close(tdbb);
		blob = 0;

		if (field && field->fld_security_name.length() == 0 && !REL.RDB$DEFAULT_CLASS.NULL)
		{
			field->fld_security_name = REL.RDB$DEFAULT_CLASS;
		}
	}
	END_FOR

	delete csb;

	// We have just loaded the triggers onto the local vector triggers.
	// It's now time to place them at their rightful place inside the relation block.

	if (!(relation->rel_flags & REL_sys_trigs_being_loaded))
	{
		// if we are scanning a system relation during loading the system
		// triggers, (during parsing its blr actually), we must not release the
		// existing system triggers; because we have already set the
		// relation->rel_flag to not have REL_sys_trig, so these
		// system triggers will not get loaded again. This fixes bug 8149.

		relation->replaceTriggers(tdbb, triggers);
	}

	LCK_lock(tdbb, relation->rel_rescan_lock, LCK_SR, LCK_WAIT);
	relation->rel_flags &= ~REL_being_scanned;

	relation->rel_current_format = NULL;

	}	// try
	catch (const Exception&)
	{
		relation->rel_flags &= ~(REL_being_scanned | REL_scanned);
		if (dependencies) {
			relation->rel_flags |= REL_get_dependencies;
		}
		if (sys_triggers) {
			relation->rel_flags |= REL_sys_triggers;
		}
		if (blob)
			blob->BLB_close(tdbb);

		throw;
	}
}


void MET_trigger_msg(thread_db* tdbb, string& msg, const MetaName& name,
	USHORT number)
{
/**************************************
 *
 *      M E T _ t r i g g e r _ m s g
 *
 **************************************
 *
 * Functional description
 *      Look up trigger message using trigger and abort code.
 *
 **************************************/
	SET_TDBB(tdbb);
	Attachment* attachment = tdbb->getAttachment();

	AutoCacheRequest request(tdbb, irq_s_msgs, IRQ_REQUESTS);

	FOR(REQUEST_HANDLE request)
		MSG IN RDB$TRIGGER_MESSAGES WITH
			MSG.RDB$TRIGGER_NAME EQ name.c_str() AND
			MSG.RDB$MESSAGE_NUMBER EQ number
	{
		msg = MSG.RDB$MESSAGE;
	}
	END_FOR

	msg.rtrim();
}


void MET_update_shadow(thread_db* tdbb, Shadow* shadow, USHORT file_flags)
{
/**************************************
 *
 *      M E T _ u p d a t e _ s h a d o w
 *
 **************************************
 *
 * Functional description
 *      Update the stored file flags for the specified shadow.
 *
 **************************************/
	SET_TDBB(tdbb);
	Attachment* attachment = tdbb->getAttachment();

	AutoRequest handle;

	FOR(REQUEST_HANDLE handle)
		FIL IN RDB$FILES WITH FIL.RDB$SHADOW_NUMBER EQ shadow->sdw_number
	{
		MODIFY FIL USING
			FIL.RDB$FILE_FLAGS = file_flags;
		END_MODIFY
	}
	END_FOR
}


void MET_update_transaction(thread_db* tdbb, jrd_tra* transaction, const bool do_commit)
{
/**************************************
 *
 *      M E T _ u p d a t e _ t r a n s a c t i o n
 *
 **************************************
 *
 * Functional description
 *      Update a record in RDB$TRANSACTIONS.  If do_commit is true, this is a
 *      commit; otherwise it is a ROLLBACK.
 *
 **************************************/
	SET_TDBB(tdbb);
	Attachment* attachment = tdbb->getAttachment();

	AutoCacheRequest request(tdbb, irq_m_trans, IRQ_REQUESTS);

	FOR(REQUEST_HANDLE request)
		X IN RDB$TRANSACTIONS
		WITH X.RDB$TRANSACTION_ID EQ transaction->tra_number
	{
		if (do_commit && (transaction->tra_flags & TRA_prepare2))
			ERASE X
		else
		{
			MODIFY X
				X.RDB$TRANSACTION_STATE = do_commit ?
					RDB$TRANSACTIONS.RDB$TRANSACTION_STATE.COMMITTED :
					RDB$TRANSACTIONS.RDB$TRANSACTION_STATE.ROLLED_BACK;
			END_MODIFY
		}
	}
	END_FOR
}


static int blocking_ast_dsql_cache(void* ast_object)
{
/**************************************
 *
 *	b l o c k i n g _ a s t _ d s q l _ c a c h e
 *
 **************************************
 *
 * Functional description
 *	Someone is trying to drop an item from the DSQL cache.
 *	Mark the symbol as obsolete and release the lock.
 *
 **************************************/
	DSqlCacheItem* const item = static_cast<DSqlCacheItem*>(ast_object);

	try
	{
		Database* const dbb = item->lock->lck_dbb;

		AsyncContextHolder tdbb(dbb, FB_FUNCTION, item->lock);

		GenericMap<Pair<Left<QualifiedName, bool> > >::Accessor accessor(&item->obsoleteMap);
		for (bool found = accessor.getFirst(); found; found = accessor.getNext())
			accessor.current()->second = true;

		item->locked = false;
		LCK_release(tdbb, item->lock);
	}
	catch (const Exception&)
	{} // no-op

	return 0;
}


DSqlCacheItem* MetadataCache::get_dsql_cache_item(thread_db* tdbb, sym_type type, const QualifiedName& name)
{
	Database* dbb = tdbb->getDatabase();
	Attachment* attachment = tdbb->getAttachment();
	MetadataCache* mdc = attachment->att_database->dbb_mdc;

	fb_assert((int) type <= MAX_UCHAR);
	UCHAR ucharType = (UCHAR) type;

	string key("0");	// name (not hash)
	key.append((char*) &ucharType, 1);

	USHORT len = (USHORT) name.identifier.length();
	key.append((char*) &len, sizeof(len));
	key.append(name.identifier.c_str(), len);

	len = (USHORT) name.package.length();
	key.append((char*) &len, sizeof(len));
	key.append(name.package.c_str(), len);

	if (key.length() > MAX_UCHAR)
	{
		FB_SIZE_T hash = DefaultHash<char>::hash(key.c_str(), key.length(), sizeof(FB_SIZE_T));
		key = "1";	// hash
		key.append((char*) &ucharType, 1);
		key.append((char*) &hash, sizeof(hash));
	}

	DSqlCacheItem* item = attachment->att_dsql_cache.put(key);
	if (item)
	{
		item->key = key;
		item->lock = FB_NEW_RPT(mdc->getPool(), key.length())
			Lock(tdbb, key.length(), LCK_dsql_cache, item, blocking_ast_dsql_cache);
		memcpy(item->lock->getKeyPtr(), key.c_str(), key.length());
	}
	else
		item = attachment->att_dsql_cache.get(key);

	return item;
}


<<<<<<< HEAD
=======
static int blocking_ast_procedure(void* ast_object)
{
/**************************************
 *
 *      b l o c k i n g _ a s t _ p r o c e d u r e
 *
 **************************************
 *
 * Functional description
 *      Someone is trying to drop a proceedure. If there
 *      are outstanding interests in the existence of
 *      the relation then just mark as blocking and return.
 *      Otherwise, mark the procedure block as questionable
 *      and release the procedure existence lock.
 *
 **************************************/
	jrd_prc* const procedure = static_cast<jrd_prc*>(ast_object);

	try
	{
		if (procedure->existenceLock)
		{
			Database* const dbb = procedure->existenceLock->lck_dbb;

			AsyncContextHolder tdbb(dbb, FB_FUNCTION, procedure->existenceLock);

			LCK_release(tdbb, procedure->existenceLock);
		}
		procedure->flags |= Routine::FLAG_OBSOLETE;
	}
	catch (const Exception&)
	{} // no-op

	return 0;
}


static int blocking_ast_relation(void* ast_object)
{
/**************************************
 *
 *      b l o c k i n g _ a s t _ r e l a t i o n
 *
 **************************************
 *
 * Functional description
 *      Someone is trying to drop a relation. If there
 *      are outstanding interests in the existence of
 *      the relation then just mark as blocking and return.
 *      Otherwise, mark the relation block as questionable
 *      and release the relation existence lock.
 *
 **************************************/
	jrd_rel* const relation = static_cast<jrd_rel*>(ast_object);

	try
	{
		if (relation->rel_existence_lock)
		{
			Database* const dbb = relation->rel_existence_lock->lck_dbb;

			AsyncContextHolder tdbb(dbb, FB_FUNCTION, relation->rel_existence_lock);

			if (relation->rel_use_count)
				relation->rel_flags |= REL_blocking;
			else if (!(relation->rel_flags & REL_deleting))
			{
				relation->rel_flags &= ~REL_blocking;
				relation->rel_flags |= REL_check_existence;
				LCK_release(tdbb, relation->rel_existence_lock);
			}
		}
	}
	catch (const Exception&)
	{} // no-op

	return 0;
}


>>>>>>> 7b0b0123
static int partners_ast_relation(void* ast_object)
{
	jrd_rel* const relation = static_cast<jrd_rel*>(ast_object);

	try
	{
		Database* const dbb = relation->rel_partners_lock->lck_dbb;

		AsyncContextHolder tdbb(dbb, FB_FUNCTION, relation->rel_partners_lock);

		if (!(relation->rel_flags & REL_check_partners))
		{
			relation->rel_flags |= REL_check_partners;
			LCK_release(tdbb, relation->rel_partners_lock);
		}
	}
	catch (const Exception&)
	{} // no-op

	return 0;
}


static int rescan_ast_relation(void* ast_object)
{
	jrd_rel* const relation = static_cast<jrd_rel*>(ast_object);

	try
	{
		Database* const dbb = relation->rel_rescan_lock->lck_dbb;

		AsyncContextHolder tdbb(dbb, FB_FUNCTION, relation->rel_rescan_lock);

		LCK_release(tdbb, relation->rel_rescan_lock);
		relation->rel_flags &= ~REL_scanned;
	}
	catch (const Firebird::Exception&)
	{} // no-op

	return 0;
}


static ULONG get_rel_flags_from_FLAGS(USHORT flags)
{
/**************************************
 *
 *      g e t _ r e l _ f l a g s _ f r o m _ F L A G S
 *
 **************************************
 *
 * Functional description
 *      Get rel_flags from RDB$FLAGS
 *
 **************************************/
	ULONG ret = 0;

	if (flags & REL_sql) {
		ret |= REL_sql_relation;
	}

	return ret;
}


ULONG MET_get_rel_flags_from_TYPE(USHORT type)
{
/**************************************
 *
 *      M E T _g e t _ r e l _ f l a g s _ f r o m _ T Y P E
 *
 **************************************
 *
 * Functional description
 *      Get rel_flags from RDB$RELATION_TYPE
 *
 **************************************/
	ULONG ret = 0;

	switch (type)
	{
		case rel_persistent:
			break;
		case rel_external:
			break;
		case rel_view:
			ret |= REL_jrd_view;
			break;
		case rel_virtual:
			ret |= REL_virtual;
			break;
		case rel_global_temp_preserve:
			ret |= REL_temp_conn;
			break;
		case rel_global_temp_delete:
			ret |= REL_temp_tran;
			break;
		default:
			fb_assert(false);
	}

	return ret;
}


static void get_trigger(thread_db* tdbb, HazardPtr<jrd_rel>& relation,
						bid* blob_id, bid* debug_blob_id, TrigVectorPtr* ptr,
						const TEXT* name, FB_UINT64 type,
						bool sys_trigger, USHORT flags,
						const MetaName& engine, const string& entryPoint,
						const bid* body, Nullable<bool> ssDefiner)
{
/**************************************
 *
 *      g e t _ t r i g g e r
 *
 **************************************
 *
 * Functional description
 *      Get trigger.
 *
 **************************************/
	SET_TDBB(tdbb);
	Attachment* attachment = tdbb->getAttachment();

	if (blob_id->isEmpty() && (engine.isEmpty() || entryPoint.isEmpty()))
		return;

	blb* blrBlob = NULL;
	blb* debugInfoBlob = NULL;

	if (!blob_id->isEmpty())
		blrBlob = blb::open(tdbb, attachment->getSysTransaction(), blob_id);

	if (!debug_blob_id->isEmpty())
		debugInfoBlob = blb::open(tdbb, attachment->getSysTransaction(), debug_blob_id);

	save_trigger_data(tdbb, ptr, relation, NULL, blrBlob, debugInfoBlob,
					  name, type, sys_trigger, flags, engine, entryPoint, body, ssDefiner);
}


static bool get_type(thread_db* tdbb, USHORT* id, const UCHAR* name, const TEXT* field)
{
/**************************************
 *
 *      g e t _ t y p e
 *
 **************************************
 *
 * Functional description
 *      Resoved a symbolic name in RDB$TYPES.  Returned the value
 *      defined for the name in (*id).  Don't touch (*id) if you
 *      don't find the name.
 *
 *      Return (1) if found, (0) otherwise.
 *
 **************************************/
	UCHAR buffer[MAX_SQL_IDENTIFIER_SIZE];			// BASED ON RDB$TYPE_NAME

	SET_TDBB(tdbb);
	Attachment* attachment = tdbb->getAttachment();

	fb_assert(id != NULL);
	fb_assert(name != NULL);
	fb_assert(field != NULL);

	// Force key to uppercase, following C locale rules for uppercase
	UCHAR* p;
	for (p = buffer; *name && p < buffer + sizeof(buffer) - 1; p++, name++)
	{
		*p = UPPER7(*name);
	}
	*p = 0;

	// Try for exact name match

	bool found = false;

	AutoRequest handle;

	FOR(REQUEST_HANDLE handle)
		FIRST 1 T IN RDB$TYPES WITH
			T.RDB$FIELD_NAME EQ field AND
			T.RDB$TYPE_NAME EQ buffer
	{
		found = true;
		*id = T.RDB$TYPE;
	}
	END_FOR

	return found;
}


static void lookup_view_contexts( thread_db* tdbb, HazardPtr<jrd_rel>& view)
{
/**************************************
 *
 *      l o o k u p _ v i e w _ c o n t e x t s
 *
 **************************************
 *
 * Functional description
 *      Lookup view contexts and store in a sorted
 *      array on the relation block.
 *
 **************************************/
	SET_TDBB(tdbb);
	Attachment* attachment = tdbb->getAttachment();
	Database* dbb = tdbb->getDatabase();
	AutoCacheRequest request(tdbb, irq_view_context, IRQ_REQUESTS);

	FOR(REQUEST_HANDLE request)
		V IN RDB$VIEW_RELATIONS WITH
			V.RDB$VIEW_NAME EQ view->rel_name.c_str()
			SORTED BY V.RDB$VIEW_CONTEXT
	{
		// trim trailing spaces
		fb_utils::exact_name_limit(V.RDB$CONTEXT_NAME, sizeof(V.RDB$CONTEXT_NAME));

		ViewContext* view_context = FB_NEW_POOL(*view->rel_pool)
			ViewContext(*view->rel_pool,
				V.RDB$CONTEXT_NAME, V.RDB$RELATION_NAME, V.RDB$VIEW_CONTEXT,
				(V.RDB$CONTEXT_TYPE.NULL ? VCT_TABLE : ViewContextType(V.RDB$CONTEXT_TYPE)));

		view->rel_view_contexts.add(view_context);
	}
	END_FOR
}


static void make_relation_scope_name(const TEXT* rel_name, const USHORT rel_flags,
	string& str)
{
/**************************************
 *
 *	m a k e _ r e l a t i o n _ s c o p e _ n a m e
 *
 **************************************
 *
 * Functional description
 *	Make string with relation name and type
 *	of its temporary scope
 *
 **************************************/
	const char *scope = NULL;
	if (rel_flags & REL_temp_conn)
		scope = REL_SCOPE_GTT_PRESERVE;
	else if (rel_flags & REL_temp_tran)
		scope = REL_SCOPE_GTT_DELETE;
	else
		scope = REL_SCOPE_PERSISTENT;

	str.printf(scope, rel_name);
}


// Parses default BLR for a field.
static ValueExprNode* parse_field_default_blr(thread_db* tdbb, bid* blob_id)
{
	SET_TDBB(tdbb);
	Attachment* attachment = tdbb->getAttachment();

	MemoryPool& pool = *tdbb->getDefaultPool();
	AutoPtr<CompilerScratch> auto_csb(FB_NEW_POOL(pool) CompilerScratch(pool));
	CompilerScratch* csb = auto_csb;

	blb* blob = blb::open(tdbb, attachment->getSysTransaction(), blob_id);
	ULONG length = blob->blb_length + 10;
	HalfStaticArray<UCHAR, 512> temp;

	length = blob->BLB_get_data(tdbb, temp.getBuffer(length), length);

	DmlNode* const node = PAR_blr(tdbb, nullRel, temp.begin(), length, NULL, &csb, NULL, false, 0);
	return static_cast<ValueExprNode*>(node);
}


// Parses validation BLR for a field.
static BoolExprNode* parse_field_validation_blr(thread_db* tdbb, bid* blob_id, const MetaName name)
{
	SET_TDBB(tdbb);
	Attachment* attachment = tdbb->getAttachment();

	MemoryPool& pool = *tdbb->getDefaultPool();
	AutoPtr<CompilerScratch> auto_csb(FB_NEW_POOL(pool) CompilerScratch(pool));
	CompilerScratch* csb = auto_csb;

	csb->csb_domain_validation = name;

	blb* blob = blb::open(tdbb, attachment->getSysTransaction(), blob_id);
	ULONG length = blob->blb_length + 10;
	HalfStaticArray<UCHAR, 512> temp;

	length = blob->BLB_get_data(tdbb, temp.getBuffer(length), length);

	return PAR_validation_blr(tdbb, nullRel, temp.begin(), length, NULL, &csb, 0);
}


void MetadataCache::releaseTrigger(thread_db* tdbb, USHORT triggerId, const MetaName& name)
{
/***********************************************
 *
 *      M E T _ r e l e a s e _ t r i g g e r
 *
 ***********************************************
 *
 * Functional description
 *      Release a specified trigger.
 *      If trigger are still active let someone
 *      else do the work.
 *
 **************************************/
	TrigVectorPtr* vector = getTriggers(triggerId);
	if (!(vector && *vector))
		return;

	SET_TDBB(tdbb);
	HazardPtr<Trigger> trigger(FB_FUNCTION);
	SLONG n = vector->load()->lookup(tdbb, name, &trigger);
	if (n < 0)
		return;

	Statement* stmt = trigger->statement;
	if (stmt)
	{
		if (stmt->isActive())
			return;
		stmt->release(tdbb);
	}

	// a place where some gc in the TrigVector is possible !!!!!!!!!!!!!!!!!
	vector->load()->store(tdbb, n, nullptr);
}


void MET_release_triggers(thread_db* tdbb, TrigVectorPtr* vector_ptr, bool destroy)
{
/***********************************************
 *
 *      M E T _ r e l e a s e _ t r i g g e r s
 *
 ***********************************************
 *
 * Functional description
 *      Release a possibly null vector of triggers.
 *      If triggers are still active let someone
 *      else do the work.
 *
 **************************************/
	TrigVector* vector = vector_ptr->load();

	if (!vector)
		return;

	if (!destroy)
	{
		vector->decompile(tdbb);
		return;
	}

	*vector_ptr = NULL;

	if (vector->hasActive())
		return;

	vector->release(tdbb);
}


bool MetadataCache::resolve_charset_and_collation(thread_db* tdbb, USHORT* id,
												  const UCHAR* charset, const UCHAR* collation)
{
/**************************************
 *
 *      r e s o l v e _ c h a r s e t _ a n d _ c o l l a t i o n
 *
 **************************************
 *
 * Functional description
 *      Given ASCII7 name of charset & collation
 *      resolve the specification to a Character set id.
 *      This character set id is also the id of the text_object
 *      that implements the C locale for the Character set.
 *
 * Inputs:
 *      (charset)
 *              ASCII7z name of character set.
 *              NULL (implying unspecified) means use the character set
 *              for defined for (collation).
 *
 *      (collation)
 *              ASCII7z name of collation.
 *              NULL means use the default collation for (charset).
 *
 * Outputs:
 *      (*id)
 *              Set to character set specified by this name (low byte)
 *              Set to collation specified by this name (high byte).
 *
 * Return:
 *      true if no errors (and *id is set).
 *      false if either name not found.
 *        or if names found, but the collation isn't for the specified
 *        character set.
 *
 **************************************/
	bool found = false;

	SET_TDBB(tdbb);
	Attachment* attachment = tdbb->getAttachment();

	fb_assert(id != NULL);

	AutoRequest handle;

	if (!collation)
	{
		if (charset == NULL)
			charset = (const UCHAR*) DEFAULT_CHARACTER_SET_NAME;

		if (mdc_charset_ids.get((const TEXT*) charset, *id))
			return true;

		USHORT charset_id = 0;
		if (get_type(tdbb, &charset_id, charset, "RDB$CHARACTER_SET_NAME"))
		{
			mdc_charset_ids.put((const TEXT*) charset, charset_id);
			*id = charset_id;
			return true;
		}

		// Charset name not found in the alias table - before giving up
		// try the character_set table

		FOR(REQUEST_HANDLE handle)
			FIRST 1 CS IN RDB$CHARACTER_SETS
				WITH CS.RDB$CHARACTER_SET_NAME EQ charset
		{
            found = true;
			mdc_charset_ids.put((const TEXT*) charset, CS.RDB$CHARACTER_SET_ID);
			*id = CS.RDB$CHARACTER_SET_ID;
		}
		END_FOR

		return found;
	}

	if (!charset)
	{
		FOR(REQUEST_HANDLE handle)
			FIRST 1 COL IN RDB$COLLATIONS
				WITH COL.RDB$COLLATION_NAME EQ collation
		{
			found = true;
			*id = COL.RDB$CHARACTER_SET_ID | (COL.RDB$COLLATION_ID << 8);
		}
		END_FOR

		return found;
	}

	FOR(REQUEST_HANDLE handle)
		FIRST 1 CS IN RDB$CHARACTER_SETS CROSS
			COL IN RDB$COLLATIONS OVER RDB$CHARACTER_SET_ID CROSS
			AL1 IN RDB$TYPES
			WITH AL1.RDB$FIELD_NAME EQ "RDB$CHARACTER_SET_NAME"
			AND AL1.RDB$TYPE_NAME EQ charset
			AND COL.RDB$COLLATION_NAME EQ collation
			AND AL1.RDB$TYPE EQ CS.RDB$CHARACTER_SET_ID
	{
        found = true;
		mdc_charset_ids.put((const TEXT*) charset, CS.RDB$CHARACTER_SET_ID);
		*id = CS.RDB$CHARACTER_SET_ID | (COL.RDB$COLLATION_ID << 8);
	}
	END_FOR

	return found;
}


static void save_trigger_data(thread_db* tdbb, TrigVectorPtr* ptr, HazardPtr<jrd_rel>& relation,
							  Statement* statement, blb* blrBlob, blb* debugInfoBlob,
							  const TEXT* name, FB_UINT64 type,
							  bool sys_trigger, USHORT flags,
							  const MetaName& engine, const string& entryPoint,
							  const bid* body, Nullable<bool> ssDefiner)
{
/**************************************
 *
 *      s a v e _ t r i g g e r _ d a t a
 *
 **************************************
 *
 * Functional description
 *      Save trigger data to passed vector
 *
 **************************************/
	Attachment* attachment = tdbb->getAttachment();
	Database* database = tdbb->getDatabase();
	MemoryPool* pool = relation ? relation->rel_pool : database->dbb_permanent;

	TrigVector* vector = ptr->load(std::memory_order_acquire);
	if (!vector)
	{
		TrigVector* newVector = FB_NEW_POOL(*pool) TrigVector(*pool);
		if (ptr->compare_exchange_strong(vector, newVector, std::memory_order_release, std::memory_order_acquire))
		{
			vector = newVector;
			vector->addRef();
		}
		else
		{
			// somebody else already created that vector - rollback our job
			delete newVector;
		}
	}

	Trigger* t = FB_NEW_POOL(*pool) Trigger(*pool);

	if (blrBlob)
	{
		const ULONG length = blrBlob->blb_length + 10;
		UCHAR* const data = t->blr.getBuffer(length);
		t->blr.resize(blrBlob->BLB_get_data(tdbb, data, length));
	}

	if (debugInfoBlob)
	{
		const ULONG length = debugInfoBlob->blb_length + 10;
		UCHAR* const data = t->debugInfo.getBuffer(length);
		t->debugInfo.resize(debugInfoBlob->BLB_get_data(tdbb, data, length));
	}

	if (name)
		t->name = name;

	if (body)
	{
		blb* bodyBlob = blb::open(tdbb, attachment->getSysTransaction(), body);

		HalfStaticArray<char, 512> temp;
		ULONG length = bodyBlob->BLB_get_data(tdbb, (UCHAR*) temp.getBuffer(bodyBlob->blb_length),
			bodyBlob->blb_length);

		t->extBody.assign(temp.begin(), length);
	}

	t->type = type;
	t->flags = flags;
	t->sysTrigger = sys_trigger;
	t->statement = statement;
	t->relation = relation.getPointer();		// trigger can't exist longer than relation
	t->engine = engine;
	t->entryPoint = entryPoint;
	t->ssDefiner = ssDefiner;
	t->owner = relation ? relation->rel_owner_name : tdbb->getDatabase()->dbb_owner;

	vector->add(tdbb, t);
}


HazardPtr<const Trigger> findTrigger(TrigVector* triggers, const MetaName& trig_name)
{
	if (triggers)
	{
		for (auto t : triggers->snapshot())
		{
			if (t->name.compare(trig_name) == 0)
				return t;
		}
	}

	return HazardPtr<const Trigger>(FB_FUNCTION);
}


void scan_partners(thread_db* tdbb, jrd_rel* relation)
{
/**************************************
 *
 *      s c a n _ p a r t n e r s
 *
 **************************************
 *
 * Functional description
 *      Scan of foreign references on other relations' primary keys and
 *      scan of primary dependencies on relation's primary key.
 *
 **************************************/
	Attachment* attachment = tdbb->getAttachment();

	while (relation->rel_flags & REL_check_partners)
	{
		relation->rel_flags &= ~REL_check_partners;
		LCK_lock(tdbb, relation->rel_partners_lock, LCK_SR, LCK_WAIT);

		if (relation->rel_flags & REL_check_partners)
			continue;

		AutoCacheRequest request(tdbb, irq_foreign1, IRQ_REQUESTS);
		frgn* references = &relation->rel_foreign_refs;
		int index_number = 0;

		if (references->frgn_reference_ids)
		{
			delete references->frgn_reference_ids;
			references->frgn_reference_ids = NULL;
		}
		if (references->frgn_relations)
		{
			delete references->frgn_relations;
			references->frgn_relations = NULL;
		}
		if (references->frgn_indexes)
		{
			delete references->frgn_indexes;
			references->frgn_indexes = NULL;
		}

		FOR(REQUEST_HANDLE request)
			IDX IN RDB$INDICES CROSS
			RC IN RDB$RELATION_CONSTRAINTS
			OVER RDB$INDEX_NAME CROSS
			IND IN RDB$INDICES WITH
			RC.RDB$CONSTRAINT_TYPE EQ FOREIGN_KEY AND
			IDX.RDB$RELATION_NAME EQ relation->rel_name.c_str() AND
			IND.RDB$INDEX_NAME EQ IDX.RDB$FOREIGN_KEY AND
			IDX.RDB$INDEX_ID > 0 AND
			IND.RDB$INDEX_ID > 0 AND
			IND.RDB$UNIQUE_FLAG = 1
<<<<<<< HEAD
	{
		//// ASF: Hack fix for CORE-4304, until nasty interactions between dfw and met are not resolved.
		const jrd_rel* partner_relation = relation;
		HazardPtr<jrd_rel> rel(FB_FUNCTION);
		if (relation->rel_name != IND.RDB$RELATION_NAME)
		{
			rel = MetadataCache::lookup_relation(tdbb, IND.RDB$RELATION_NAME);
			partner_relation = rel.getPointer();
		}

		if (partner_relation && !IDX.RDB$INDEX_INACTIVE && !IND.RDB$INDEX_INACTIVE)
=======
>>>>>>> 7b0b0123
		{
			//// ASF: Hack fix for CORE-4304, until nasty interactions between dfw and met are not resolved.
			const jrd_rel* partner_relation = relation->rel_name == IND.RDB$RELATION_NAME ?
				relation : MET_lookup_relation(tdbb, IND.RDB$RELATION_NAME);

			if (partner_relation && !IDX.RDB$INDEX_INACTIVE && !IND.RDB$INDEX_INACTIVE)
			{
				// This seems a good candidate for vcl.
				references->frgn_reference_ids =
					vec<int>::newVector(*relation->rel_pool, references->frgn_reference_ids,
					index_number + 1);

				(*references->frgn_reference_ids)[index_number] = IDX.RDB$INDEX_ID - 1;

				references->frgn_relations =
					vec<int>::newVector(*relation->rel_pool, references->frgn_relations,
					index_number + 1);

				(*references->frgn_relations)[index_number] = partner_relation->rel_id;

				references->frgn_indexes =
					vec<int>::newVector(*relation->rel_pool, references->frgn_indexes,
					index_number + 1);

				(*references->frgn_indexes)[index_number] = IND.RDB$INDEX_ID - 1;

				index_number++;
			}
		}
		END_FOR

		// Prepare for rescan of primary dependencies on relation's primary key and stale vectors.

		request.reset(tdbb, irq_foreign2, IRQ_REQUESTS);
		prim* dependencies = &relation->rel_primary_dpnds;
		index_number = 0;

		if (dependencies->prim_reference_ids)
		{
			delete dependencies->prim_reference_ids;
			dependencies->prim_reference_ids = NULL;
		}
		if (dependencies->prim_relations)
		{
			delete dependencies->prim_relations;
			dependencies->prim_relations = NULL;
		}
		if (dependencies->prim_indexes)
		{
			delete dependencies->prim_indexes;
			dependencies->prim_indexes = NULL;
		}

		FOR(REQUEST_HANDLE request)
			IDX IN RDB$INDICES CROSS
			IND IN RDB$INDICES WITH
			IDX.RDB$UNIQUE_FLAG = 1 AND
			IDX.RDB$INDEX_ID > 0 AND
			IND.RDB$INDEX_ID > 0 AND
			IDX.RDB$RELATION_NAME EQ relation->rel_name.c_str() AND
			IND.RDB$FOREIGN_KEY EQ IDX.RDB$INDEX_NAME
<<<<<<< HEAD
	{
		//// ASF: Hack fix for CORE-4304, until nasty interactions between dfw and met are not resolved.
		const jrd_rel* partner_relation = relation;
		HazardPtr<jrd_rel> rel(FB_FUNCTION);
		if (relation->rel_name != IND.RDB$RELATION_NAME)
		{
			rel = MetadataCache::lookup_relation(tdbb, IND.RDB$RELATION_NAME);
			partner_relation = rel.getPointer();
		}

		if (partner_relation && !IDX.RDB$INDEX_INACTIVE && !IND.RDB$INDEX_INACTIVE)
=======
>>>>>>> 7b0b0123
		{
			//// ASF: Hack fix for CORE-4304, until nasty interactions between dfw and met are not resolved.
			const jrd_rel* partner_relation = relation->rel_name == IND.RDB$RELATION_NAME ?
				relation : MET_lookup_relation(tdbb, IND.RDB$RELATION_NAME);

			if (partner_relation && !IDX.RDB$INDEX_INACTIVE && !IND.RDB$INDEX_INACTIVE)
			{
				dependencies->prim_reference_ids =
					vec<int>::newVector(*relation->rel_pool, dependencies->prim_reference_ids,
					index_number + 1);

				(*dependencies->prim_reference_ids)[index_number] = IDX.RDB$INDEX_ID - 1;

				dependencies->prim_relations =
					vec<int>::newVector(*relation->rel_pool, dependencies->prim_relations,
					index_number + 1);

				(*dependencies->prim_relations)[index_number] = partner_relation->rel_id;

				dependencies->prim_indexes =
					vec<int>::newVector(*relation->rel_pool, dependencies->prim_indexes,
					index_number + 1);

				(*dependencies->prim_indexes)[index_number] = IND.RDB$INDEX_ID - 1;

				index_number++;
			}
		}
		END_FOR
	}
}


<<<<<<< HEAD
static void store_dependencies(thread_db* tdbb,
							   CompilerScratch* csb,
							   HazardPtr<jrd_rel>& dep_rel,
=======
void MET_store_dependencies(thread_db* tdbb,
							   Array<CompilerScratch::Dependency>& dependencies,
							   const jrd_rel* dep_rel,
>>>>>>> 7b0b0123
							   const MetaName& object_name,
							   int dependency_type,
							   jrd_tra* transaction)
{
/**************************************
 *
 *      s t o r e _ d e p e n d e n c i e s
 *
 **************************************
 *
 * Functional description
 *      Store records in RDB$DEPENDENCIES
 *      corresponding to the objects found during
 *      compilation of blr for a trigger, view, etc.
 *
 **************************************/
	MetaName name;

	SET_TDBB(tdbb);

	HazardPtr<const Trigger> t(FB_FUNCTION);
	const bool checkTableScope =
		(dependency_type == obj_computed) ||
		(dependency_type == obj_trigger) && dep_rel &&
		(
			(t = findTrigger(dep_rel->rel_pre_erase, object_name)) ||
			(t = findTrigger(dep_rel->rel_pre_modify, object_name)) ||
			(t = findTrigger(dep_rel->rel_pre_store, object_name)) ||
			(t = findTrigger(dep_rel->rel_post_erase, object_name)) ||
			(t = findTrigger(dep_rel->rel_post_modify, object_name)) ||
			(t = findTrigger(dep_rel->rel_post_store, object_name))
		) && t && (t->sysTrigger);

	while (dependencies.hasData())
	{
		CompilerScratch::Dependency dependency = dependencies.pop();

		if (!dependency.relation && !dependency.function && !dependency.procedure &&
			!dependency.name && !dependency.number)
		{
			continue;
		}

		int dpdo_type = dependency.objType;
		HazardPtr<jrd_rel> relation(FB_FUNCTION);
		const jrd_prc* procedure = NULL;
		const MetaName* dpdo_name = NULL;
		MetaName packageName;
		SubtypeInfo info;

		switch (dpdo_type)
		{
		case obj_relation:
			relation.safePointer(dependency.relation);
			dpdo_name = &relation->rel_name;

			fb_assert(dep_rel || !checkTableScope);

			if (checkTableScope &&
				( (dep_rel->rel_flags & (REL_temp_tran | REL_temp_conn)) !=
				  (relation->rel_flags & (REL_temp_tran | REL_temp_conn)) ))
			{
				if ( !( // master is ON COMMIT PRESERVE, detail is ON COMMIT DELETE
						(dep_rel->rel_flags & REL_temp_tran) && (relation->rel_flags & REL_temp_conn) ||
						// computed field of a view
						(dependency_type == obj_computed) && (dep_rel->rel_view_rse != NULL)
					   ))
				{
					string sMaster, sChild;

					make_relation_scope_name(relation->rel_name.c_str(),
						relation->rel_flags, sMaster);
					make_relation_scope_name(dep_rel->rel_name.c_str(),
						dep_rel->rel_flags, sChild);

					ERR_post(Arg::Gds(isc_no_meta_update) <<
							 Arg::Gds(isc_met_wrong_gtt_scope) << Arg::Str(sChild) <<
																  Arg::Str(sMaster));
				}
			}

			MET_scan_relation(tdbb, relation);
			if (relation->rel_view_rse) {
				dpdo_type = obj_view;
			}
			break;
		case obj_procedure:
			procedure = dependency.procedure;
			dpdo_name = &procedure->getName().identifier;
			packageName = procedure->getName().package;
			break;
		case obj_collation:
			{
				const USHORT number = dependency.number;
				MET_get_char_coll_subtype_info(tdbb, number, &info);
				dpdo_name = &info.collationName;
			}
			break;
		case obj_exception:
			{
				const SLONG number = dependency.number;
				MET_lookup_exception(tdbb, number, name, NULL);
				dpdo_name = &name;
			}
			break;
		case obj_field:
			dpdo_name = dependency.name;
			break;
		case obj_generator:
			{
				// CVC: Here I'm going to track those pesky things named generators and UDFs.
				// But don't track sys gens.
				bool sysGen = false;
				const SLONG number = dependency.number;
				if (number == 0 || !MET_lookup_generator_id(tdbb, number, name, &sysGen) || sysGen)
					continue;
				dpdo_name = &name;
			}
			break;
		case obj_udf:
			{
				const Function* const udf = dependency.function;
				dpdo_name = &udf->getName().identifier;
				packageName = udf->getName().package;
			}
			break;
		case obj_index:
			name = *dependency.name;
			dpdo_name = &name;
			break;
		}

		MetaName field_name;

		if (dependency.subNumber || dependency.subName)
		{
			if (dependency.subNumber)
			{
				const SSHORT fld_id = (SSHORT) dependency.subNumber;
				if (relation)
				{
					const jrd_fld* field = MET_get_field(relation, fld_id);
					if (field)
						field_name = field->fld_name;
				}
				else if (procedure)
				{
					const Parameter* param = procedure->getOutputFields()[fld_id];
					// CVC: Setting the field var here didn't make sense alone,
					// so I thought the missing code was to try to extract
					// the field name that's in this case an output var from a proc.
					if (param)
						field_name = param->prm_name;
				}
			}
			else
				field_name = *dependency.subName;
		}

		if (field_name.hasData())
		{
			AutoCacheRequest request(tdbb, irq_c_deps_f, IRQ_REQUESTS);
			bool found = false;
			fb_assert(dpdo_name);

			FOR(REQUEST_HANDLE request TRANSACTION_HANDLE transaction) X IN RDB$DEPENDENCIES WITH
				X.RDB$DEPENDENT_NAME = object_name.c_str() AND
					X.RDB$DEPENDED_ON_NAME = dpdo_name->c_str() AND
					X.RDB$DEPENDED_ON_TYPE = dpdo_type AND
					X.RDB$FIELD_NAME = field_name.c_str() AND
					X.RDB$DEPENDENT_TYPE = dependency_type
			{
				found = true;
			}
			END_FOR

			if (found)
				continue;
		}
		else
		{
			AutoCacheRequest request(tdbb, irq_c_deps, IRQ_REQUESTS);
			bool found = false;

			FOR(REQUEST_HANDLE request TRANSACTION_HANDLE transaction) X IN RDB$DEPENDENCIES WITH
				X.RDB$DEPENDENT_NAME = object_name.c_str() AND
					X.RDB$DEPENDED_ON_NAME = dpdo_name->c_str() AND
					X.RDB$DEPENDED_ON_TYPE = dpdo_type AND
					X.RDB$FIELD_NAME MISSING AND
					X.RDB$DEPENDENT_TYPE = dependency_type AND
					X.RDB$PACKAGE_NAME EQUIV NULLIF(packageName.c_str(), '')
			{
				found = true;
			}
			END_FOR

			if (found)
				continue;
		}

		AutoCacheRequest request(tdbb, irq_s_deps, IRQ_REQUESTS);

		fb_assert(dpdo_name);

		STORE(REQUEST_HANDLE request TRANSACTION_HANDLE transaction) DEP IN RDB$DEPENDENCIES
		{
			strcpy(DEP.RDB$DEPENDENT_NAME, object_name.c_str());
			DEP.RDB$DEPENDED_ON_TYPE = dpdo_type;
			strcpy(DEP.RDB$DEPENDED_ON_NAME, dpdo_name->c_str());

			if (field_name.hasData())
			{
				DEP.RDB$FIELD_NAME.NULL = FALSE;
				strcpy(DEP.RDB$FIELD_NAME, field_name.c_str());
			}
			else
				DEP.RDB$FIELD_NAME.NULL = TRUE;

			if (packageName.hasData())
			{
				DEP.RDB$PACKAGE_NAME.NULL = FALSE;
				strcpy(DEP.RDB$PACKAGE_NAME, packageName.c_str());
			}
			else
				DEP.RDB$PACKAGE_NAME.NULL = TRUE;

			DEP.RDB$DEPENDENT_TYPE = dependency_type;
		}
		END_STORE
	}
}


static bool verify_TRG_ignore_perm(thread_db* tdbb, const MetaName& trig_name)
{
/*****************************************************
 *
 *      v e r i f y _ T R G _ i g n o r e  _ p e r m
 *
 *****************************************************
 *
 * Functional description
 *      Return true if this trigger can go through without any permission
 *      checks. Currently, the only class of triggers that can go
 *      through without permission checks are
 *      (a) two system triggers (RDB$TRIGGERS_34 and RDB$TRIGGERS_35)
 *      (b) those defined for referential integrity actions such as,
 *      set null, set default, and cascade.
 *
 **************************************/
	SET_TDBB(tdbb);
	Attachment* attachment = tdbb->getAttachment();

	// See if this is a system trigger, with the flag set as TRG_ignore_perm

	if (INI_get_trig_flags(trig_name) & TRG_ignore_perm)
		return true;

	// See if this is a RI trigger

	AutoCacheRequest request(tdbb, irq_c_trg_perm, IRQ_REQUESTS);

	FOR(REQUEST_HANDLE request)
		CHK IN RDB$CHECK_CONSTRAINTS CROSS
			REF IN RDB$REF_CONSTRAINTS WITH
			CHK.RDB$TRIGGER_NAME EQ trig_name.c_str() AND
			REF.RDB$CONSTRAINT_NAME = CHK.RDB$CONSTRAINT_NAME
	{
		fb_utils::exact_name_limit(REF.RDB$UPDATE_RULE, sizeof(REF.RDB$UPDATE_RULE));
		fb_utils::exact_name_limit(REF.RDB$DELETE_RULE, sizeof(REF.RDB$DELETE_RULE));

		if (!strcmp(REF.RDB$UPDATE_RULE, RI_ACTION_CASCADE) ||
			!strcmp(REF.RDB$UPDATE_RULE, RI_ACTION_NULL) ||
			!strcmp(REF.RDB$UPDATE_RULE, RI_ACTION_DEFAULT) ||
			!strcmp(REF.RDB$DELETE_RULE, RI_ACTION_CASCADE) ||
			!strcmp(REF.RDB$DELETE_RULE, RI_ACTION_NULL) ||
			!strcmp(REF.RDB$DELETE_RULE, RI_ACTION_DEFAULT))
		{
			return true;
		}

		return false;
	}
	END_FOR

	return false;
}

int MET_get_linger(thread_db* tdbb)
{
/**************************************
 *
 *	M E T _ g e t _ l i n g e r
 *
 **************************************
 *
 * Functional description
 *      Return linger value for current database
 *
 **************************************/
	SET_TDBB(tdbb);
	Attachment* attachment = tdbb->getAttachment();
	int rc = 0;

	AutoCacheRequest request(tdbb, irq_linger, IRQ_REQUESTS);

	FOR(REQUEST_HANDLE request)
		DAT IN RDB$DATABASE
	{
		if (!DAT.RDB$LINGER.NULL)
			rc = DAT.RDB$LINGER;
	}
	END_FOR

	return rc;
}

Nullable<bool> MET_get_ss_definer(Jrd::thread_db* tdbb)
{
/**************************************
 *
 *	M E T _ s s _ d e f i n e r
 *
 **************************************
 *
 * Functional description
 *      Return sql security value for current database
 *
 **************************************/
	SET_TDBB(tdbb);
	Attachment* attachment = tdbb->getAttachment();
	Nullable<bool> r;

	AutoCacheRequest request(tdbb, irq_dbb_ss_definer, IRQ_REQUESTS);

	FOR(REQUEST_HANDLE request)
		DBB IN RDB$DATABASE
	{
		if (!DBB.RDB$SQL_SECURITY.NULL)
			r = DBB.RDB$SQL_SECURITY;
	}
	END_FOR

	return r;
}

MetadataCache::~MetadataCache()
{
/* !!!!!!!!!!!!!!!
	for (auto iter = mdc_functions.begin(); iter < mdc_functions.end(); ++iter)
		delete *iter;

	for (auto iter = mdc_procedures.begin(); iter < mdc_procedures.end(); ++iter)
		delete *iter;
 */
}

void MetadataCache::releaseGTTs(thread_db* tdbb)
{
	for (auto relation : mdc_relations.snapshot())
	{
		if (relation && (relation->rel_flags & REL_temp_conn) &&
			!(relation->rel_flags & (REL_deleted | REL_deleting)))
		{
			relation->delPages(tdbb);
		}
	}
}

void MetadataCache::runDBTriggers(thread_db* tdbb, TriggerAction action)
{
	fb_assert(action == TRIGGER_CONNECT || action == TRIGGER_DISCONNECT);
	const unsigned trgKind = (action == TRIGGER_CONNECT) ? DB_TRIGGER_CONNECT : DB_TRIGGER_DISCONNECT;

	const TrigVector* const triggers = mdc_triggers[trgKind];
	if (!triggers || triggers->isEmpty(tdbb))
		return;

	ThreadStatusGuard temp_status(tdbb);
	jrd_tra* transaction = NULL;

	try
	{
		transaction = TRA_start(tdbb, 0, NULL);
		EXE_execute_db_triggers(tdbb, transaction, action);
		TRA_commit(tdbb, transaction, false);
		return;
	}
	catch (const Exception& /*ex*/)
	{
		Database* dbb = tdbb->getDatabase();
		if (!(dbb->dbb_flags & DBB_bugcheck) && transaction)
		{
			try
			{
				TRA_rollback(tdbb, transaction, false, false);
			}
			catch (const Exception& /*ex2*/)
			{
			}
		}
		throw;
	}
}

void MetadataCache::releaseRelations(thread_db* tdbb)
{
	for (FB_SIZE_T n = 0; n < mdc_relations.getCount(tdbb); ++n)
	{
		HazardPtr<jrd_rel> relation(tdbb, FB_FUNCTION);
		if (mdc_relations.load(tdbb, n, relation))
		{
			if (relation->rel_file)
				EXT_fini(relation.getPointer(), false);

			relation->delayedDelete(tdbb);
		}
	}
	// ??????? mdc_relations.clear();
}

void MetadataCache::releaseLocks(thread_db* tdbb)
{
	// Go through relations and indices and release
	// all existence locks that might have been taken.

	for (auto relation : mdc_relations.snapshot())
	{
		if (relation)
		{
			if (relation->rel_existence_lock)
				relation->rel_existence_lock->releaseLock(tdbb, ExistenceLock::ReleaseMethod::CloseCache);

			if (relation->rel_partners_lock)
			{
				LCK_release(tdbb, relation->rel_partners_lock);
				relation->rel_flags |= REL_check_partners;
			}

			if (relation->rel_rescan_lock)
			{
				LCK_release(tdbb, relation->rel_rescan_lock);
				relation->rel_flags &= ~REL_scanned;
			}

			if (relation->rel_gc_lock)
			{
				LCK_release(tdbb, relation->rel_gc_lock);
				relation->rel_flags |= REL_gc_lockneed;
			}

			for (auto index : relation->rel_index_locks.snapshot())
			{
				if (index)
					index->idl_lock.releaseLock(tdbb, ExistenceLock::ReleaseMethod::CloseCache);
			}

			for (IndexBlock* index = relation->rel_index_blocks; index; index = index->idb_next)
			{
				if (index->idb_lock)
					LCK_release(tdbb, index->idb_lock);
			}
		}
	}

	// Release all procedure existence locks that might have been taken

	for (auto procedure : mdc_procedures.snapshot())
	{
		if (procedure)
			procedure->releaseLocks(tdbb);
	}

	// Release all function existence locks that might have been taken

	for (auto function : mdc_functions.snapshot())
	{
		if (function)
			function->releaseLocks(tdbb);
	}

	// Release collation existence locks

	releaseIntlObjects(tdbb);
}

void MetadataCache::invalidateReplSet(thread_db* tdbb)
{
	for (auto relation : mdc_relations.snapshot())
	{
		if (relation)
			relation->rel_repl_state.invalidate();
	}
}

HazardPtr<Function> MetadataCache::lookupFunction(thread_db* tdbb, const QualifiedName& name, USHORT setBits, USHORT clearBits)
{
	for (auto function : mdc_functions.snapshot())
	{
		if (function && ((function->flags & setBits) == setBits) &&
			((function->flags & clearBits) == 0) && (function->getName() == name))
		{
			return function;
		}
	}

	return HazardPtr<Function>(FB_FUNCTION);
}

HazardPtr<jrd_rel> MetadataCache::getRelation(thread_db* tdbb, ULONG rel_id)
{
	HazardPtr<jrd_rel> rc(tdbb, FB_FUNCTION);
	mdc_relations.load(tdbb, rel_id, rc);
	return rc;
}

HazardPtr<jrd_rel> MetadataCache::getRelation(Attachment* att, ULONG rel_id)
{
	HazardPtr<jrd_rel> rc(att, FB_FUNCTION);
	mdc_relations.load(att, rel_id, rc);
	return rc;
}

void MetadataCache::setRelation(thread_db* tdbb, ULONG rel_id, jrd_rel* rel)
{
	mdc_relations.store(tdbb, rel_id, rel);
}

TrigVectorPtr* MetadataCache::getTriggers(USHORT triggerId)
{
	if (triggerId & TRIGGER_TYPE_MASK == TRIGGER_TYPE_DB)
	{
		unsigned triggerKind = triggerId & ~TRIGGER_TYPE_DB;
		return &mdc_triggers[triggerKind];
	}

	if (triggerId & TRIGGER_TYPE_MASK == TRIGGER_TYPE_DDL)
	{
		return &mdc_ddl_triggers;
	}

	return nullptr;
}

bool Trigger::isActive() const
{
	return statement && statement->isActive();
}

void Trigger::compile(thread_db* tdbb)
{
	SET_TDBB(tdbb);

	Database* dbb = tdbb->getDatabase();
	Jrd::Attachment* const att = tdbb->getAttachment();

	if (extTrigger)
		return;

	if (!statement)
	{
		// Allocate statement memory pool
		MemoryPool* new_pool = dbb->createPool();
		// Trigger request is not compiled yet. Lets do it now
		USHORT par_flags = (USHORT) (flags & TRG_ignore_perm) ? csb_ignore_perm : 0;
		if (type & 1)
			par_flags |= csb_pre_trigger;
		else
			par_flags |= csb_post_trigger;

		try
		{
			Jrd::ContextPoolHolder context(tdbb, new_pool);

			AutoPtr<CompilerScratch> auto_csb(FB_NEW_POOL(*new_pool) CompilerScratch(*new_pool));
			CompilerScratch* csb = auto_csb;

			csb->csb_g_flags |= par_flags;

			if (engine.isEmpty())
			{
				if (debugInfo.hasData())
				{
					DBG_parse_debug_info((ULONG) debugInfo.getCount(), debugInfo.begin(),
										 *csb->csb_dbg_info);
				}

				HazardPtr<jrd_rel> rel = MetadataCache::findRelation(tdbb, relation->rel_id);
				if (!rel)
					fatal_exception::raiseFmt("Relation %s unexpectedly lost", relation->rel_name);

				PAR_blr(tdbb, rel, blr.begin(), (ULONG) blr.getCount(), NULL, &csb, &statement,
					(relation ? true : false), par_flags);
			}
			else
			{
				dbb->dbb_extManager->makeTrigger(tdbb, csb, this, engine, entryPoint, extBody.c_str(),
					(relation ?
						(type & 1 ? IExternalTrigger::TYPE_BEFORE : IExternalTrigger::TYPE_AFTER) :
						IExternalTrigger::TYPE_DATABASE));
			}
		}
		catch (const Exception&)
		{
			if (statement)
			{
				statement->release(tdbb);
				statement = NULL;
			}
			else
				dbb->deletePool(new_pool);

			throw;
		}

		statement->triggerName = name;
		if (ssDefiner.orElse(false))
			statement->triggerInvoker = att->getUserId(owner);

		if (sysTrigger)
			statement->flags |= Statement::FLAG_SYS_TRIGGER;

		if (flags & TRG_ignore_perm)
			statement->flags |= Statement::FLAG_IGNORE_PERM;
	}
}

int Trigger::release(thread_db* tdbb)
{
	if (extTrigger)
	{
		delete extTrigger;
		extTrigger = NULL;
	}

	// dimitr:	We should never release triggers created by MET_parse_sys_trigger().
	//			System triggers do have BLR, but it's not stored inside the trigger object.
	//			However, triggers backing RI constraints are also marked as system,
	//			but they are loaded in a regular way and their BLR is present here.
	//			This is why we cannot simply check for sysTrigger, sigh.

	const bool sysTableTrigger = (blr.isEmpty() && engine.isEmpty());

	if (sysTableTrigger || !statement || statement->isActive() || releaseInProgress)
		return 1;

	AutoSetRestore<bool> autoProgressFlag(&releaseInProgress, true);

	statement->release(tdbb);
	statement = NULL;

	delayedDelete(tdbb);
	return 0;
}
<|MERGE_RESOLUTION|>--- conflicted
+++ resolved
@@ -124,11 +124,8 @@
 	const TEXT*, FB_UINT64, bool, USHORT, const MetaName&, const string&,
 	const bid*, Nullable<bool> ssDefiner);
 static void scan_partners(thread_db*, jrd_rel*);
-<<<<<<< HEAD
-static void store_dependencies(thread_db*, CompilerScratch*, HazardPtr<jrd_rel>&,
+static void store_dependencies(thread_db*, Array<CompilerScratch::Dependency>&, HazardPtr<jrd_rel>&,
 	const MetaName&, int, jrd_tra*);
-=======
->>>>>>> 7b0b0123
 static bool verify_TRG_ignore_perm(thread_db*, const MetaName&);
 
 
@@ -2572,19 +2569,12 @@
 		// with the index block in the "permanent" metadata cache
 
 		{ // scope
-<<<<<<< HEAD
 			Jrd::ContextPoolHolder context(tdbb, tdbb->getDatabase()->createPool());
-			idx->idx_expression = static_cast<ValueExprNode*>(MET_parse_blob(
-				tdbb, wrk, &IDX.RDB$EXPRESSION_BLR, &csb,
-				&idx->idx_expression_statement, false, false));
-=======
-			Jrd::ContextPoolHolder context(tdbb, attachment->createPool());
 
 			MET_parse_blob(tdbb, relation, &IDX.RDB$EXPRESSION_BLR, &csb, nullptr, false, false);
 
 			idx->idx_expression_statement = Statement::makeValueExpression(tdbb,
 				idx->idx_expression, idx->idx_expression_desc, csb, false);
->>>>>>> 7b0b0123
 		} // end scope
 	}
 	END_FOR
@@ -2955,9 +2945,6 @@
 		check_relation->rel_flags &= ~REL_check_existence;
 		if (check_relation != relation)
 		{
-<<<<<<< HEAD
-			LCK_release(tdbb, check_relation->rel_partners_lock);
-=======
 			LCK_release(tdbb, check_relation->rel_existence_lock);
 			if (!(check_relation->rel_flags & REL_check_partners))
 			{
@@ -2965,7 +2952,6 @@
 				LCK_release(tdbb, check_relation->rel_partners_lock);
 				check_relation->rel_flags &= ~REL_check_partners;
 			}
->>>>>>> 7b0b0123
 			LCK_release(tdbb, check_relation->rel_rescan_lock);
 			check_relation->rel_flags |= REL_deleted;
 
@@ -3051,9 +3037,6 @@
 		check_relation->rel_flags &= ~REL_check_existence;
 		if (check_relation != relation)
 		{
-<<<<<<< HEAD
-			LCK_release(tdbb, check_relation->rel_partners_lock);
-=======
 			LCK_release(tdbb, check_relation->rel_existence_lock);
 			if (!(check_relation->rel_flags & REL_check_partners))
 			{
@@ -3061,7 +3044,6 @@
 				LCK_release(tdbb, check_relation->rel_partners_lock);
 				check_relation->rel_flags &= ~REL_check_partners;
 			}
->>>>>>> 7b0b0123
 			LCK_release(tdbb, check_relation->rel_rescan_lock);
 			check_relation->rel_flags |= REL_deleted;
 
@@ -3456,18 +3438,11 @@
 			if (ssDefiner.orElse(false))
 				newProcedure->invoker = attachment->getUserId(newProcedure->owner);
 
-<<<<<<< HEAD
 			newProcedure->setImplemented(true);
+			newProcedure->setDefined(true);
 			newProcedure->getInputFields().resize(P.RDB$PROCEDURE_INPUTS);
 			newProcedure->getOutputFields().resize(P.RDB$PROCEDURE_OUTPUTS);
 			newProcedure->setDefaultCount(0);
-=======
-			procedure->setImplemented(true);
-			procedure->setDefined(true);
-			procedure->getInputFields().resize(P.RDB$PROCEDURE_INPUTS);
-			procedure->getOutputFields().resize(P.RDB$PROCEDURE_OUTPUTS);
-			procedure->setDefaultCount(0);
->>>>>>> 7b0b0123
 
 			AutoCacheRequest request2(tdbb, irq_r_params, IRQ_REQUESTS);
 
@@ -3631,11 +3606,7 @@
 					throw;
 				}
 
-<<<<<<< HEAD
-				fb_assert(newProcedure->getStatement()->procedure == newProcedure);
-=======
-				fb_assert(!procedure->isDefined() || procedure->getStatement()->procedure == procedure);
->>>>>>> 7b0b0123
+				fb_assert(!newProcedure->isDefined() || newProcedure->getStatement()->procedure == newProcedure);
 			}
 			else
 			{
@@ -3763,18 +3734,8 @@
 	if (mdc->mdc_relations.load(tdbb, id, relation))
 		return relation;
 
-<<<<<<< HEAD
-	// From ODS 9 onwards, the first 128 relation IDS have been
-	// reserved for system relations
-	const USHORT max_sys_rel = USER_DEF_REL_INIT_ID - 1;
-
 	jrd_rel* newRelation = FB_NEW_POOL(pool) jrd_rel(pool);
 	newRelation->rel_id = id;
-=======
-	relation = FB_NEW_POOL(*pool) jrd_rel(*pool);
-	(*vector)[id] = relation;
-	relation->rel_id = id;
->>>>>>> 7b0b0123
 
 	{ // Scope block.
 		Lock* lock = FB_NEW_RPT(pool, 0)
@@ -3790,46 +3751,7 @@
 		lock->setKey(newRelation->rel_id);
 	}
 
-<<<<<<< HEAD
-	// This should check system flag instead.
-	if (newRelation->rel_id > max_sys_rel)
-=======
-	if (relation->rel_id < rel_MAX)
-		return relation;
-
-	{ // Scope block.
-		Lock* lock = FB_NEW_RPT(*pool, 0)
-			Lock(tdbb, sizeof(SLONG), LCK_rel_exist, relation, blocking_ast_relation);
-		relation->rel_existence_lock = lock;
-		lock->setKey(relation->rel_id);
-	}
-
-	relation->rel_flags |= (REL_check_existence | REL_check_partners);
-	return relation;
-}
-
-
-void MET_release_existence(thread_db* tdbb, jrd_rel* relation)
-{
-/**************************************
- *
- *      M E T _ r e l e a s e _ e x i s t e n c e
- *
- **************************************
- *
- * Functional description
- *      Release interest in relation. If no remaining interest
- *      and we're blocking the drop of the relation then release
- *      existence lock and mark deleted.
- *
- **************************************/
-	if (!relation->rel_use_count)
-		return;
-
-	--relation->rel_use_count;
-
-	if (!relation->rel_use_count)
->>>>>>> 7b0b0123
+	if (relation->rel_id >= rel_MAX)
 	{
 		newRelation->rel_existence_lock = FB_NEW_POOL(pool)
 			ExistenceLock(pool, tdbb, LCK_rel_exist, newRelation->rel_id, newRelation);
@@ -4148,11 +4070,7 @@
 					csb->csb_g_flags |= csb_get_dependencies;
 					field->fld_source = PAR_make_field(tdbb, csb, view_context, (TEXT*) p);
 					const MetaName depName(REL.RDB$RELATION_NAME);
-<<<<<<< HEAD
-					store_dependencies(tdbb, csb, nullRel, depName, obj_view, depTrans);
-=======
-					MET_store_dependencies(tdbb, csb->csb_dependencies, 0, depName, obj_view, depTrans);
->>>>>>> 7b0b0123
+					store_dependencies(tdbb, csb->csb_dependencies, nullRel, depName, obj_view, depTrans);
 				}
 				else
 					field->fld_source = PAR_make_field(tdbb, csb, view_context, (TEXT*) p);
@@ -4467,89 +4385,6 @@
 }
 
 
-<<<<<<< HEAD
-=======
-static int blocking_ast_procedure(void* ast_object)
-{
-/**************************************
- *
- *      b l o c k i n g _ a s t _ p r o c e d u r e
- *
- **************************************
- *
- * Functional description
- *      Someone is trying to drop a proceedure. If there
- *      are outstanding interests in the existence of
- *      the relation then just mark as blocking and return.
- *      Otherwise, mark the procedure block as questionable
- *      and release the procedure existence lock.
- *
- **************************************/
-	jrd_prc* const procedure = static_cast<jrd_prc*>(ast_object);
-
-	try
-	{
-		if (procedure->existenceLock)
-		{
-			Database* const dbb = procedure->existenceLock->lck_dbb;
-
-			AsyncContextHolder tdbb(dbb, FB_FUNCTION, procedure->existenceLock);
-
-			LCK_release(tdbb, procedure->existenceLock);
-		}
-		procedure->flags |= Routine::FLAG_OBSOLETE;
-	}
-	catch (const Exception&)
-	{} // no-op
-
-	return 0;
-}
-
-
-static int blocking_ast_relation(void* ast_object)
-{
-/**************************************
- *
- *      b l o c k i n g _ a s t _ r e l a t i o n
- *
- **************************************
- *
- * Functional description
- *      Someone is trying to drop a relation. If there
- *      are outstanding interests in the existence of
- *      the relation then just mark as blocking and return.
- *      Otherwise, mark the relation block as questionable
- *      and release the relation existence lock.
- *
- **************************************/
-	jrd_rel* const relation = static_cast<jrd_rel*>(ast_object);
-
-	try
-	{
-		if (relation->rel_existence_lock)
-		{
-			Database* const dbb = relation->rel_existence_lock->lck_dbb;
-
-			AsyncContextHolder tdbb(dbb, FB_FUNCTION, relation->rel_existence_lock);
-
-			if (relation->rel_use_count)
-				relation->rel_flags |= REL_blocking;
-			else if (!(relation->rel_flags & REL_deleting))
-			{
-				relation->rel_flags &= ~REL_blocking;
-				relation->rel_flags |= REL_check_existence;
-				LCK_release(tdbb, relation->rel_existence_lock);
-			}
-		}
-	}
-	catch (const Exception&)
-	{} // no-op
-
-	return 0;
-}
-
-
->>>>>>> 7b0b0123
 static int partners_ast_relation(void* ast_object)
 {
 	jrd_rel* const relation = static_cast<jrd_rel*>(ast_object);
@@ -5183,24 +5018,15 @@
 			IDX.RDB$INDEX_ID > 0 AND
 			IND.RDB$INDEX_ID > 0 AND
 			IND.RDB$UNIQUE_FLAG = 1
-<<<<<<< HEAD
-	{
-		//// ASF: Hack fix for CORE-4304, until nasty interactions between dfw and met are not resolved.
-		const jrd_rel* partner_relation = relation;
-		HazardPtr<jrd_rel> rel(FB_FUNCTION);
-		if (relation->rel_name != IND.RDB$RELATION_NAME)
-		{
-			rel = MetadataCache::lookup_relation(tdbb, IND.RDB$RELATION_NAME);
-			partner_relation = rel.getPointer();
-		}
-
-		if (partner_relation && !IDX.RDB$INDEX_INACTIVE && !IND.RDB$INDEX_INACTIVE)
-=======
->>>>>>> 7b0b0123
 		{
 			//// ASF: Hack fix for CORE-4304, until nasty interactions between dfw and met are not resolved.
-			const jrd_rel* partner_relation = relation->rel_name == IND.RDB$RELATION_NAME ?
-				relation : MET_lookup_relation(tdbb, IND.RDB$RELATION_NAME);
+			const jrd_rel* partner_relation = relation;
+			HazardPtr<jrd_rel> rel(FB_FUNCTION);
+			if (relation->rel_name != IND.RDB$RELATION_NAME)
+			{
+				rel = MetadataCache::lookup_relation(tdbb, IND.RDB$RELATION_NAME);
+				partner_relation = rel.getPointer();
+			}
 
 			if (partner_relation && !IDX.RDB$INDEX_INACTIVE && !IND.RDB$INDEX_INACTIVE)
 			{
@@ -5258,24 +5084,15 @@
 			IND.RDB$INDEX_ID > 0 AND
 			IDX.RDB$RELATION_NAME EQ relation->rel_name.c_str() AND
 			IND.RDB$FOREIGN_KEY EQ IDX.RDB$INDEX_NAME
-<<<<<<< HEAD
-	{
-		//// ASF: Hack fix for CORE-4304, until nasty interactions between dfw and met are not resolved.
-		const jrd_rel* partner_relation = relation;
-		HazardPtr<jrd_rel> rel(FB_FUNCTION);
-		if (relation->rel_name != IND.RDB$RELATION_NAME)
-		{
-			rel = MetadataCache::lookup_relation(tdbb, IND.RDB$RELATION_NAME);
-			partner_relation = rel.getPointer();
-		}
-
-		if (partner_relation && !IDX.RDB$INDEX_INACTIVE && !IND.RDB$INDEX_INACTIVE)
-=======
->>>>>>> 7b0b0123
 		{
 			//// ASF: Hack fix for CORE-4304, until nasty interactions between dfw and met are not resolved.
-			const jrd_rel* partner_relation = relation->rel_name == IND.RDB$RELATION_NAME ?
-				relation : MET_lookup_relation(tdbb, IND.RDB$RELATION_NAME);
+			const jrd_rel* partner_relation = relation;
+			HazardPtr<jrd_rel> rel(FB_FUNCTION);
+			if (relation->rel_name != IND.RDB$RELATION_NAME)
+			{
+				rel = MetadataCache::lookup_relation(tdbb, IND.RDB$RELATION_NAME);
+				partner_relation = rel.getPointer();
+			}
 
 			if (partner_relation && !IDX.RDB$INDEX_INACTIVE && !IND.RDB$INDEX_INACTIVE)
 			{
@@ -5305,15 +5122,9 @@
 }
 
 
-<<<<<<< HEAD
 static void store_dependencies(thread_db* tdbb,
-							   CompilerScratch* csb,
+							   Array<CompilerScratch::Dependency>& dependencies,
 							   HazardPtr<jrd_rel>& dep_rel,
-=======
-void MET_store_dependencies(thread_db* tdbb,
-							   Array<CompilerScratch::Dependency>& dependencies,
-							   const jrd_rel* dep_rel,
->>>>>>> 7b0b0123
 							   const MetaName& object_name,
 							   int dependency_type,
 							   jrd_tra* transaction)
@@ -5858,6 +5669,7 @@
 	return nullptr;
 }
 
+/*
 bool Trigger::isActive() const
 {
 	return statement && statement->isActive();
@@ -5968,3 +5780,109 @@
 	delayedDelete(tdbb);
 	return 0;
 }
+*/
+
+
+bool Trigger::isActive() const
+{
+	return statement && statement->isActive();
+}
+
+void Trigger::compile(thread_db* tdbb)
+{
+	SET_TDBB(tdbb);
+
+	Database* dbb = tdbb->getDatabase();
+	Jrd::Attachment* const att = tdbb->getAttachment();
+
+	if (extTrigger)
+		return;
+
+	if (!statement)
+	{
+		// Allocate statement memory pool
+		MemoryPool* new_pool = att->createPool();
+		// Trigger request is not compiled yet. Lets do it now
+		USHORT par_flags = (USHORT) (flags & TRG_ignore_perm) ? csb_ignore_perm : 0;
+		if (type & 1)
+			par_flags |= csb_pre_trigger;
+		else
+			par_flags |= csb_post_trigger;
+
+		try
+		{
+			Jrd::ContextPoolHolder context(tdbb, new_pool);
+
+			AutoPtr<CompilerScratch> auto_csb(FB_NEW_POOL(*new_pool) CompilerScratch(*new_pool));
+			CompilerScratch* csb = auto_csb;
+
+			csb->csb_g_flags |= par_flags;
+
+			if (engine.isEmpty())
+			{
+				if (debugInfo.hasData())
+				{
+					DBG_parse_debug_info((ULONG) debugInfo.getCount(), debugInfo.begin(),
+										 *csb->csb_dbg_info);
+				}
+
+				PAR_blr(tdbb, relation, blr.begin(), (ULONG) blr.getCount(), NULL, &csb, &statement,
+					(relation ? true : false), par_flags);
+			}
+			else
+			{
+				dbb->dbb_extManager->makeTrigger(tdbb, csb, this, engine, entryPoint, extBody.c_str(),
+					(relation ?
+						(type & 1 ? IExternalTrigger::TYPE_BEFORE : IExternalTrigger::TYPE_AFTER) :
+						IExternalTrigger::TYPE_DATABASE));
+			}
+		}
+		catch (const Exception&)
+		{
+			if (statement)
+			{
+				statement->release(tdbb);
+				statement = NULL;
+			}
+			else
+				att->deletePool(new_pool);
+
+			throw;
+		}
+
+		statement->triggerName = name;
+		if (ssDefiner.orElse(false))
+			statement->triggerInvoker = att->getUserId(owner);
+
+		if (sysTrigger)
+			statement->flags |= Statement::FLAG_SYS_TRIGGER | Statement::FLAG_INTERNAL;
+
+		if (flags & TRG_ignore_perm)
+			statement->flags |= Statement::FLAG_IGNORE_PERM;
+	}
+}
+
+void Trigger::release(thread_db* tdbb)
+{
+	if (extTrigger)
+	{
+		delete extTrigger;
+		extTrigger = NULL;
+	}
+
+	// dimitr:	We should never release triggers created by MET_parse_sys_trigger().
+	//			System triggers do have BLR, but it's not stored inside the trigger object.
+	//			However, triggers backing RI constraints are also marked as system,
+	//			but they are loaded in a regular way and their BLR is present here.
+	//			This is why we cannot simply check for sysTrigger, sigh.
+
+	const bool sysTableTrigger = (blr.isEmpty() && engine.isEmpty());
+
+	if (sysTableTrigger || !statement || statement->isActive() || releaseInProgress)
+		return;
+
+	AutoSetRestore<bool> autoProgressFlag(&releaseInProgress, true);
+
+	statement->release(tdbb);
+	statement = NULL;
+}
