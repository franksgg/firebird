--- conflicted
+++ resolved
@@ -112,27 +112,15 @@
 using namespace Firebird;
 
 static ULONG get_rel_flags_from_FLAGS(USHORT);
-<<<<<<< HEAD
-static void get_trigger(thread_db*, jrd_rel*, bid*, bid*, Triggers&, const TEXT*, FB_UINT64, bool,
-	USHORT, const MetaName&, const string&, const bid*, Nullable<bool> ssDefiner);
-// !!!!!!!!!!!!!! static bool get_type(thread_db*, USHORT*, const UCHAR*, const TEXT*);
-=======
-static void get_trigger(thread_db*, jrd_rel*, bid*, bid*, TrigVector**, const TEXT*, FB_UINT64, bool,
+static void get_trigger(thread_db*, jrd_rel*, bid*, bid*, Triggers&, const TEXT*, FB_UINT64,
 	USHORT, const MetaName&, const string&, const bid*, TriState ssDefiner);
-static bool get_type(thread_db*, USHORT*, const UCHAR*, const TEXT*);
->>>>>>> 7aac4d79
 static void lookup_view_contexts(thread_db*, jrd_rel*);
 static void make_relation_scope_name(const TEXT*, const USHORT, string& str);
 static ValueExprNode* parse_field_default_blr(thread_db* tdbb, bid* blob_id);
 static BoolExprNode* parse_field_validation_blr(thread_db* tdbb, bid* blob_id, const MetaName name);
 static void save_trigger_data(thread_db*, Triggers&, jrd_rel*, Statement*, blb*, blb*,
-	const TEXT*, FB_UINT64, bool, USHORT, const MetaName&, const string&,
-<<<<<<< HEAD
-	const bid*, Nullable<bool> ssDefiner);
-=======
+	const TEXT*, FB_UINT64, USHORT, const MetaName&, const string&,
 	const bid*, TriState ssDefiner);
-static void scan_partners(thread_db*, jrd_rel*);
->>>>>>> 7aac4d79
 static bool verify_TRG_ignore_perm(thread_db*, const MetaName&);
 
 
@@ -524,36 +512,35 @@
 /* !!!!!!!!!!!!!!!!!!! force remove old versions
 
 	SET_TDBB(tdbb);
-	verify_cache(tdbb);
-
-	MetadataCache* mdc = tdbb->getDatabase()->dbb_mdc;
-	MutexLockGuard guard(mdc->mdc_use_mutex, FB_FUNCTION);
+#ifdef DEV_BUILD
+	MET_verify_cache(tdbb);
+#endif
+
+	Attachment* const att = tdbb->getAttachment();
 
 	// Release global (db-level and DDL) triggers
 
 	for (unsigned i = 0; i < DB_TRIGGER_MAX; i++)
-		MET_release_triggers(tdbb, &mdc->mdc_triggers[i], false);
-
-	MET_release_triggers(tdbb, &mdc->mdc_ddl_triggers, false);
+		MET_release_triggers(tdbb, &att->att_triggers[i], false);
+
+	MET_release_triggers(tdbb, &att->att_ddl_triggers, false);
 
 	// Release relation triggers
 
-	for (auto relation : mdc->mdc_relations)
-	{
-		if (!relation)
-			continue;
-
-		relation->releaseTriggers(tdbb, false);
-	}
-
-<<<<<<< HEAD
-	// Walk routines and calculate internal dependencies.
-
-	for (auto routine : mdc->mdc_procedures)
-	{
-		if (routine && routine->getStatement() &&
-			!(routine->flags & Routine::FLAG_OBSOLETE) )
-=======
+	vec<jrd_rel*>* const relations = att->att_relations;
+	if (relations)
+	{
+		vec<jrd_rel*>::iterator ptr, end;
+		for (ptr = relations->begin(), end = relations->end(); ptr < end; ++ptr)
+		{
+			jrd_rel* const relation = *ptr;
+			if (!relation)
+				continue;
+
+			relation->releaseTriggers(tdbb, false);
+		}
+	}
+
 	const auto walkProcFunc = [&att](std::function<void (Routine*)> func)
 	{
 		for (const auto routine : att->att_procedures)
@@ -563,24 +550,17 @@
 		}
 
 		for (const auto routine : att->att_functions)
->>>>>>> 7aac4d79
 		{
 			if (routine)
 				func(routine);
 		}
 	};
 
-<<<<<<< HEAD
-	for (auto routine : mdc->mdc_functions)
-	{
-		if (routine && routine->getStatement() &&
-=======
 	// Walk routines and calculate internal dependencies.
 
 	walkProcFunc([](Routine* routine)
 	{
 		if (routine->getStatement() &&
->>>>>>> 7aac4d79
 			!(routine->flags & Routine::FLAG_OBSOLETE) )
 		{
 			inc_int_use_count(routine->getStatement());
@@ -589,81 +569,14 @@
 
 	// Walk routines again and adjust dependencies for routines which will not be removed.
 
-<<<<<<< HEAD
-	for (auto routine : mdc->mdc_procedures)
-	{
-		if (routine && routine->getStatement() &&
-=======
 	walkProcFunc([](Routine* routine)
 	{
 		if (routine->getStatement() &&
->>>>>>> 7aac4d79
 			!(routine->flags & Routine::FLAG_OBSOLETE) &&
-			routine->getUseCount() != routine->intUseCount )
-		{
-			routine->adjust_dependencies();
-		}
-<<<<<<< HEAD
-	}
-
-	for (auto routine : mdc->mdc_functions)
-	{
-		if (routine && routine->getStatement() &&
-			!(routine->flags & Routine::FLAG_OBSOLETE) &&
-			routine->getUseCount() != routine->intUseCount )
-		{
-			routine->adjust_dependencies();
-		}
-	}
-
-	// Deallocate all used requests.
-
-	for (auto routine : mdc->mdc_procedures)
-	{
-		if (routine)
-		{
-			if (routine->getStatement() && !(routine->flags & Routine::FLAG_OBSOLETE) &&
-				routine->intUseCount >= 0 &&
-				routine->getUseCount() == routine->intUseCount)
-			{
-				routine->releaseStatement(tdbb);
-
-				if (routine->existenceLock)
-					routine->existenceLock->releaseLock(tdbb, ExistenceLock::ReleaseMethod::CloseCache);
-				routine->flags |= Routine::FLAG_OBSOLETE;
-			}
-
-			// Leave it in state 0 to avoid extra pass next time to clear it
-			// Note: we need to adjust intUseCount for all routines
-			// in cache because any of them may have been affected from
-			// dependencies earlier. Even routines that were not scanned yet !
-			routine->intUseCount = 0;
-		}
-	}
-
-	for (auto routine : mdc->mdc_functions)
-	{
-		if (routine)
-		{
-			if (routine->getStatement() && !(routine->flags & Routine::FLAG_OBSOLETE) &&
-				routine->intUseCount >= 0 &&
-				routine->getUseCount() == routine->intUseCount)
-			{
-				routine->releaseStatement(tdbb);
-
-				if (routine->existenceLock)
-					routine->existenceLock->releaseLock(tdbb, ExistenceLock::ReleaseMethod::CloseCache);
-				routine->flags |= Routine::FLAG_OBSOLETE;
-			}
-
-			// Leave it in state 0 to avoid extra pass next time to clear it
-			// Note: we need to adjust intUseCount for all routines
-			// in cache because any of them may have been affected from
-			// dependencies earlier. Even routines that were not scanned yet !
-			routine->intUseCount = 0;
-		}
-	}
-=======
+			routine->useCount != routine->intUseCount )
+		{
+			adjust_dependencies(routine);
+		}
 	});
 
 	// Deallocate all used requests.
@@ -688,9 +601,12 @@
 		// dependencies earlier. Even routines that were not scanned yet !
 		routine->intUseCount = 0;
 	});
->>>>>>> 7aac4d79
-
-	verify_cache(tdbb); */
+
+#ifdef DEV_BUILD
+	MET_verify_cache(tdbb);
+#endif
+
+ */
 }
 
 
@@ -1702,7 +1618,6 @@
 	auto* cacheElement = mdc_triggers[type].load(atomics::memory_order_acquire);
 	if (force || !cacheElement)
 	{
-<<<<<<< HEAD
 		if (!cacheElement)
 		{
 			// actual type will be taken into an account in DbTriggers::scan
@@ -1719,16 +1634,6 @@
 				return;
 			}
 		}
-=======
-		return;
-	}
-
-	attachment->att_ddl_triggers = FB_NEW_POOL(*attachment->att_pool)
-		TrigVector(*attachment->att_pool);
-	attachment->att_ddl_triggers->addRef();
-
-	AutoRequest trigger_request;
->>>>>>> 7aac4d79
 
 		DbTriggers* triggers = DbTriggers::create(tdbb, getPool(), cacheElement);
 		try
@@ -1777,12 +1682,6 @@
 
 	if (relation)
 	{
-<<<<<<< HEAD
-		if (getPermanent(relation)->rel_flags & REL_sys_trigs_being_loaded)
-			return;
-
-=======
->>>>>>> 7aac4d79
 		// No need to load table triggers for ReadOnly databases,
 		// since INSERT/DELETE/UPDATE statements are not going to be allowed
 		// hvlad: GTT with ON COMMIT DELETE ROWS clause is writable
@@ -1858,7 +1757,6 @@
 							triggers(0),
 							TRG.RDB$TRIGGER_NAME,
 							TRG.RDB$TRIGGER_TYPE,
-							(bool) TRG.RDB$SYSTEM_FLAG,
 							trig_flags,
 							engine,
 							entryPoint,
@@ -1879,7 +1777,6 @@
 							triggers(trigger_action),
 							TRG.RDB$TRIGGER_NAME,
 							(UCHAR) trigger_action,
-							(bool) TRG.RDB$SYSTEM_FLAG,
 							trig_flags,
 							engine,
 							entryPoint,
@@ -2376,71 +2273,6 @@
 *
 **************************************/
 	SET_TDBB(tdbb);
-<<<<<<< HEAD
-=======
-	Attachment* attachment = tdbb->getAttachment();
-
-	// Check the index blocks for the relation to see if we have a cached block
-
-	IndexBlock* index_block;
-	for (index_block = relation->rel_index_blocks; index_block; index_block = index_block->idb_next)
-	{
-		if (index_block->idb_id == idx->idx_id)
-			break;
-	}
-
-	if (index_block && index_block->idb_expression)
-	{
-		idx->idx_expression = index_block->idb_expression;
-		idx->idx_expression_statement = index_block->idb_expression_statement;
-		idx->idx_expression_desc = index_block->idb_expression_desc;
-		return;
-	}
-
-	if (!(relation->rel_flags & REL_scanned) || (relation->rel_flags & REL_being_scanned))
-	{
-		MET_scan_relation(tdbb, relation);
-	}
-
-	CompilerScratch* csb = NULL;
-	AutoCacheRequest request(tdbb, irq_l_exp_index, IRQ_REQUESTS);
-
-	FOR(REQUEST_HANDLE request)
-		IDX IN RDB$INDICES WITH
-		IDX.RDB$RELATION_NAME EQ relation->rel_name.c_str() AND
-		IDX.RDB$INDEX_ID EQ idx->idx_id + 1
-	{
-		if (idx->idx_expression_statement)
-		{
-			idx->idx_expression_statement->release(tdbb);
-			idx->idx_expression_statement = nullptr;
-		}
-
-		// parse the blr, making sure to create the resulting expression
-		// tree and request in its own pool so that it may be cached
-		// with the index block in the "permanent" metadata cache
-
-		{ // scope
-			Jrd::ContextPoolHolder context(tdbb, attachment->createPool());
-
-			MET_parse_blob(tdbb, relation, &IDX.RDB$EXPRESSION_BLR, &csb, nullptr, false, false);
-
-			idx->idx_expression_statement = Statement::makeValueExpression(tdbb,
-				idx->idx_expression, idx->idx_expression_desc, csb, false);
-		} // end scope
-	}
-	END_FOR
-
-	delete csb;
-
-	// if there is no existing index block for this index, create
-	// one and link it in with the index blocks for this relation
-
-	if (!index_block)
-		index_block = IDX_create_index_block(tdbb, relation, idx->idx_id);
-
-	// if we can't get the lock, no big deal: just give up on caching the index info
->>>>>>> 7aac4d79
 
 	IndexVersion* idv = relation->lookup_index(tdbb, idx->idx_id, CacheFlag::AUTOCREATE);
 	if (idv)
@@ -2452,11 +2284,7 @@
 }
 
 
-<<<<<<< HEAD
-void MET_lookup_index_expression_blr(thread_db* tdbb, MetaName index_name, bid& blob_id)
-=======
 bool MET_lookup_index_expr_cond_blr(thread_db* tdbb, const MetaName& index_name, bid& expr_blob_id, bid& cond_blob_id)
->>>>>>> 7aac4d79
 {
 /**************************************
  *
@@ -2474,21 +2302,20 @@
 	SET_TDBB(tdbb);
 	Attachment* attachment = tdbb->getAttachment();
 
+	bool found = false;
 	AutoCacheRequest request(tdbb, irq_l_exp_index_blr, IRQ_REQUESTS);
 
 	FOR(REQUEST_HANDLE request)
 		IDX IN RDB$INDICES WITH
 		IDX.RDB$INDEX_NAME EQ index_name.c_str()
 	{
-<<<<<<< HEAD
-		blob_id = IDX.RDB$EXPRESSION_BLR;
-=======
 		found = !IDX.RDB$EXPRESSION_BLR.NULL || !IDX.RDB$CONDITION_BLR.NULL;
 		expr_blob_id = IDX.RDB$EXPRESSION_BLR;
 		cond_blob_id = IDX.RDB$CONDITION_BLR;
->>>>>>> 7aac4d79
 	}
 	END_FOR;
+
+	return found;
 }
 
 
@@ -2827,88 +2654,7 @@
 }
 
 
-<<<<<<< HEAD
-void MET_parse_sys_trigger(thread_db* tdbb, jrd_rel* relation)
-{
-/**************************************
- *
- *      M E T _ p a r s e _ s y s _ t r i g g e r
- *
- **************************************
- *
- * Functional description
- *      Parse the blr for a system relation's triggers.
- *
- **************************************/
-	SET_TDBB(tdbb);
-	Attachment* attachment = tdbb->getAttachment();
-	Database* dbb = tdbb->getDatabase();
-
-	getPermanent(relation)->rel_flags &= ~REL_sys_triggers;
-
-	// Release any triggers in case of a rescan
-
-	relation->releaseTriggers(tdbb, true);
-
-	// No need to load triggers for ReadOnly databases, since
-	// INSERT/DELETE/UPDATE statements are not going to be allowed
-	// hvlad: GTT with ON COMMIT DELETE ROWS clause is writable
-
-	if (dbb->readOnly() && !(getPermanent(relation)->rel_flags & REL_temp_tran))
-		return;
-
-	AutoSetRestoreFlag loadSysTrigs(&getPermanent(relation)->rel_flags, REL_sys_trigs_being_loaded, true);
-
-	AutoCacheRequest request(tdbb, irq_s_triggers2, IRQ_REQUESTS);
-
-	FOR (REQUEST_HANDLE request)
-		TRG IN RDB$TRIGGERS
-		WITH TRG.RDB$RELATION_NAME = relation->c_name()
-		AND TRG.RDB$SYSTEM_FLAG = 1
-	{
-		const FB_UINT64 type = TRG.RDB$TRIGGER_TYPE;
-		const USHORT trig_flags = TRG.RDB$FLAGS;
-		const TEXT* name = TRG.RDB$TRIGGER_NAME;
-
-		auto ptr = type < TRIGGER_MAX ? &(relation->rel_triggers[type]) : nullptr;
-		if (ptr)
-		{
-			blb* blob = blb::open(tdbb, attachment->getSysTransaction(), &TRG.RDB$TRIGGER_BLR);
-			ULONG length = blob->blb_length + 10;
-			HalfStaticArray<UCHAR, 128> blr;
-			length = blob->BLB_get_data(tdbb, blr.getBuffer(length), length);
-
-			USHORT par_flags = (USHORT) ((trig_flags & TRG_ignore_perm) ? csb_ignore_perm : 0);
-			if (type & 1)
-				par_flags |= csb_pre_trigger;
-			else
-				par_flags |= csb_post_trigger;
-
-			Statement* statement = NULL;
-
-			{
-				Jrd::ContextPoolHolder context(tdbb, dbb->createPool(ALLOC_ARGS0));
-				PAR_blr(tdbb, getPermanent(relation), blr.begin(), length, NULL, NULL, &statement, true, par_flags);
-			}
-
-			statement->triggerName = name;
-
-			statement->flags |= Statement::FLAG_SYS_TRIGGER | Statement::FLAG_INTERNAL;
-			if (trig_flags & TRG_ignore_perm)
-				statement->flags |= Statement::FLAG_IGNORE_PERM;
-
-			save_trigger_data(tdbb, *ptr, relation, statement, NULL, NULL, NULL, type, true, 0, "",
-				"", NULL, Nullable<bool>());
-		}
-	}
-	END_FOR
-}
-
-
 void MET_prepare(thread_db* tdbb, jrd_tra* transaction, USHORT length, const UCHAR* msg)
-=======
-void MET_post_existence(thread_db* tdbb, jrd_rel* relation)
->>>>>>> 7aac4d79
 {
 /**************************************
  *
@@ -2980,13 +2726,8 @@
 					(P.RDB$PACKAGE_NAME.NULL ? "" : P.RDB$PACKAGE_NAME));
 			}
 
-<<<<<<< HEAD
-			Nullable<bool> ssDefiner;
 			MetaName secClass;
-=======
-			procedure->setId(P.RDB$PROCEDURE_ID);
 			TriState ssDefiner;
->>>>>>> 7aac4d79
 
 			if (!P.RDB$SECURITY_CLASS.NULL)
 				secClass = P.RDB$SECURITY_CLASS;
@@ -3007,14 +2748,10 @@
 				END_FOR
 			}
 
-<<<<<<< HEAD
 			if (getPermanent()->securityName.length() == 0)
 				getPermanent()->securityName = secClass;
 
-			if (!ssDefiner.specified)
-=======
 			if (ssDefiner.isUnknown())
->>>>>>> 7aac4d79
 			{
 				if (!P.RDB$SQL_SECURITY.NULL)
 					ssDefiner = (bool) P.RDB$SQL_SECURITY;
@@ -3025,13 +2762,8 @@
 			if (getPermanent()->owner.length() == 0)
 				getPermanent()->owner = P.RDB$OWNER_NAME;
 
-<<<<<<< HEAD
-			if (ssDefiner.orElse(false))
+			if (ssDefiner.asBool())
 				invoker = attachment->getUserId(getPermanent()->owner);
-=======
-			if (ssDefiner.asBool())
-				procedure->invoker = attachment->getUserId(procedure->owner);
->>>>>>> 7aac4d79
 
 			setImplemented(true);
 			setDefined(true);
@@ -3176,29 +2908,21 @@
 					}
 					else
 					{
-						const string name = procedure->getName().toString();
+						const string name = getName().toString();
 
 						try
 						{
-<<<<<<< HEAD
+							TraceProcCompile trace(tdbb, name);
+
 							parseBlr(tdbb, csb, &P.RDB$PROCEDURE_BLR,
-=======
-							TraceProcCompile trace(tdbb, name);
-
-							procedure->parseBlr(tdbb, csb, &P.RDB$PROCEDURE_BLR,
->>>>>>> 7aac4d79
 								P.RDB$DEBUG_INFO.NULL ? NULL : &P.RDB$DEBUG_INFO);
 
-							trace.finish(procedure->getStatement(), ITracePlugin::RESULT_SUCCESS);
+							trace.finish(getStatement(), ITracePlugin::RESULT_SUCCESS);
 						}
 						catch (const Exception& ex)
 						{
 							StaticStatusVector temp_status;
 							ex.stuffException(temp_status);
-<<<<<<< HEAD
-							const string name = getName().toString();
-=======
->>>>>>> 7aac4d79
 							(Arg::Gds(isc_bad_proc_BLR) << Arg::Str(name)
 								<< Arg::StatusVector(temp_status.begin())).raise();
 						}
@@ -3390,13 +3114,7 @@
 	SET_TDBB(tdbb);
 	Attachment* attachment = tdbb->getAttachment();
 	Database* dbb = tdbb->getDatabase();
-<<<<<<< HEAD
 	Jrd::ContextPoolHolder context(tdbb, dbb->dbb_permanent);
-=======
-	Jrd::ContextPoolHolder context(tdbb, attachment->att_pool);
-	bool dependencies = false;
-
->>>>>>> 7aac4d79
 	blb* blob = NULL;
 
 //	fb_assert(tdbb->getTransaction() || getId() < rel_MAX);
@@ -3433,7 +3151,6 @@
 	}
 
 	bool dependencies = (rel_perm->rel_flags & REL_get_dependencies) ? true : false;
-	bool sys_triggers = (rel_perm->rel_flags & REL_sys_triggers) ? true : false;
 
 	// If anything errors, cleanup to reset the flag.
 	// This will ensure that the error will be caught if the operation is tried again.
@@ -3441,34 +3158,11 @@
 		if (dependencies)
 			rel_perm->rel_flags |= REL_get_dependencies;
 
-		if (sys_triggers)
-			rel_perm->rel_flags |= REL_sys_triggers;
-
 		if (blob)
 			blob->BLB_close(tdbb);
 	});
 
-	rel_perm->rel_flags &= ~(REL_get_dependencies | REL_sys_triggers);
-
-<<<<<<< HEAD
-	// REL_sys_triggers flag is set only for system relations in INI_init.
-	// Process that task here and do nothing else for that relations
-
-	if (getId() < rel_MAX)
-	{
-		if (sys_triggers)
-		{
-			MET_parse_sys_trigger(tdbb, this);
-			sys_triggers = false;
-		}
-		return true;
-	}
-	fb_assert(!sys_triggers);
-=======
-	relation->rel_flags |= REL_being_scanned;
-	dependencies = (relation->rel_flags & REL_get_dependencies) ? true : false;
-	relation->rel_flags &= ~REL_get_dependencies;
->>>>>>> 7aac4d79
+	rel_perm->rel_flags &= ~REL_get_dependencies;
 
 	// Do we need new format version?
 	if (rel_perm->rel_flags & REL_format)
@@ -3679,15 +3373,9 @@
 					AutoSetRestoreFlag<USHORT> flag(&field->fld_flags, FLD_parse_computed, true);
 
 					DmlNode* nod = dependencies ?
-<<<<<<< HEAD
 						MET_get_dependencies(tdbb, this, p, length, csb, NULL, NULL, NULL,
-							field->fld_name, obj_computed, 0, trans) :
-						PAR_blr(tdbb, rel_perm, p, length, csb, NULL, NULL, false, 0);
-=======
-						MET_get_dependencies(tdbb, relation, p, length, csb, NULL, NULL, NULL,
-							field->fld_name, obj_computed, csb_computed_field, depTrans) :
-						PAR_blr(tdbb, relation, p, length, csb, NULL, NULL, false, csb_computed_field);
->>>>>>> 7aac4d79
+							field->fld_name, obj_computed, csb_computed_field, trans) :
+						PAR_blr(tdbb, rel_perm, p, length, csb, NULL, NULL, false, csb_computed_field);
 
 					field->fld_computation = static_cast<ValueExprNode*>(nod);
 				}
@@ -3766,31 +3454,10 @@
 
 	delete csb;
 
-<<<<<<< HEAD
 	LCK_lock(tdbb, rel_perm->rel_rescan_lock, LCK_SR, LCK_WAIT);
 
 	rel_current_format = NULL;
-	dependencies = sys_triggers = false;
-=======
-	// We have just loaded the triggers onto the local vector triggers.
-	// It's now time to place them at their rightful place inside the relation block.
-	relation->replaceTriggers(tdbb, triggers);
-
-	LCK_lock(tdbb, relation->rel_rescan_lock, LCK_SR, LCK_WAIT);
-	relation->rel_flags &= ~REL_being_scanned;
-
-	relation->rel_current_format = NULL;
-
-	}	// try
-	catch (const Exception&)
-	{
-		relation->rel_flags &= ~(REL_being_scanned | REL_scanned);
-		if (dependencies) {
-			relation->rel_flags |= REL_get_dependencies;
-		}
-		if (blob)
-			blob->BLB_close(tdbb);
->>>>>>> 7aac4d79
+	dependencies = false;
 
 	return getName().hasData();
 }
@@ -4097,8 +3764,7 @@
 
 static void get_trigger(thread_db* tdbb, jrd_rel* relation,
 						bid* blob_id, bid* debug_blob_id, Triggers& triggers,
-						const TEXT* name, FB_UINT64 type,
-						bool sys_trigger, USHORT flags,
+						const TEXT* name, FB_UINT64 type, USHORT flags,
 						const MetaName& engine, const string& entryPoint,
 						const bid* body, TriState ssDefiner)
 {
@@ -4128,7 +3794,7 @@
 		debugInfoBlob = blb::open(tdbb, attachment->getSysTransaction(), debug_blob_id);
 
 	save_trigger_data(tdbb, triggers, relation, NULL, blrBlob, debugInfoBlob,
-					  name, type, sys_trigger, flags, engine, entryPoint, body, ssDefiner);
+					  name, type, flags, engine, entryPoint, body, ssDefiner);
 }
 
 /* !!!!!!!!!!!!!!!!!!!!
@@ -4507,8 +4173,7 @@
 
 static void save_trigger_data(thread_db* tdbb, Triggers& vector, jrd_rel* relation,
 							  Statement* statement, blb* blrBlob, blb* debugInfoBlob,
-							  const TEXT* name, FB_UINT64 type,
-							  bool sys_trigger, USHORT flags,
+							  const TEXT* name, FB_UINT64 type, USHORT flags,
 							  const MetaName& engine, const string& entryPoint,
 							  const bid* body, TriState ssDefiner)
 {
@@ -4558,7 +4223,6 @@
 
 	t->type = type;
 	t->flags = flags;
-	t->sysTrigger = sys_trigger;
 	t->statement = statement;
 	t->relation = relation;			// trigger can't exist longer than relation
 	t->engine = engine;
@@ -4704,10 +4368,7 @@
 	SET_TDBB(tdbb);
 
 	const Trigger* t = nullptr;
-	const bool checkTableScope =
-		(dependency_type == obj_computed) ||
-		(dependency_type == obj_trigger) && dep_rel &&
-		(t = dep_rel->findTrigger(object_name)) && t && (t->sysTrigger);
+	const bool checkTableScope = (dependency_type == obj_computed);
 
 	while (dependencies.hasData())
 	{
@@ -5161,7 +4822,7 @@
 	for (auto relation : mdc_relations)
 	{
 		if (relation)
-			relation->rel_repl_state.invalidate();
+			relation->rel_repl_state.reset();
 	}
 }
 
@@ -5183,85 +4844,77 @@
 	return nullptr;
 }
 
-/*
-bool Trigger::isActive() const ?????????????????????
-{
-	return statement && statement->isActive();
-}
-*/
-
 void Trigger::compile(thread_db* tdbb)
 {
-	SET_TDBB(tdbb);
-
-	Database* dbb = tdbb->getDatabase();
-	Jrd::Attachment* const att = tdbb->getAttachment();
-
-	if (extTrigger)
+	if (extTrigger || statement)
 		return;
 
-	if (!statement)
-	{
-		// Allocate statement memory pool
-		MemoryPool* new_pool = dbb->createPool(ALLOC_ARGS0);
-		// Trigger request is not compiled yet. Lets do it now
-		USHORT par_flags = (USHORT) (flags & TRG_ignore_perm) ? csb_ignore_perm : 0;
-		if (type & 1)
-			par_flags |= csb_pre_trigger;
+	const auto dbb = tdbb->getDatabase();
+	const auto att = tdbb->getAttachment();
+
+	// Allocate statement memory pool
+	MemoryPool* new_pool = dbb->createPool(ALLOC_ARGS0);
+
+	// Trigger request is not compiled yet. Lets do it now
+	USHORT par_flags = (USHORT) (flags & TRG_ignore_perm) ? csb_ignore_perm : 0;
+
+	if (type & 1)
+		par_flags |= csb_pre_trigger;
+	else
+		par_flags |= csb_post_trigger;
+
+	try
+	{
+		Jrd::ContextPoolHolder context(tdbb, new_pool);
+
+		AutoPtr<CompilerScratch> auto_csb(FB_NEW_POOL(*new_pool) CompilerScratch(*new_pool));
+		CompilerScratch* csb = auto_csb;
+
+		csb->csb_g_flags |= par_flags;
+
+		if (engine.isEmpty())
+		{
+			TraceTrigCompile trace(tdbb, this);
+
+			if (debugInfo.hasData())
+			{
+				DBG_parse_debug_info((ULONG) debugInfo.getCount(), debugInfo.begin(),
+									 *csb->csb_dbg_info);
+			}
+
+			PAR_blr(tdbb, getPermanent(relation), blr.begin(), (ULONG) blr.getCount(), NULL,
+					&csb, &statement, (relation ? true : false), par_flags);
+
+			trace.finish(statement, ITracePlugin::RESULT_SUCCESS);
+		}
 		else
-			par_flags |= csb_post_trigger;
-
-		try
-		{
-			Jrd::ContextPoolHolder context(tdbb, new_pool);
-
-			AutoPtr<CompilerScratch> auto_csb(FB_NEW_POOL(*new_pool) CompilerScratch(*new_pool));
-			CompilerScratch* csb = auto_csb;
-
-			csb->csb_g_flags |= par_flags;
-
-			if (engine.isEmpty())
-			{
-				if (debugInfo.hasData())
-				{
-					DBG_parse_debug_info((ULONG) debugInfo.getCount(), debugInfo.begin(),
-										 *csb->csb_dbg_info);
-				}
-
-				PAR_blr(tdbb, getPermanent(relation), blr.begin(), (ULONG) blr.getCount(), NULL, &csb, &statement,
-					(relation ? true : false), par_flags);
-			}
-			else
-			{
-				dbb->dbb_extManager->makeTrigger(tdbb, csb, this, engine, entryPoint, extBody.c_str(),
-					(relation ?
-						(type & 1 ? IExternalTrigger::TYPE_BEFORE : IExternalTrigger::TYPE_AFTER) :
-						IExternalTrigger::TYPE_DATABASE));
-			}
-		}
-		catch (const Exception&)
-		{
-			if (statement)
-			{
-				statement->release(tdbb);
-				statement = NULL;
-			}
-			else
-				dbb->deletePool(new_pool);
-
-			throw;
-		}
-
-		statement->triggerName = name;
-		if (ssDefiner.orElse(false))
-			statement->triggerInvoker = att->getUserId(owner);
-
-		if (sysTrigger)
-			statement->flags |= Statement::FLAG_SYS_TRIGGER | Statement::FLAG_INTERNAL;
-
-		if (flags & TRG_ignore_perm)
-			statement->flags |= Statement::FLAG_IGNORE_PERM;
-	}
+		{
+			dbb->dbb_extManager->makeTrigger(tdbb, csb, this, engine, entryPoint, extBody.c_str(),
+				(relation ?
+					(type & 1 ? IExternalTrigger::TYPE_BEFORE : IExternalTrigger::TYPE_AFTER) :
+					IExternalTrigger::TYPE_DATABASE));
+		}
+	}
+	catch (const Exception&)
+	{
+		if (statement)
+		{
+			statement->release(tdbb);
+			statement = NULL;
+		}
+		else
+			dbb->deletePool(new_pool);
+
+		throw;
+	}
+
+	statement->triggerName = name;
+
+	if (ssDefiner.asBool())
+		statement->triggerInvoker = att->getUserId(owner);
+
+	if (flags & TRG_ignore_perm)
+		statement->flags |= Statement::FLAG_IGNORE_PERM;
 }
 
 Cached::Relation* MetadataCache::lookupRelation(thread_db* tdbb, MetaId id, ObjectBase::Flag flags)
@@ -5509,7 +5162,9 @@
 		idv_segmentCount = IND.RDB$SEGMENT_COUNT;
 		idv_type = IND.RDB$INDEX_TYPE;
 		idv_foreignKey = IND.RDB$FOREIGN_KEY;
-		idv_inactive = IND.RDB$INDEX_INACTIVE.NULL ? false : IND.RDB$INDEX_INACTIVE;
+
+		idv_active = IND.RDB$INDEX_INACTIVE.NULL || (IND.RDB$INDEX_INACTIVE == 0) ? MET_object_active :
+			IND.RDB$INDEX_INACTIVE == 3 ? MET_object_deferred_active : MET_object_inactive;
 
 		if (!IND.RDB$EXPRESSION_BLR.NULL)
 			expression = IND.RDB$EXPRESSION_BLR;
@@ -5520,7 +5175,7 @@
 
 	if (idv_name.isEmpty())
 	{
-		idv_inactive = true;
+		idv_active = MET_object_inactive;
 		return false;
 	}
 	perm->idp_name = idv_name;
@@ -5559,6 +5214,46 @@
 	return true;
 }
 
+IndexVersion* RelationPermanent::lookup_index(thread_db* tdbb, MetaName name, ObjectBase::Flag flags)
+{
+	SET_TDBB(tdbb);
+
+	Attachment* attachment = tdbb->getAttachment();
+
+	// See if we already know the index by name
+	auto* idp = rel_indices.lookup(tdbb, [tdbb, name, flags](Cached::Index* idp)->Cached::Index* {
+		if (idp->getName() == name)
+		{
+			auto* idv = idp->getObject(tdbb, flags);
+			if (idv && idv->getName() == name)
+				return idp;
+		}
+		return nullptr;
+	});
+
+	if (idp)
+		return idp->getObject(tdbb, flags);
+	if (!(flags & CacheFlag::AUTOCREATE))
+		return nullptr;
+
+	// We need to look up the index in RDB$INDICES
+	AutoCacheRequest request(tdbb, irq_get_index_by_name, IRQ_REQUESTS);
+	IndexVersion* idv = nullptr;
+
+	FOR(REQUEST_HANDLE request)
+		IDX IN RDB$INDICES WITH IDX.RDB$INDEX_NAME EQ name.c_str()
+			AND IDX.RDB$RELATION_NAME EQ c_name()
+	{
+		if (!idv)
+			idv = rel_indices.getObject(tdbb, IDX.RDB$INDEX_ID - 1, flags);
+		else
+			fb_assert(false);
+	}
+	END_FOR
+
+	return idv;
+}
+
 Cached::Index* RelationPermanent::lookupIndex(thread_db* tdbb, MetaName name, ObjectBase::Flag flags)
 {
 	SET_TDBB(tdbb);
@@ -5586,9 +5281,7 @@
 				idp = getPermanent(idv);
 		}
 		else
-		{
 			fb_assert(false);
-		}
 	}
 	END_FOR
 
