--- conflicted
+++ resolved
@@ -477,19 +477,28 @@
 			dbb_filename, dbb_config));
 	}
 
-<<<<<<< HEAD
 	// Find an inactive incarnation of a system request.
 	Request* Database::findSystemRequest(thread_db* tdbb, USHORT id, InternalRequest which)
 	{
-		fb_assert(which == IRQ_REQUESTS || which == DYN_REQUESTS);
+		fb_assert(which == IRQ_REQUESTS || which == DYN_REQUESTS || which == CACHED_REQUESTS);
 
 		//Database::CheckoutLockGuard guard(this, dbb_cmp_clone_mutex);
 
-		// If the request hasn't been compiled or isn't active, there're nothing to do.
 		auto* stPtr = &(which == IRQ_REQUESTS ? dbb_internal : dbb_dyn_req)[id];
+		if (which == CACHED_REQUESTS)
+		{
+			auto readAccessor = dbb_internal_cached_statements.readAccessor();
+			if (id >= readAccessor->getCount())
+				return nullptr;
+
+			stPtr = &(readAccessor->value(id));
+		}
+
 		Statement* statement = stPtr->load(std::memory_order_relaxed);
+
+		// If the request hasn't been compiled, there're nothing to do.
 		if (!statement)
-			return NULL;
+			return nullptr;
 
 		return statement->findRequest(tdbb);
 	}
@@ -500,7 +509,20 @@
 		bool ok = req->setUsed();
 		fb_assert(ok);
 
-		auto* const stPtr = &(which == IRQ_REQUESTS ? dbb_internal : dbb_dyn_req)[id];
+		MutexEnsureUnlock g(dbb_internal_cached_mutex, FB_FUNCTION);
+
+		auto* stPtr = &(which == IRQ_REQUESTS ? dbb_internal : dbb_dyn_req)[id];
+		if (which == CACHED_REQUESTS)
+		{
+			g.enter();
+			auto writeAccessor = dbb_internal_cached_statements.writeAccessor();
+			if (id >= writeAccessor->getCount())
+			{
+				dbb_internal_cached_statements.grow(id + 1, true);
+				writeAccessor = dbb_internal_cached_statements.writeAccessor();
+			}
+			stPtr = &(writeAccessor->value(id));
+		}
 
 		Statement* existingStmt = stPtr->load(std::memory_order_acquire);
 		Statement* const compiledStmt = req->getStatement();
@@ -522,7 +544,8 @@
 		compiledStmt->release(tdbb);
 
 		return existingStmt->findRequest(tdbb);
-=======
+	}
+
 	// Methods encapsulating operations with vectors of known pages
 
 	ULONG Database::getKnownPagesCount(SCHAR ptype)
@@ -580,7 +603,6 @@
 		rvector = vcl::newVector(*dbb_permanent, rvector, count);
 
 		memcpy(rvector->memPtr(), data, count * sizeof(ULONG));
->>>>>>> 7aac4d79
 	}
 
 	// Database::Linger class implementation
@@ -709,7 +731,6 @@
 		return m_replMgr;
 	}
 
-<<<<<<< HEAD
 	Database::Database(MemoryPool* p, Firebird::IPluginConfig* pConf, bool shared)
 	:	dbb_permanent(p),
 		dbb_page_manager(this, *p),
@@ -749,7 +770,6 @@
 		dbb_dyn_req.grow(drq_MAX);
 	}
 
-=======
 	bool Database::GlobalObjectHolder::incTempCacheUsage(FB_SIZE_T size)
 	{
 		if (m_tempCacheUsage + size > m_tempCacheLimit)
@@ -771,10 +791,26 @@
 
 		m_tempCacheUsage.fetch_sub(size);
 	}
->>>>>>> 7aac4d79
 
 	GlobalPtr<Database::GlobalObjectHolder::DbIdHash>
 		Database::GlobalObjectHolder::g_hashTable;
 	GlobalPtr<Mutex> Database::GlobalObjectHolder::g_mutex;
 
+	void Database::releaseSystemRequests(thread_db* tdbb)
+	{
+		for (auto& itr : dbb_internal)
+		{
+			auto* stmt = itr.load(std::memory_order_relaxed);
+			if (stmt)
+				stmt->release(tdbb);
+		}
+
+		for (auto& itr : dbb_dyn_req)
+		{
+			auto* stmt = itr.load(std::memory_order_relaxed);
+			if (stmt)
+				stmt->release(tdbb);
+		}
+	}
+
 } // namespace