/*
 * The contents of this file are subject to the Interbase Public
 * License Version 1.0 (the "License"); you may not use this file
 * except in compliance with the License. You may obtain a copy
 * of the License at http://www.Inprise.com/IPL.html
 *
 * Software distributed under the License is distributed on an
 * "AS IS" basis, WITHOUT WARRANTY OF ANY KIND, either express
 * or implied. See the License for the specific language governing
 * rights and limitations under the License.
 *
 * The Original Code was created by Inprise Corporation
 * and its predecessors. Portions created by Inprise Corporation are
 * Copyright (C) Inprise Corporation.
 *
 * All Rights Reserved.
 * Contributor(s): ______________________________________.
 *
 *
 */

#ifndef JRD_RELATION_H
#define JRD_RELATION_H

<<<<<<< HEAD
#include "../common/classes/RefCounted.h"

#include "../jrd/vec.h"
=======
#include <optional>
#include "../jrd/jrd.h"
>>>>>>> 7aac4d79
#include "../jrd/btr.h"
#include "../jrd/lck.h"
#include "../jrd/pag.h"
#include "../jrd/val.h"
#include "../jrd/Attachment.h"
<<<<<<< HEAD
#include "../jrd/HazardPtr.h"
#include "../jrd/ExtEngineManager.h"
#include "../jrd/met_proto.h"
#include "../jrd/Resources.h"
=======
#include "../common/classes/TriState.h"
>>>>>>> 7aac4d79

namespace Jrd
{

template <typename T> class vec;
class BoolExprNode;
class RseNode;
class StmtNode;
class jrd_fld;
class ExternalFile;
class RelationPermanent;
class jrd_rel;

// trigger types
const int TRIGGER_PRE_STORE		= 1;
const int TRIGGER_POST_STORE	= 2;
const int TRIGGER_PRE_MODIFY	= 3;
const int TRIGGER_POST_MODIFY	= 4;
const int TRIGGER_PRE_ERASE		= 5;
const int TRIGGER_POST_ERASE	= 6;
const int TRIGGER_MAX			= 7;

// trigger type prefixes
const int TRIGGER_PRE			= 0;
const int TRIGGER_POST			= 1;

// trigger type suffixes
const int TRIGGER_STORE			= 1;
const int TRIGGER_MODIFY		= 2;
const int TRIGGER_ERASE			= 3;

// that's how trigger action types are encoded
/*
	bit 0 = TRIGGER_PRE/TRIGGER_POST flag,
	bits 1-2 = TRIGGER_STORE/TRIGGER_MODIFY/TRIGGER_ERASE (slot #1),
	bits 3-4 = TRIGGER_STORE/TRIGGER_MODIFY/TRIGGER_ERASE (slot #2),
	bits 5-6 = TRIGGER_STORE/TRIGGER_MODIFY/TRIGGER_ERASE (slot #3),
	and finally the above calculated value is decremented

example #1:
	TRIGGER_POST_ERASE =
	= ((TRIGGER_ERASE << 1) | TRIGGER_POST) - 1 =
	= ((3 << 1) | 1) - 1 =
	= 0x00000110 (6)

example #2:
	TRIGGER_PRE_STORE_MODIFY =
	= ((TRIGGER_MODIFY << 3) | (TRIGGER_STORE << 1) | TRIGGER_PRE) - 1 =
	= ((2 << 3) | (1 << 1) | 0) - 1 =
	= 0x00010001 (17)

example #3:
	TRIGGER_POST_MODIFY_ERASE_STORE =
	= ((TRIGGER_STORE << 5) | (TRIGGER_ERASE << 3) | (TRIGGER_MODIFY << 1) | TRIGGER_POST) - 1 =
	= ((1 << 5) | (3 << 3) | (2 << 1) | 1) - 1 =
	= 0x00111100 (60)
*/

// that's how trigger types are decoded
#define TRIGGER_ACTION(value, shift) \
	(((((value + 1) >> shift) & 3) << 1) | ((value + 1) & 1)) - 1

#define TRIGGER_ACTION_SLOT(value, slot) \
	TRIGGER_ACTION(value, (slot * 2 - 1) )

const int TRIGGER_COMBINED_MAX	= 128;



// Relation trigger definition

class Trigger
{
public:
	Firebird::HalfStaticArray<UCHAR, 128> blr;			// BLR code
	Firebird::HalfStaticArray<UCHAR, 128> debugInfo;	// Debug info
	Statement* statement;							// Compiled statement
	bool		releaseInProgress;
	bool		sysTrigger;
	FB_UINT64	type;						// Trigger type
	USHORT		flags;						// Flags as they are in RDB$TRIGGERS table
	jrd_rel*	relation;					// Trigger parent relation
	MetaName	name;				// Trigger name
	MetaName	engine;				// External engine name
	Firebird::string	entryPoint;			// External trigger entrypoint
	Firebird::string	extBody;			// External trigger body
	ExtEngineManager::Trigger* extTrigger;	// External trigger
	Nullable<bool> ssDefiner;
	MetaName	owner;				// Owner for SQL SECURITY

	MemoryPool& getPool();

	bool isActive() const;

	void compile(thread_db*);				// Ensure that trigger is compiled
	void free(thread_db*, bool force);		// Try to free trigger request

	explicit Trigger(MemoryPool& p)
		: blr(p),
		  debugInfo(p),
		  releaseInProgress(false),
		  name(p),
		  engine(p),
		  entryPoint(p),
		  extBody(p),
		  extTrigger(NULL)
	{}

	virtual ~Trigger()
	{
		delete extTrigger;
	}
};

// Set of triggers (use separate arrays for triggers of different types)
class Triggers
{
public:
	explicit Triggers(MemoryPool& p)
		: triggers(p)
	{ }

	bool hasActive() const;
	void decompile(thread_db* tdbb);

	void addTrigger(thread_db*, Trigger* trigger)
	{
		triggers.add(trigger);
	}

	Trigger* const* begin() const
	{
		return triggers.begin();
	}

	Trigger* const* end() const
	{
		return triggers.end();
	}

	bool operator!() const
	{
		return !hasData();
	}

	operator bool() const
	{
		return hasData();
	}

	bool hasData() const
	{
		return triggers.hasData();
	}

	void release(thread_db* tdbb, bool destroy);

	static void destroy(thread_db* tdbb, Triggers* trigs);

private:
	Firebird::HalfStaticArray<Trigger*, 8> triggers;
};

class DbTriggersHeader : public Firebird::PermanentStorage
{
public:
	DbTriggersHeader(thread_db*, MemoryPool& p, MetaId& t, MakeLock* makeLock, NoData = NoData());

	MetaId getId()
	{
		return type;
	}

	static int blockingAst(void* ast_object);
	static bool destroy(thread_db* tdbb, DbTriggersHeader* trigs);

	const char* c_name() const;

private:
	MetaId type;
	Lock* lock;
};

class DbTriggers final : public Triggers, public ObjectBase
{
public:
	DbTriggers(DbTriggersHeader* hdr)
		: Triggers(hdr->getPool()),
		  ObjectBase(),
		  perm(hdr)
	{ }

	static DbTriggers* create(thread_db*, MemoryPool&, DbTriggersHeader* hdr)
	{
		return FB_NEW_POOL(hdr->getPool()) DbTriggers(hdr);
	}

	static void destroy(thread_db* tdbb, DbTriggers* trigs)
	{
		Triggers::destroy(tdbb, trigs);
		delete trigs;
	}

	static Lock* makeLock(thread_db* tdbb, MemoryPool& p);
	bool scan(thread_db* tdbb, ObjectBase::Flag flags);

	bool reload(thread_db* tdbb, ObjectBase::Flag flags)
	{
		return scan(tdbb, flags);
	}

	const char* c_name() const override
	{
		return perm->c_name();
	}

	static const char* objectFamily(void*)
	{
		return "set of database-wide triggers on";
	}

	static int objectType();

private:
	DbTriggersHeader* perm;

public:
	decltype(perm) getPermanent() const
	{
		return perm;
	}
};

class TrigArray
{
public:
	TrigArray(MemoryPool& p);
	Triggers& operator[](int t);
	const Triggers& operator[](int t) const;

private:
	Triggers preErase, postErase, preModify, postModify, preStore, postStore;
};


// view context block to cache view aliases

class ViewContext
{
public:
	explicit ViewContext(MemoryPool& p, const TEXT* context_name,
						 const TEXT* relation_name, USHORT context,
						 ViewContextType type)
	: vcx_context_name(p, context_name, fb_strlen(context_name)),
	  vcx_relation_name(relation_name),
	  vcx_context(context),
	  vcx_type(type)
	{
	}

	static USHORT generate(const ViewContext* vc)
	{
		return vc->vcx_context;
	}

	const Firebird::string vcx_context_name;
	const MetaName vcx_relation_name;
	const USHORT vcx_context;
	const ViewContextType vcx_type;
};

typedef Firebird::SortedArray<ViewContext*, Firebird::EmptyStorage<ViewContext*>,
		USHORT, ViewContext> ViewContexts;


class RelationPages
{
public:
	typedef FB_UINT64 InstanceId;

	// Vlad asked for this compile-time check to make sure we can contain a txn/att number here
	static_assert(sizeof(InstanceId) >= sizeof(TraNumber), "InstanceId must fit TraNumber");
	static_assert(sizeof(InstanceId) >= sizeof(AttNumber), "InstanceId must fit AttNumber");

	vcl* rel_pages;					// vector of pointer page numbers
	InstanceId rel_instance_id;		// 0 or att_attachment_id or tra_number

	ULONG rel_index_root;		// index root page number
	ULONG rel_data_pages;		// count of relation data pages
	ULONG rel_slot_space;		// lowest pointer page with slot space
	ULONG rel_pri_data_space;	// lowest pointer page with primary data page space
	ULONG rel_sec_data_space;	// lowest pointer page with secondary data page space
	ULONG rel_last_free_pri_dp;	// last primary data page found with space
	ULONG rel_last_free_blb_dp;	// last blob data page found with space
	USHORT rel_pg_space_id;

	RelationPages(Firebird::MemoryPool& pool)
		: rel_pages(NULL), rel_instance_id(0),
		  rel_index_root(0), rel_data_pages(0), rel_slot_space(0),
		  rel_pri_data_space(0), rel_sec_data_space(0),
		  rel_last_free_pri_dp(0), rel_last_free_blb_dp(0),
		  rel_pg_space_id(DB_PAGE_SPACE), rel_next_free(NULL),
		  useCount(0),
		  dpMap(pool),
		  dpMapMark(0)
	{}

	inline SLONG addRef()
	{
		return useCount++;
	}

	void free(RelationPages*& nextFree);

	static inline InstanceId generate(const RelationPages* item)
	{
		return item->rel_instance_id;
	}

	ULONG getDPNumber(ULONG dpSequence)
	{
		FB_SIZE_T pos;
		if (dpMap.find(dpSequence, pos))
		{
			if (dpMap[pos].mark != dpMapMark)
				dpMap[pos].mark = ++dpMapMark;
			return dpMap[pos].physNum;
		}

		return 0;
	}

	void setDPNumber(ULONG dpSequence, ULONG dpNumber)
	{
		FB_SIZE_T pos;
		if (dpMap.find(dpSequence, pos))
		{
			if (dpNumber)
			{
				dpMap[pos].physNum = dpNumber;
				dpMap[pos].mark = ++dpMapMark;
			}
			else
				dpMap.remove(pos);
		}
		else if (dpNumber)
		{
			dpMap.insert(pos, {dpSequence, dpNumber, ++dpMapMark});

			if (dpMap.getCount() == MAX_DPMAP_ITEMS)
				freeOldestMapItems();
		}
	}

	void freeOldestMapItems()
	{
		ULONG minMark = MAX_ULONG;
		FB_SIZE_T i;

		for (i = 0; i < dpMap.getCount(); i++)
		{
			if (minMark > dpMap[i].mark)
				minMark = dpMap[i].mark;
		}

		minMark = (minMark + dpMapMark) / 2;

		i = 0;
		while (i < dpMap.getCount())
		{
			if (dpMap[i].mark > minMark)
				dpMap[i++].mark -= minMark;
			else
				dpMap.remove(i);
		}

		dpMapMark -= minMark;
	}

private:
	RelationPages*	rel_next_free;
	SLONG			useCount;

	static const ULONG MAX_DPMAP_ITEMS = 64;

	struct DPItem
	{
		ULONG seqNum;
		ULONG physNum;
		ULONG mark;

		static ULONG generate(const DPItem& item)
		{
			return item.seqNum;
		}
	};

	Firebird::SortedArray<DPItem, Firebird::InlineStorage<DPItem, MAX_DPMAP_ITEMS>, ULONG, DPItem> dpMap;
	ULONG dpMapMark;

friend class RelationPermanent;
};


// Index block

class IndexPermanent : public Firebird::PermanentStorage
{
public:
	IndexPermanent(thread_db* tdbb, MemoryPool& p, MetaId id, MakeLock*, RelationPermanent* rel)
		: PermanentStorage(p),
		  idp_relation(rel),
		  idp_id(id)
	{ }

	~IndexPermanent()
	{
		fb_assert((!idp_lock) || (idp_lock->lck_physical == LCK_none && idp_lock->lck_logical == LCK_none));
	}

	static int indexReload(void* ast_object);

	static bool destroy(thread_db* tdbb, IndexPermanent* idp)
	{
		idp->unlock(tdbb);
		return false;
	}

	MetaId getId() const
	{
		return idp_id;
	}

	static const int REL_ID_KEY_OFFSET = 16;
	void createLock(thread_db* tdbb, MetaId relId, MetaId indId);

	bool exclusiveLock(thread_db* tdbb);
	bool sharedLock(thread_db* tdbb);
	void unlock(thread_db* tdbb);

	Lock* getRescanLock()
	{
		return nullptr;
	}

	RelationPermanent* getRelation()
	{
		return idp_relation;
	}

	MetaName getName() const
	{
		return idp_name;
	}

	const char* c_name() const;

public:
	MetaName			idp_name;		// used only as temp mirror for c_name() implementation

private:
	RelationPermanent*	idp_relation;
	Lock*				idp_lock = nullptr;
	MetaId				idp_id;

	[[noreturn]] void errIndexGone();
};

class IndexVersion final : public ObjectBase
{
public:
	IndexVersion(MemoryPool& p, Cached::Index* idp);

	static IndexVersion* create(thread_db* tdbb, MemoryPool& p, Cached::Index* idp)
	{
		return FB_NEW_POOL(p) IndexVersion(p, idp);
	}

	static void destroy(thread_db* tdbb, IndexVersion* idv);

	static Lock* makeLock(thread_db* tdbb, MemoryPool& p)
	{
		return nullptr;
	}

	bool scan(thread_db* tdbb, ObjectBase::Flag flags);

	bool reload(thread_db* tdbb, ObjectBase::Flag flags)
	{
		return scan(tdbb, flags);
	}

	const char* c_name() const override
	{
		return idv_name.c_str();
	}

	MetaName getName() const
	{
		return idv_name;
	}

	static const char* objectFamily(void*)
	{
		return "index";
	}

	MetaName getForeignKey() const
	{
		return idv_foreignKey;
	}

	MetaId getId() const
	{
		return perm->getId();
	}

	Cached::Index* getPermanent() const
	{
		return perm;
	}

	bool getActive()
	{
		return !idv_inactive;
	}

private:
	Cached::Index* perm;
	MetaName idv_name;
	SSHORT idv_uniqFlag = 0;
	SSHORT idv_segmentCount = 0;
	SSHORT idv_type = 0;
	MetaName idv_foreignKey;						// FOREIGN RELATION NAME
	bool idv_inactive = false;

public:
	ValueExprNode* idv_expression = nullptr;		// node tree for index expression
	Statement* idv_expression_statement = nullptr;	// statement for index expression evaluation
	dsc			idv_expression_desc;				// descriptor for expression result
	BoolExprNode* idv_condition = nullptr;			// node tree for index condition
	Statement* idv_condition_statement = nullptr;	// statement for index condition evaluation
};


// Relation block; one is created for each relation referenced
// in the database, though it is not really filled out until
// the relation is scanned

class jrd_rel final : public ObjectBase
{
public:
	jrd_rel(MemoryPool& p, Cached::Relation* r);

	MemoryPool*		rel_pool;
	Cached::Relation*	rel_perm;
	USHORT			rel_current_fmt;	// Current format number
	Format*			rel_current_format;	// Current record format

	vec<jrd_fld*>*	rel_fields;			// vector of field blocks

	RseNode*		rel_view_rse;		// view record select expression
	ViewContexts	rel_view_contexts;	// sorted array of view contexts

	Nullable<bool>	rel_ss_definer;

	TrigArray rel_triggers;

	bool hasData() const;
	const char* c_name() const override;
	MetaId getId() const;
	RelationPages* getPages(thread_db* tdbb, TraNumber tran = MAX_TRA_NUMBER, bool allocPages = true);
	bool isTemporary() const;
	bool isView() const;
	bool isVirtual() const;
	bool isSystem() const;
	bool isReplicating(thread_db* tdbb);

<<<<<<< HEAD
	bool scan(thread_db* tdbb, ObjectBase::Flag flags);		// Scan the newly loaded relation for meta data
	MetaName getName() const;
	MemoryPool& getPool() const;
	MetaName getSecurityName() const;
	MetaName getOwnerName() const;
	ExternalFile* getExtFile() const;

	static void destroy(thread_db* tdbb, jrd_rel *rel);
	static jrd_rel* create(thread_db* tdbb, MemoryPool& p, Cached::Relation* perm);
=======
	Lock*		rel_existence_lock;		// existence lock, if any
	Lock*		rel_partners_lock;		// partners lock
	Lock*		rel_rescan_lock;		// lock forcing relation to be scanned
	Lock*		rel_gc_lock;			// garbage collection lock
	IndexLock*	rel_index_locks;		// index existence locks
	IndexBlock*	rel_index_blocks;		// index blocks for caching index info
	TrigVector*	rel_pre_erase; 			// Pre-operation erase trigger
	TrigVector*	rel_post_erase;			// Post-operation erase trigger
	TrigVector*	rel_pre_modify;			// Pre-operation modify trigger
	TrigVector*	rel_post_modify;		// Post-operation modify trigger
	TrigVector*	rel_pre_store;			// Pre-operation store trigger
	TrigVector*	rel_post_store;			// Post-operation store trigger
	prim		rel_primary_dpnds;		// foreign dependencies on this relation's primary key
	frgn		rel_foreign_refs;		// foreign references to other relations' primary keys

	Firebird::TriState	rel_ss_definer;
	Firebird::TriState	rel_repl_state;			// replication state
>>>>>>> 7aac4d79

	static Lock* makeLock(thread_db*, MemoryPool&)
	{
		return nullptr;		// ignored
	}

	bool reload(thread_db* tdbb, ObjectBase::Flag flags)
	{
		return scan(tdbb, flags);
	}

<<<<<<< HEAD
	static const char* objectFamily(RelationPermanent* perm);
	static int objectType();
=======
	ObjectType getObjectType() const
	{
		return isView() ? obj_view : obj_relation;
	}

	bool isReplicating(thread_db* tdbb);
>>>>>>> 7aac4d79

public:
	// bool hasTriggers() const;  unused ???????????????????
	void releaseTriggers(thread_db* tdbb, bool destroy);
	const Trigger* findTrigger(const MetaName trig_name) const;

	decltype(rel_perm) getPermanent() const
	{
		return rel_perm;
	}
};

// rel_flags

const ULONG REL_system					= 0x0001;
const ULONG REL_get_dependencies		= 0x0002;	// New relation needs dependencies during scan
const ULONG REL_sys_triggers			= 0x0004;	// The relation has system triggers to compile
const ULONG REL_sql_relation			= 0x0008;	// Relation defined as sql table
const ULONG REL_check_partners			= 0x0010;	// Rescan primary dependencies and foreign references
const ULONG REL_sys_trigs_being_loaded	= 0x0020;	// System triggers being loaded
const ULONG REL_temp_tran				= 0x0040;	// relation is a GTT delete rows
const ULONG REL_temp_conn				= 0x0080;	// relation is a GTT preserve rows
const ULONG REL_virtual					= 0x0100;	// relation is virtual
const ULONG REL_jrd_view				= 0x0200;	// relation is VIEW
const ULONG REL_format					= 0x0400;	// new format version to be built

class GCLock
{
public:
	GCLock(RelationPermanent* rl)
		: lck(nullptr),
		  relPerm(rl),
		  flags(0u)
	{ }

	// This guard is used by regular code to prevent online validation while
	// dead- or back- versions is removed from disk.
	class Shared
	{
	public:
		Shared(thread_db* tdbb, RelationPermanent* rl);
		~Shared();

		bool gcEnabled() const
		{
			return m_gcEnabled;
		}

	private:
		thread_db*	m_tdbb;
		RelationPermanent*	m_rl;
		bool		m_gcEnabled;
	};

	// This guard is used by online validation to prevent any modifications of
	// table data while it is checked.
	class Exclusive
	{
	public:
		Exclusive(thread_db* tdbb, RelationPermanent* rl)
			: m_tdbb(tdbb), m_rl(rl), m_lock(nullptr)
		{ }

		~Exclusive()
		{
			release();
			delete m_lock;
		}

		bool acquire(int wait);
		void release();

	private:
		thread_db*		m_tdbb;
		RelationPermanent*		m_rl;
		Lock*			m_lock;
	};

public:
	bool acquire(thread_db* tdbb, int wait);
	void downgrade(thread_db* tdbb);
	void enable(thread_db* tdbb, Lock* tempLock);
	bool disable(thread_db* tdbb, int wait, Lock*& tempLock);

	unsigned getSweepCount() const;		// violates rules of atomic counters - ok ONLY for ASSERT

	static int ast(void* self)
	{
		try
		{
			reinterpret_cast<GCLock*>(self)->blockingAst();
		}
		catch(const Firebird::Exception&) { }

		return 0;
	}

	void forcedRelease(thread_db* tdbb);

private:
	void blockingAst();
	void ensureReleased(thread_db* tdbb);

	[[noreturn]] void incrementError();

private:
	Firebird::AutoPtr<Lock> lck;
	RelationPermanent* relPerm;

public:
	std::atomic<unsigned> flags;

	static const unsigned GC_counterMask =	0x0FFFFFFF;
	static const unsigned GC_guardBit =		0x10000000;
	static const unsigned GC_disabled =		0x20000000;
	static const unsigned GC_locked =		0x40000000;
	static const unsigned GC_blocking =		0x80000000;
};


// Non-versioned part of relation in cache

class RelationPermanent : public Firebird::PermanentStorage
{
	typedef CacheVector<Cached::Index, 4, RelationPermanent*> Indices;
	typedef Firebird::HalfStaticArray<Record*, 4> GCRecordList;

public:
	RelationPermanent(thread_db* tdbb, MemoryPool& p, MetaId id, MakeLock* makeLock, NoData);
	~RelationPermanent();
	static bool destroy(thread_db* tdbb, RelationPermanent* rel);

	void makeLocks(thread_db* tdbb, Cached::Relation* relation);
	static constexpr USHORT getRelLockKeyLength();
	Lock* createLock(thread_db* tdbb, lck_t, bool);
	Lock* createLock(thread_db* tdbb, MemoryPool& pool, lck_t, bool);
	void extFile(thread_db* tdbb, const TEXT* file_name);		// impl in ext.cpp

	IndexVersion* lookup_index(thread_db* tdbb, MetaId id, ObjectBase::Flag flags);
	Cached::Index* lookupIndex(thread_db* tdbb, MetaId id, ObjectBase::Flag flags);
	Cached::Index* lookupIndex(thread_db* tdbb, MetaName name, ObjectBase::Flag flags);

	void newIndexVersion(thread_db* tdbb, MetaId id)
	{
		auto chk = rel_indices.makeObject(tdbb, id, CacheFlag::NOCOMMIT);
		fb_assert(chk);
	}

	void oldIndexVersion(thread_db* tdbb, MetaId id)
	{
		auto chk = rel_indices.getObject(tdbb, id, CacheFlag::AUTOCREATE);
		fb_assert(chk);
	}

	void eraseIndex(thread_db* tdbb, MetaId id)		// oldIndex to be called before
	{
		auto chk = rel_indices.erase(tdbb, id);
		fb_assert(chk);
	}

	Lock*		rel_existence_lock;		// existence lock
	Lock*		rel_partners_lock;		// partners lock
	Lock*		rel_rescan_lock;		// lock forcing relation to be scanned
	GCLock		rel_gc_lock;			// garbage collection lock
	GCRecordList	rel_gc_records;		// records for garbage collection

	atomics::atomic<SSHORT>	rel_scan_count;		// concurrent sequential scan count

	class RelPagesSnapshot : public Firebird::Array<RelationPages*>
	{
	public:
		typedef Firebird::Array<RelationPages*> inherited;

		RelPagesSnapshot(thread_db* tdbb, RelationPermanent* relation)
		{
			spt_tdbb = tdbb;
			spt_relation = relation;
		}

		~RelPagesSnapshot() { clear(); }

		void clear();
	private:
		thread_db*	spt_tdbb;
		RelationPermanent*	spt_relation;

	friend class RelationPermanent;
	};

	RelationPages* getPages(thread_db* tdbb, TraNumber tran = MAX_TRA_NUMBER, bool allocPages = true);
	bool	delPages(thread_db* tdbb, TraNumber tran = MAX_TRA_NUMBER, RelationPages* aPages = NULL);
	void	retainPages(thread_db* tdbb, TraNumber oldNumber, TraNumber newNumber);
	void	cleanUp();
	void	fillPagesSnapshot(RelPagesSnapshot&, const bool AttachmentOnly = false);
	void scan_partners(thread_db* tdbb);		// Foreign keys scan - impl. in met.epp

	RelationPages* getBasePages()
	{
		return &rel_pages_base;
	}


	bool hasData() const
	{
		return rel_name.hasData();
	}

	const char* c_name() const
	{
		return rel_name.c_str();
	}

	MetaName getName() const
	{
		return rel_name;
	}

	MetaId getId() const
	{
		return rel_id;
	}

	MetaName getSecurityName() const
	{
		return rel_security_name;
	}

	ExternalFile* getExtFile() const
	{
		return rel_file;
	}

	void setExtFile(ExternalFile* f)
	{
		fb_assert(!rel_file);
		rel_file = f;
	}

	void getRelLockKey(thread_db* tdbb, UCHAR* key);
	PageNumber getIndexRootPage(thread_db* tdbb);

	bool isSystem() const;
	bool isTemporary() const;
	bool isVirtual() const;
	bool isView() const;
	bool isReplicating(thread_db* tdbb);

	static int partners_ast_relation(void* ast_object);
	static int rescan_ast_relation(void* ast_object);
	static int blocking_ast_relation(void* ast_object);

	vec<Format*>*	rel_formats;		// Known record formats
	Indices			rel_indices;		// Active indices
	MetaName		rel_name;			// ascii relation name
	MetaId			rel_id;

	MetaName		rel_owner_name;		// ascii owner
	MetaName		rel_security_name;	// security class name for relation
	ULONG			rel_flags;			// flags

	TriState		rel_repl_state;		// replication state

	PrimaryDeps*	rel_primary_dpnds = nullptr;	// foreign dependencies on this relation's primary key
	ForeignDeps*	rel_foreign_refs = nullptr;		// foreign references to other relations' primary keys

private:
	Firebird::Mutex			rel_pages_mutex;

	typedef Firebird::SortedArray<
				RelationPages*,
				Firebird::EmptyStorage<RelationPages*>,
				RelationPages::InstanceId,
				RelationPages>
			RelationPagesInstances;

	RelationPagesInstances* rel_pages_inst;
	RelationPages			rel_pages_base;
	RelationPages*			rel_pages_free;

	RelationPages* getPagesInternal(thread_db* tdbb, TraNumber tran, bool allocPages);

	ExternalFile* rel_file;
};


inline bool jrd_rel::hasData() const
{
	return rel_perm->rel_name.hasData();
}

inline const char* jrd_rel::c_name() const
{
	return rel_perm->rel_name.c_str();
}

inline MetaName jrd_rel::getName() const
{
	return rel_perm->rel_name;
}

inline MemoryPool& jrd_rel::getPool() const
{
	return rel_perm->getPool();
}

inline ExternalFile* jrd_rel::getExtFile() const
{
	return rel_perm->getExtFile();
}

inline MetaName jrd_rel::getSecurityName() const
{
	return rel_perm->rel_security_name;
}

inline MetaName jrd_rel::getOwnerName() const
{
	return rel_perm->rel_owner_name;
}

inline MetaId jrd_rel::getId() const
{
	return rel_perm->rel_id;
}

inline RelationPages* jrd_rel::getPages(thread_db* tdbb, TraNumber tran, bool allocPages)
{
	return rel_perm->getPages(tdbb, tran, allocPages);
}

inline bool jrd_rel::isTemporary() const
{
	return rel_perm->isTemporary();
}

inline bool jrd_rel::isView() const
{
	return rel_perm->isView();
}

<<<<<<< HEAD
inline bool jrd_rel::isVirtual() const
=======
const ULONG REL_scanned					= 0x0001;	// Field expressions scanned (or being scanned)
const ULONG REL_system					= 0x0002;
const ULONG REL_deleted					= 0x0004;	// Relation known gonzo
const ULONG REL_get_dependencies		= 0x0008;	// New relation needs dependencies during scan
const ULONG REL_check_existence			= 0x0010;	// Existence lock released pending drop of relation
const ULONG REL_blocking				= 0x0020;	// Blocking someone from dropping relation
const ULONG REL_sql_relation			= 0x0080;	// Relation defined as sql table
const ULONG REL_check_partners			= 0x0100;	// Rescan primary dependencies and foreign references
const ULONG REL_being_scanned			= 0x0200;	// relation scan in progress
const ULONG REL_deleting				= 0x0800;	// relation delete in progress
const ULONG REL_temp_tran				= 0x1000;	// relation is a GTT delete rows
const ULONG REL_temp_conn				= 0x2000;	// relation is a GTT preserve rows
const ULONG REL_virtual					= 0x4000;	// relation is virtual
const ULONG REL_jrd_view				= 0x8000;	// relation is VIEW
const ULONG REL_gc_blocking				= 0x10000;	// request to downgrade\release gc lock
const ULONG REL_gc_disabled				= 0x20000;	// gc is disabled temporarily
const ULONG REL_gc_lockneed				= 0x40000;	// gc lock should be acquired


/// class jrd_rel

inline jrd_rel::jrd_rel(MemoryPool& p)
	: rel_pool(&p), rel_flags(REL_gc_lockneed),
	  rel_name(p), rel_owner_name(p), rel_security_name(p),
	  rel_view_contexts(p), rel_gc_records(p), rel_ss_definer(false),
	  rel_pages_base(p)
>>>>>>> 7aac4d79
{
	return rel_perm->isVirtual();
}

inline bool jrd_rel::isSystem() const
{
	return rel_perm->isSystem();
}

inline bool jrd_rel::isReplicating(thread_db* tdbb)
{
	return rel_perm->isReplicating(tdbb);
}


inline bool RelationPermanent::isSystem() const
{
	return rel_flags & REL_system;
}

inline bool RelationPermanent::isTemporary() const
{
	return (rel_flags & (REL_temp_tran | REL_temp_conn));
}

inline bool RelationPermanent::isVirtual() const
{
	return (rel_flags & REL_virtual);
}

inline bool RelationPermanent::isView() const
{
	return (rel_flags & REL_jrd_view);
}

inline RelationPages* RelationPermanent::getPages(thread_db* tdbb, TraNumber tran, bool allocPages)
{
	if (!isTemporary())
		return &rel_pages_base;

	return getPagesInternal(tdbb, tran, allocPages);
}


/// class GCLock::Shared

inline GCLock::Shared::Shared(thread_db* tdbb, RelationPermanent* rl)
	: m_tdbb(tdbb),
	  m_rl(rl),
	  m_gcEnabled(m_rl->rel_gc_lock.acquire(m_tdbb, LCK_NO_WAIT))
{ }

inline GCLock::Shared::~Shared()
{
	if (m_gcEnabled)
		m_rl->rel_gc_lock.downgrade(m_tdbb);
}


/// class GCLock::Exclusive

inline bool GCLock::Exclusive::acquire(int wait)
{
	return m_rl->rel_gc_lock.disable(m_tdbb, wait, m_lock);
}

inline void GCLock::Exclusive::release()
{
	return m_rl->rel_gc_lock.enable(m_tdbb, m_lock);
}


// Field block, one for each field in a scanned relation

const USHORT FLD_parse_computed = 0x0001;		// computed expression is being parsed

class jrd_fld : public pool_alloc<type_fld>
{
public:
	BoolExprNode*	fld_validation;		// validation clause, if any
	BoolExprNode*	fld_not_null;		// if field cannot be NULL
	ValueExprNode*	fld_missing_value;	// missing value, if any
	ValueExprNode*	fld_computation;	// computation for virtual field
	ValueExprNode*	fld_source;			// source for view fields
	ValueExprNode*	fld_default_value;	// default value, if any
	ArrayField*	fld_array;			// array description, if array
	MetaName	fld_name;	// Field name
	MetaName	fld_security_name;	// security class name for field
	MetaName	fld_generator_name;	// identity generator name
	MetaNamePair	fld_source_rel_field;	// Relation/field source name
	std::optional<IdentityType> fld_identity_type;
	USHORT fld_flags;

public:
	explicit jrd_fld(MemoryPool& p)
		: fld_name(p),
		  fld_security_name(p),
		  fld_generator_name(p),
		  fld_source_rel_field(p)
	{
	}
};

}

#endif	// JRD_RELATION_H<|MERGE_RESOLUTION|>--- conflicted
+++ resolved
@@ -22,27 +22,19 @@
 #ifndef JRD_RELATION_H
 #define JRD_RELATION_H
 
-<<<<<<< HEAD
-#include "../common/classes/RefCounted.h"
-
 #include "../jrd/vec.h"
-=======
 #include <optional>
-#include "../jrd/jrd.h"
->>>>>>> 7aac4d79
+// ???????????????????? #include "../jrd/jrd.h"
 #include "../jrd/btr.h"
 #include "../jrd/lck.h"
 #include "../jrd/pag.h"
 #include "../jrd/val.h"
 #include "../jrd/Attachment.h"
-<<<<<<< HEAD
-#include "../jrd/HazardPtr.h"
+#include "../jrd/CacheVector.h"
 #include "../jrd/ExtEngineManager.h"
 #include "../jrd/met_proto.h"
 #include "../jrd/Resources.h"
-=======
 #include "../common/classes/TriState.h"
->>>>>>> 7aac4d79
 
 namespace Jrd
 {
@@ -119,19 +111,18 @@
 public:
 	Firebird::HalfStaticArray<UCHAR, 128> blr;			// BLR code
 	Firebird::HalfStaticArray<UCHAR, 128> debugInfo;	// Debug info
-	Statement* statement;							// Compiled statement
-	bool		releaseInProgress;
-	bool		sysTrigger;
-	FB_UINT64	type;						// Trigger type
-	USHORT		flags;						// Flags as they are in RDB$TRIGGERS table
-	jrd_rel*	relation;					// Trigger parent relation
-	MetaName	name;				// Trigger name
-	MetaName	engine;				// External engine name
-	Firebird::string	entryPoint;			// External trigger entrypoint
-	Firebird::string	extBody;			// External trigger body
-	ExtEngineManager::Trigger* extTrigger;	// External trigger
-	Nullable<bool> ssDefiner;
-	MetaName	owner;				// Owner for SQL SECURITY
+	Statement* statement = nullptr;						// Compiled statement
+	bool releaseInProgress = false;
+	FB_UINT64 type = 0;					// Trigger type
+	USHORT flags = 0;					// Flags as they are in RDB$TRIGGERS table
+	jrd_rel* relation = nullptr;		// Trigger parent relation
+	MetaName name;						// Trigger name
+	MetaName engine;					// External engine name
+	MetaName owner;						// Owner for SQL SECURITY
+	Firebird::string entryPoint;		// External trigger entrypoint
+	Firebird::string extBody;			// External trigger body
+	Firebird::TriState ssDefiner;		// SQL SECURITY
+	std::unique_ptr<ExtEngineManager::Trigger> extTrigger;	// External trigger
 
 	MemoryPool& getPool();
 
@@ -141,20 +132,8 @@
 	void free(thread_db*, bool force);		// Try to free trigger request
 
 	explicit Trigger(MemoryPool& p)
-		: blr(p),
-		  debugInfo(p),
-		  releaseInProgress(false),
-		  name(p),
-		  engine(p),
-		  entryPoint(p),
-		  extBody(p),
-		  extTrigger(NULL)
+		: blr(p), debugInfo(p), entryPoint(p), extBody(p)
 	{}
-
-	virtual ~Trigger()
-	{
-		delete extTrigger;
-	}
 };
 
 // Set of triggers (use separate arrays for triggers of different types)
@@ -447,6 +426,16 @@
 };
 
 
+// Index status
+
+enum IndexStatus
+{
+	MET_object_active,
+	MET_object_deferred_active,
+	MET_object_inactive,
+	MET_object_unknown
+};
+
 // Index block
 
 class IndexPermanent : public Firebird::PermanentStorage
@@ -565,9 +554,9 @@
 		return perm;
 	}
 
-	bool getActive()
-	{
-		return !idv_inactive;
+	IndexStatus getActive()
+	{
+		return idv_active;
 	}
 
 private:
@@ -577,7 +566,7 @@
 	SSHORT idv_segmentCount = 0;
 	SSHORT idv_type = 0;
 	MetaName idv_foreignKey;						// FOREIGN RELATION NAME
-	bool idv_inactive = false;
+	IndexStatus idv_active = MET_object_active;
 
 public:
 	ValueExprNode* idv_expression = nullptr;		// node tree for index expression
@@ -607,9 +596,10 @@
 	RseNode*		rel_view_rse;		// view record select expression
 	ViewContexts	rel_view_contexts;	// sorted array of view contexts
 
-	Nullable<bool>	rel_ss_definer;
-
 	TrigArray rel_triggers;
+
+	Firebird::TriState	rel_ss_definer;
+	Firebird::TriState	rel_repl_state;			// replication state
 
 	bool hasData() const;
 	const char* c_name() const override;
@@ -621,7 +611,11 @@
 	bool isSystem() const;
 	bool isReplicating(thread_db* tdbb);
 
-<<<<<<< HEAD
+	ObjectType getObjectType() const
+	{
+		return isView() ? obj_view : obj_relation;
+	}
+
 	bool scan(thread_db* tdbb, ObjectBase::Flag flags);		// Scan the newly loaded relation for meta data
 	MetaName getName() const;
 	MemoryPool& getPool() const;
@@ -631,27 +625,8 @@
 
 	static void destroy(thread_db* tdbb, jrd_rel *rel);
 	static jrd_rel* create(thread_db* tdbb, MemoryPool& p, Cached::Relation* perm);
-=======
-	Lock*		rel_existence_lock;		// existence lock, if any
-	Lock*		rel_partners_lock;		// partners lock
-	Lock*		rel_rescan_lock;		// lock forcing relation to be scanned
-	Lock*		rel_gc_lock;			// garbage collection lock
-	IndexLock*	rel_index_locks;		// index existence locks
-	IndexBlock*	rel_index_blocks;		// index blocks for caching index info
-	TrigVector*	rel_pre_erase; 			// Pre-operation erase trigger
-	TrigVector*	rel_post_erase;			// Post-operation erase trigger
-	TrigVector*	rel_pre_modify;			// Pre-operation modify trigger
-	TrigVector*	rel_post_modify;		// Post-operation modify trigger
-	TrigVector*	rel_pre_store;			// Pre-operation store trigger
-	TrigVector*	rel_post_store;			// Post-operation store trigger
-	prim		rel_primary_dpnds;		// foreign dependencies on this relation's primary key
-	frgn		rel_foreign_refs;		// foreign references to other relations' primary keys
-
-	Firebird::TriState	rel_ss_definer;
-	Firebird::TriState	rel_repl_state;			// replication state
->>>>>>> 7aac4d79
-
-	static Lock* makeLock(thread_db*, MemoryPool&)
+
+	static Lock* makeLock(thread_db*, MemoryPool&) // ????????????????
 	{
 		return nullptr;		// ignored
 	}
@@ -661,17 +636,8 @@
 		return scan(tdbb, flags);
 	}
 
-<<<<<<< HEAD
 	static const char* objectFamily(RelationPermanent* perm);
 	static int objectType();
-=======
-	ObjectType getObjectType() const
-	{
-		return isView() ? obj_view : obj_relation;
-	}
-
-	bool isReplicating(thread_db* tdbb);
->>>>>>> 7aac4d79
 
 public:
 	// bool hasTriggers() const;  unused ???????????????????
@@ -688,15 +654,13 @@
 
 const ULONG REL_system					= 0x0001;
 const ULONG REL_get_dependencies		= 0x0002;	// New relation needs dependencies during scan
-const ULONG REL_sys_triggers			= 0x0004;	// The relation has system triggers to compile
-const ULONG REL_sql_relation			= 0x0008;	// Relation defined as sql table
-const ULONG REL_check_partners			= 0x0010;	// Rescan primary dependencies and foreign references
-const ULONG REL_sys_trigs_being_loaded	= 0x0020;	// System triggers being loaded
-const ULONG REL_temp_tran				= 0x0040;	// relation is a GTT delete rows
-const ULONG REL_temp_conn				= 0x0080;	// relation is a GTT preserve rows
-const ULONG REL_virtual					= 0x0100;	// relation is virtual
-const ULONG REL_jrd_view				= 0x0200;	// relation is VIEW
-const ULONG REL_format					= 0x0400;	// new format version to be built
+const ULONG REL_sql_relation			= 0x0004;	// Relation defined as sql table
+const ULONG REL_check_partners			= 0x0008;	// Rescan primary dependencies and foreign references
+const ULONG REL_temp_tran				= 0x0010;	// relation is a GTT delete rows
+const ULONG REL_temp_conn				= 0x0020;	// relation is a GTT preserve rows
+const ULONG REL_virtual					= 0x0040;	// relation is virtual
+const ULONG REL_jrd_view				= 0x0080;	// relation is VIEW
+const ULONG REL_format					= 0x0100;	// new format version to be built
 
 class GCLock
 {
@@ -811,6 +775,7 @@
 	void extFile(thread_db* tdbb, const TEXT* file_name);		// impl in ext.cpp
 
 	IndexVersion* lookup_index(thread_db* tdbb, MetaId id, ObjectBase::Flag flags);
+	IndexVersion* lookup_index(thread_db* tdbb, MetaName name, ObjectBase::Flag flags);
 	Cached::Index* lookupIndex(thread_db* tdbb, MetaId id, ObjectBase::Flag flags);
 	Cached::Index* lookupIndex(thread_db* tdbb, MetaName name, ObjectBase::Flag flags);
 
@@ -932,7 +897,7 @@
 	MetaName		rel_security_name;	// security class name for relation
 	ULONG			rel_flags;			// flags
 
-	TriState		rel_repl_state;		// replication state
+	Firebird::TriState	rel_repl_state;	// replication state
 
 	PrimaryDeps*	rel_primary_dpnds = nullptr;	// foreign dependencies on this relation's primary key
 	ForeignDeps*	rel_foreign_refs = nullptr;		// foreign references to other relations' primary keys
@@ -1012,36 +977,7 @@
 	return rel_perm->isView();
 }
 
-<<<<<<< HEAD
 inline bool jrd_rel::isVirtual() const
-=======
-const ULONG REL_scanned					= 0x0001;	// Field expressions scanned (or being scanned)
-const ULONG REL_system					= 0x0002;
-const ULONG REL_deleted					= 0x0004;	// Relation known gonzo
-const ULONG REL_get_dependencies		= 0x0008;	// New relation needs dependencies during scan
-const ULONG REL_check_existence			= 0x0010;	// Existence lock released pending drop of relation
-const ULONG REL_blocking				= 0x0020;	// Blocking someone from dropping relation
-const ULONG REL_sql_relation			= 0x0080;	// Relation defined as sql table
-const ULONG REL_check_partners			= 0x0100;	// Rescan primary dependencies and foreign references
-const ULONG REL_being_scanned			= 0x0200;	// relation scan in progress
-const ULONG REL_deleting				= 0x0800;	// relation delete in progress
-const ULONG REL_temp_tran				= 0x1000;	// relation is a GTT delete rows
-const ULONG REL_temp_conn				= 0x2000;	// relation is a GTT preserve rows
-const ULONG REL_virtual					= 0x4000;	// relation is virtual
-const ULONG REL_jrd_view				= 0x8000;	// relation is VIEW
-const ULONG REL_gc_blocking				= 0x10000;	// request to downgrade\release gc lock
-const ULONG REL_gc_disabled				= 0x20000;	// gc is disabled temporarily
-const ULONG REL_gc_lockneed				= 0x40000;	// gc lock should be acquired
-
-
-/// class jrd_rel
-
-inline jrd_rel::jrd_rel(MemoryPool& p)
-	: rel_pool(&p), rel_flags(REL_gc_lockneed),
-	  rel_name(p), rel_owner_name(p), rel_security_name(p),
-	  rel_view_contexts(p), rel_gc_records(p), rel_ss_definer(false),
-	  rel_pages_base(p)
->>>>>>> 7aac4d79
 {
 	return rel_perm->isVirtual();
 }
