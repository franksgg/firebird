--- conflicted
+++ resolved
@@ -721,13 +721,8 @@
 	AccessItemList	csb_access;					// Access items to be checked
 	vec<DeclareVariableNode*>*	csb_variables;	// Vector of variables, if any
 	ResourceList	csb_resources;				// Resources (relations and indexes)
-<<<<<<< HEAD
 	Firebird::Array<Dependency>	csb_dependencies;	// objects that this statement depends upon			/// !!!!!!!!!!!!!!!!!
-	Firebird::Array<const RecordSource*> csb_fors;	// record sources
-=======
-	Firebird::Array<Dependency>	csb_dependencies;	// objects that this statement depends upon
 	Firebird::Array<const Select*> csb_fors;	// select expressions
->>>>>>> 7b0b0123
 	Firebird::Array<const DeclareLocalTableNode*> csb_localTables;	// local tables
 	Firebird::Array<ULONG*> csb_invariants;		// stack of pointer to nodes invariant offsets
 	Firebird::Array<ExprNode*> csb_current_nodes;	// RseNode's and other invariant
