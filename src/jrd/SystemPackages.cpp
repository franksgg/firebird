--- conflicted
+++ resolved
@@ -38,11 +38,8 @@
 			: list(FB_NEW_POOL(pool) ObjectsArray<SystemPackage>(pool))
 		{
 			list->add(TimeZonePackage(pool));
-<<<<<<< HEAD
+			list->add(ProfilerPackage(pool));
 			list->add(BlobUtilPackage(pool));
-=======
-			list->add(ProfilerPackage(pool));
->>>>>>> 67273772
 		}
 
 		static InitInstance<SystemPackagesInit> INSTANCE;
