set bulk_insert INSERT INTO MESSAGES (SYMBOL, ROUTINE, MODULE, TRANS_NOTES, FAC_CODE, NUMBER, FLAGS, TEXT, "ACTION", EXPLANATION) VALUES (?, ?, ?, ?, ?, ?, ?, ?, ?, ?);
-- JRD
(NULL, NULL, 'jrd.c', NULL, 0, 0, NULL, '', NULL, NULL);
('arith_except', NULL, NULL, NULL, 0, 1, NULL, 'arithmetic exception, numeric overflow, or string truncation', NULL, NULL);
('bad_dbkey', NULL, NULL, NULL, 0, 2, NULL, 'invalid database key', NULL, NULL);
('bad_db_format', NULL, NULL, NULL, 0, 3, NULL, 'file @1 is not a valid database', NULL, NULL);
('bad_db_handle', NULL, NULL, NULL, 0, 4, NULL, 'invalid database handle (no active connection)', NULL, NULL);
('bad_dpb_content', NULL, NULL, NULL, 0, 5, NULL, 'bad parameters on attach or create database', NULL, NULL);
('bad_dpb_form', NULL, NULL, NULL, 0, 6, NULL, 'unrecognized database parameter block', NULL, NULL);
('bad_req_handle', NULL, NULL, NULL, 0, 7, NULL, 'invalid request handle', NULL, NULL);
('bad_segstr_handle', NULL, NULL, NULL, 0, 8, NULL, 'invalid BLOB handle', NULL, NULL);
('bad_segstr_id', NULL, NULL, NULL, 0, 9, NULL, 'invalid BLOB ID', NULL, NULL);
('bad_tpb_content', NULL, NULL, NULL, 0, 10, NULL, 'invalid parameter in transaction parameter block', NULL, NULL);
('bad_tpb_form', NULL, NULL, NULL, 0, 11, NULL, 'invalid format for transaction parameter block', NULL, NULL);
('bad_trans_handle', NULL, NULL, NULL, 0, 12, NULL, 'invalid transaction handle (expecting explicit transaction start)', NULL, NULL);
('bug_check', NULL, NULL, NULL, 0, 13, NULL, 'internal Firebird consistency check (@1)', NULL, NULL);
('convert_error', NULL, NULL, 'The "@1" in this message does not refer to the preceding word "string".
It calls up the message "Do you want to rollback your updates? "
To test the placement of the string run the following commands in QLI:
    ready msg.gdb
    for messages with text = 23 list
Text is a char field so this brings up the message:
    conversion error from string "Do you want to rollback your updates? "', 0, 14, NULL, 'conversion error from string "@1"', NULL, NULL);
('db_corrupt', NULL, NULL, NULL, 0, 15, NULL, 'database file appears corrupt (@1)', NULL, NULL);
('deadlock', NULL, NULL, NULL, 0, 16, NULL, 'deadlock', NULL, NULL);
('excess_trans', NULL, NULL, NULL, 0, 17, NULL, 'attempt to start more than @1 transactions', NULL, NULL);
('from_no_match', NULL, NULL, NULL, 0, 18, NULL, 'no match for first value expression', NULL, NULL);
('infinap', NULL, NULL, NULL, 0, 19, NULL, 'information type inappropriate for object specified', 'Check and correct the information items.', 'A call to one of the GDS information routines referenced
an item that does not exist.  For example, you asked for
the total length of a blob in a call to gds_$database_info.');
('infona', NULL, NULL, NULL, 0, 20, NULL, 'no information of this type available for object specified', NULL, NULL);
('infunk', NULL, NULL, NULL, 0, 21, NULL, 'unknown information item', NULL, NULL);
('integ_fail', NULL, NULL, NULL, 0, 22, NULL, 'action cancelled by trigger (@1) to preserve data integrity', NULL, NULL);
('invalid_blr', NULL, NULL, NULL, 0, 23, NULL, 'invalid request BLR at offset @1', NULL, NULL);
('io_error', NULL, NULL, NULL, 0, 24, NULL, 'I/O error during "@1" operation for file "@2"', +++
'Check secondary messages for more information.  The
problem may be an obvious one, such as incorrect file name or
a file protection problem.  If that does not eliminate the
problem, check your program logic.  To avoid errors when
the user enters a database name interactively,
add an error handler to the statement that causes this
message to appear.', 'Your program encountered an input or output error.');
('lock_conflict', NULL, NULL, NULL, 0, 25, NULL, 'lock conflict on no wait transaction', NULL, NULL);
('metadata_corrupt', NULL, NULL, NULL, 0, 26, NULL, 'corrupt system table', NULL, NULL);
('not_valid', NULL, NULL, NULL, 0, 27, NULL, 'validation error for column @1, value "@2"', NULL, NULL);
('no_cur_rec', NULL, NULL, NULL, 0, 28, NULL, 'no current record for fetch operation', NULL, NULL);
('no_dup', NULL, NULL, NULL, 0, 29, NULL, 'attempt to store duplicate value (visible to active transactions) in unique index "@1"', NULL, NULL);
('no_finish', NULL, NULL, NULL, 0, 30, NULL, 'program attempted to exit without finishing database', NULL, NULL);
('no_meta_update', NULL, NULL, NULL, 0, 31, NULL, 'unsuccessful metadata update', NULL, NULL);
('no_priv', NULL, NULL, NULL, 0, 32, NULL, 'no permission for @1 access to @2 @3', NULL, NULL);
('no_recon', NULL, NULL, NULL, 0, 33, NULL, 'transaction is not in limbo', NULL, NULL);
('no_record', NULL, NULL, NULL, 0, 34, NULL, 'invalid database key', NULL, NULL);
('no_segstr_close', NULL, NULL, NULL, 0, 35, NULL, 'BLOB was not closed', NULL, NULL);
('obsolete_metadata', NULL, NULL, NULL, 0, 36, NULL, 'metadata is obsolete', 'Check object names or identifiers to make sure that they
still exist in the database.  Correct your program if they
don''t.', 'Your program probably referenced an object that does not
exist in the database.');
('open_trans', NULL, NULL, NULL, 0, 37, NULL, 'cannot disconnect database with open transactions (@1 active)', 'Commit or roll back those transactions before you detach
the database.', 'Your program attempted to detach a database without
committing or rolling back one or more transactions.');
('port_len', NULL, NULL, NULL, 0, 38, NULL, 'message length error (encountered @1, expected @2)', 'Make sure that the blr_string_length parameter on the call
to gds_$compile_request matches the BLR string.  If you
receive this error while using GDML or SQL, please submit
a bug report.', 'The actual length of a buffer does not correspond to what
the request language says it should be.');
('read_only_field', NULL, NULL, NULL, 0, 39, NULL, 'attempted update of read-only column @1', 'If the read-only field is in a system relation, change your
program.  If the field is a COMPUTED field, you have to
change the source fields to change its value.  If the field
takes part in a view, update it in its source relations.', 'Your program tried to change the value of a read-only
field in a system relation, a COMPUTED field, or a field
used in a view.');
('read_only_rel', NULL, NULL, NULL, 0, 40, NULL, 'attempted update of read-only table', 'If you want to write to the relation, reserve it for WRITE.', 'Your program tried to update a relation that it earlier
reserved for READ access.');
('read_only_trans', NULL, NULL, NULL, 0, 41, NULL, 'attempted update during read-only transaction', 'If you want to update the database, use a READ_WRITE
transaction.', 'Your program tried to update during a READ_ONLY translation.');
('read_only_view', NULL, NULL, NULL, 0, 42, NULL, 'cannot update read-only view @1', 'Views that include a record select, join, or project cannot
be updated.  If you want to perform updates, you must do so
through the source relations.  If you are updating join terms,
make sure that you change them in all relations.  In any case,
 update the source relations in a single transaction so that
you make the changes consistently.', 'Your program tried to update a view that contains a
record select, join, or project operation.');
('req_no_trans', NULL, NULL, NULL, 0, 43, NULL, 'no transaction for request', 'Check and correct your program logic.  Commit or roll back
the transaction only after you have completed all operations
that you want in the transaction.', 'Your program tried to continue a request after the enveloping
transaction had been committed or rolled back.');
('req_sync', NULL, NULL, NULL, 0, 44, NULL, 'request synchronization error', 'For call interface programs, locate and correct the program
error.  If you received this error while using GDML or SQL,
please submit a bug report. ', 'Your program issued a send or receive for a message type
that did not match the logic of the BLR request.');
('req_wrong_db', NULL, NULL, NULL, 0, 45, NULL, 'request referenced an unavailable database', 'Change your program so that the required database is
within the scope of the transaction.', 'Your program referenced a relation from a database that is
not available within the current transaction.');
('segment', NULL, NULL, NULL, 0, 46, NULL, 'segment buffer length shorter than expected', 'Check the segment_buffer_length parameter on the blob calls
and make sure that it is long enough for handling the
segments of the blob field you are accessing.  Alternately,
you could trap for this error and accept truncated values.', 'The length of the segment_buffer on a blob call was shorter
than the segment returned by the database software.
Therefore, the database software could return only part of
the segment.');
('segstr_eof', NULL, NULL, NULL, 0, 47, NULL, 'attempted retrieval of more segments than exist', 'Change your program so that it tests for this condition
and stops retrieving segments when there aren''t any more.', 'Your program tried to retrieve more segments from a blob
field than were stored.');
('segstr_no_op', NULL, NULL, NULL, 0, 48, NULL, 'attempted invalid operation on a BLOB', 'Check your program to make sure that it does not reference
a blob field in a Boolean expression or in a statement
not intended for use with blobs.  Both GDML and the call
interface have statements or routines that perform
blob storage, retrieval, and update.', 'Your program tried to do something that cannot be done
with blob fields.');
('segstr_no_read', NULL, NULL, NULL, 0, 49, NULL, 'attempted read of a new, open BLOB', 'Check and correct your program logic.  Close the blob field
before you try to read from it.', 'Your program tried to read from a blob field that it is
creating.');
('segstr_no_trans', NULL, NULL, NULL, 0, 50, NULL, 'attempted action on BLOB outside transaction', 'Change your program so that you perform whatever data
manipulation is required in a transaction before you end
that transaction.', 'Your program reference a blob field after it committed or
rolled back the transaction that had been processing the
field.');
('segstr_no_write', NULL, NULL, NULL, 0, 51, NULL, 'attempted write to read-only BLOB', 'If you are using the call interface, open the blob for
by calling gds_$create_blob.  If you are using GDML, open
the blob with the create_blob statement.', 'Your program tried to write to a blob field that
that had been opened for read access.');
('segstr_wrong_db', NULL, NULL, NULL, 0, 52, NULL, 'attempted reference to BLOB in unavailable database', 'Change your program so that the required database is
available to the current transaction.', 'Your program referenced a blob field from a relation
in a database that is not available to the current
transaction.');
('sys_request', NULL, NULL, NULL, 0, 53, NULL, 'operating system directive @1 failed', 'Check secondary messages for more information.  When you
isolate the problem, you may want to include an error handler
to trap for this condition.', 'The operating system returned an error.');
('stream_eof', NULL, NULL, NULL, 0, 54, NULL, 'attempt to fetch past the last record in a record stream', NULL, NULL);
('unavailable', NULL, NULL, NULL, 0, 55, NULL, 'unavailable database', NULL, NULL);
('unres_rel', NULL, NULL, NULL, 0, 56, NULL, 'table @1 was omitted from the transaction reserving list', NULL, NULL);
('uns_ext', NULL, NULL, NULL, 0, 57, NULL, 'request includes a DSRI extension not supported in this implementation', NULL, NULL);
('wish_list', NULL, NULL, NULL, 0, 58, NULL, 'feature is not supported', NULL, NULL);
('wrong_ods', NULL, NULL, NULL, 0, 59, NULL, 'unsupported on-disk structure for file @1; found @2.@3, support @4.@5', NULL, NULL);
('wronumarg', NULL, NULL, NULL, 0, 60, NULL, 'wrong number of arguments on call', NULL, NULL);
('imp_exc', NULL, NULL, NULL, 0, 61, NULL, 'Implementation limit exceeded', NULL, NULL);
('random', NULL, NULL, NULL, 0, 62, NULL, '@1', NULL, NULL);
('fatal_conflict', NULL, NULL, NULL, 0, 63, NULL, 'unrecoverable conflict with limbo transaction @1', NULL, NULL);
('badblk', NULL, NULL, NULL, 0, 64, NULL, 'internal error', NULL, NULL);
('invpoolcl', NULL, NULL, NULL, 0, 65, NULL, 'internal error', NULL, NULL);
('nopoolids', NULL, NULL, NULL, 0, 66, NULL, 'too many requests', NULL, NULL);
('relbadblk', NULL, NULL, NULL, 0, 67, NULL, 'internal error', NULL, NULL);
('blktoobig', NULL, NULL, NULL, 0, 68, NULL, 'block size exceeds implementation restriction', NULL, NULL);
('bufexh', NULL, NULL, NULL, 0, 69, NULL, 'buffer exhausted', NULL, NULL);
('syntaxerr', NULL, NULL, NULL, 0, 70, NULL, 'BLR syntax error: expected @1 at offset @2, encountered @3', NULL, NULL);
('bufinuse', NULL, NULL, NULL, 0, 71, NULL, 'buffer in use', NULL, NULL);
('bdbincon', NULL, NULL, NULL, 0, 72, NULL, 'internal error', NULL, NULL);
('reqinuse', NULL, NULL, NULL, 0, 73, NULL, 'request in use', NULL, NULL);
('badodsver', NULL, NULL, NULL, 0, 74, NULL, 'incompatible version of on-disk structure', 'Look further in the status vector for more detail
and fix the error.', 'Some dynamic SQL error occurred - more to follow');
('relnotdef', NULL, NULL, NULL, 0, 75, NULL, 'table @1 is not defined', NULL, NULL);
('fldnotdef', NULL, NULL, NULL, 0, 76, NULL, 'column @1 is not defined in table @2', NULL, 'An undefined field was referenced in blr.');
('dirtypage', NULL, NULL, NULL, 0, 77, NULL, 'internal error', NULL, 'An external function was defined but was incompatible with either the
number or types of arguments given.');
('waifortra', NULL, NULL, NULL, 0, 78, NULL, 'internal error', NULL, NULL);
('doubleloc', NULL, NULL, NULL, 0, 79, NULL, 'internal error', NULL, NULL);
('nodnotfnd', NULL, NULL, NULL, 0, 80, NULL, 'internal error', NULL, NULL);
('dupnodfnd', NULL, NULL, NULL, 0, 81, NULL, 'internal error', NULL, NULL);
('locnotmar', NULL, NULL, NULL, 0, 82, NULL, 'internal error', NULL, NULL);
('badpagtyp', NULL, NULL, NULL, 0, 83, NULL, 'page @1 is of wrong type (expected @2, found @3)', NULL, NULL);
('corrupt', NULL, NULL, NULL, 0, 84, NULL, 'database corrupted', NULL, NULL);
('badpage', NULL, NULL, NULL, 0, 85, NULL, 'checksum error on database page @1', NULL, NULL);
('badindex', NULL, NULL, NULL, 0, 86, NULL, 'index is broken', NULL, NULL);
('dbbnotzer', NULL, NULL, NULL, 0, 87, NULL, 'database handle not zero', NULL, NULL);
('tranotzer', NULL, NULL, NULL, 0, 88, NULL, 'transaction handle not zero', 'Read and reform thine actions.?', 'Error code returned from a foriegn database
system.');
('trareqmis', NULL, NULL, NULL, 0, 89, NULL, 'transaction--request mismatch (synchronization error)', 'Commit or rollback your transaction and
retry your update.', 'Your transaction has attempted to update or erase a
record previously modified or erased by a concurrent
transaction.  Since your update would alter data you
transaction can not read, it has been refused by the
database system.');
('badhndcnt', NULL, NULL, NULL, 0, 90, NULL, 'bad handle count', 'If you believe the product should be licensed
for the machine you are using, your local Interbase
support contact should check that your registration
is correct in your copy of the authorization file.

If you wish that the product were licensed on your
machine, please contact your purchasing department
and ask them to call the Interbase sales department.', 'The component you requested is not licensed
on the computer you are using.');
('wrotpbver', NULL, NULL, NULL, 0, 91, NULL, 'wrong version of transaction parameter block', NULL, NULL);
('wroblrver', NULL, NULL, NULL, 0, 92, NULL, 'unsupported BLR version (expected @1, encountered @2)', NULL, NULL);
('wrodpbver', NULL, NULL, NULL, 0, 93, NULL, 'wrong version of database parameter block', NULL, NULL);
('blobnotsup', NULL, NULL, NULL, 0, 94, NULL, 'BLOB and array data types are not supported for @1 operation', NULL, NULL);
('badrelation', NULL, NULL, NULL, 0, 95, NULL, 'database corrupted', NULL, NULL);
('nodetach', NULL, NULL, NULL, 0, 96, NULL, 'internal error', NULL, NULL);
('notremote', NULL, NULL, NULL, 0, 97, NULL, 'internal error', NULL, NULL);
('trainlim', NULL, NULL, NULL, 0, 98, NULL, 'transaction in limbo', NULL, NULL);
('notinlim', NULL, NULL, NULL, 0, 99, NULL, 'transaction not in limbo', NULL, NULL);
('traoutsta', NULL, NULL, NULL, 0, 100, NULL, 'transaction outstanding', NULL, NULL);
('connect_reject', NULL, NULL, NULL, 0, 101, NULL, 'connection rejected by remote interface', NULL, NULL);
('dbfile', NULL, NULL, NULL, 0, 102, NULL, 'internal error', NULL, NULL);
('orphan', NULL, NULL, NULL, 0, 103, NULL, 'internal error', NULL, NULL);
('no_lock_mgr', NULL, NULL, NULL, 0, 104, NULL, 'no lock manager available', NULL, NULL);
('ctxinuse', NULL, NULL, NULL, 0, 105, NULL, 'context already in use (BLR error)', NULL, NULL);
('ctxnotdef', NULL, NULL, NULL, 0, 106, NULL, 'context not defined (BLR error)', NULL, NULL);
('datnotsup', NULL, NULL, NULL, 0, 107, NULL, 'data operation not supported', NULL, NULL);
('badmsgnum', NULL, NULL, NULL, 0, 108, NULL, 'undefined message number', NULL, NULL);
('badparnum', NULL, NULL, NULL, 0, 109, NULL, 'undefined parameter number', NULL, NULL);
('virmemexh', NULL, NULL, NULL, 0, 110, NULL, 'unable to allocate memory from operating system', NULL, NULL);
('blocking_signal', NULL, NULL, NULL, 0, 111, NULL, 'blocking signal has been received', NULL, NULL);
('lockmanerr', NULL, NULL, NULL, 0, 112, NULL, 'lock manager error', NULL, NULL);
('journerr', NULL, NULL, NULL, 0, 113, NULL, 'communication error with journal "@1"', NULL, NULL);
('keytoobig', NULL, NULL, NULL, 0, 114, NULL, 'key size exceeds implementation restriction for index "@1"', NULL, NULL);
('nullsegkey', NULL, NULL, NULL, 0, 115, NULL, 'null segment of UNIQUE KEY', NULL, NULL);
('sqlerr', NULL, NULL, NULL, 0, 116, NULL, 'SQL error code = @1', NULL, NULL);
('wrodynver', NULL, NULL, NULL, 0, 117, NULL, 'wrong DYN version', NULL, NULL);
('funnotdef', NULL, NULL, NULL, 0, 118, NULL, 'function @1 is not defined', NULL, NULL);
('funmismat', NULL, NULL, NULL, 0, 119, NULL, 'function @1 could not be matched', NULL, NULL);
('bad_msg_vec', NULL, NULL, NULL, 0, 120, NULL, '', NULL, 'This (blank) message is not in use as of Jan 1994.');
('bad_detach', NULL, NULL, NULL, 0, 121, NULL, 'database detach completed with errors', NULL, NULL);
('noargacc_read', NULL, NULL, NULL, 0, 122, NULL, 'database system cannot read argument @1', NULL, NULL);
('noargacc_write', NULL, NULL, NULL, 0, 123, NULL, 'database system cannot write argument @1', NULL, NULL);
('read_only', NULL, NULL, NULL, 0, 124, NULL, 'operation not supported', NULL, NULL);
('ext_err', NULL, NULL, NULL, 0, 125, NULL, '@1 extension error', NULL, NULL);
('non_updatable', NULL, NULL, NULL, 0, 126, NULL, 'not updatable', NULL, NULL);
('no_rollback', NULL, NULL, NULL, 0, 127, NULL, 'no rollback performed', NULL, NULL);
('bad_sec_info', NULL, NULL, NULL, 0, 128, NULL, '', NULL, NULL);
('invalid_sec_info', NULL, NULL, NULL, 0, 129, NULL, '', NULL, NULL);
('misc_interpreted', NULL, NULL, NULL, 0, 130, NULL, '@1', NULL, NULL);
('update_conflict', NULL, NULL, NULL, 0, 131, NULL, 'update conflicts with concurrent update', NULL, NULL);
('unlicensed', NULL, NULL, NULL, 0, 132, NULL, 'product @1 is not licensed', NULL, NULL);
('obj_in_use', NULL, NULL, NULL, 0, 133, NULL, 'object @1 is in use', NULL, 'The named relation or index is currently in use and cannot be deleted.');
('nofilter', NULL, NULL, NULL, 0, 134, 0, 'filter not found to convert type @1 to type @2', NULL, NULL);
('shadow_accessed', NULL, NULL, NULL, 0, 135, NULL, 'cannot attach active shadow file', 'If the original database file is available,
erase the record(s) in RDB$FILES which
defines the shadow.  Otherwise, use the
GFIX activate switch to convert the shadow
to an active database.', 'You have attempted to attach a file currently
attached to another database as a shadow file.');
('invalid_sdl', NULL, 'sdl', NULL, 0, 136, NULL, 'invalid slice description language at offset @1', NULL, NULL);
('out_of_bounds', NULL, NULL, NULL, 0, 137, NULL, 'subscript out of bounds', NULL, NULL);
('invalid_dimension', NULL, 'sdl.cpp', NULL, 0, 138, NULL, 'column not array or invalid dimensions (expected @1, encountered @2)', NULL, NULL);
('rec_in_limbo', NULL, NULL, NULL, 0, 139, 0, 'record from transaction @1 is stuck in limbo', NULL, NULL);
('shadow_missing', 'SDW_start', 'sdw.c', NULL, 0, 140, NULL, 'a file in manual shadow @1 is unavailable', NULL, NULL);
('cant_validate', 'jrd5_$attach_database', 'JRD', NULL, 0, 141, NULL, 'secondary server attachments cannot validate databases', NULL, NULL);
('cant_start_journal', 'jrd5_$attach_database', 'JRD', NULL, 0, 142, NULL, 'secondary server attachments cannot start journaling', NULL, NULL);
('gennotdef', 'parse', 'par.c', NULL, 0, 143, NULL, 'generator @1 is not defined', NULL, NULL);
('cant_start_logging', 'gds_$attach_database', 'jrd.c', NULL, 0, 144, NULL, 'secondary server attachments cannot start logging', NULL, NULL);
('bad_segstr_type', NULL, NULL, NULL, 0, 145, NULL, 'invalid BLOB type for operation', 'Program attempted a seek on a non-stream (i.e. segmented) blob.', 'Program attempted to a blob seek operation on a non-stream (i.e.
segmented) blob.');
('foreign_key', 'check_partner_index', 'IDX.C', NULL, 0, 146, NULL, 'violation of FOREIGN KEY constraint "@1" on table "@2"', NULL, NULL);
('high_minor', 'PAG_header', 'PAG', NULL, 0, 147, NULL, 'minor version too high found @1 expected @2', NULL, NULL);
('tra_state', 'TRA_reconnect', 'TRA', NULL, 0, 148, NULL, 'transaction @1 is @2', NULL, NULL);
('trans_invalid', 'TRA_invalidate', 'tra.c', NULL, 0, 149, NULL, 'transaction marked invalid and cannot be committed', NULL, NULL);
('buf_invalid', 'write_page', 'cch.c', NULL, 0, 150, NULL, 'cache buffer for page @1 invalid', NULL, NULL);
('indexnotdefined', 'set_index', 'exe.c', NULL, 0, 151, NULL, 'there is no index in table @1 with id @2', NULL, NULL);
('login', 'ServerAuth::authenticate', 'server.cpp', NULL, 0, 152, NULL, 'Your user name and password are not defined. Ask your database administrator to set up a Firebird login.', NULL, NULL);
('invalid_bookmark', 'EVL_expr', 'evl.c', NULL, 0, 153, NULL, 'invalid bookmark handle', NULL, NULL);
('bad_lock_level', 'lock_relation', 'EXE.C', NULL, 0, 154, NULL, 'invalid lock level @1', NULL, NULL);
('relation_lock', 'TRA_lock_relation', 'TRA.C', NULL, 0, 155, NULL, 'lock on table @1 conflicts with existing lock', NULL, NULL);
('record_lock', 'TRA_lock_record', 'TRA.C', NULL, 0, 156, NULL, 'requested record lock conflicts with existing lock', NULL, NULL);
('max_idx', 'BTR_resolve_slot', 'btr.c', NULL, 0, 157, NULL, 'maximum indexes per table (@1) exceeded', NULL, NULL);
('jrn_enable', 'OLD_dump', 'old', NULL, 0, 158, NULL, 'enable journal for database before starting online dump', NULL, NULL);
('old_failure', 'OLD_dump', 'old.c', NULL, 0, 159, NULL, 'online dump failure. Retry dump', NULL, NULL);
('old_in_progress', 'OLD_dump', 'old.c', NULL, 0, 160, NULL, 'an online dump is already in progress', NULL, NULL);
('old_no_space', 'OLD_dump', 'old.c', NULL, 0, 161, NULL, 'no more disk/tape space.  Cannot continue online dump', NULL, NULL);
('no_wal_no_jrn', 'AIL_enable', 'ail.c', NULL, 0, 162, NULL, 'journaling allowed only if database has Write-ahead Log', NULL, NULL);
('num_old_files', 'jrd5__attach_database', 'jrd.c', NULL, 0, 163, NULL, 'maximum number of online dump files that can be specified is 16', NULL, NULL);
('wal_file_open', 'REC_recover', 'rec.c', NULL, 0, 164, NULL, 'error in opening Write-ahead Log file during recovery', NULL, NULL);
('bad_stmt_handle', NULL, 'why.c', NULL, 0, 165, NULL, 'invalid statement handle', NULL, NULL);
('wal_failure', 'AIL_init', 'ail.c', NULL, 0, 166, NULL, 'Write-ahead log subsystem failure', NULL, NULL);
('walw_err', 'write_wal_block', 'walw.c', NULL, 0, 167, NULL, 'WAL Writer error', NULL, NULL);
('logh_small', 'setup_log_header_info', 'walw.c', NULL, 0, 168, NULL, 'Log file header of @1 too small', NULL, NULL);
('logh_inv_version', 'setup_log_header_info', 'walw.c', NULL, 0, 169, NULL, 'Invalid version of log file @1', NULL, NULL);
('logh_open_flag', 'setup_log_header_info', 'walw.c', NULL, 0, 170, NULL, 'Log file @1 not latest in the chain but open flag still set', NULL, NULL);
('logh_open_flag2', 'setup_log_header_info', 'walw.c', NULL, 0, 171, NULL, 'Log file @1 not closed properly; database recovery may be required', NULL, NULL);
('logh_diff_dbname', 'WALF_open_log_file', 'walf.c', NULL, 0, 172, NULL, 'Database name in the log file @1 is different', NULL, NULL);
('logf_unexpected_eof', 'read_next_block', 'walr.c', NULL, 0, 173, NULL, 'Unexpected end of log file @1 at offset @2', NULL, NULL);
('logr_incomplete', 'WALR_get', 'walr.c', NULL, 0, 174, NULL, 'Incomplete log record at offset @1 in log file @2', NULL, NULL);
('logr_header_small', 'WALR_open', 'walr.c', NULL, 0, 175, NULL, 'Log record header too small at offset @1 in log file @2', NULL, NULL);
('logb_small', 'WALR_open', 'walr.c', NULL, 0, 176, NULL, 'Log block too small at offset @1 in log file @2', NULL, NULL);
('wal_illegal_attach', 'WALC_init', 'walc.c', NULL, 0, 177, NULL, 'Illegal attempt to attach to an uninitialized WAL segment for @1', NULL, NULL);
('wal_invalid_wpb', 'setup_wal_params', 'walc.c', NULL, 0, 178, NULL, 'Invalid WAL parameter block option @1', NULL, NULL);
('wal_err_rollover', 'rollover_log', 'walw.c', NULL, 0, 179, NULL, 'Cannot roll over to the next log file @1', NULL, NULL);
('no_wal', 'check_wal', 'jrd.c', NULL, 0, 180, NULL, 'database does not use Write-ahead Log', NULL, NULL);
('drop_wal', 'check_wal', 'jrd.c', NULL, 0, 181, NULL, 'cannot drop log file when journaling is enabled', NULL, NULL);
('stream_not_defined', 'pass2', 'cmp.c', NULL, 0, 182, NULL, 'reference to invalid stream number', NULL, NULL);
('wal_subsys_error', 'wal_put2', 'wal.c', NULL, 0, 183, NULL, 'WAL subsystem encountered error', NULL, NULL);
('wal_subsys_corrupt', 'wal_put2', 'wal.c', NULL, 0, 184, NULL, 'WAL subsystem corrupted', NULL, NULL);
('no_archive', 'AIL_enable', 'ail.c', NULL, 0, 185, NULL, 'must specify archive file when enabling long term journal for databases with round-robin log files', NULL, NULL);
('shutinprog', 'jrd_attach_database', 'jrd.c tra.c', NULL, 0, 186, NULL, 'database @1 shutdown in progress', NULL, NULL);
('range_in_use', 'create_range', 'EXE.C', NULL, 0, 187, NULL, 'refresh range number @1 already in use', NULL, NULL);
('range_not_found', 'create_range', 'EXE.C', NULL, 0, 188, NULL, 'refresh range number @1 not found', NULL, NULL);
('charset_not_found', 'MET_find_intl_charset', 'MET.E', NULL, 0, 189, NULL, 'CHARACTER SET @1 is not defined', 'Define the character set name to the database, or reattach
without specifying a character set.', NULL);
('lock_timeout', NULL, 'lck.c', NULL, 0, 190, NULL, 'lock time-out on wait transaction', NULL, NULL);
('prcnotdef', 'par_procedure', 'PAR', NULL, 0, 191, NULL, 'procedure @1 is not defined', NULL, NULL);
('prcmismat', 'par_procedure', 'par.c', NULL, 0, 192, NULL, 'Input parameter mismatch for procedure @1', NULL, NULL);
('wal_bugcheck', 'WALC_bug', 'walc.c', NULL, 0, 193, NULL, 'Database @1: WAL subsystem bug for pid @2
@3', NULL, NULL);
('wal_cant_expand', 'increase_buffers', 'walw.c', NULL, 0, 194, NULL, 'Could not expand the WAL segment for database @1', NULL, NULL);
('codnotdef', 'par_condition', 'par.c', NULL, 0, 195, NULL, 'status code @1 unknown', NULL, NULL);
('xcpnotdef', 'par_condition', 'par.c', NULL, 0, 196, NULL, 'exception @1 not defined', NULL, NULL);
('except', 'looper', 'exe.c', NULL, 0, 197, NULL, 'exception @1', NULL, NULL);
('cache_restart', 'CASH_manager', 'cash.c', NULL, 0, 198, NULL, 'restart shared cache manager', NULL, NULL);
('bad_lock_handle', 'RLCK_release_lock', 'rlck.c', NULL, 0, 199, NULL, 'invalid lock handle', NULL, NULL);
('jrn_present', 'AIL_enable', 'ail.c', NULL, 0, 200, NULL, 'long-term journaling already enabled', NULL, NULL);
('wal_err_rollover2', 'rollover_log', 'walw.c', NULL, 0, 201, NULL, 'Unable to roll over please see Firebird log.', NULL, NULL);
('wal_err_logwrite', 'WALW_writer', 'walw.c', NULL, 0, 202, NULL, 'WAL I/O error.  Please see Firebird log.', NULL, NULL);
('wal_err_jrn_comm', 'journal_enable', 'walw.c', NULL, 0, 203, NULL, 'WAL writer - Journal server communication error.  Please see Firebird log.', NULL, NULL);
('wal_err_expansion', 'increase_buffers', 'walw.c', NULL, 0, 204, NULL, 'WAL buffers cannot be increased.  Please see Firebird log.', NULL, NULL);
('wal_err_setup', 'WALW_writer', 'walw.c', NULL, 0, 205, NULL, 'WAL setup error.  Please see Firebird log.', NULL, NULL);
('wal_err_ww_sync', NULL, NULL, NULL, 0, 206, NULL, 'obsolete', NULL, NULL);
('wal_err_ww_start', 'fork_writer', 'wal.c', NULL, 0, 207, NULL, 'Cannot start WAL writer for the database @1', NULL, NULL);
('shutdown', 'gds_$attach_database', 'jrd.c', NULL, 0, 208, NULL, 'database @1 shutdown', NULL, NULL);
('existing_priv_mod', 'trigger_messages', 'ini.e', NULL, 0, 209, NULL, 'cannot modify an existing user privilege', NULL, NULL);
('primary_key_ref', 'trigger_messages', 'ini.e', NULL, 0, 210, NULL, 'Cannot delete PRIMARY KEY being used in FOREIGN KEY definition.', NULL, NULL);
('primary_key_notnull', 'trigger_messages', 'ini.e', NULL, 0, 211, NULL, 'Column used in a PRIMARY constraint must be NOT NULL.', NULL, NULL);
('ref_cnstrnt_notfound', 'trigger_messages', 'ini.e', NULL, 0, 212, NULL, 'Name of Referential Constraint not defined in constraints table.', NULL, NULL);
('foreign_key_notfound', 'trigger_messages', 'ini.e', NULL, 0, 213, NULL, 'Non-existent PRIMARY or UNIQUE KEY specified for FOREIGN KEY.', NULL, NULL);
('ref_cnstrnt_update', 'trigger_messages', 'ini.e', NULL, 0, 214, NULL, 'Cannot update constraints (RDB$REF_CONSTRAINTS).', NULL, NULL);
('check_cnstrnt_update', 'trigger_messages', 'ini.e', NULL, 0, 215, NULL, 'Cannot update constraints (RDB$CHECK_CONSTRAINTS).', NULL, NULL);
('check_cnstrnt_del', 'trigger_messages', 'ini.e', NULL, 0, 216, NULL, 'Cannot delete CHECK constraint entry (RDB$CHECK_CONSTRAINTS)', NULL, NULL);
('integ_index_seg_del', 'trigger_messages', 'ini.e', NULL, 0, 217, NULL, 'Cannot delete index segment used by an Integrity Constraint', NULL, NULL);
('integ_index_seg_mod', 'trigger_messages', 'ini.e', NULL, 0, 218, NULL, 'Cannot update index segment used by an Integrity Constraint', NULL, NULL);
('integ_index_del', 'trigger_messages', 'ini.e', NULL, 0, 219, NULL, 'Cannot delete index used by an Integrity Constraint', NULL, NULL);
('integ_index_mod', 'trigger_messages', 'ini.e', NULL, 0, 220, NULL, 'Cannot modify index used by an Integrity Constraint', NULL, NULL);
('check_trig_del', 'trigger_messages', 'ini.e', NULL, 0, 221, NULL, 'Cannot delete trigger used by a CHECK Constraint', NULL, NULL);
('check_trig_update', 'trigger_messages', 'ini.e', NULL, 0, 222, NULL, 'Cannot update trigger used by a CHECK Constraint', NULL, NULL);
('cnstrnt_fld_del', 'trigger_messages', 'ini.e', NULL, 0, 223, NULL, 'Cannot delete column being used in an Integrity Constraint.', NULL, NULL);
('cnstrnt_fld_rename', 'trigger_messages', 'ini.e', NULL, 0, 224, NULL, 'Cannot rename column being used in an Integrity Constraint.', NULL, NULL);
('rel_cnstrnt_update', 'trigger_messages', 'ini.e', NULL, 0, 225, NULL, 'Cannot update constraints (RDB$RELATION_CONSTRAINTS).', NULL, NULL);
('constaint_on_view', 'trigger_messages', 'ini.e', NULL, 0, 226, NULL, 'Cannot define constraints on views', NULL, NULL);
('invld_cnstrnt_type', 'trigger_messages', 'ini.e', NULL, 0, 227, NULL, 'internal Firebird consistency check (invalid RDB$CONSTRAINT_TYPE)', NULL, NULL);
('primary_key_exists', 'trigger_messages', 'ini.e', NULL, 0, 228, NULL, 'Attempt to define a second PRIMARY KEY for the same table', NULL, NULL);
('systrig_update', 'trigger_messages', 'ini.e', NULL, 0, 229, NULL, 'cannot modify or erase a system trigger', NULL, NULL);
('not_rel_owner', 'trigger_messages', 'ini.e', NULL, 0, 230, NULL, 'only the owner of a table may reassign ownership', NULL, NULL);
('grant_obj_notfound', 'trigger_messages', 'ini.e', NULL, 0, 231, NULL, 'could not find object for GRANT', NULL, NULL);
('grant_fld_notfound', 'trigger_messages', 'ini.e', NULL, 0, 232, NULL, 'could not find column for GRANT', NULL, NULL);
('grant_nopriv', 'trigger_messages', 'ini.e', NULL, 0, 233, NULL, 'user does not have GRANT privileges for operation', NULL, NULL);
('nonsql_security_rel', 'trigger_messages', 'ini.e', NULL, 0, 234, NULL, 'object has non-SQL security class defined', NULL, NULL);
('nonsql_security_fld', 'trigger_messages', 'ini.e', NULL, 0, 235, NULL, 'column has non-SQL security class defined', NULL, NULL);
('wal_cache_err', 'create_log', 'dfw.e', NULL, 0, 236, NULL, 'Write-ahead Log without shared cache configuration not allowed', NULL, NULL);
('shutfail', 'SHUT_database', 'shut.c', NULL, 0, 237, NULL, 'database shutdown unsuccessful', NULL, NULL);
('check_constraint', 'blr_abort', 'exe.c', NULL, 0, 238, NULL, 'Operation violates CHECK constraint @1 on view or table @2', NULL, NULL);
('bad_svc_handle', NULL, 'why.c', NULL, 0, 239, NULL, 'invalid service handle', NULL, NULL);
('shutwarn', 'return_success', 'jrd.c', NULL, 0, 240, NULL, 'database @1 shutdown in @2 seconds', NULL, NULL);
('wrospbver', 'get_options', 'svc.c', NULL, 0, 241, NULL, 'wrong version of service parameter block', NULL, NULL);
('bad_spb_form', 'get_options', 'svc.c', NULL, 0, 242, NULL, 'unrecognized service parameter block', NULL, NULL);
('svcnotdef', 'SVC_attach', 'svc.c', NULL, 0, 243, NULL, 'service @1 is not defined', NULL, NULL);
('no_jrn', 'AIL_disable', 'ail.c', NULL, 0, 244, NULL, 'long-term journaling not enabled', NULL, NULL);
('transliteration_failed', 'several - INTL_convert_bytes', 'intl.c', NULL, 0, 245, NULL, 'Cannot transliterate character between character sets', NULL, NULL);
('start_cm_for_wal', 'AIL_init', 'ail.c', NULL, 0, 246, NULL, 'WAL defined; Cache Manager must be started first', NULL, NULL);
('wal_ovflow_log_required', 'setup_wal_params', 'walc.c', NULL, 0, 247, NULL, 'Overflow log specification required for round-robin log', NULL, NULL);
('text_subtype', 'init_obj', 'intl.c', NULL, 0, 248, NULL, 'Implementation of text subtype @1 not located.', NULL, NULL);
('dsql_error', '(several)', 'dsql (several)', NULL, 0, 249, NULL, 'Dynamic SQL Error', NULL, NULL);
('dsql_command_err', 'several', 'dsql', NULL, 0, 250, NULL, 'Invalid command', NULL, NULL);
('dsql_constant_err', 'gen_constant', 'dsql gen.c', NULL, 0, 251, NULL, 'Data type for constant unknown', NULL, NULL);
('dsql_cursor_err', '(several)', 'dsql (several)', NULL, 0, 252, NULL, 'Invalid cursor reference', NULL, NULL);
('dsql_datatype_err', '(several)', 'dsql (several)', NULL, 0, 253, NULL, 'Data type unknown', NULL, NULL);
('dsql_decl_err', 'dsql_set_cursor_name', 'dsql dsql.c', NULL, 0, 254, NULL, 'Invalid cursor declaration', NULL, NULL);
('dsql_cursor_update_err', 'pass1_cursor', 'dsql pass1.c', NULL, 0, 255, NULL, 'Cursor @1 is not updatable', NULL, NULL);
('dsql_cursor_open_err', 'dsql_execute', 'dsql dsql.c', NULL, 0, 256, NULL, 'Attempt to reopen an open cursor', NULL, NULL);
('dsql_cursor_close_err', 'dsql_free_statement', 'dsql dsql.c', NULL, 0, 257, NULL, 'Attempt to reclose a closed cursor', NULL, NULL);
('dsql_field_err', 'field_error', 'dsql pass1.c', NULL, 0, 258, NULL, 'Column unknown', NULL, NULL);
('dsql_internal_err', '(several)', 'dsql (several)', NULL, 0, 259, NULL, 'Internal error', NULL, NULL);
('dsql_relation_err', 'PASS1_make_context', 'dsql pass1.c', NULL, 0, 260, NULL, 'Table unknown', NULL, NULL);
('dsql_procedure_err', 'PASS1_statement', 'dsql pass1.c', NULL, 0, 261, NULL, 'Procedure unknown', NULL, NULL);
('dsql_request_err', 'lookup_stmt', 'dsql user_dsql.c', NULL, 0, 262, NULL, 'Request unknown', NULL, NULL);
('dsql_sqlda_err', '(several)', 'dsql (several)', NULL, 0, 263, NULL, 'SQLDA error', NULL, NULL);
('dsql_var_count_err', 'pass1_insert', 'dsql pass1.c', NULL, 0, 264, NULL, 'Count of read-write columns does not equal count of values', NULL, NULL);
('dsql_stmt_handle', 'bad_sql_handle', 'whyb.c', NULL, 0, 265, NULL, 'Invalid statement handle', NULL, NULL);
('dsql_function_err', 'pass1_udf', 'dsql pass1.c', NULL, 0, 266, NULL, 'Function unknown', NULL, NULL);
('dsql_blob_err', 'pass1_blob', 'dsql pass1.c', NULL, 0, 267, NULL, 'Column is not a BLOB', NULL, NULL);
('collation_not_found', 'DDL_resolve_intl_type', 'dsql/ddl.c', NULL, 0, 268, NULL, 'COLLATION @1 for CHARACTER SET @2 is not defined', NULL, NULL);
('collation_not_for_charset', 'DDL_resolve_intl_type', 'dsql/ddl.c', NULL, 0, 269, NULL, 'COLLATION @1 is not valid for specified CHARACTER SET', NULL, NULL);
('dsql_dup_option', 'GEN_start_transaction', 'dsql gen.c', NULL, 0, 270, NULL, 'Option specified more than once', NULL, NULL);
('dsql_tran_err', 'GEN_start_transaction', 'dsql gen.c', NULL, 0, 271, NULL, 'Unknown transaction option', NULL, NULL);
('dsql_invalid_array', 'PASS1_node', 'dsql pass1.c', NULL, 0, 272, NULL, 'Invalid array reference', NULL, NULL);
('dsql_max_arr_dim_exceeded', 'define_dimensions', 'dsql ddl.c', NULL, 0, 273, NULL, 'Array declared with too many dimensions', NULL, NULL);
('dsql_arr_range_error', 'define_dimensions', 'dsql ddl.c', NULL, 0, 274, NULL, 'Illegal array dimension range', NULL, NULL);
('dsql_trigger_err', 'define_trigger', 'dsql ddl.c', NULL, 0, 275, NULL, 'Trigger unknown', NULL, NULL);
('dsql_subselect_err', 'PASS1_node', 'dsql pass1.c', NULL, 0, 276, NULL, 'Subselect illegal in this context', NULL, NULL);
('dsql_crdb_prepare_err', 'GDS_DSQL_PREPARE', 'dsql dsql.c', NULL, 0, 277, NULL, 'Cannot prepare a CREATE DATABASE/SCHEMA statement', NULL, NULL);
('specify_field_err', 'define_view', 'dsql ddl.c', NULL, 0, 278, NULL, 'must specify column name for view select expression', NULL, NULL);
('num_field_err', 'define_view', 'dsql ddl.c', NULL, 0, 279, NULL, 'number of columns does not match select list', NULL, NULL);
('col_name_err', 'define_view', 'dsql ddl.c', NULL, 0, 280, NULL, 'Only simple column names permitted for VIEW WITH CHECK OPTION', NULL, NULL);
('where_err', 'define_view', 'dsql ddl.c', NULL, 0, 281, NULL, 'No WHERE clause for VIEW WITH CHECK OPTION', NULL, NULL);
('table_view_err', 'define_view', 'dsql ddl.c', NULL, 0, 282, NULL, 'Only one table allowed for VIEW WITH CHECK OPTION', NULL, NULL);
('distinct_err', 'define_view', 'dsql ddl.c', NULL, 0, 283, NULL, 'DISTINCT, GROUP or HAVING not permitted for VIEW WITH CHECK OPTION', NULL, NULL);
('key_field_count_err', 'foreign_key', 'dsql ddl.c', NULL, 0, 284, NULL, 'FOREIGN KEY column count does not match PRIMARY KEY', NULL, NULL);
('subquery_err', 'replace_field_names', 'ddl.c', NULL, 0, 285, NULL, 'No subqueries permitted for VIEW WITH CHECK OPTION', NULL, NULL);
('expression_eval_err', 'GEN_expr', 'dsql gen.c', NULL, 0, 286, NULL, 'expression evaluation not supported', NULL, NULL);
('node_err', 'GEN_statement', 'dsql gen.c', NULL, 0, 287, NULL, 'gen.c: node not supported', NULL, NULL);
('command_end_err', 'yyerror', 'dsql parse.c', NULL, 0, 288, NULL, 'Unexpected end of command', NULL, NULL);
('index_name', 'check_dependencies', 'dfw.e', NULL, 0, 289, NULL, 'INDEX @1', NULL, NULL);
('exception_name', 'check_dependencies', 'dfw.e', NULL, 0, 290, NULL, 'EXCEPTION @1', NULL, NULL);
('field_name', 'check_dependencies', 'dfw.e', NULL, 0, 291, NULL, 'COLUMN @1', NULL, NULL);
('token_err', 'PASS1_statement', 'dsql pass1.c', NULL, 0, 292, NULL, 'Token unknown', NULL, NULL);
('union_err', 'PASS1_statement', 'dsql pass1.c', NULL, 0, 293, NULL, 'union not supported', NULL, NULL);
('dsql_construct_err', 'PASS1_statement', 'dsql pass1.c', NULL, 0, 294, NULL, 'Unsupported DSQL construct', NULL, NULL);
('field_aggregate_err', 'aggregate_found', 'dsql pass1.c', NULL, 0, 295, NULL, 'column used with aggregate', NULL, NULL);
('field_ref_err', 'pass1_rse', 'dsql pass1.c', NULL, 0, 296, NULL, 'invalid column reference', NULL, NULL);
('order_by_err', 'pass1_sort', 'dsql pass1.c', NULL, 0, 297, NULL, 'invalid ORDER BY clause', NULL, NULL);
('return_mode_err', 'define_udf', 'dsql ddl.c', NULL, 0, 298, NULL, 'Return mode by value not allowed for this data type', NULL, NULL);
('extern_func_err', 'define_udf', 'dsql ddl.c', NULL, 0, 299, NULL, 'External functions cannot have more than 10 parameters', NULL, NULL);
('alias_conflict_err', 'PASS1_make_context', 'dsql pass1.c', NULL, 0, 300, NULL, 'alias @1 conflicts with an alias in the same statement', NULL, NULL);
('procedure_conflict_error', 'PASS1_make_context', 'dsql pass1.c', NULL, 0, 301, NULL, 'alias @1 conflicts with a procedure in the same statement', NULL, NULL);
('relation_conflict_err', 'PASS1_make_context', 'dsql pass1.c', NULL, 0, 302, NULL, 'alias @1 conflicts with a table in the same statement', NULL, NULL);
('dsql_domain_err', 'GEN_expr', 'dsql gen.c', NULL, 0, 303, NULL, 'Illegal use of keyword VALUE', NULL, NULL);
('idx_seg_err', 'create_index', 'dfw.e', NULL, 0, 304, NULL, 'segment count of 0 defined for index @1', NULL, NULL);
('node_name_err', 'check_filename', 'dfw.e', NULL, 0, 305, NULL, 'A node name is not permitted in a secondary, shadow, cache or log file name', NULL, NULL);
('table_name', 'check_dependencies', 'dfw.e', NULL, 0, 306, NULL, 'TABLE @1', NULL, NULL);
('proc_name', 'check_dependencies', 'dfw.e', NULL, 0, 307, NULL, 'PROCEDURE @1', NULL, NULL);
('idx_create_err', 'create_index', 'dfw.e', NULL, 0, 308, NULL, 'cannot create index @1', NULL, NULL);
('wal_shadow_err', 'add_shadow', 'dfw.e', NULL, 0, 309, NULL, 'Write-ahead Log with shadowing configuration not allowed', NULL, NULL);
('dependency', 'several', 'dfw.e', NULL, 0, 310, NULL, 'there are @1 dependencies', NULL, NULL);
('idx_key_err', 'create_index', 'dfw.e', NULL, 0, 311, NULL, 'too many keys defined for index @1', NULL, NULL);
('dsql_file_length_err', 'define_shadow', 'dsql ddl.c', NULL, 0, 312, NULL, 'Preceding file did not specify length, so @1 must include starting page number', NULL, NULL);
('dsql_shadow_number_err', 'define_shadow', 'dsql ddl.c', NULL, 0, 313, NULL, 'Shadow number must be a positive integer', NULL, NULL);
('dsql_token_unk_err', 'yyerror', 'dsql parse.y', NULL, 0, 314, NULL, 'Token unknown - line @1, column @2', NULL, NULL);
('dsql_no_relation_alias', 'pass1_relation_alias', 'dsql pass1.c', NULL, 0, 315, NULL, 'there is no alias or table named @1 at this scope level', NULL, NULL);
('indexname', 'par_plan', 'par.c', NULL, 0, 316, NULL, 'there is no index @1 for table @2', NULL, NULL);
('no_stream_plan', 'plan_check', 'cmp.c', NULL, 0, 317, NULL, 'table @1 is not referenced in plan', NULL, NULL);
('stream_twice', 'plan_set', 'cmp.c', NULL, 0, 318, NULL, 'table @1 is referenced more than once in plan; use aliases to distinguish', NULL, NULL);
('stream_not_found', 'plan_set', 'cmp.c', NULL, 0, 319, NULL, 'table @1 is referenced in the plan but not the from list', NULL, NULL);
('collation_requires_text', 'DDL_resolve_intl_type', 'DSQL/ddl.c', NULL, 0, 320, NULL, 'Invalid use of CHARACTER SET or COLLATE', NULL, NULL);
('dsql_domain_not_found', 'ddl.c', 'DSQL', NULL, 0, 321, NULL, 'Specified domain or source column @1 does not exist', NULL, NULL);
('index_unused', 'check_indices', 'opt.c', NULL, 0, 322, NULL, 'index @1 cannot be used in the specified plan', NULL, NULL);
('dsql_self_join', 'dsql pass1_relation_alias', 'pass1.c', NULL, 0, 323, NULL, 'the table @1 is referenced twice; use aliases to differentiate', NULL, NULL);
('stream_bof', 'seek', 'exe.c', NULL, 0, 324, NULL, 'attempt to fetch before the first record in a record stream', NULL, NULL);
('stream_crack', 'mark_crack', 'exe.c', NULL, 0, 325, NULL, 'the current position is on a crack', NULL, NULL);
('db_or_file_exists', 'PREPARSE_execute', 'dsql preparse.c', NULL, 0, 326, NULL, 'database or file exists', NULL, NULL);
('invalid_operator', 'pars', 'par.c', NULL, 0, 327, NULL, 'invalid comparison operator for find operation', NULL, NULL);
('conn_lost', 'check_response', 'head.c', NULL, 0, 328, NULL, 'Connection lost to pipe server', NULL, NULL);
('bad_checksum', 'CASH_fetch', 'cash.c', NULL, 0, 329, NULL, 'bad checksum', NULL, NULL);
('page_type_err', 'CCH_fetch_validate', 'cch.c', NULL, 0, 330, NULL, 'wrong page type', NULL, NULL);
('ext_readonly_err', 'EXT_store', 'ext.c', NULL, 0, 331, NULL, 'Cannot insert because the file is readonly or is on a read only medium.', NULL, NULL);
('sing_select_err', 'get_record', 'rse.c', NULL, 0, 332, NULL, 'multiple rows in singleton select', NULL, NULL);
('psw_attach', 'lookup_user', 'pwd.e', NULL, 0, 333, NULL, 'cannot attach to password database', NULL, NULL);
('psw_start_trans', 'lookup_user', 'pwd.e', NULL, 0, 334, NULL, 'cannot start transaction for password database', NULL, NULL);
('invalid_direction', 'find', 'exe.c', NULL, 0, 335, NULL, 'invalid direction for find operation', NULL, NULL);
('dsql_var_conflict', 'PASS1_statement', 'pass1.c', NULL, 0, 336, NULL, 'variable @1 conflicts with parameter in same procedure', NULL, NULL);
('dsql_no_blob_array', 'define_computed', 'ddl.c', NULL, 0, 337, NULL, 'Array/BLOB/DATE data types not allowed in arithmetic', NULL, NULL);
('dsql_base_table', 'dsql pass1_alias_list', 'pass1.c', NULL, 0, 338, NULL, '@1 is not a valid base table of the specified view', NULL, NULL);
('duplicate_base_table', 'plan_set', 'cmp.c', NULL, 0, 339, NULL, 'table @1 is referenced twice in view; use an alias to distinguish', NULL, NULL);
('view_alias', 'plan_set', 'cmp.c', NULL, 0, 340, NULL, 'view @1 has more than one base table; use aliases to distinguish', NULL, NULL);
('index_root_page_full', 'BTR_reserve_slot', 'BTR', NULL, 0, 341, NULL, 'cannot add index, index root page is full.', NULL, NULL);
('dsql_blob_type_unknown', 'DDL_resolve_intl_type', 'dsql/ddl.c', NULL, 0, 342, NULL, 'BLOB SUB_TYPE @1 is not defined', NULL, NULL);
('req_max_clones_exceeded', 'EXE_find_request', 'exe.c', NULL, 0, 343, NULL, 'Too many concurrent executions of the same request', NULL, NULL);
('dsql_duplicate_spec', 'create_domain', 'DSQL', NULL, 0, 344, NULL, 'duplicate specification of @1 - not supported', NULL, NULL);
('unique_key_violation', 'ERR_duplicate_error', 'err.c', NULL, 0, 345, NULL, 'violation of PRIMARY or UNIQUE KEY constraint "@1" on table "@2"', NULL, NULL);
('srvr_version_too_old', 'isc_dsql_exec_immed2_m', 'why.c', NULL, 0, 346, NULL, 'server version too old to support all CREATE DATABASE options', NULL, NULL);
('drdb_completed_with_errs', 'isc_drop_database', 'why.c', NULL, 0, 347, NULL, 'drop database completed with errors', NULL, NULL);
('dsql_procedure_use_err', 'PASS1_make_context', 'dsql/pass1.c', NULL, 0, 348, NULL, 'procedure @1 does not return any values', NULL, NULL);
('dsql_count_mismatch', 'gen_for_select', 'dsql/gen.c', NULL, 0, 349, NULL, 'count of column list and variable list do not match', NULL, NULL);
('blob_idx_err', 'create_index', 'dfw.e', NULL, 0, 350, NULL, 'attempt to index BLOB column in index @1', NULL, NULL);
('array_idx_err', 'create_index', 'dfw.e', NULL, 0, 351, NULL, 'attempt to index array column in index @1', NULL, NULL);
('key_field_err', 'create_index', 'dfw.e', NULL, 0, 352, NULL, 'too few key columns found for index @1 (incorrect column name?)', NULL, NULL);
('no_delete', 'several', 'dfw.e', NULL, 0, 353, NULL, 'cannot delete', NULL, NULL);
('del_last_field', 'delete_rfr', 'dfw.e', NULL, 0, 354, NULL, 'last column in a table cannot be deleted', NULL, NULL);
('sort_err', 'error', 'sort.c', NULL, 0, 355, NULL, 'sort error', NULL, NULL);
('sort_mem_err', 'SORT_init', 'sort.c', NULL, 0, 356, NULL, 'sort error: not enough memory', NULL, NULL);
('version_err', 'make_version', 'dfw.e', NULL, 0, 357, NULL, 'too many versions', NULL, NULL);
('inval_key_posn', 'create_index', 'dfw.e', NULL, 0, 358, NULL, 'invalid key position', NULL, NULL);
('no_segments_err', 'PCMET_expression_index', 'pcmet.e', NULL, 0, 359, NULL, 'segments not allowed in expression index @1', NULL, NULL);
('crrp_data_err', 'validate', 'sort.c', NULL, 0, 360, NULL, 'sort error: corruption in data structure', NULL, NULL);
('rec_size_err', 'make_format', 'dfw.e', NULL, 0, 361, NULL, 'new record size of @1 bytes is too big', NULL, NULL);
('dsql_field_ref', 'MAKE_desc', 'dsql make.c', NULL, 0, 362, NULL, 'Inappropriate self-reference of column', NULL, NULL);
('req_depth_exceeded', 'CMP_find_request', 'cmp.c', NULL, 0, 363, NULL, 'request depth exceeded. (Recursive definition?)', NULL, NULL);
('no_field_access', 'pass1', 'cmp.c', NULL, 0, 364, NULL, 'cannot access column @1 in view @2', NULL, NULL);
('no_dbkey', 'par_fetch', 'par.c', NULL, 0, 365, NULL, 'dbkey not available for multi-table views', NULL, NULL);
('jrn_format_err', 'JIO_open', 'jio.c', NULL, 0, 366, NULL, 'journal file wrong format', NULL, NULL);
('jrn_file_full', 'JIO_put', 'jio.c', NULL, 0, 367, NULL, 'intermediate journal file full', NULL, NULL);
('dsql_open_cursor_request', 'dsql_prepare', 'dsql.c', NULL, 0, 368, NULL, 'The prepare statement identifies a prepare statement with an open cursor', NULL, NULL);
('ib_error', NULL, NULL, NULL, 0, 369, NULL, 'Firebird error', NULL, NULL);
('cache_redef', NULL, 'dsql parse.y', NULL, 0, 370, NULL, 'Cache redefined', NULL, NULL);
('cache_too_small', NULL, 'dsql parse.y', NULL, 0, 371, NULL, 'Insufficient memory to allocate page buffer cache', NULL, NULL);
('log_redef', NULL, 'dsql parse.y', NULL, 0, 372, NULL, 'Log redefined', NULL, NULL);
('log_too_small', 'check_log_file_attrs', 'dsql parse.y', NULL, 0, 373, NULL, 'Log size too small', NULL, NULL);
('partition_too_small', 'check_log_file_attrs', 'dsql parse.y', NULL, 0, 374, NULL, 'Log partition size too small', NULL, NULL);
('partition_not_supp', NULL, 'dsql parse.y', NULL, 0, 375, NULL, 'Partitions not supported in series of log file specification', NULL, NULL);
('log_length_spec', 'check_log_file_attrs', 'dsql parse.y', NULL, 0, 376, NULL, 'Total length of a partitioned log must be specified', NULL, NULL);
('precision_err', NULL, 'dsql parse.y', NULL, 0, 377, NULL, 'Precision must be from 1 to 18', NULL, NULL);
('scale_nogt', NULL, 'dsql parse.y', NULL, 0, 378, NULL, 'Scale must be between zero and precision', NULL, NULL);
('expec_short', NULL, 'dsql parse.y', NULL, 0, 379, NULL, 'Short integer expected', NULL, NULL);
('expec_long', NULL, 'dsql parse.y', NULL, 0, 380, NULL, 'Long integer expected', NULL, NULL);
('expec_ushort', NULL, 'dsql parse.y', NULL, 0, 381, NULL, 'Unsigned short integer expected', NULL, NULL);
('escape_invalid', 'string_function()', 'evl.c', NULL, 0, 382, NULL, 'Invalid ESCAPE sequence', NULL, NULL);
('svcnoexe', 'service_close', 'svc.c', NULL, 0, 383, NULL, 'service @1 does not have an associated executable', NULL, NULL);
('net_lookup_err', 'INET_connect', 'inet.c', NULL, 0, 384, NULL, 'Failed to locate host machine.', NULL, NULL);
('service_unknown', 'INET_connect', 'inet.c', NULL, 0, 385, NULL, 'Undefined service @1/@2.', NULL, NULL);
('host_unknown', 'INET_Connect', 'inet.c', NULL, 0, 386, NULL, 'The specified name was not found in the hosts file or Domain Name Services.', NULL, NULL);
('grant_nopriv_on_base', 'trigger_messages', 'ini.e', NULL, 0, 387, NULL, 'user does not have GRANT privileges on base table/view for operation', NULL, NULL);
('dyn_fld_ambiguous', 'pass1_field', 'dsql pass1.c', NULL, 0, 388, NULL, 'Ambiguous column reference.', NULL, NULL);
('dsql_agg_ref_err', 'PASS1_node', 'dsql', NULL, 0, 389, NULL, 'Invalid aggregate reference', NULL, NULL);
('complex_view', 'base_stream', 'cmp.c', NULL, 0, 390, NULL, 'navigational stream @1 references a view with more than one base table', NULL, NULL);
('unprepared_stmt', 'isc_dsql_execute2', 'WHY.C', NULL, 0, 391, NULL, 'Attempt to execute an unprepared dynamic SQL statement.', NULL, NULL);
('expec_positive', 'short_pos_integer:', 'dsql/parse.y', NULL, 0, 392, NULL, 'Positive value expected', NULL, NULL);
('dsql_sqlda_value_err', 'several', 'dsql/utld.c', NULL, 0, 393, NULL, 'Incorrect values within SQLDA structure', NULL, NULL);
('invalid_array_id', 'blb::put_slice', 'blb.c', NULL, 0, 394, NULL, 'invalid blob id', NULL, NULL);
('extfile_uns_op', 'IDX_create_index', 'jrd/idx.c', NULL, 0, 395, NULL, 'Operation not supported for EXTERNAL FILE table @1', NULL, NULL);
('svc_in_use', 'SVC_attach_service', 'jrd/svc.c', NULL, 0, 396, NULL, 'Service is currently busy: @1', NULL, NULL);
('err_stack_limit', 'VIO_start_save_point', 'vio.c', NULL, 0, 397, NULL, 'stack size insufficent to execute current request', NULL, NULL);
('invalid_key', 'NAV_find_record', 'jrd/nav.c', NULL, 0, 398, NULL, 'Invalid key for find operation', NULL, NULL);
('net_init_error', 'initWSA', 'inet.c', NULL, 0, 399, NULL, 'Error initializing the network software.', NULL, NULL);
('loadlib_failure', 'initWSA', 'inet.c', NULL, 0, 400, NULL, 'Unable to load required library @1.', NULL, NULL);
('network_error', 'several', 'remote/inet.c and others', NULL, 0, 401, NULL, 'Unable to complete network request to host "@1".', NULL, NULL);
('net_connect_err', 'several', 'remote/inet.c and others', NULL, 0, 402, NULL, 'Failed to establish a connection.', NULL, NULL);
('net_connect_listen_err', 'several', 'remote/inet.c and others', NULL, 0, 403, NULL, 'Error while listening for an incoming connection.', NULL, NULL);
('net_event_connect_err', 'several', 'remote/inet.c and others', NULL, 0, 404, NULL, 'Failed to establish a secondary connection for event processing.', NULL, NULL);
('net_event_listen_err', 'several', 'remote/inet.c and others', NULL, 0, 405, NULL, 'Error while listening for an incoming event connection request.', NULL, NULL);
('net_read_err', 'several', 'remote/inet.c and others', NULL, 0, 406, NULL, 'Error reading data from the connection.', NULL, NULL);
('net_write_err', 'several', 'remote/inet.c and others', NULL, 0, 407, NULL, 'Error writing data to the connection.', NULL, NULL);
('integ_index_deactivate', 'execute_triggers', 'exe.c', NULL, 0, 408, NULL, 'Cannot deactivate index used by an integrity constraint', NULL, NULL);
('integ_deactivate_primary', 'exe.c', 'jrd', NULL, 0, 409, NULL, 'Cannot deactivate index used by a PRIMARY/UNIQUE constraint', NULL, NULL);
('cse_not_supported', 'parse', 'par.c', NULL, 0, 410, NULL, 'Client/Server Express not supported in this release', NULL, NULL);
('tra_must_sweep', 'TRA_start', 'tra.c', NULL, 0, 411, NULL, '', NULL, NULL);
('unsupported_network_drive', 'GDS_ATTACH_DATABASE', 'jrd.c', NULL, 0, 412, NULL, 'Access to databases on file servers is not supported.', NULL, NULL);
('io_create_err', NULL, NULL, NULL, 0, 413, NULL, 'Error while trying to create file', NULL, NULL);
('io_open_err', NULL, NULL, NULL, 0, 414, NULL, 'Error while trying to open file', NULL, NULL);
('io_close_err', NULL, NULL, NULL, 0, 415, NULL, 'Error while trying to close file', NULL, NULL);
('io_read_err', NULL, NULL, NULL, 0, 416, NULL, 'Error while trying to read from file', NULL, NULL);
('io_write_err', NULL, NULL, NULL, 0, 417, NULL, 'Error while trying to write to file', NULL, NULL);
('io_delete_err', NULL, NULL, NULL, 0, 418, NULL, 'Error while trying to delete file', NULL, NULL);
('io_access_err', NULL, NULL, NULL, 0, 419, NULL, 'Error while trying to access file', NULL, NULL);
('udf_exception', 'open_blob', 'BLF.E', NULL, 0, 420, NULL, 'A fatal exception occurred during the execution of a user defined function.', NULL, NULL);
('lost_db_connection', 'send_and_wait', 'ipclient.c', NULL, 0, 421, NULL, 'connection lost to database', NULL, NULL);
('no_write_user_priv', 'trigger_messages', 'ini.e', NULL, 0, 422, NULL, 'User cannot write to RDB$USER_PRIVILEGES', NULL, NULL);
('token_too_long', 'yylex', 'dsql/parse.y', NULL, 0, 423, NULL, 'token size exceeds limit', NULL, NULL);
('max_att_exceeded', 'GDS_ATTACH_DATABASE', 'jrd.c', NULL, 0, 424, NULL, 'Maximum user count exceeded.  Contact your database administrator.', NULL, NULL);
('login_same_as_role_name', 'SCL_init', 'scl.e', NULL, 0, 425, NULL, 'Your login @1 is same as one of the SQL role name. Ask your database administrator to set up a valid Firebird login.', NULL, NULL);
('reftable_requires_pk', 'foreign_key', 'ddl.c', NULL, 0, 426, NULL, '"REFERENCES table" without "(column)" requires PRIMARY KEY on referenced table', NULL, NULL);
('usrname_too_long', 'isc_add_user', 'alt.c', NULL, 0, 427, NULL, 'The username entered is too long.  Maximum length is 31 bytes.', NULL, NULL);
('password_too_long', 'isc_add_user', 'alt.c', NULL, 0, 428, NULL, 'The password specified is too long.  Maximum length is 8 bytes.', NULL, NULL);
('usrname_required', 'isc_add_user', 'alt.c', NULL, 0, 429, NULL, 'A username is required for this operation.', NULL, NULL);
('password_required', 'isc_add_user', 'alt.c', NULL, 0, 430, NULL, 'A password is required for this operation', NULL, NULL);
('bad_protocol', 'isc_add_user', 'alt.c', NULL, 0, 431, NULL, 'The network protocol specified is invalid', NULL, NULL);
('dup_usrname_found', 'isc_add_user', 'alt.c', NULL, 0, 432, NULL, 'A duplicate user name was found in the security database', NULL, NULL);
('usrname_not_found', 'isc_delete_user', 'alt.c', NULL, 0, 433, NULL, 'The user name specified was not found in the security database', NULL, NULL);
('error_adding_sec_record', 'isc_add_user', 'alt.c', NULL, 0, 434, NULL, 'An error occurred while attempting to add the user.', NULL, NULL);
('error_modifying_sec_record', 'isc_modify_user', 'alt.c', NULL, 0, 435, NULL, 'An error occurred while attempting to modify the user record.', NULL, NULL);
('error_deleting_sec_record', 'isc_delete_user', 'alt.c', NULL, 0, 436, NULL, 'An error occurred while attempting to delete the user record.', NULL, NULL);
('error_updating_sec_db', 'isc_add_user', 'alt.c', NULL, 0, 437, NULL, 'An error occurred while updating the security database.', NULL, NULL);
('sort_rec_size_err', 'gen_sort', 'opt.c', NULL, 0, 438, NULL, 'sort record size of @1 bytes is too big', NULL, NULL);
('bad_default_value', 'define_field', 'ddl.c', NULL, 0, 439, NULL, 'can not define a not null column with NULL as default value', NULL, NULL);
('invalid_clause', 'define_field', 'ddl.c', NULL, 0, 440, NULL, 'invalid clause --- ''@1''', NULL, NULL);
('too_many_handles', 'get_id()', 'remote/server.c', NULL, 0, 441, NULL, 'too many open handles to database', NULL, NULL);
('optimizer_blk_exc', 'OPT_compile', 'opt.c', NULL, 0, 442, NULL, 'size of optimizer block exceeded', NULL, NULL);
('invalid_string_constant', 'yylex', 'dsql/parse.y', NULL, 0, 443, NULL, 'a string constant is delimited by double quotes', NULL, NULL);
('transitional_date', 'yylex', 'dsql/parse.y', NULL, 0, 444, NULL, 'DATE must be changed to TIMESTAMP', NULL, NULL);
('read_only_database', 'RLCK_reserve_relation', 'rlck.c', NULL, 0, 445, NULL, 'attempted update on read-only database', NULL, NULL);
('must_be_dialect_2_and_up', 'createDatabase', 'jrd.c', NULL, 0, 446, NULL, 'SQL dialect @1 is not supported in this database', NULL, NULL);
('blob_filter_exception', 'BLF_put_segment', 'blf.e', NULL, 0, 447, NULL, 'A fatal exception occurred during the execution of a blob filter.', NULL, NULL);
('exception_access_violation', 'ISC_exception_post', 'isc_sync.c', NULL, 0, 448, NULL, 'Access violation.  The code attempted to access a virtual address without privilege to do so.', NULL, NULL);
('exception_datatype_missalignment', 'POST_EXCEPTIONS and POST_EXTRENA', 'common.h', NULL, 0, 449, NULL, 'Datatype misalignment.  The attempted to read or write a value that was not stored on a memory boundary.', NULL, NULL);
('exception_array_bounds_exceeded', 'POST_EXCEPTIONS and POST_EXTRENA', 'common.h', NULL, 0, 450, NULL, 'Array bounds exceeded.  The code attempted to access an array element that is out of bounds.', NULL, NULL);
('exception_float_denormal_operand', 'POST_EXCEPTIONS and POST_EXTRENA', 'common.h', NULL, 0, 451, NULL, 'Float denormal operand.  One of the floating-point operands is too small to represent a standard float value.', NULL, NULL);
('exception_float_divide_by_zero', 'POST_EXCEPTIONS and POST_EXTRENA', 'common.h', NULL, 0, 452, NULL, 'Floating-point divide by zero.  The code attempted to divide a floating-point value by zero.', NULL, NULL);
('exception_float_inexact_result', 'POST_EXCEPTIONS and POST_EXTRENA', 'common.h', NULL, 0, 453, NULL, 'Floating-point inexact result.  The result of a floating-point operation cannot be represented as a decimal fraction.', NULL, NULL);
('exception_float_invalid_operand', 'POST_EXCEPTIONS and POST_EXTRENA', 'common.h', NULL, 0, 454, NULL, 'Floating-point invalid operand.  An indeterminant error occurred during a floating-point operation.', NULL, NULL);
('exception_float_overflow', 'POST_EXCEPTIONS and POST_EXTRENA', 'common.h', NULL, 0, 455, NULL, 'Floating-point overflow.  The exponent of a floating-point operation is greater than the magnitude allowed.', NULL, NULL);
('exception_float_stack_check', 'POST_EXCEPTIONS and POST_EXTRENA', 'common.h', NULL, 0, 456, NULL, 'Floating-point stack check.  The stack overflowed or underflowed as the result of a floating-point operation.', NULL, NULL);
('exception_float_underflow', 'POST_EXCEPTIONS and POST_EXTRENA', 'common.h', NULL, 0, 457, NULL, 'Floating-point underflow.  The exponent of a floating-point operation is less than the magnitude allowed.', NULL, NULL);
('exception_integer_divide_by_zero', 'POST_EXCEPTIONS and POST_EXTRENA', 'common.h', NULL, 0, 458, NULL, 'Integer divide by zero.  The code attempted to divide an integer value by an integer divisor of zero.', NULL, NULL);
('exception_integer_overflow', 'POST_EXCEPTIONS and POST_EXTRENA', 'common.h', NULL, 0, 459, NULL, 'Integer overflow.  The result of an integer operation caused the most significant bit of the result to carry.', NULL, NULL);
('exception_unknown', 'POST_EXCEPTIONS and POST_EXTRENA', 'common.h', 'obsolete', 0, 460, NULL, 'An exception occurred that does not have a description.  Exception number @1.', NULL, NULL);
('exception_stack_overflow', 'POST_EXCEPTION', 'common.h', NULL, 0, 461, NULL, 'Stack overflow.  The resource requirements of the runtime stack have exceeded the memory available to it.', NULL, NULL);
('exception_sigsegv', 'ISC_exception_post', 'isc_sync.c', NULL, 0, 462, NULL, 'Segmentation Fault. The code attempted to access memory without privileges.', NULL, NULL);
('exception_sigill', 'ISC_exception_post', 'isc_sync.c', NULL, 0, 463, NULL, 'Illegal Instruction. The Code attempted to perform an illegal operation.', NULL, NULL);
('exception_sigbus', 'ISC_exception_post', 'isc_sync.c', NULL, 0, 464, NULL, 'Bus Error. The Code caused a system bus error.', NULL, NULL);
('exception_sigfpe', 'ISC_exception_post', 'isc_sync.c', NULL, 0, 465, NULL, 'Floating Point Error. The Code caused an Arithmetic Exception or a floating point exception.', NULL, NULL);
('ext_file_delete', 'EXT_erase', 'ext.c', NULL, 0, 466, NULL, 'Cannot delete rows from external files.', NULL, NULL);
('ext_file_modify', 'EXT_modify', 'ext.c', NULL, 0, 467, NULL, 'Cannot update rows in external files.', NULL, NULL);
('adm_task_denied', 'GDS_ATTACH_DATABASE', 'jrd.c', NULL, 0, 468, NULL, 'Unable to perform operation', NULL, NULL);
('extract_input_mismatch', 'looper', 'evl.c', NULL, 0, 469, NULL, 'Specified EXTRACT part does not exist in input datatype', NULL, NULL);
('insufficient_svc_privileges', 'SVC_query', 'svc.c', NULL, 0, 470, NULL, 'Service @1 requires SYSDBA permissions.  Reattach to the Service Manager using the SYSDBA account.', NULL, NULL);
('file_in_use', 'SVC_query', 'svc.c', NULL, 0, 471, NULL, 'The file @1 is currently in use by another process.  Try again later.', NULL, NULL);
('service_att_err', 'gds_service_attach', 'remote/interface.c', NULL, 0, 472, NULL, 'Cannot attach to services manager', NULL, NULL);
('ddl_not_allowed_by_db_sql_dial', 'prepare', 'dsql.c', NULL, 0, 473, NULL, 'Metadata update statement is not allowed by the current database SQL dialect @1', NULL, NULL);
('cancelled', 'JRD_reschedule', 'jrd.c', NULL, 0, 474, NULL, 'operation was cancelled', NULL, NULL);
('unexp_spb_form', 'process_switches', 'svc.c', NULL, 0, 475, NULL, 'unexpected item in service parameter block, expected @1', NULL, NULL);
('sql_dialect_datatype_unsupport', NULL, 'dsql/pass1.c', NULL, 0, 476, NULL, 'Client SQL dialect @1 does not support reference to @2 datatype', NULL, NULL);
('svcnouser', 'SVC_attach', 'svc.c', NULL, 0, 477, NULL, 'user name and password are required while attaching to the services manager', NULL, NULL);
('depend_on_uncommitted_rel', 'PAR_make_field', 'par.c', NULL, 0, 478, NULL, 'You created an indirect dependency on uncommitted metadata. You must roll back the current transaction.', NULL, NULL);
('svc_name_missing', 'isc_service_attach', 'why.c', NULL, 0, 479, NULL, 'The service name was not specified.', NULL, NULL);
('too_many_contexts', NULL, 'cmp.c', NULL, 0, 480, NULL, 'Too many Contexts of Relation/Procedure/Views. Maximum allowed is 256', NULL, NULL);
('datype_notsup', 'CMP_get_desc', 'cmp.c', NULL, 0, 481, NULL, 'data type not supported for arithmetic', NULL, NULL);
('dialect_reset_warning', 'PAG_set_db_SQL_dialect', 'pag.c', NULL, 0, 482, NULL, 'Database dialect being changed from 3 to 1', NULL, NULL);
('dialect_not_changed', 'PAG_set_db_sql_dialect', 'pag.c', NULL, 0, 483, NULL, 'Database dialect not changed.', NULL, NULL);
('database_create_failed', 'createDatabase', 'jrd.c', NULL, 0, 484, NULL, 'Unable to create database @1', NULL, NULL);
('inv_dialect_specified', NULL, 'pag.c', NULL, 0, 485, NULL, 'Database dialect @1 is not a valid dialect.', NULL, NULL);
('valid_db_dialects', 'createDatabase', 'jrd.c', NULL, 0, 486, NULL, 'Valid database dialects are @1.', NULL, NULL);
('sqlwarn', NULL, NULL, NULL, 0, 487, NULL, 'SQL warning code = @1', NULL, NULL);
('dtype_renamed', 'yylex', 'dsql/parse.y', NULL, 0, 488, NULL, 'DATE data type is now called TIMESTAMP', NULL, NULL);
('extern_func_dir_error', 'ISC_lookup_entrypoint', 'flu.c', NULL, 0, 489, NULL, 'Function @1 is in @2, which is not in a permitted directory for external functions.', NULL, NULL);
('date_range_exceeded', 'add_sql_date', 'evl.c', NULL, 0, 490, NULL, 'value exceeds the range for valid dates', NULL, NULL);
('inv_client_dialect_specified', 'GDS_ATTACH_DATABASE', 'jrd.c', NULL, 0, 491, NULL, 'passed client dialect @1 is not a valid dialect.', NULL, NULL);
('valid_client_dialects', 'GDS_ATTACH_DATABASE', 'jrd.c', NULL, 0, 492, NULL, 'Valid client dialects are @1.', NULL, NULL);
('optimizer_between_err', 'decompose', 'OPT.C', NULL, 0, 493, NULL, 'Unsupported field type specified in BETWEEN predicate.', NULL, NULL);
('service_not_supported', 'SVC_attach', 'svc.c', NULL, 0, 494, NULL, 'Services functionality will be supported in a later version  of the product', NULL, NULL);
('generator_name', 'check_dependencies', 'dfw.e', NULL, 0, 495, NULL, 'GENERATOR @1', NULL, NULL);
('udf_name', 'check_dependencies', 'dfw.e', NULL, 0, 496, NULL, 'Function @1', NULL, NULL);
('bad_limit_param', 'RSE_open', 'rse.c', NULL, 0, 497, NULL, 'Invalid parameter to FETCH or FIRST. Only integers >= 0 are allowed.', NULL, NULL);
('bad_skip_param', 'RSE_open', 'rse.c', NULL, 0, 498, NULL, 'Invalid parameter to OFFSET or SKIP. Only integers >= 0 are allowed.', NULL, NULL);
('io_32bit_exceeded_err', 'seek_file', 'unix.c', NULL, 0, 499, NULL, 'File exceeded maximum size of 2GB.  Add another database file or use a 64 bit I/O version of Firebird.', NULL, NULL);
('invalid_savepoint', 'looper', 'exe.cpp', NULL, 0, 500, NULL, 'Unable to find savepoint with name @1 in transaction context', NULL, NULL);
('dsql_column_pos_err', '(several)', 'pass1.cpp', NULL, 0, 501, NULL, 'Invalid column position used in the @1 clause', NULL, NULL);
('dsql_agg_where_err', 'pass1_rse', 'pass1.cpp', NULL, 0, 502, NULL, 'Cannot use an aggregate or window function in a WHERE clause, use HAVING (for aggregate only) instead', NULL, NULL);
('dsql_agg_group_err', 'pass1_rse', 'pass1.cpp', NULL, 0, 503, NULL, 'Cannot use an aggregate or window function in a GROUP BY clause', NULL, NULL);
('dsql_agg_column_err', 'pass1_rse', 'pass1.cpp', NULL, 0, 504, NULL, 'Invalid expression in the @1 (not contained in either an aggregate function or the GROUP BY clause)', NULL, NULL);
('dsql_agg_having_err', 'pass1_rse', 'pass1.cpp', NULL, 0, 505, NULL, 'Invalid expression in the @1 (neither an aggregate function nor a part of the GROUP BY clause)', NULL, NULL);
('dsql_agg_nested_err', 'invalid_reference', 'pass1.cpp', NULL, 0, 506, NULL, 'Nested aggregate and window functions are not allowed', NULL, NULL);
('exec_sql_invalid_arg', '(several)', '(several)', NULL, 0, 507, NULL, 'Invalid argument in EXECUTE STATEMENT - cannot convert to string', NULL, NULL);
('exec_sql_invalid_req', '(several)', 'dsql.cpp', NULL, 0, 508, NULL, 'Wrong request type in EXECUTE STATEMENT ''@1''', NULL, NULL);
('exec_sql_invalid_var', '(several)', NULL, NULL, 0, 509, NULL, 'Variable type (position @1) in EXECUTE STATEMENT ''@2'' INTO does not match returned column type', NULL, NULL);
('exec_sql_max_call_exceeded', '(several)', NULL, NULL, 0, 510, NULL, 'Too many recursion levels of EXECUTE STATEMENT', NULL, NULL);
('conf_access_denied', '(several)', 'dir_list.cpp', NULL, 0, 511, NULL, 'Use of @1 at location @2 is not allowed by server configuration', NULL, NULL);
('wrong_backup_state', NULL, 'dfw.epp', NULL, 0, 512, NULL, 'Cannot change difference file name while database is in backup mode', NULL, NULL);
('wal_backup_err', 'begin_backup', 'dfw.epp', NULL, 0, 513, NULL, 'Physical backup is not allowed while Write-Ahead Log is in use', NULL, NULL);
('cursor_not_open', NULL, 'exe.cpp', NULL, 0, 514, NULL, 'Cursor is not open', NULL, NULL);
('bad_shutdown_mode', 'SHUT_database', 'shut.cpp', NULL, 0, 515, NULL, 'Target shutdown mode is invalid for database "@1"', NULL, NULL);
('concat_overflow', NULL, 'evl.cpp', NULL, 0, 516, NULL, 'Concatenation overflow. Resulting string cannot exceed 32765 bytes in length.', NULL, NULL);
('bad_substring_offset', NULL, 'evl.cpp', NULL, 0, 517, NULL, 'Invalid offset parameter @1 to SUBSTRING. Only positive integers are allowed.', NULL, NULL);
('foreign_key_target_doesnt_exist', 'check_partner_index', 'IDX.C', NULL, 0, 518, NULL, 'Foreign key reference target does not exist', NULL, NULL);
('foreign_key_references_present', 'check_partner_index', 'IDX.C', NULL, 0, 519, NULL, 'Foreign key references are present for the record', NULL, NULL);
('no_update', 'several', 'dfw.epp', NULL, 0, 520, NULL, 'cannot update', NULL, NULL);
('cursor_already_open', NULL, 'exe.epp', NULL, 0, 521, NULL, 'Cursor is already open', NULL, NULL);
('stack_trace', 'looper', 'exe.epp', NULL, 0, 522, NULL, '@1', NULL, NULL);
('ctx_var_not_found', NULL, 'functions.cpp', NULL, 0, 523, NULL, 'Context variable @1 is not found in namespace @2', NULL, NULL);
('ctx_namespace_invalid', NULL, 'functions.cpp', NULL, 0, 524, NULL, 'Invalid namespace name @1 passed to @2', NULL, NULL);
('ctx_too_big', NULL, 'functions.cpp', NULL, 0, 525, NULL, 'Too many context variables', NULL, NULL);
('ctx_bad_argument', NULL, 'functions.cpp', NULL, 0, 526, NULL, 'Invalid argument passed to @1', NULL, NULL);
('identifier_too_long', NULL, 'par.cpp', NULL, 0, 527, NULL, 'BLR syntax error. Identifier @1... is too long', NULL, NULL);
('except2', 'looper', 'exe.cpp', NULL, 0, 528, NULL, 'exception @1', NULL, 'unused');
('malformed_string', NULL, NULL, NULL, 0, 529, NULL, 'Malformed string', NULL, NULL);
('prc_out_param_mismatch', 'par_procedure', 'par.c', NULL, 0, 530, NULL, 'Output parameter mismatch for procedure @1', NULL, NULL);
('command_end_err2', 'yyerror', 'dsql parse.cpp', NULL, 0, 531, NULL, 'Unexpected end of command - line @1, column @2', NULL, NULL);
('partner_idx_incompat_type', NULL, NULL, NULL, 0, 532, NULL, 'partner index segment no @1 has incompatible data type', NULL, NULL);
('bad_substring_length', NULL, 'evl.cpp', NULL, 0, 533, NULL, 'Invalid length parameter @1 to SUBSTRING. Negative integers are not allowed.', NULL, NULL);
('charset_not_installed', NULL, NULL, NULL, 0, 534, NULL, 'CHARACTER SET @1 is not installed', NULL, NULL);
('collation_not_installed', NULL, NULL, NULL, 0, 535, NULL, 'COLLATION @1 for CHARACTER SET @2 is not installed', NULL, NULL);
('att_shutdown', NULL, 'jrd.cpp', NULL, 0, 536, NULL, 'connection shutdown', NULL, NULL);
('blobtoobig', NULL, 'blb.cpp', NULL, 0, 537, NULL, 'Maximum BLOB size exceeded', NULL, NULL);
('must_have_phys_field', 'make_version', 'dfw.epp', NULL, 0, 538, NULL, 'Can''t have relation with only computed fields or constraints', NULL, NULL);
('invalid_time_precision', NULL, 'par.cpp', NULL, 0, 539, NULL, 'Time precision exceeds allowed range (0-@1)', NULL, NULL);
('blob_convert_error', 'blb::move', 'blb.cpp', NULL, 0, 540, NULL, 'Unsupported conversion to target type BLOB (subtype @1)', NULL, NULL);
('array_convert_error', 'blb::move', 'blb.cpp', NULL, 0, 541, NULL, 'Unsupported conversion to target type ARRAY', NULL, NULL);
('record_lock_not_supp', 'RSE_get_record', 'rse.cpp', NULL, 0, 542, NULL, 'Stream does not support record locking', NULL, NULL);
('partner_idx_not_found', NULL, NULL, NULL, 0, 543, NULL, 'Cannot create foreign key constraint @1. Partner index does not exist or is inactive.', NULL, NULL);
('tra_num_exc', 'bump_transaction_id', 'tra.cpp', NULL, 0, 544, NULL, 'Transactions count exceeded. Perform backup and restore to make database operable again', NULL, NULL);
('field_disappeared', 'EVL_assign_to', 'evl.cpp', NULL, 0, 545, NULL, 'Column has been unexpectedly deleted', NULL, NULL);
('met_wrong_gtt_scope', 'store_dependencies', 'met.e', NULL, 0, 546, NULL, '@1 cannot depend on @2', NULL, NULL);
('subtype_for_internal_use', 'DDL_resolve_intl_type', 'DSQL/ddl.cpp', NULL, 0, 547, NULL, 'Blob sub_types bigger than 1 (text) are for internal use only', NULL, NULL);
('illegal_prc_type', 'par_procedure', 'par.cpp', NULL, 0, 548, NULL, 'Procedure @1 is not selectable (it does not contain a SUSPEND statement)', NULL, NULL);
('invalid_sort_datatype', 'gen_sort', 'opt.cpp', NULL, 0, 549, NULL, 'Datatype @1 is not supported for sorting operation', NULL, NULL);
('collation_name', 'check_dependencies', 'dfw.e', NULL, 0, 550, NULL, 'COLLATION @1', NULL, NULL);
('domain_name', 'check_dependencies', 'dfw.epp', NULL, 0, 551, NULL, 'DOMAIN @1', NULL, NULL);
('domnotdef', NULL, NULL, NULL, 0, 552, NULL, 'domain @1 is not defined', NULL, NULL);
('array_max_dimensions', 'scalar', 'evl.cpp', NULL, 0, 553, NULL, 'Array data type can use up to @1 dimensions', NULL, NULL);
('max_db_per_trans_allowed', 'GDS_START_TRANSACTION', 'jrd.cpp', NULL, 0, 554, NULL, 'A multi database transaction cannot span more than @1 databases', NULL, NULL);
('bad_debug_format', 'DBG_parse_debug_info', 'DebugInterface.cpp', NULL, 0, 555, NULL, 'Bad debug info format', NULL, NULL);
('bad_proc_BLR', 'MET_procedure', 'met.cpp', NULL, 0, 556, NULL, 'Error while parsing procedure @1''s BLR', NULL, NULL);
('key_too_big', 'IDX_create_index', 'idx.cpp', NULL, 0, 557, NULL, 'index key too big', NULL, NULL);
('concurrent_transaction', NULL, 'vio.cpp', NULL, 0, 558, NULL, 'concurrent transaction number is @1', NULL, NULL);
COMMIT WORK;
-- Do not change the arguments of the previous JRD messages.
-- Write the new JRD messages here.
('not_valid_for_var', 'EVL_validate', 'evl.cpp', NULL, 0, 559, NULL, 'validation error for variable @1, value "@2"', NULL, NULL);
('not_valid_for', 'EVL_validate', 'evl.cpp', NULL, 0, 560, NULL, 'validation error for @1, value "@2"', NULL, NULL);
('need_difference', 'BackupManager::begin_backup', 'nbak.cpp', NULL, 0, 561, NULL, 'Difference file name should be set explicitly for database on raw device', NULL, NULL);
('long_login', 'getUserInfo', 'jrd.cpp', NULL, 0, 562, NULL, 'Login name too long (@1 characters, maximum allowed @2)', NULL, NULL);
('fldnotdef2', NULL, NULL, NULL, 0, 563, NULL, 'column @1 is not defined in procedure @2', NULL, 'An undefined field was referenced in blr.');
('invalid_similar_pattern', 'SimilarToMatcher::Evaluator', 'SimilarToMatcher.h', NULL, 0, 564, NULL, 'Invalid SIMILAR TO pattern', NULL, NULL);
('bad_teb_form', 'GDS_START_MULTIPLE', 'why.cpp', NULL, 0, 565, NULL, 'Invalid TEB format', NULL, NULL);
('tpb_multiple_txn_isolation', 'transaction_options', 'tra.cpp', NULL, 0, 566, NULL, 'Found more than one transaction isolation in TPB', NULL, NULL)
('tpb_reserv_before_table', 'transaction_options', 'tra.cpp', NULL, 0, 567, NULL, 'Table reservation lock type @1 requires table name before in TPB', NULL, NULL)
('tpb_multiple_spec', 'transaction_options', 'tra.cpp', NULL, 0, 568, NULL, 'Found more than one @1 specification in TPB', NULL, NULL)
('tpb_option_without_rc', 'transaction_options', 'tra.cpp', NULL, 0, 569, NULL, 'Option @1 requires READ COMMITTED isolation in TPB', NULL, NULL)
('tpb_conflicting_options', 'transaction_options', 'tra.cpp', NULL, 0, 570, NULL, 'Option @1 is not valid if @2 was used previously in TPB', NULL, NULL)
('tpb_reserv_missing_tlen', 'transaction_options', 'tra.cpp', NULL, 0, 571, NULL, 'Table name length missing after table reservation @1 in TPB', NULL, NULL)
('tpb_reserv_long_tlen', 'transaction_options', 'tra.cpp', NULL, 0, 572, NULL, 'Table name length @1 is too long after table reservation @2 in TPB', NULL, NULL)
('tpb_reserv_missing_tname', 'transaction_options', 'tra.cpp', NULL, 0, 573, NULL, 'Table name length @1 without table name after table reservation @2 in TPB', NULL, NULL)
('tpb_reserv_corrup_tlen', 'transaction_options', 'tra.cpp', NULL, 0, 574, NULL, 'Table name length @1 goes beyond the remaining TPB size after table reservation @2', NULL, NULL)
('tpb_reserv_null_tlen', 'transaction_options', 'tra.cpp', NULL, 0, 575, NULL, 'Table name length is zero after table reservation @1 in TPB', NULL, NULL)
('tpb_reserv_relnotfound', 'transaction_options', 'tra.cpp', NULL, 0, 576, NULL, 'Table or view @1 not defined in system tables after table reservation @2 in TPB', NULL, NULL)
('tpb_reserv_baserelnotfound', 'expand_view_lock', 'tra.cpp', NULL, 0, 577, NULL, 'Base table or view @1 for view @2 not defined in system tables after table reservation @3 in TPB', NULL, NULL)
('tpb_missing_len', 'transaction_options', 'tra.cpp', NULL, 0, 578, NULL, 'Option length missing after option @1 in TPB', NULL, NULL)
('tpb_missing_value', 'transaction_options', 'tra.cpp', NULL, 0, 579, NULL, 'Option length @1 without value after option @2 in TPB', NULL, NULL)
('tpb_corrupt_len', 'transaction_options', 'tra.cpp', NULL, 0, 580, NULL, 'Option length @1 goes beyond the remaining TPB size after option @2', NULL, NULL)
('tpb_null_len', 'transaction_options', 'tra.cpp', NULL, 0, 581, NULL, 'Option length is zero after table reservation @1 in TPB', NULL, NULL)
('tpb_overflow_len', 'transaction_options', 'tra.cpp', NULL, 0, 582, NULL, 'Option length @1 exceeds the range for option @2 in TPB', NULL, NULL)
('tpb_invalid_value', 'transaction_options', 'tra.cpp', NULL, 0, 583, NULL, 'Option value @1 is invalid for the option @2 in TPB', NULL, NULL)
('tpb_reserv_stronger_wng', 'expand_view_lock', 'tra.cpp', NULL, 0, 584, NULL, 'Preserving previous table reservation @1 for table @2, stronger than new @3 in TPB', NULL, NULL)
('tpb_reserv_stronger', 'expand_view_lock', 'tra.cpp', NULL, 0, 585, NULL, 'Table reservation @1 for table @2 already specified and is stronger than new @3 in TPB', NULL, NULL)
('tpb_reserv_max_recursion', 'expand_view_lock', 'tra.cpp', NULL, 0, 586, NULL, 'Table reservation reached maximum recursion of @1 when expanding views in TPB', NULL, NULL)
('tpb_reserv_virtualtbl', 'expand_view_lock', 'tra.cpp', NULL, 0, 587, NULL, 'Table reservation in TPB cannot be applied to @1 because it''s a virtual table', NULL, NULL)
('tpb_reserv_systbl', 'expand_view_lock', 'tra.cpp', NULL, 0, 588, NULL, 'Table reservation in TPB cannot be applied to @1 because it''s a system table', NULL, NULL)
('tpb_reserv_temptbl', 'expand_view_lock', 'tra.cpp', NULL, 0, 589, NULL, 'Table reservation @1 or @2 in TPB cannot be applied to @3 because it''s a temporary table', NULL, NULL)
('tpb_readtxn_after_writelock', 'transaction_options', 'tra.cpp', NULL, 0, 590, NULL, 'Cannot set the transaction in read only mode after a table reservation isc_tpb_lock_write in TPB', NULL, NULL)
('tpb_writelock_after_readtxn', 'transaction_options', 'tra.cpp', NULL, 0, 591, NULL, 'Cannot take a table reservation isc_tpb_lock_write in TPB because the transaction is in read only mode', NULL, NULL)
('time_range_exceeded', 'EXE_assignment', 'evl.cpp', NULL, 0, 592, NULL, 'value exceeds the range for a valid time', NULL, NULL)
('datetime_range_exceeded', 'add_sql_timestamp', 'evl.cpp', NULL, 0, 593, NULL, 'value exceeds the range for valid timestamps', NULL, NULL)
('string_truncation', 'CVT_move', 'cvt.cpp', NULL, 0, 594, NULL, 'string right truncation', NULL, NULL)
('blob_truncation', 'move_to_string', 'blb.cpp', NULL, 0, 595, NULL, 'blob truncation when converting to a string: length limit exceeded', NULL, NULL)
('numeric_out_of_range', NULL, NULL, NULL, 0, 596, NULL, 'numeric value is out of range', NULL, NULL)
('shutdown_timeout', NULL, NULL, NULL, 0, 597, NULL, 'Firebird shutdown is still in progress after the specified timeout', NULL, NULL)
('att_handle_busy', NULL, NULL, NULL, 0, 598, NULL, 'Attachment handle is busy', NULL, NULL)
('bad_udf_freeit', NULL, NULL, NULL, 0, 599, NULL, 'Bad written UDF detected: pointer returned in FREE_IT function was not allocated by ib_util_malloc', NULL, NULL)
('eds_provider_not_found', NULL, 'ExtDS.cpp', NULL, 0, 600, NULL, 'External Data Source provider ''@1'' not found', NULL, NULL)
('eds_connection', NULL, 'ExtDS.cpp', NULL, 0, 601, NULL, 'Execute statement error at @1 :
@2Data source : @3', NULL, NULL)
('eds_preprocess', NULL, 'ExtDS.cpp', NULL, 0, 602, NULL, 'Execute statement preprocess SQL error', NULL, NULL)
('eds_stmt_expected', NULL, 'ExtDS.cpp', NULL, 0, 603, NULL, 'Statement expected', NULL, NULL)
('eds_prm_name_expected', NULL, 'ExtDS.cpp', NULL, 0, 604, NULL, 'Parameter name expected', NULL, NULL)
('eds_unclosed_comment', NULL, 'ExtDS.cpp', NULL, 0, 605, NULL, 'Unclosed comment found near ''@1''', NULL, NULL)
('eds_statement', NULL, 'ExtDS.cpp', NULL, 0, 606, NULL, 'Execute statement error at @1 :
@2Statement : @3
Data source : @4', NULL, NULL)
('eds_input_prm_mismatch', NULL, 'ExtDS.cpp', NULL, 0, 607, NULL, 'Input parameters mismatch', NULL, NULL)
('eds_output_prm_mismatch', NULL, 'ExtDS.cpp', NULL, 0, 608, NULL, 'Output parameters mismatch', NULL, NULL)
('eds_input_prm_not_set', NULL, 'ExtDS.cpp', NULL, 0, 609, NULL, 'Input parameter ''@1'' have no value set', NULL, NULL)
('too_big_blr', 'end_blr', 'ddl.cpp', NULL, 0, 610, NULL, 'BLR stream length @1 exceeds implementation limit @2', NULL, NULL)
('montabexh', 'acquire', 'Monitoring.cpp', NULL, 0, 611, NULL, 'Monitoring table space exhausted', NULL, NULL)
('modnotfound', 'par_function', 'par.cpp', NULL, 0, 612, NULL, 'module name or entrypoint could not be found', NULL, NULL)
('nothing_to_cancel', 'FB_CANCEL_OPERATION', 'why.cpp', NULL, 0, 613, NULL, 'nothing to cancel', NULL, NULL)
('ibutil_not_loaded', NULL, NULL, NULL, 0, 614, NULL, 'ib_util library has not been loaded to deallocate memory returned by FREE_IT function', NULL, NULL)
('circular_computed', NULL, NULL, NULL, 0, 615, NULL, 'Cannot have circular dependencies with computed fields', NULL, NULL)
('psw_db_error', NULL, NULL, NULL, 0, 616, NULL, 'Security database error', NULL, NULL)
-- These add more information to the dumb isc_expression_eval_err
('invalid_type_datetime_op', 'add_datetime', 'evl.cpp', NULL, 0, 617, NULL, 'Invalid data type in DATE/TIME/TIMESTAMP addition or subtraction in add_datettime()', NULL, NULL)
('onlycan_add_timetodate', 'add_timestamp', 'evl.cpp', NULL, 0, 618, NULL, 'Only a TIME value can be added to a DATE value', NULL, NULL)
('onlycan_add_datetotime', 'add_timestamp', 'evl.cpp', NULL, 0, 619, NULL, 'Only a DATE value can be added to a TIME value', NULL, NULL)
('onlycansub_tstampfromtstamp', 'add_timestamp', 'evl.cpp', NULL, 0, 620, NULL, 'TIMESTAMP values can be subtracted only from another TIMESTAMP value', NULL, NULL)
('onlyoneop_mustbe_tstamp', 'add_timestamp', 'evl.cpp', NULL, 0, 621, NULL, 'Only one operand can be of type TIMESTAMP', NULL, NULL)
('invalid_extractpart_time', 'extract', 'evl.cpp', NULL, 0, 622, NULL, 'Only HOUR, MINUTE, SECOND and MILLISECOND can be extracted from TIME values', NULL, NULL)
('invalid_extractpart_date', 'extract', 'evl.cpp', NULL, 0, 623, NULL, 'HOUR, MINUTE, SECOND and MILLISECOND cannot be extracted from DATE values', NULL, NULL)
('invalidarg_extract', 'extract', 'evl.cpp', NULL, 0, 624, NULL, 'Invalid argument for EXTRACT() not being of DATE/TIME/TIMESTAMP type', NULL, NULL)
('sysf_argmustbe_exact', 'makeBin/makeBinShift', 'evl.cpp', NULL, 0, 625, NULL, 'Arguments for @1 must be integral types or NUMERIC/DECIMAL without scale', NULL, NULL)
('sysf_argmustbe_exact_or_fp', 'makeRound', 'evl.cpp', NULL, 0, 626, NULL, 'First argument for @1 must be integral type or floating point type', NULL, NULL)
('sysf_argviolates_uuidtype', 'evlCharToUuid', 'SysFunction.cpp', NULL, 0, 627, NULL, 'Human readable UUID argument for @1 must be of string type', NULL, NULL)
('sysf_argviolates_uuidlen', 'evlCharToUuid', 'SysFunction.cpp', NULL, 0, 628, NULL, 'Human readable UUID argument for @2 must be of exact length @1', NULL, NULL)
('sysf_argviolates_uuidfmt', 'evlCharToUuid', 'SysFunction.cpp', NULL, 0, 629, NULL, 'Human readable UUID argument for @3 must have "-" at position @2 instead of "@1"', NULL, NULL)
('sysf_argviolates_guidigits', 'evlCharToUuid', 'SysFunction.cpp', NULL, 0, 630, NULL, 'Human readable UUID argument for @3 must have hex digit at position @2 instead of "@1"', NULL, NULL)
('sysf_invalid_addpart_time', 'evlDateAdd', 'SysFunction.cpp', NULL, 0, 631, NULL, 'Only HOUR, MINUTE, SECOND and MILLISECOND can be added to TIME values in @1', NULL, NULL)
('sysf_invalid_add_datetime', 'evlDateAdd', 'SysFunction.cpp', NULL, 0, 632, NULL, 'Invalid data type in addition of part to DATE/TIME/TIMESTAMP in @1', NULL, NULL)
('sysf_invalid_addpart_dtime', 'evlDateAdd', 'SysFunction.cpp', NULL, 0, 633, NULL, 'Invalid part @1 to be added to a DATE/TIME/TIMESTAMP value in @2', NULL, NULL)
('sysf_invalid_add_dtime_rc', 'evlDateAdd', 'SysFunction.cpp', NULL, 0, 634, NULL, 'Expected DATE/TIME/TIMESTAMP type in evlDateAdd() result', NULL, NULL)
('sysf_invalid_diff_dtime', 'evlDateDiff', 'SysFunction.cpp', NULL, 0, 635, NULL, 'Expected DATE/TIME/TIMESTAMP type as first and second argument to @1', NULL, NULL)
('sysf_invalid_timediff', 'evlDateDiff', 'SysFunction.cpp', NULL, 0, 636, NULL, 'The result of TIME-<value> in @1 cannot be expressed in YEAR, MONTH, DAY or WEEK', NULL, NULL)
('sysf_invalid_tstamptimediff', 'evlDateDiff', 'SysFunction.cpp', NULL, 0, 637, NULL, 'The result of TIME-TIMESTAMP or TIMESTAMP-TIME in @1 cannot be expressed in HOUR, MINUTE, SECOND or MILLISECOND', NULL, NULL)
('sysf_invalid_datetimediff', 'evlDateDiff', 'SysFunction.cpp', NULL, 0, 638, NULL, 'The result of DATE-TIME or TIME-DATE in @1 cannot be expressed in HOUR, MINUTE, SECOND and MILLISECOND', NULL, NULL)
('sysf_invalid_diffpart', 'evlDateDiff', 'SysFunction.cpp', NULL, 0, 639, NULL, 'Invalid part @1 to express the difference between two DATE/TIME/TIMESTAMP values in @2', NULL, NULL)
('sysf_argmustbe_positive', 'evlLnLog10/evlLog', 'SysFunction.cpp', NULL, 0, 640, NULL, 'Argument for @1 must be positive', NULL, NULL)
('sysf_basemustbe_positive', 'evlLog/evlPosition', 'SysFunction.cpp', NULL, 0, 641, NULL, 'Base for @1 must be positive', NULL, NULL)
('sysf_argnmustbe_nonneg', 'evlOverlay/evlPad', 'SysFunction.cpp', NULL, 0, 642, NULL, 'Argument #@1 for @2 must be zero or positive', NULL, NULL)
('sysf_argnmustbe_positive', 'evlOverlay', 'SysFunction.cpp', NULL, 0, 643, NULL, 'Argument #@1 for @2 must be positive', NULL, NULL)
('sysf_invalid_zeropowneg', 'evlPower', 'SysFunction.cpp', NULL, 0, 644, NULL, 'Base for @1 cannot be zero if exponent is negative', NULL, NULL)
('sysf_invalid_negpowfp', 'evlPower', 'SysFunction.cpp', NULL, 0, 645, NULL, 'Base for @1 cannot be negative if exponent is not an integral value', NULL, NULL)
-- Validate that arg is integer?
('sysf_invalid_scale', 'evlRound/evlTrunc', 'SysFunction.cpp', NULL, 0, 646, NULL, 'The numeric scale must be between -128 and 127 in @1', NULL, NULL)
('sysf_argmustbe_nonneg', 'evlSqrt', 'SysFunction.cpp', NULL, 0, 647, NULL, 'Argument for @1 must be zero or positive', NULL, NULL)
('sysf_binuuid_mustbe_str', 'evlUuidToChar', 'SysFunction.cpp', NULL, 0, 648, NULL, 'Binary UUID argument for @1 must be of string type', NULL, NULL)
('sysf_binuuid_wrongsize', 'evlUuidToChar', 'SysFunction.cpp', NULL, 0, 649, NULL, 'Binary UUID argument for @2 must use @1 bytes', NULL, NULL)
-- End of extras for isc_expression_eval_err
('missing_required_spb', 'process_switches', 'svc.cpp', NULL, 0, 650, NULL, 'Missing required item @1 in service parameter block', NULL, NULL)
('net_server_shutdown', NULL, NULL, NULL, 0, 651, NULL, '@1 server is shutdown', NULL, NULL)
('bad_conn_str', NULL, NULL, NULL, 0, 652, NULL, 'Invalid connection string', NULL, NULL);
('bad_epb_form', 'EventManager::queEvents', 'event.cpp', NULL, 0, 653, NULL, 'Unrecognized events block', NULL, NULL);
('no_threads', 'Worker::start', 'server.cpp', NULL, 0, 654, NULL, 'Could not start first worker thread - shutdown server', NULL, NULL);
('net_event_connect_timeout', 'aux_connect', 'inet.cpp', NULL, 0, 655, NULL, 'Timeout occurred while waiting for a secondary connection for event processing', NULL, NULL);
-- More extras for isc_expression_eval_err
('sysf_argmustbe_nonzero', 'evlStdMath', 'SysFunction.cpp', NULL, 0, 656, NULL, 'Argument for @1 must be different than zero', NULL, NULL);
('sysf_argmustbe_range_inc1_1', 'evlStdMath', 'SysFunction.cpp', NULL, 0, 657, NULL, 'Argument for @1 must be in the range [-1, 1]', NULL, NULL);
('sysf_argmustbe_gteq_one', 'evlStdMath', 'SysFunction.cpp', NULL, 0, 658, NULL, 'Argument for @1 must be greater or equal than one', NULL, NULL);
('sysf_argmustbe_range_exc1_1', 'evlStdMath', 'SysFunction.cpp', NULL, 0, 659, NULL, 'Argument for @1 must be in the range ]-1, 1[', NULL, NULL);
-- End of extras for isc_expression_eval_err
('internal_rejected_params', NULL, 'inf.cpp', NULL, 0, 660, NULL, 'Incorrect parameters provided to internal function @1', NULL, NULL);
('sysf_fp_overflow', 'evlStdMath', 'SysFunction.cpp', NULL, 0, 661, NULL, 'Floating point overflow in built-in function @1', NULL, NULL);
('udf_fp_overflow', 'FUN_evaluate', 'fun.epp', NULL, 0, 662, NULL, 'Floating point overflow in result from UDF @1', NULL, NULL);
('udf_fp_nan', 'FUN_evaluate', 'fun.epp', NULL, 0, 663, NULL, 'Invalid floating point value returned by UDF @1', NULL, NULL);
('instance_conflict', 'ISC_map_file', 'isc_sync.cpp', NULL, 0, 664, NULL, 'Database is probably already opened by another engine instance in another Windows session', NULL, NULL);
('out_of_temp_space', 'setupFile', 'TempSpace.cpp', NULL, 0, 665, NULL, 'No free space found in temporary directories', NULL, NULL);
('eds_expl_tran_ctrl', NULL, '', NULL, 0, 666, NULL, 'Explicit transaction control is not allowed', NULL, NULL)
('no_trusted_spb', NULL, 'svc.cpp', NULL, 0, 667, NULL, 'Use of TRUSTED switches in spb_command_line is prohibited', NULL, NULL)
('package_name', 'check_dependencies', 'dfw.epp', NULL, 0, 668, NULL, 'PACKAGE @1', NULL, NULL);
('cannot_make_not_null', 'check_not_null', 'dfw.epp', NULL, 0, 669, NULL, 'Cannot make field @1 of table @2 NOT NULL because there are NULLs present', NULL, NULL);
('feature_removed', NULL, '', NULL, 0, 670, NULL, 'Feature @1 is not supported anymore', NULL, NULL);
('view_name', 'check_dependencies', 'dfw.epp', NULL, 0, 671, NULL, 'VIEW @1', NULL, NULL);
('lock_dir_access', 'createLockDirectory', 'os_utils.cpp', NULL, 0, 672, NULL, 'Can not access lock files directory @1', NULL, NULL);
('invalid_fetch_option', NULL, 'Cursor.cpp', NULL, 0, 673, NULL, 'Fetch option @1 is invalid for a non-scrollable cursor', NULL, NULL);
('bad_fun_BLR', 'loadMetadata', 'Function.epp', NULL, 0, 674, NULL, 'Error while parsing function @1''s BLR', NULL, NULL);
('func_pack_not_implemented', 'execute', 'Function.epp', NULL, 0, 675, NULL, 'Cannot execute function @1 of the unimplemented package @2', NULL, NULL);
('proc_pack_not_implemented', 'EXE_start', 'exe.cpp', NULL, 0, 676, NULL, 'Cannot execute procedure @1 of the unimplemented package @2', NULL, NULL);
('eem_func_not_returned', 'makeFunction', 'ExtEngineManager.cpp', NULL, 0, 677, NULL, 'External function @1 not returned by the external engine plugin @2', NULL, NULL)
('eem_proc_not_returned', 'makeProcedure', 'ExtEngineManager.cpp', NULL, 0, 678, NULL, 'External procedure @1 not returned by the external engine plugin @2', NULL, NULL)
('eem_trig_not_returned', 'makeTrigger', 'ExtEngineManager.cpp', NULL, 0, 679, NULL, 'External trigger @1 not returned by the external engine plugin @2', NULL, NULL)
('eem_bad_plugin_ver', 'getEngine', 'ExtEngineManager.cpp', NULL, 0, 680, NULL, 'Incompatible plugin version @1 for external engine @2', NULL, NULL)
('eem_engine_notfound', 'getEngine', 'ExtEngineManager.cpp', NULL, 0, 681, NULL, 'External engine @1 not found', NULL, NULL)
('attachment_in_use', 'GDS_DETACH/GDS_DROP_DATABASE', 'jrd.cpp', NULL, 0, 682, NULL, 'Attachment is in use', NULL, NULL)
('transaction_in_use', 'commit/prepare/rollback', 'jrd.cpp', NULL, 0, 683, NULL, 'Transaction is in use', NULL, NULL)
('pman_cannot_load_plugin', 'PluginManager::getPlugin', 'PluginManager.cpp', NULL, 0, 684, NULL, 'Error loading plugin @1', NULL, NULL)
('pman_module_notfound', 'PluginManager::getPlugin', 'PluginManager.cpp', NULL, 0, 685, NULL, 'Loadable module @1 not found', NULL, NULL)
('pman_entrypoint_notfound', 'PluginManager::getPlugin', 'PluginManager.cpp', NULL, 0, 686, NULL, 'Standard plugin entrypoint does not exist in module @1', NULL, NULL)
('pman_module_bad', 'PluginImpl::getConfigInfo', 'PluginManager.cpp', NULL, 0, 687, NULL, 'Module @1 exists but can not be loaded', NULL, NULL)
('pman_plugin_notfound', 'PluginImpl::getExternalEngineFactory', 'PluginManager.cpp', NULL, 0, 688, NULL, 'Module @1 does not contain plugin @2 type @3', NULL, NULL)
('sysf_invalid_trig_namespace', 'evlGetContext', 'SysFunction.cpp', NULL, 0, 689, NULL, 'Invalid usage of context namespace DDL_TRIGGER', NULL, NULL)
('unexpected_null', 'ValueMover::getValue', 'ValueImpl.cpp', NULL, 0, 690, NULL, 'Value is NULL but isNull parameter was not informed', NULL, NULL)
('type_notcompat_blob', 'ValueImpl::getBlobId', 'ValueImpl.cpp', NULL, 0, 691, NULL, 'Type @1 is incompatible with BLOB', NULL, NULL)
('invalid_date_val', 'ValueImpl::setDate', 'ValueImpl.cpp', NULL, 0, 692, NULL, 'Invalid date', NULL, NULL)
('invalid_time_val', 'ValueImpl::setTime', 'ValueImpl.cpp', NULL, 0, 693, NULL, 'Invalid time', NULL, NULL)
('invalid_timestamp_val', 'ValueImpl::setTimeStamp', 'ValueImpl.cpp', NULL, 0, 694, NULL, 'Invalid timestamp', NULL, NULL)
('invalid_index_val', NULL, NULL, NULL, 0, 695, NULL, 'Invalid index @1 in function @2', NULL, NULL)
('formatted_exception', 'ExceptionNode::setError', 'StmtNodes.cpp', NULL, 0, 696, NULL, '@1', NULL, NULL)
('async_active', 'REM_cancel_operation', 'interface.cpp', NULL, 0, 697, NULL, 'Asynchronous call is already running for this attachment', NULL, NULL)
('private_function', 'METD_get_function', 'metd.epp', NULL, 0, 698, NULL, 'Function @1 is private to package @2', NULL, NULL)
('private_procedure', 'METD_get_procedure', 'metd.epp', NULL, 0, 699, NULL, 'Procedure @1 is private to package @2', NULL, NULL)
('request_outdated', 'EVL_expr', 'evl.cpp', NULL, 0, 700, NULL, 'Request can''t access new records in relation @1 and should be recompiled', NULL, NULL)
('bad_events_handle', NULL, NULL, NULL, 0, 701, NULL, 'invalid events id (handle)', NULL, NULL);
('cannot_copy_stmt', NULL, NULL, NULL, 0, 702, NULL, 'Cannot copy statement @1', NULL, NULL);
('invalid_boolean_usage', NULL, NULL, NULL, 0, 703, NULL, 'Invalid usage of boolean expression', NULL, NULL);
('sysf_argscant_both_be_zero', 'evlAtan2', 'SysFunction.cpp', NULL, 0, 704, NULL, 'Arguments for @1 cannot both be zero', NULL, NULL)
('spb_no_id', 'Service::start', 'svc.c', NULL, 0, 705, NULL, 'missing service ID in spb', NULL, NULL);
('ee_blr_mismatch_null', NULL, 'met.epp', NULL, 0, 706, NULL, 'External BLR message mismatch: invalid null descriptor at field @1', NULL, NULL)
('ee_blr_mismatch_length', NULL, 'met.epp', NULL, 0, 707, NULL, 'External BLR message mismatch: length = @1, expected @2', NULL, NULL)
('ss_out_of_bounds', NULL, 'sdl.cpp', NULL, 0, 708, NULL, 'Subscript @1 out of bounds [@2, @3]', NULL, NULL)
('missing_data_structures', NULL, 'server.cpp', NULL, 0, 709, NULL, 'Install incomplete. To complete security database initialization please CREATE USER. For details read doc/README.security_database.txt.', NULL, NULL)
('protect_sys_tab', NULL, 'vio.cpp', NULL, 0, 710, NULL, '@1 operation is not allowed for system table @2', NULL, NULL)
('libtommath_generic', 'check', 'BigInteger.cpp', NULL, 0, 711, NULL, 'Libtommath error code @1 in function @2', NULL, NULL)
('wroblrver2', NULL, NULL, NULL, 0, 712, NULL, 'unsupported BLR version (expected between @1 and @2, encountered @3)', NULL, NULL);
('trunc_limits', NULL, NULL, NULL, 0, 713, NULL, 'expected length @1, actual @2', NULL, NULL);
('info_access', NULL, 'svc.cpp', NULL, 0, 714, NULL, 'Wrong info requested in isc_svc_query() for anonymous service', NULL, NULL);
('svc_no_stdin', NULL, 'svc.cpp', NULL, 0, 715, NULL, 'No isc_info_svc_stdin in user request, but service thread requested stdin data', NULL, NULL);
('svc_start_failed', NULL, 'svc.cpp', NULL, 0, 716, NULL, 'Start request for anonymous service is impossible', NULL, NULL);
('svc_no_switches', NULL, 'svc.cpp', NULL, 0, 717, NULL, 'All services except for getting server log require switches', NULL, NULL);
('svc_bad_size', NULL, 'svc.cpp', NULL, 0, 718, NULL, 'Size of stdin data is more than was requested from client', NULL, NULL);
('no_crypt_plugin', NULL, 'CryptoManager.cpp', NULL, 0, 719, NULL, 'Crypt plugin @1 failed to load', NULL, NULL);
('cp_name_too_long', NULL, 'CryptoManager.cpp', NULL, 0, 720, NULL, 'Length of crypt plugin name should not exceed @1 bytes', NULL, NULL);
('cp_process_active', NULL, 'CryptoManager.cpp', NULL, 0, 721, NULL, 'Crypt failed - already crypting database', NULL, NULL);
('cp_already_crypted', NULL, 'CryptoManager.cpp', NULL, 0, 722, NULL, 'Crypt failed - database is already in requested state', NULL, NULL);
('decrypt_error', NULL, 'CryptoManager.cpp', NULL, 0, 723, NULL, 'Missing crypt plugin, but page appears encrypted', NULL, NULL);
('no_providers', NULL, 'why.cpp', NULL, 0, 724, NULL, 'No providers loaded', NULL, NULL);
('null_spb', NULL, 'why.cpp', NULL, 0, 725, NULL, 'NULL data with non-zero SPB length', NULL, NULL);
('max_args_exceeded', NULL, 'ExprNodes.cpp', NULL, 0, 726, NULL, 'Maximum (@1) number of arguments exceeded for function @2', NULL, NULL)
('ee_blr_mismatch_names_count', NULL, 'ExtEngineManager.cpp', NULL, 0, 727, NULL, 'External BLR message mismatch: names count = @1, blr count = @2', NULL, NULL)
('ee_blr_mismatch_name_not_found', NULL, 'ExtEngineManager.cpp', NULL, 0, 728, NULL, 'External BLR message mismatch: name @1 not found', NULL, NULL)
('bad_result_set', NULL, 'why.cpp', NULL, 0, 729, NULL, 'Invalid resultset interface', NULL, NULL);
('wrong_message_length', NULL, 'why.cpp', NULL, 0, 730, NULL, 'Message length passed from user application does not match set of columns', NULL, NULL);
('no_output_format', NULL, 'why.cpp', NULL, 0, 731, NULL, 'Resultset is missing output format information', NULL, NULL);
('item_finish', NULL, 'MsgMetadata.cpp', NULL, 0, 732, NULL, 'Message metadata not ready - item @1 is not finished', NULL, NULL);
('miss_config', NULL, 'config_file.cpp', NULL, 0, 733, NULL, 'Missing configuration file: @1', NULL, NULL);
('conf_line', NULL, 'config_file.cpp', NULL, 0, 734, NULL, '@1: illegal line <@2>', NULL, NULL);
('conf_include', NULL, 'config_file.cpp', NULL, 0, 735, NULL, 'Invalid include operator in @1 for <@2>', NULL, NULL);
('include_depth', NULL, 'config_file.cpp', NULL, 0, 736, NULL, 'Include depth too big', NULL, NULL);
('include_miss', NULL, 'config_file.cpp', NULL, 0, 737, NULL, 'File to include not found', NULL, NULL);
('protect_ownership', 'check_owner', 'vio.cpp', NULL, 0, 738, NULL, 'Only the owner can change the ownership', NULL, NULL);
('badvarnum', NULL, NULL, NULL, 0, 739, NULL, 'undefined variable number', NULL, NULL);
('sec_context', 'getUserInfo', 'jrd.cpp', NULL, 0, 740, NULL, 'Missing security context for @1', NULL, NULL);
('multi_segment', 'getMultiPartConnectParameter', 'server.cpp', NULL, 0, 741, NULL, 'Missing segment @1 in multisegment connect block parameter', NULL, NULL);
('login_changed', 'ServerAuth::ServerAuth', 'server.cpp', NULL, 0, 742, NULL, 'Different logins in connect and attach packets - client library error', NULL, NULL);
('auth_handshake_limit', 'ServerAuth::authenticate', 'server.cpp', NULL, 0, 743, NULL, 'Exceeded exchange limit during authentication handshake', NULL, NULL);
('wirecrypt_incompatible', 'requiredEncryption', 'server.cpp', NULL, 0, 744, NULL, 'Incompatible wire encryption levels requested on client and server', NULL, NULL);
('miss_wirecrypt', NULL, 'server.cpp', NULL, 0, 745, NULL, 'Client attempted to attach unencrypted but wire encryption is required', NULL, NULL);
('wirecrypt_key', 'start_crypt', 'server.cpp', NULL, 0, 746, NULL, 'Client attempted to start wire encryption using unknown key @1', NULL, NULL);
('wirecrypt_plugin', 'start_crypt', 'server.cpp', NULL, 0, 747, NULL, 'Client attempted to start wire encryption using unsupported plugin @1', NULL, NULL);
('secdb_name', NULL, NULL, NULL, 0, 748, NULL, 'Error getting security database name from configuration file', NULL, NULL);
('auth_data', NULL, NULL, NULL, 0, 749, NULL, 'Client authentication plugin is missing required data from server', NULL, NULL);
('auth_datalength', NULL, NULL, NULL, 0, 750, NULL, 'Client authentication plugin expected @2 bytes of @3 from server, got @1', NULL, NULL);
('info_unprepared_stmt', NULL, NULL, NULL, 0, 751, NULL, 'Attempt to get information about an unprepared dynamic SQL statement.', NULL, NULL);
('idx_key_value', NULL, NULL, NULL, 0, 752, NULL, 'Problematic key value is @1', NULL, NULL);
('forupdate_virtualtbl', 'PAR_rse', 'par.cpp', NULL, 0, 753, NULL, 'Cannot select virtual table @1 for update WITH LOCK', NULL, NULL)
('forupdate_systbl', 'PAR_rse', 'par.cpp', NULL, 0, 754, NULL, 'Cannot select system table @1 for update WITH LOCK', NULL, NULL)
('forupdate_temptbl', 'PAR_rse', 'par.cpp', NULL, 0, 755, NULL, 'Cannot select temporary table @1 for update WITH LOCK', NULL, NULL)
('cant_modify_sysobj', NULL, 'ExprNodes.cpp', NULL, 0, 756, NULL, 'System @1 @2 cannot be modified', NULL, 'Ex: System generator rdb$... cannot be modified')
('server_misconfigured', 'expandDatabaseName', 'db_alias.cpp', NULL, 0, 757, NULL, 'Server misconfigured - contact administrator please', NULL, NULL);
('alter_role', 'MappingNode::validateAdmin', 'DdlNodes.epp', NULL, 0, 758, NULL, 'Deprecated backward compatibility ALTER ROLE ... SET/DROP AUTO ADMIN mapping may be used only for RDB$ADMIN role', NULL, NULL);
('map_already_exists', 'MappingNode::execute', 'DdlNodes.epp', NULL, 0, 759, NULL, 'Mapping @1 already exists', NULL, NULL);
('map_not_exists', 'MappingNode::execute', 'DdlNodes.epp', NULL, 0, 760, NULL, 'Mapping @1 does not exist', NULL, NULL);
('map_load', 'check', 'Mapping.cpp', NULL, 0, 761, NULL, '@1 failed when loading mapping cache', NULL, NULL);
('map_aster', 'Cache::map', 'Mapping.cpp', NULL, 0, 762, NULL, 'Invalid name <*> in authentication block', NULL, NULL);
('map_multi', 'Cache::search', 'Mapping.cpp', NULL, 0, 763, NULL, 'Multiple maps found for @1', NULL, NULL);
('map_undefined', 'Found::set', 'Mapping.cpp', NULL, 0, 764, NULL, 'Undefined mapping result - more than one different results found', NULL, NULL);
('baddpb_damaged_mode', 'attachDatabase', 'jrd.cpp', NULL, 0, 765, NULL, 'Incompatible mode of attachment to damaged database', NULL, NULL);
('baddpb_buffers_range', 'DatabaseOptions::get', 'jrd.cpp', NULL, 0, 766, NULL, 'Attempt to set in database number of buffers which is out of acceptable range [@1:@2]', NULL, NULL);
('baddpb_temp_buffers', 'DatabaseOptions::get', 'jrd.cpp', NULL, 0, 767, NULL, 'Attempt to temporarily set number of buffers less than @1', NULL, NULL);
('map_nodb', 'MappingList::getList', 'Mapping.cpp', NULL, 0, 768, NULL, 'Global mapping is not available when database @1 is not present', NULL, NULL);
('map_notable', 'MappingList::getList', 'Mapping.cpp', NULL, 0, 769, NULL, 'Global mapping is not available when table RDB$MAP is not present in database @1', NULL, NULL);
('miss_trusted_role', 'SetRoleNode::execute', 'StmtNodes.cpp', NULL, 0, 770, NULL, 'Your attachment has no trusted role', NULL, NULL);
('set_invalid_role', 'SetRoleNode::execute', 'StmtNodes.cpp', NULL, 0, 771, NULL, 'Role @1 is invalid or unavailable', NULL, NULL);
('cursor_not_positioned', NULL, NULL, NULL, 0, 772, NULL, 'Cursor @1 is not positioned in a valid record', NULL, NULL);
('dup_attribute', 'UserManagement::execute', 'UserManagement.cpp', NULL, 0, 773, NULL, 'Duplicated user attribute @1', NULL, NULL);
('dyn_no_priv', NULL, 'scl.epp', NULL, 0, 774, NULL, 'There is no privilege for this operation', NULL, NULL);
('dsql_cant_grant_option', NULL, 'DdlNodes.epp', NULL, 0, 775, NULL, 'Using GRANT OPTION on @1 not allowed', NULL, NULL);
('read_conflict', NULL, NULL, 'vio.cpp', 0, 776, NULL, 'read conflicts with concurrent update', NULL, NULL);
('crdb_load', 'check', 'DbCreators.cpp', NULL, 0, 777, NULL, '@1 failed when working with CREATE DATABASE grants', NULL, NULL);
('crdb_nodb', 'DbCreatorsList::getList', 'DbCreators.cpp', NULL, 0, 778, NULL, 'CREATE DATABASE grants check is not possible when database @1 is not present', NULL, NULL);
('crdb_notable', 'DbCreatorsList::getList', 'DbCreators.cpp', NULL, 0, 779, NULL, 'CREATE DATABASE grants check is not possible when table RDB$DB_CREATORS is not present in database @1', NULL, NULL);
('interface_version_too_old', NULL, 'Interface.h', NULL, 0, 780, NULL, 'Interface @3 version too old: expected @1, found @2', NULL, NULL);
('fun_param_mismatch', 'UdfCallNode::dsqlPass', 'ExprNode.cpp', NULL, 0, 781, NULL, 'Input parameter mismatch for function @1', NULL, NULL);
('savepoint_backout_err', 'VIO_verb_cleanup', 'vio.cpp', NULL, 0, 782, NULL, 'Error during savepoint backout - transaction invalidated', NULL, NULL);
('domain_primary_key_notnull', NULL, 'DdlNodes.epp', NULL, 0, 783, NULL, 'Domain used in the PRIMARY KEY constraint of table @1 must be NOT NULL', NULL, NULL);
('invalid_attachment_charset', NULL, NULL, NULL, 0, 784, NULL, 'CHARACTER SET @1 cannot be used as a attachment character set', NULL, NULL);
('map_down', NULL, 'Mapping.cpp', NULL, 0, 785, NULL, 'Some database(s) were shutdown when trying to read mapping data', NULL, NULL);
('login_error', NULL, 'server.cpp', NULL, 0, 786, NULL, 'Error occurred during login, please check server firebird.log for details', NULL, NULL);
('already_opened', 'lockDatabaseFile', 'unix.cpp', NULL, 0, 787, NULL, 'Database already opened with engine instance, incompatible with current', NULL, NULL);
('bad_crypt_key', NULL, 'CryptoManager.cpp', NULL, 0, 788, NULL, 'Invalid crypt key @1', NULL, NULL);
('encrypt_error', NULL, 'CryptoManager.cpp', NULL, 0, 789, NULL, 'Page requires encryption but crypt plugin is missing', NULL, NULL);
('max_idx_depth', NULL, 'btr.cpp', NULL, 0, 790, NULL, 'Maximum index depth (@1 levels) is reached', NULL, NULL);
('wrong_prvlg', 'SCL_convert_privilege', 'scl.epp', NULL, 0, 791, NULL, 'System privilege @1 does not exist', NULL, NULL);
('miss_prvlg', 'validateAccess', 'jrd.cpp', NULL, 0, 792, NULL, 'System privilege @1 is missing', NULL, NULL);
('crypt_checksum', 'CryptoManager::checkDigitalSignature', 'CryptoManager.cpp', NULL, 0, 793, NULL, 'Invalid or missing checksum of encrypted database', NULL, NULL);
('not_dba', 'Service::start', 'svc.cpp', NULL, 0, 794, NULL, 'You must have SYSDBA rights at this server', NULL, NULL);
('no_cursor', 'DSQL_open', 'dsql.cpp', NULL, 0, 795, NULL, 'Cannot open cursor for non-SELECT statement', NULL, NULL);
('dsql_window_incompat_frames', NULL, 'ExprNodes.cpp', NULL, 0, 796, NULL, 'If <window frame bound 1> specifies @1, then <window frame bound 2> shall not specify @2', NULL, NULL);
('dsql_window_range_multi_key', NULL, 'ExprNodes.cpp', NULL, 0, 797, NULL, 'RANGE based window with <expr> {PRECEDING | FOLLOWING} cannot have ORDER BY with more than one value', NULL, NULL);
('dsql_window_range_inv_key_type', NULL, 'ExprNodes.cpp', NULL, 0, 798, NULL, 'RANGE based window must have an ORDER BY key of numerical, date, time or timestamp types', NULL, NULL);
('dsql_window_frame_value_inv_type', NULL, 'ExprNodes.cpp', NULL, 0, 799, NULL, 'Window RANGE/ROWS PRECEDING/FOLLOWING value must be of a numerical type', NULL, NULL);
('window_frame_value_invalid', NULL, 'ExprNodes.cpp', NULL, 0, 800, NULL, 'Invalid PRECEDING or FOLLOWING offset in window function: cannot be negative', NULL, NULL);
('dsql_window_not_found', NULL, 'ExprNodes.cpp', NULL, 0, 801, NULL, 'Window @1 not found', NULL, NULL);
('dsql_window_cant_overr_part', NULL, 'ExprNodes.cpp', NULL, 0, 802, NULL, 'Cannot use PARTITION BY clause while overriding the window @1', NULL, NULL);
('dsql_window_cant_overr_order', NULL, 'ExprNodes.cpp', NULL, 0, 803, NULL, 'Cannot use ORDER BY clause while overriding the window @1 which already has an ORDER BY clause', NULL, NULL);
('dsql_window_cant_overr_frame', NULL, 'ExprNodes.cpp', NULL, 0, 804, NULL, 'Cannot override the window @1 because it has a frame clause. Tip: it can be used without parenthesis in OVER', NULL, NULL);
('dsql_window_duplicate', NULL, 'ExprNodes.cpp', NULL, 0, 805, NULL, 'Duplicate window definition for @1', NULL, NULL);
('sql_too_long', 'prepareStatement', 'dsql.cpp', NULL, 0, 806, NULL, 'SQL statement is too long. Maximum size is @1 bytes.', NULL, NULL);
('cfg_stmt_timeout', 'thread_db::checkCancelState', 'jrd.cpp', NULL, 0, 807, NULL, 'Config level timeout expired.', NULL, NULL);
('att_stmt_timeout', 'thread_db::checkCancelState', 'jrd.cpp', NULL, 0, 808, NULL, 'Attachment level timeout expired.', NULL, NULL);
('req_stmt_timeout', 'thread_db::checkCancelState', 'jrd.cpp', NULL, 0, 809, NULL, 'Statement level timeout expired.', NULL, NULL);
('att_shut_killed', NULL, 'jrd.cpp', NULL, 0, 810, NULL, 'Killed by database administrator.', NULL, NULL);
('att_shut_idle', NULL, 'jrd.cpp', NULL, 0, 811, NULL, 'Idle timeout expired.', NULL, NULL);
('att_shut_db_down', NULL, 'jrd.cpp', NULL, 0, 812, NULL, 'Database is shutdown.', NULL, NULL);
('att_shut_engine', NULL, 'jrd.cpp', NULL, 0, 813, NULL, 'Engine is shutdown.', NULL, NULL);
('overriding_without_identity', NULL, 'StmtNodes.cpp', NULL, 0, 814, NULL, 'OVERRIDING clause can be used only when an identity column is present in the INSERT''s field list for table/view @1', NULL, NULL);
('overriding_system_invalid', NULL, 'StmtNodes.cpp', NULL, 0, 815, NULL, 'OVERRIDING SYSTEM VALUE can be used only for identity column defined as ''GENERATED ALWAYS'' in INSERT for table/view @1', NULL, NULL);
('overriding_user_invalid', NULL, 'StmtNodes.cpp', NULL, 0, 816, NULL, 'OVERRIDING USER VALUE can be used only for identity column defined as ''GENERATED BY DEFAULT'' in INSERT for table/view @1', NULL, NULL);
('overriding_system_missing', NULL, 'StmtNodes.cpp', NULL, 0, 817, NULL, 'OVERRIDING SYSTEM VALUE should be used to override the value of an identity column defined as ''GENERATED ALWAYS'' in table/view @1', NULL, NULL);
('decprecision_err', NULL, 'dsql parse.y', NULL, 0, 818, NULL, 'DecFloat precision must be 16 or 34', NULL, NULL);
('decfloat_divide_by_zero', 'DecimalContext::checkForExceptions', 'DecFloat.cpp', NULL, 0, 819, NULL, 'Decimal float divide by zero.  The code attempted to divide a DECFLOAT value by zero.', NULL, NULL);
('decfloat_inexact_result', 'DecimalContext::checkForExceptions', 'DecFloat.cpp', NULL, 0, 820, NULL, 'Decimal float inexact result.  The result of an operation cannot be represented as a decimal fraction.', NULL, NULL);
('decfloat_invalid_operation', 'DecimalContext::checkForExceptions', 'DecFloat.cpp', NULL, 0, 821, NULL, 'Decimal float invalid operation.  An indeterminant error occurred during an operation.', NULL, NULL);
('decfloat_overflow', 'DecimalContext::checkForExceptions', 'DecFloat.cpp', NULL, 0, 822, NULL, 'Decimal float overflow.  The exponent of a result is greater than the magnitude allowed.', NULL, NULL);
('decfloat_underflow', 'DecimalContext::checkForExceptions', 'DecFloat.cpp', NULL, 0, 823, NULL, 'Decimal float underflow.  The exponent of a result is less than the magnitude allowed.', NULL, NULL);
('subfunc_notdef', NULL, 'StmtNodes.cpp', NULL, 0, 824, NULL, 'Sub-function @1 has not been defined', NULL, NULL);
('subproc_notdef', NULL, 'StmtNodes.cpp', NULL, 0, 825, NULL, 'Sub-procedure @1 has not been defined', NULL, NULL);
('subfunc_signat', NULL, 'StmtNodes.cpp', NULL, 0, 826, NULL, 'Sub-function @1 has a signature mismatch with its forward declaration', NULL, NULL);
('subproc_signat', NULL, 'StmtNodes.cpp', NULL, 0, 827, NULL, 'Sub-procedure @1 has a signature mismatch with its forward declaration', NULL, NULL);
('subfunc_defvaldecl', NULL, 'StmtNodes.cpp', NULL, 0, 828, NULL, 'Default values for parameters are not allowed in definition of the previously declared sub-function @1', NULL, NULL);
('subproc_defvaldecl', NULL, 'StmtNodes.cpp', NULL, 0, 829, NULL, 'Default values for parameters are not allowed in definition of the previously declared sub-procedure @1', NULL, NULL);
('subfunc_not_impl', NULL, 'StmtNodes.cpp', NULL, 0, 830, NULL, 'Sub-function @1 was declared but not implemented', NULL, NULL);
('subproc_not_impl', NULL, 'StmtNodes.cpp', NULL, 0, 831, NULL, 'Sub-procedure @1 was declared but not implemented', NULL, NULL);
('sysf_invalid_hash_algorithm', NULL, 'SysFunction.cpp', NULL, 0, 832, NULL, 'Invalid HASH algorithm @1', NULL, NULL);
('expression_eval_index', NULL, 'btr.cpp', NULL, 0, 833, NULL, 'Expression evaluation error for index "@1" on table "@2"', NULL, NULL);
('invalid_decfloat_trap', NULL, 'StmtNodes.cpp', NULL, 0, 834, NULL, 'Invalid decfloat trap state @1', NULL, NULL);
('invalid_decfloat_round', NULL, 'StmtNodes.cpp', NULL, 0, 835, NULL, 'Invalid decfloat rounding mode @1', NULL, NULL);
('sysf_invalid_first_last_part', 'evlFirstLastDay', 'SysFunction.cpp', NULL, 0, 836, NULL, 'Invalid part @1 to calculate the @1 of a DATE/TIMESTAMP', NULL, NULL)
('sysf_invalid_date_timestamp', 'evlFirstLastDay', 'SysFunction.cpp', NULL, 0, 837, NULL, 'Expected DATE/TIMESTAMP value in @1', NULL, NULL)
('precision_err2', NULL, 'dsql parse.y', NULL, 0, 838, NULL, 'Precision must be from @1 to @2', NULL, NULL);
('bad_batch_handle', NULL, 'jrd.cpp', NULL, 0, 839, NULL, 'invalid batch handle', NULL, NULL);
('intl_char', NULL, 'IntlParametersBlock.cpp', NULL, 0, 840, NULL, 'Bad international character in tag @1', NULL, NULL);
('null_block', NULL, 'utils.cpp', NULL, 0, 841, NULL, 'Null data in parameters block with non-zero length', NULL, NULL);
('mixed_info', NULL, 'utils.cpp', NULL, 0, 842, NULL, 'Items working with running service and getting generic server information should not be mixed in single info block', NULL, NULL);
('unknown_info', NULL, 'utils.cpp', NULL, 0, 843, NULL, 'Unknown information item, code @1', NULL, NULL);
('bpb_version', NULL, 'utils.cpp', NULL, 0, 844, NULL, 'Wrong version of blob parameters block @1, should be @2', NULL, NULL);
('user_manager', NULL, NULL, NULL, 0, 845, NULL, 'User management plugin is missing or failed to load', NULL, NULL);
('icu_entrypoint', NULL, 'unicode_util.cpp', NULL, 0, 846, NULL, 'Missing entrypoint @1 in ICU library', NULL, NULL);
('icu_library', NULL, 'unicode_util.cpp', NULL, 0, 847, NULL, 'Could not find acceptable ICU library', NULL, NULL);
('metadata_name', NULL, 'MsgMetadata.cpp', NULL, 0, 848, NULL, 'Name @1 not found in system MetadataBuilder', NULL, NULL);
('tokens_parse', NULL, 'Tokens.cpp', NULL, 0, 849, NULL, 'Parse to tokens error', NULL, NULL);
('iconv_open', NULL, 'isc_file.cpp', NULL, 0, 850, NULL, 'Error opening international conversion descriptor from @1 to @2', NULL, NULL);
('batch_compl_range', NULL, 'BatchCompletionState.h', NULL, 0, 851, NULL, 'Message @1 is out of range, only @2 messages in batch', NULL, NULL);
('batch_compl_detail', NULL, 'BatchCompletionState.h', NULL, 0, 852, NULL, 'Detailed error info for message @1 is missing in batch', NULL, NULL);
('deflate_init', NULL, 'remote.cpp', NULL, 0, 853, NULL, 'Compression stream init error @1', NULL, NULL);
('inflate_init', NULL, 'remote.cpp', NULL, 0, 854, NULL, 'Decompression stream init error @1', NULL, NULL);
('big_segment', NULL, NULL, NULL, 0, 855, NULL, 'Segment size (@1) should not exceed 65535 (64K - 1) when using segmented blob', NULL, NULL);
('batch_policy', NULL, NULL, NULL, 0, 856, NULL, 'Invalid blob policy in the batch for @1() call', NULL, NULL);
('batch_defbpb', NULL, NULL, NULL, 0, 857, NULL, 'Can''t change default BPB after adding any data to batch', NULL, NULL);
('batch_align', NULL, 'interface.cpp', NULL, 0, 858, NULL, 'Unexpected info buffer structure querying for default blob alignment', NULL, NULL);
('multi_segment_dup', 'getMultiPartConnectParameter', 'server.cpp', NULL, 0, 859, NULL, 'Duplicated segment @1 in multisegment connect block parameter', NULL, NULL);
('non_plugin_protocol', NULL, 'server.cpp', NULL, 0, 860, NULL, 'Plugin not supported by network protocol', NULL, NULL);
('message_format', NULL, 'server.cpp', NULL, 0, 861, NULL, 'Error parsing message format', NULL, NULL);
('batch_param_version', NULL, NULL, NULL, 0, 862, NULL, 'Wrong version of batch parameters block @1, should be @2', NULL, NULL);
('batch_msg_long', NULL, '** Unused **', NULL, 0, 863, NULL, 'Message size (@1) in batch exceeds internal buffer size (@2)', NULL, NULL);
('batch_open', NULL, 'DsqlBatch.cpp', NULL, 0, 864, NULL, 'Batch already opened for this statement', NULL, NULL);
('batch_type', NULL, 'DsqlBatch.cpp', NULL, 0, 865, NULL, 'Invalid type of statement used in batch', NULL, NULL);
('batch_param', NULL, 'DsqlBatch.cpp', NULL, 0, 866, NULL, 'Statement used in batch must have parameters', NULL, NULL);
('batch_blobs', NULL, 'DsqlBatch.cpp', NULL, 0, 867, NULL, 'There are no blobs in associated with batch statement', NULL, NULL);
('batch_blob_append', NULL, 'DsqlBatch.cpp', NULL, 0, 868, NULL, 'appendBlobData() is used to append data to last blob but no such blob was added to the batch', NULL, NULL);
('batch_stream_align', NULL, 'DsqlBatch.cpp', NULL, 0, 869, NULL, 'Portions of data, passed as blob stream, should have size multiple to the alignment required for blobs', NULL, NULL);
('batch_rpt_blob', NULL, 'DsqlBatch.cpp', NULL, 0, 870, NULL, 'Repeated blob id @1 in registerBlob()', NULL, NULL);
('batch_blob_buf', NULL, 'DsqlBatch.cpp', NULL, 0, 871, NULL, 'Blob buffer format error', NULL, NULL);
('batch_small_data', NULL, 'DsqlBatch.cpp', NULL, 0, 872, NULL, 'Unusable (too small) data remained in @1 buffer', NULL, NULL);
('batch_cont_bpb', NULL, 'DsqlBatch.cpp', NULL, 0, 873, NULL, 'Blob continuation should not contain BPB', NULL, NULL);
('batch_big_bpb', NULL, 'DsqlBatch.cpp', NULL, 0, 874, NULL, 'Size of BPB (@1) greater than remaining data (@2)', NULL, NULL);
('batch_big_segment', NULL, 'DsqlBatch.cpp', NULL, 0, 875, NULL, 'Size of segment (@1) greater than current BLOB data (@2)', NULL, NULL);
('batch_big_seg2', NULL, 'DsqlBatch.cpp', NULL, 0, 876, NULL, 'Size of segment (@1) greater than available data (@2)', NULL, NULL);
('batch_blob_id', NULL, 'DsqlBatch.cpp', NULL, 0, 877, NULL, 'Unknown blob ID @1 in the batch message', NULL, NULL);
('batch_too_big', NULL, 'DsqlBatch.cpp', NULL, 0, 878, NULL, 'Internal buffer overflow - batch too big', NULL, NULL);
('num_literal', NULL, 'make.cpp', NULL, 0, 879, NULL, 'Numeric literal too long', NULL, NULL);
('map_event', NULL, 'Mapping.cpp', NULL, 0, 880, NULL, 'Error using events in mapping shared memory: @1', NULL, NULL);
('map_overflow', NULL, 'Mapping.cpp', NULL, 0, 881, NULL, 'Global mapping memory overflow', NULL, NULL);
('hdr_overflow', NULL, 'CryptoManager.cpp', NULL, 0, 882, NULL, 'Header page overflow - too many clumplets on it', NULL, NULL);
('vld_plugins', NULL, 'ValidatePassword.cpp', NULL, 0, 883, NULL, 'No matching client/server authentication plugins configured for execute statement in embedded datasource', NULL, NULL);
('db_crypt_key', NULL, 'CryptoManager.cpp', NULL, 0, 884, NULL, 'Missing database encryption key for your attachment', NULL, NULL);
('no_keyholder_plugin', NULL, 'mvol.cpp', NULL, 0, 885, NULL, 'Key holder plugin @1 failed to load', NULL, NULL);
('ses_reset_err', NULL, 'Attachment.cpp', NULL, 0, 886, NULL, 'Cannot reset user session', NULL, NULL);
('ses_reset_open_trans', NULL, 'Attachment.cpp', NULL, 0, 887, NULL, 'There are open transactions (@1 active)', NULL, NULL);
('ses_reset_warn', NULL, 'Attachment.cpp', NULL, 0, 888, NULL, 'Session was reset with warning(s)', NULL, NULL);
('ses_reset_tran_rollback', NULL, 'Attachment.cpp', NULL, 0, 889, NULL, 'Transaction is rolled back due to session reset, all changes are lost', NULL, NULL);
('plugin_name', NULL, 'CryptoManager.cpp', NULL, 0, 890, NULL, 'Plugin @1:', NULL, NULL);
('parameter_name', 'ProcedureManager::checkDependencies', 'dfw.e', NULL, 0, 891, NULL, 'PARAMETER @1', NULL, NULL);
('file_starting_page_err', 'add_file', 'dfw.epp', NULL, 0, 892, NULL, 'Starting page number for file @1 must be @2 or greater', NULL, NULL);
('invalid_timezone_offset', NULL, 'TimeZoneUtil.cpp', NULL, 0, 893, NULL, 'Invalid time zone offset: @1 - must use format +/-hours:minutes and be between -14:00 and +14:00', NULL, NULL);
('invalid_timezone_region', NULL, 'TimeZoneUtil.cpp', NULL, 0, 894, NULL, 'Invalid time zone region: @1', NULL, NULL);
('invalid_timezone_id', NULL, 'TimeZoneUtil.cpp', NULL, 0, 895, NULL, 'Invalid time zone ID: @1', NULL, NULL);
('tom_decode64len', NULL, 'SysFunction.cpp', NULL, 0, 896, NULL, 'Wrong base64 text length @1, should be multiple of 4', NULL, NULL);
('tom_strblob', NULL, 'SysFunction.cpp', NULL, 0, 897, NULL, 'Invalid first parameter datatype - need string or blob', NULL, NULL);
('tom_reg', NULL, 'SysFunction.cpp', NULL, 0, 898, NULL, 'Error registering @1 - probably bad tomcrypt library', NULL, NULL);
('tom_algorithm', NULL, 'SysFunction.cpp', NULL, 0, 899, NULL, 'Unknown crypt algorithm @1 in USING clause', NULL, NULL);
('tom_mode_miss', NULL, 'SysFunction.cpp', NULL, 0, 900, NULL, 'Should specify mode parameter for symmetric cipher', NULL, NULL);
('tom_mode_bad', NULL, 'SysFunction.cpp', NULL, 0, 901, NULL, 'Unknown symmetric crypt mode specified', NULL, NULL);
('tom_no_mode', NULL, 'SysFunction.cpp', NULL, 0, 902, NULL, 'Mode parameter makes no sense for chosen cipher', NULL, NULL);
('tom_iv_miss', NULL, 'SysFunction.cpp', NULL, 0, 903, NULL, 'Should specify initialization vector (IV) for chosen cipher and/or mode', NULL, NULL);
('tom_no_iv', NULL, 'SysFunction.cpp', NULL, 0, 904, NULL, 'Initialization vector (IV) makes no sense for chosen cipher and/or mode', NULL, NULL);
('tom_ctrtype_bad', NULL, 'SysFunction.cpp', NULL, 0, 905, NULL, 'Invalid counter endianess @1', NULL, NULL);
('tom_no_ctrtype', NULL, 'SysFunction.cpp', NULL, 0, 906, NULL, 'Counter endianess parameter is not used in mode @1', NULL, NULL);
('tom_ctr_big', NULL, 'SysFunction.cpp', NULL, 0, 907, NULL, 'Too big counter value @1, maximum @2 can be used', NULL, NULL);
('tom_no_ctr', NULL, 'SysFunction.cpp', NULL, 0, 908, NULL, 'Counter length/value parameter is not used with @1 @2', NULL, NULL);
('tom_iv_length', NULL, 'SysFunction.cpp', NULL, 0, 909, NULL, 'Invalid initialization vector (IV) length @1, need @2', NULL, NULL);
('tom_error', NULL, 'SysFunction.cpp', NULL, 0, 910, NULL, 'TomCrypt library error: @1', NULL, NULL);
('tom_yarrow_start', NULL, 'SysFunction.cpp', NULL, 0, 911, NULL, 'Starting PRNG yarrow', NULL, NULL);
('tom_yarrow_setup', NULL, 'SysFunction.cpp', NULL, 0, 912, NULL, 'Setting up PRNG yarrow', NULL, NULL);
('tom_init_mode', NULL, 'SysFunction.cpp', NULL, 0, 913, NULL, 'Initializing @1 mode', NULL, NULL);
('tom_crypt_mode', NULL, 'SysFunction.cpp', NULL, 0, 914, NULL, 'Encrypting in @1 mode', NULL, NULL);
('tom_decrypt_mode', NULL, 'SysFunction.cpp', NULL, 0, 915, NULL, 'Decrypting in @1 mode', NULL, NULL);
('tom_init_cip', NULL, 'SysFunction.cpp', NULL, 0, 916, NULL, 'Initializing cipher @1', NULL, NULL);
('tom_crypt_cip', NULL, 'SysFunction.cpp', NULL, 0, 917, NULL, 'Encrypting using cipher @1', NULL, NULL);
('tom_decrypt_cip', NULL, 'SysFunction.cpp', NULL, 0, 918, NULL, 'Decrypting using cipher @1', NULL, NULL);
('tom_setup_cip', NULL, 'SysFunction.cpp', NULL, 0, 919, NULL, 'Setting initialization vector (IV) for @1', NULL, NULL);
('tom_setup_chacha', NULL, 'SysFunction.cpp', NULL, 0, 920, NULL, 'Invalid initialization vector (IV) length @1, need  8 or 12', NULL, NULL);
('tom_encode', NULL, 'SysFunction.cpp', NULL, 0, 921, NULL, 'Encoding @1', NULL, NULL);
('tom_decode', NULL, 'SysFunction.cpp', NULL, 0, 922, NULL, 'Decoding @1', NULL, NULL);
('tom_rsa_import', NULL, 'SysFunction.cpp', NULL, 0, 923, NULL, 'Importing RSA key', NULL, NULL);
('tom_oaep', NULL, 'SysFunction.cpp', NULL, 0, 924, NULL, 'Invalid OAEP packet', NULL, NULL);
('tom_hash_bad', NULL, 'SysFunction.cpp', NULL, 0, 925, NULL, 'Unknown hash algorithm @1', NULL, NULL);
('tom_rsa_make', NULL, 'SysFunction.cpp', NULL, 0, 926, NULL, 'Making RSA key', NULL, NULL);
('tom_rsa_export', NULL, 'SysFunction.cpp', NULL, 0, 927, NULL, 'Exporting @1 RSA key', NULL, NULL);
('tom_rsa_sign', NULL, 'SysFunction.cpp', NULL, 0, 928, NULL, 'RSA-signing data', NULL, NULL);
('tom_rsa_verify', NULL, 'SysFunction.cpp', NULL, 0, 929, NULL, 'Verifying RSA-signed data', NULL, NULL);
('tom_chacha_key', NULL, 'SysFunction.cpp', NULL, 0, 930, NULL, 'Invalid key length @1, need 16 or 32', NULL, NULL);
('bad_repl_handle', NULL, 'jrd.cpp', NULL, 0, 931, NULL, 'invalid replicator handle', NULL, NULL);
('tra_snapshot_does_not_exist', NULL, 'tpc.cpp', NULL, 0, 932, NULL, 'Transaction''s base snapshot number does not exist', NULL, NULL);
('eds_input_prm_not_used', NULL, 'ExtDS.cpp', NULL, 0, 933, NULL, 'Input parameter ''@1'' is not used in SQL query text', NULL, NULL);
('effective_user', NULL, NULL, NULL, 0, 934, NULL, 'Effective user is @1', NULL, NULL);
('invalid_time_zone_bind', NULL, 'jrd.cpp', NULL, 0, 935, NULL, 'Invalid time zone bind mode @1', NULL, NULL);
('invalid_decfloat_bind', NULL, 'jrd.cpp', NULL, 0, 936, NULL, 'Invalid decfloat bind mode @1', NULL, NULL);
('odd_hex_len', NULL, 'SysFunction.cpp', NULL, 0, 937, NULL, 'Invalid hex text length @1, should be multiple of 2', NULL, NULL);
('invalid_hex_digit', NULL, 'SysFunction.cpp', NULL, 0, 938, NULL, 'Invalid hex digit @1 at position @2', NULL, NULL);
('bind_err', NULL, 'jrd.cpp', NULL, 0, 939, NULL, 'Error processing isc_dpb_set_bind clumplet "@1"', NULL, NULL);
('bind_statement', NULL, 'jrd.cpp', NULL, 0, 940, NULL, 'The following statement failed: @1', NULL, NULL);
('bind_convert', NULL, 'Coercion.cpp', NULL, 0, 941, NULL, 'Can not convert @1 to @2', NULL, NULL);
('cannot_update_old_blob', 'BLB_put_segment', 'blb.cpp', NULL, 0, 942, NULL, 'cannot update old BLOB', NULL, NULL);
('cannot_read_new_blob', 'BLB_get_segment', 'blb.cpp', NULL, 0, 943, NULL, 'cannot read from new BLOB', NULL, NULL);
('dyn_no_create_priv', NULL, 'scl.epp', NULL, 0, 944, NULL, 'No permission for CREATE @1 operation', NULL, NULL);
('suspend_without_returns', NULL, 'StmtNodes.cpp', NULL, 0, 945, NULL, 'SUSPEND could not be used without RETURNS clause in PROCEDURE or EXECUTE BLOCK', NULL, NULL);
('truncate_warn', NULL, 'cvt.cpp', NULL, 0, 946, NULL, 'String truncated warning due to the following reason', NULL, NULL);
('truncate_monitor', NULL, 'Monitoring.cpp', NULL, 0, 947, NULL, 'Monitoring data does not fit into the field', NULL, NULL);
('truncate_context', NULL, 'SysFunction.cpp', NULL, 0, 948, NULL, 'Engine data does not fit into return value of system function', NULL, NULL);
('merge_dup_update', NULL, 'StmtNodes.cpp', NULL, 0, 949, NULL, 'Multiple source records cannot match the same target during MERGE', NULL, NULL);
<<<<<<< HEAD
('invalid_blob_util_handle', NULL, 'BlobUtil.cpp', NULL, 0, 950, NULL, 'Invalid RDB$BLOB_UTIL handle', NULL, NULL);
('cannot_make_blob_opened_handle', NULL, 'BlobUtil.cpp', NULL, 0, 951, NULL, 'Cannot make a BLOB from an opened RDB$BLOB_UTIL handle', NULL, NULL);
=======
('wrong_page', 'get_header', 'dpm.epp', NULL, 0, 950, NULL, 'RDB$PAGES written by non-system transaction, DB appears to be damaged', NULL, NULL);
('repl_error', 'checkStatus', 'Publisher.cpp', NULL, 0, 951, NULL, 'Replication error', NULL, NULL);
('ses_reset_failed', NULL, 'Attachment.cpp', NULL, 0, 952, NULL, 'Reset of user session failed. Connection is shut down.', NULL, NULL);
('block_size', NULL, 'unix.cpp', NULL, 0, 953, NULL, 'File size is less than expected', NULL, NULL);
('tom_key_length', NULL, 'SysFunction.cpp', NULL, 0, 954, NULL, 'Invalid key length @1, need >@2', NULL, NULL);
>>>>>>> 0f828429
-- QLI
(NULL, NULL, NULL, NULL, 1, 0, NULL, 'expected type', NULL, NULL);
(NULL, NULL, NULL, NULL, 1, 1, NULL, 'bad block type', NULL, NULL);
(NULL, NULL, NULL, NULL, 1, 2, NULL, 'bad block size', NULL, NULL);
(NULL, NULL, NULL, NULL, 1, 3, NULL, 'corrupt pool', NULL, NULL);
(NULL, NULL, NULL, NULL, 1, 4, NULL, 'bad pool ID', NULL, NULL);
(NULL, NULL, NULL, NULL, 1, 5, NULL, 'memory exhausted', NULL, NULL);
(NULL, NULL, NULL, NULL, 1, 6, NULL, 'set option not implemented', NULL, NULL);
(NULL, NULL, NULL, NULL, 1, 7, NULL, 'show option not implemented', NULL, NULL);
(NULL, NULL, NULL, NULL, 1, 8, NULL, 'show_fields: dtype not done', NULL, NULL);
(NULL, NULL, NULL, NULL, 1, 9, NULL, 'INTERNAL: @1', NULL, NULL);
(NULL, 'ERRQ_database_error', 'err.c', NULL, 1, 10, NULL, '** QLI error from database "@1" **', NULL, NULL);
(NULL, 'ERRQ_database_error', 'err.c', NULL, 1, 11, NULL, '** QLI error from database **', NULL, NULL);
(NULL, 'ERRQ_error', 'err.c', NULL, 1, 12, NULL, '** QLI error: @1 **', NULL, NULL);
(NULL, 'ERRQ_syntax', 'err.c', NULL, 1, 13, NULL, 'expected @1, encountered "@2"', NULL, NULL);
(NULL, NULL, NULL, NULL, 1, 14, NULL, 'integer overflow', NULL, NULL);
(NULL, NULL, NULL, NULL, 1, 15, NULL, 'integer division by zero', NULL, NULL);
(NULL, NULL, NULL, NULL, 1, 16, NULL, 'floating overflow trap', NULL, NULL);
(NULL, NULL, NULL, NULL, 1, 17, NULL, 'floating division by zero', NULL, NULL);
(NULL, NULL, NULL, NULL, 1, 18, NULL, 'floating underflow trap', NULL, NULL);
(NULL, NULL, NULL, NULL, 1, 19, NULL, 'floating overflow fault', NULL, NULL);
(NULL, NULL, NULL, NULL, 1, 20, NULL, 'floating underflow fault', NULL, NULL);
(NULL, NULL, NULL, NULL, 1, 21, NULL, 'arithmetic exception', NULL, NULL);
(NULL, NULL, NULL, NULL, 1, 22, NULL, 'illegal instruction or address, recovering...', NULL, NULL);
(NULL, NULL, NULL, NULL, 1, 23, NULL, 'Please retry, supplying an application script file name', NULL, NULL);
(NULL, NULL, NULL, NULL, 1, 24, NULL, 'Welcome to QLI
Query Language Interpreter', NULL, NULL);
(NULL, NULL, NULL, NULL, 1, 25, NULL, 'qli version @1', NULL, NULL);
(NULL, NULL, NULL, NULL, 1, 26, NULL, '
Statistics for database "@1"
@2', NULL, NULL);
(NULL, NULL, NULL, NULL, 1, 27, NULL, 'HSH_remove failed', NULL, NULL);
(NULL, NULL, NULL, NULL, 1, 28, NULL, 'EVAL_boolean: not finished', NULL, NULL);
(NULL, NULL, NULL, NULL, 1, 29, NULL, 'EVAL_value: not finished', NULL, NULL);
(NULL, NULL, NULL, NULL, 1, 30, NULL, 'data type not supported for arithmetic', NULL, NULL);
(NULL, NULL, NULL, NULL, 1, 31, NULL, 'user name is supported in RSEs temporarily', NULL, NULL);
(NULL, NULL, NULL, NULL, 1, 32, NULL, 'Input value is too long', NULL, NULL);
(NULL, NULL, NULL, NULL, 1, 33, NULL, 'EXEC_execute: not implemented', NULL, NULL);
(NULL, NULL, NULL, NULL, 1, 34, NULL, 'print_blob: expected field node', NULL, NULL);
(NULL, NULL, NULL, NULL, 1, 35, NULL, 'output pipe is not supported on VMS', NULL, NULL);
(NULL, NULL, NULL, NULL, 1, 36, NULL, 'could not create pipe', NULL, NULL);
(NULL, NULL, NULL, NULL, 1, 37, NULL, 'fdopen failed', NULL, NULL);
(NULL, NULL, NULL, NULL, 1, 38, NULL, 'execution terminated by signal', NULL, NULL);
(NULL, NULL, NULL, NULL, 1, 39, NULL, 'field validation error', NULL, NULL);
(NULL, NULL, NULL, NULL, 1, 40, NULL, 'Request terminated by statement: @1', NULL, NULL);
(NULL, NULL, NULL, NULL, 1, 41, NULL, 'Request terminated by statement', NULL, NULL);
(NULL, NULL, NULL, NULL, 1, 42, NULL, 'Cannot open output file "@1"', NULL, NULL);
(NULL, NULL, NULL, NULL, 1, 43, NULL, 'Could not run "@1"', NULL, NULL);
(NULL, NULL, NULL, NULL, 1, 44, NULL, 'comparison not done', NULL, NULL);
(NULL, NULL, NULL, NULL, 1, 45, NULL, 'conversion not implemented', NULL, NULL);
(NULL, NULL, NULL, NULL, 1, 46, NULL, 'conversion not implemented', NULL, NULL);
(NULL, NULL, NULL, NULL, 1, 47, NULL, 'MOVQ_move: conversion not done', NULL, NULL);
(NULL, NULL, NULL, NULL, 1, 48, NULL, 'BLOB conversion is not supported', NULL, NULL);
(NULL, NULL, NULL, NULL, 1, 49, NULL, 'conversion error', NULL, NULL);
(NULL, NULL, NULL, NULL, 1, 50, NULL, 'conversion error', NULL, NULL);
(NULL, NULL, NULL, NULL, 1, 51, NULL, 'conversion error', NULL, NULL);
(NULL, NULL, NULL, NULL, 1, 52, NULL, 'conversion error', NULL, NULL);
(NULL, NULL, NULL, NULL, 1, 53, NULL, 'conversion error', NULL, NULL);
(NULL, NULL, NULL, NULL, 1, 54, NULL, 'conversion error', NULL, NULL);
(NULL, NULL, NULL, NULL, 1, 55, NULL, 'BLOB conversion is not supported', NULL, NULL);
(NULL, NULL, NULL, NULL, 1, 56, NULL, 'Error converting string "@1" to date', NULL, NULL);
(NULL, NULL, NULL, NULL, 1, 57, NULL, 'overflow during conversion', NULL, NULL);
(NULL, NULL, NULL, NULL, 1, 58, NULL, 'gds_$put_segment failed', NULL, NULL);
(NULL, NULL, NULL, NULL, 1, 59, NULL, 'fseek failed', NULL, NULL);
(NULL, NULL, NULL, NULL, 1, 60, NULL, 'unterminated quoted string', NULL, NULL);
(NULL, NULL, NULL, NULL, 1, 61, NULL, 'could not open scratch file', NULL, NULL);
(NULL, NULL, NULL, NULL, 1, 62, NULL, 'fseek failed', NULL, NULL);
(NULL, NULL, NULL, NULL, 1, 63, NULL, 'unterminated quoted string', NULL, NULL);
(NULL, NULL, NULL, NULL, 1, 64, NULL, 'unexpected end of procedure in procedure @1', NULL, NULL);
(NULL, NULL, NULL, NULL, 1, 65, NULL, 'unexpected end of file in file @1', NULL, NULL);
(NULL, NULL, NULL, NULL, 1, 66, NULL, 'unexpected eof', NULL, NULL);
(NULL, NULL, NULL, NULL, 1, 67, NULL, 'cannot open command file "@1"', NULL, NULL);
(NULL, NULL, NULL, NULL, 1, 68, NULL, 'PIC_edit: class not yet implemented', NULL, NULL);
(NULL, NULL, NULL, NULL, 1, 69, NULL, 'conversion error', NULL, NULL);
(NULL, NULL, NULL, NULL, 1, 70, NULL, 'procedure "@1" is undefined', NULL, NULL);
(NULL, NULL, NULL, NULL, 1, 71, NULL, 'procedure "@1" is undefined in database @2', NULL, NULL);
(NULL, NULL, NULL, NULL, 1, 72, NULL, 'procedure "@1" is undefined', NULL, NULL);
(NULL, NULL, NULL, NULL, 1, 73, NULL, 'Could not create QLI$PROCEDURE_NAME field', NULL, NULL);
(NULL, NULL, NULL, NULL, 1, 74, NULL, 'Could not create QLI$PROCEDURE field', NULL, NULL);
(NULL, NULL, NULL, NULL, 1, 75, NULL, 'Could not create QLI$PROCEDURES table', NULL, NULL);
(NULL, NULL, NULL, NULL, 1, 76, NULL, 'procedure name "@1" in use in database @2', NULL, NULL);
(NULL, NULL, NULL, NULL, 1, 77, NULL, 'database handle required', NULL, NULL);
(NULL, NULL, NULL, NULL, 1, 78, NULL, 'QLI$PROCEDURES table must be created with RDO in Rdb/VMS databases', NULL, NULL);
(NULL, NULL, NULL, NULL, 1, 79, NULL, 'procedure name over 31 characters', NULL, NULL);
(NULL, 'print_topic', 'help.e', NULL, 1, 80, NULL, '	[@1 topics matched @2]', NULL, NULL);
(NULL, 'print_topic', 'help.e', NULL, 1, 81, NULL, '
@1Sub-topics available:', NULL, NULL);
(NULL, 'print_topic', 'help.e', NULL, 1, 82, NULL, '
No help is available for @1 @2', NULL, NULL);
(NULL, 'print_topic', 'help.e', NULL, 1, 83, NULL, '
Sub-topics available for @1 are:', NULL, NULL);
(NULL, NULL, NULL, NULL, 1, 84, NULL, 'Procedures can not be renamed across databases. Try COPY', NULL, NULL);
(NULL, NULL, NULL, NULL, 1, 85, NULL, 'Procedure @1 not found in database @2', NULL, NULL);
(NULL, NULL, NULL, NULL, 1, 86, NULL, 'substitute prompt string too long', NULL, NULL);
(NULL, NULL, NULL, NULL, 1, 87, NULL, 'substitute prompt string too long', NULL, NULL);
(NULL, NULL, NULL, NULL, 1, 88, NULL, 'Procedure @1 not found in database @2', NULL, NULL);
(NULL, NULL, NULL, NULL, 1, 89, NULL, 'Procedure @1 not found in database @2', NULL, NULL);
(NULL, NULL, NULL, NULL, 1, 90, NULL, 'No security classes defined', NULL, NULL);
(NULL, NULL, NULL, NULL, 1, 91, NULL, '	Security class @1 is not defined', NULL, NULL);
(NULL, NULL, NULL, NULL, 1, 92, NULL, '	No views defined', NULL, NULL);
(NULL, NULL, NULL, NULL, 1, 93, NULL, '	No indexes defined', NULL, NULL);
(NULL, NULL, NULL, NULL, 1, 94, NULL, '	No indexes defined', NULL, NULL);
(NULL, NULL, NULL, NULL, 1, 95, NULL, 'No databases are currently ready', NULL, NULL);
(NULL, NULL, NULL, NULL, 1, 96, NULL, 'Procedure @1 in database "@2" (@3)', NULL, NULL);
(NULL, NULL, NULL, NULL, 1, 97, NULL, 'text, length @1', NULL, NULL);
(NULL, NULL, NULL, NULL, 1, 98, NULL, 'varying text, length @1', NULL, NULL);
(NULL, NULL, NULL, NULL, 1, 99, NULL, 'null terminated text, length @1', NULL, NULL);
(NULL, NULL, NULL, NULL, 1, 100, NULL, 'short binary', NULL, 'no longer in use (1/7/94)');
(NULL, NULL, NULL, NULL, 1, 101, NULL, 'long binary', NULL, NULL);
(NULL, NULL, NULL, NULL, 1, 102, NULL, 'quad', NULL, NULL);
(NULL, NULL, NULL, NULL, 1, 103, NULL, 'short floating', NULL, 'no longer in use (1/7/94)');
(NULL, NULL, NULL, NULL, 1, 104, NULL, 'long floating', NULL, NULL);
(NULL, NULL, NULL, NULL, 1, 105, NULL, 'BLOB', NULL, NULL);
(NULL, NULL, NULL, NULL, 1, 106, NULL, ', segment length @1', NULL, NULL);
(NULL, NULL, NULL, NULL, 1, 107, NULL, ', subtype @1', NULL, NULL);
(NULL, NULL, NULL, NULL, 1, 108, NULL, ', subtype BLR', NULL, NULL);
(NULL, NULL, NULL, NULL, 1, 109, NULL, ', subtype ACL', NULL, NULL);
(NULL, NULL, NULL, NULL, 1, 110, NULL, 'date', NULL, NULL);
(NULL, NULL, NULL, NULL, 1, 111, NULL, ', scale @1', NULL, NULL);
(NULL, NULL, NULL, NULL, 1, 112, NULL, ', subtype fixed', NULL, NULL);
(NULL, NULL, NULL, NULL, 1, 113, NULL, 'Database "@1" readied as @2', NULL, NULL);
(NULL, NULL, NULL, NULL, 1, 114, NULL, 'Database "@1"', NULL, NULL);
(NULL, NULL, NULL, NULL, 1, 115, NULL, 'No databases are currently ready', NULL, NULL);
(NULL, NULL, NULL, NULL, 1, 116, NULL, '    Page size is @1 bytes.  Current allocation is @2 pages.', NULL, NULL);
(NULL, NULL, NULL, NULL, 1, 117, NULL, 'Field @1 does not exist in database @2', NULL, NULL);
(NULL, NULL, NULL, NULL, 1, 118, NULL, 'Field @1 does not exist in any open database', NULL, NULL);
(NULL, NULL, NULL, NULL, 1, 119, NULL, ' (computed expression)', NULL, NULL);
(NULL, NULL, NULL, NULL, 1, 120, NULL, 'There are no forms defined for database @1', NULL, NULL);
(NULL, NULL, NULL, NULL, 1, 121, NULL, 'There are no forms defined in any open database', NULL, NULL);
(NULL, NULL, NULL, NULL, 1, 122, NULL, 'Global field @1 does not exist in database @2', NULL, NULL);
(NULL, NULL, NULL, NULL, 1, 123, NULL, 'Global field @1 does not exist in any open database', NULL, NULL);
(NULL, NULL, NULL, NULL, 1, 124, NULL, 'There are no fields defined for database @1', NULL, NULL);
(NULL, NULL, NULL, NULL, 1, 125, NULL, 'There are no fields defined in any open database', NULL, NULL);
(NULL, NULL, NULL, NULL, 1, 126, NULL, 'Procedure @1 not found in database @2', NULL, NULL);
(NULL, NULL, NULL, NULL, 1, 127, NULL, 'Procedure @1 not found', NULL, NULL);
(NULL, NULL, NULL, NULL, 1, 128, NULL, 'Procedures in database "@1" (@2):', NULL, NULL);
(NULL, NULL, NULL, NULL, 1, 129, NULL, 'No triggers are defined for table @1', NULL, NULL);
(NULL, NULL, NULL, NULL, 1, 130, NULL, 'No triggers are defined in database @1', NULL, NULL);
(NULL, NULL, NULL, NULL, 1, 131, NULL, 'No triggers are defined in database @1', NULL, NULL);
(NULL, NULL, NULL, NULL, 1, 132, NULL, 'Variables:', NULL, NULL);
(NULL, NULL, NULL, NULL, 1, 133, NULL, '    QLI, version "@1"', NULL, NULL);
(NULL, NULL, NULL, NULL, 1, 134, NULL, '    Version(s) for database "@1"', NULL, NULL);
(NULL, NULL, NULL, NULL, 1, 135, NULL, 'expand_expression: not yet implemented', NULL, NULL);
(NULL, NULL, NULL, NULL, 1, 136, NULL, 'expand_statement: not yet implemented', NULL, NULL);
(NULL, NULL, NULL, NULL, 1, 137, NULL, 'variables may not be based on BLOB fields', NULL, NULL);
(NULL, NULL, NULL, NULL, 1, 138, NULL, 'cannot perform assignment to computed field @1', NULL, NULL);
(NULL, NULL, NULL, NULL, 1, 139, NULL, 'no context for ERASE', NULL, NULL);
(NULL, NULL, NULL, NULL, 1, 140, NULL, 'cannot erase from a join', NULL, NULL);
(NULL, NULL, NULL, NULL, 1, 141, NULL, '@1.* cannot be used when a single element is required', NULL, NULL);
(NULL, NULL, NULL, NULL, 1, 142, NULL, '"@1" is undefined or used out of context', NULL, NULL);
(NULL, NULL, NULL, NULL, 1, 143, NULL, 'no default form name', NULL, NULL);
(NULL, NULL, NULL, NULL, 1, 144, NULL, 'No database for form @1', NULL, NULL);
(NULL, NULL, NULL, NULL, 1, 145, NULL, 'form @1 is not defined in database "@2"', NULL, NULL);
(NULL, NULL, NULL, NULL, 1, 146, NULL, 'no context for form ACCEPT statement', NULL, NULL);
(NULL, NULL, NULL, NULL, 1, 147, NULL, 'field @1 is not defined in form @2', NULL, NULL);
(NULL, NULL, NULL, NULL, 1, 148, NULL, 'no context for modify', NULL, NULL);
(NULL, NULL, NULL, NULL, 1, 149, NULL, 'field list required for modify', NULL, NULL);
(NULL, NULL, NULL, NULL, 1, 150, NULL, 'No items in print list', NULL, NULL);
(NULL, NULL, NULL, NULL, 1, 151, NULL, 'No items in print list', NULL, NULL);
(NULL, NULL, NULL, NULL, 1, 152, NULL, 'invalid ORDER BY ordinal', NULL, NULL);
(NULL, NULL, NULL, NULL, 1, 153, NULL, 'asterisk expressions require exactly one qualifying context', NULL, NULL);
(NULL, NULL, NULL, NULL, 1, 154, NULL, 'unrecognized context', NULL, NULL);
(NULL, NULL, NULL, NULL, 1, 155, NULL, 'field referenced in BASED ON cannot be resolved against readied databases', NULL, NULL);
(NULL, NULL, NULL, NULL, 1, 156, NULL, 'expected statement, encountered "@1"', NULL, NULL);
(NULL, NULL, NULL, NULL, 1, 157, NULL, 'Expected PROCEDURE encountered "@1"', NULL, NULL);
(NULL, NULL, NULL, NULL, 1, 158, NULL, 'period in qualified name', NULL, NULL);
(NULL, NULL, NULL, NULL, 1, 159, NULL, 'no databases are ready', NULL, NULL);
(NULL, NULL, NULL, NULL, 1, 160, NULL, 'BLOB variables are not supported', NULL, NULL);
(NULL, NULL, NULL, NULL, 1, 161, NULL, 'end of statement', NULL, NULL);
(NULL, NULL, NULL, NULL, 1, 162, NULL, 'end of command', NULL, NULL);
(NULL, NULL, NULL, NULL, 1, 163, NULL, 'quoted edit string', NULL, NULL);
(NULL, NULL, NULL, NULL, 1, 164, NULL, 'variable definition clause', NULL, NULL);
(NULL, NULL, NULL, NULL, 1, 165, NULL, '@1 is not a database', NULL, NULL);
(NULL, NULL, NULL, NULL, 1, 166, NULL, '@1 is not a table in database @2', NULL, NULL);
(NULL, NULL, NULL, NULL, 1, 167, NULL, 'variable data type', NULL, NULL);
(NULL, NULL, NULL, NULL, 1, 168, NULL, 'no data type may be specified for a variable based on a field', NULL, NULL);
(NULL, NULL, NULL, NULL, 1, 169, NULL, 'object type for DEFINE', NULL, NULL);
(NULL, NULL, NULL, NULL, 1, 170, NULL, 'table name', NULL, NULL);
(NULL, NULL, NULL, NULL, 1, 171, NULL, 'comma between field definitions', NULL, NULL);
(NULL, NULL, NULL, NULL, 1, 172, NULL, 'FROM', NULL, NULL);
(NULL, NULL, NULL, NULL, 1, 173, NULL, 'table or view name', NULL, NULL);
(NULL, NULL, NULL, NULL, 1, 174, NULL, '[', NULL, NULL);
(NULL, NULL, NULL, NULL, 1, 175, NULL, ']', NULL, NULL);
(NULL, NULL, NULL, NULL, 1, 176, NULL, 'No statements issued yet', NULL, NULL);
(NULL, NULL, NULL, NULL, 1, 177, NULL, 'ON or TO', NULL, NULL);
(NULL, NULL, NULL, NULL, 1, 178, NULL, 'quoted edit string', NULL, NULL);
(NULL, NULL, NULL, NULL, 1, 179, NULL, 'column definition clause', NULL, NULL);
(NULL, NULL, NULL, NULL, 1, 180, NULL, 'global fields may not be based on other fields', NULL, NULL);
(NULL, NULL, NULL, NULL, 1, 181, NULL, 'field name or asterisk expression', NULL, NULL);
(NULL, NULL, NULL, NULL, 1, 182, NULL, 'FROM RSE clause', NULL, NULL);
(NULL, NULL, NULL, NULL, 1, 183, NULL, 'comma', NULL, NULL);
(NULL, NULL, NULL, NULL, 1, 184, NULL, 'quoted header segment', NULL, NULL);
(NULL, NULL, NULL, NULL, 1, 185, NULL, 'left parenthesis', NULL, NULL);
(NULL, NULL, NULL, NULL, 1, 186, NULL, 'comma or terminating right parenthesis', NULL, NULL);
(NULL, NULL, NULL, NULL, 1, 187, NULL, 'left parenthesis', NULL, NULL);
(NULL, NULL, NULL, NULL, 1, 188, NULL, 'VALUES list or SELECT clause', NULL, NULL);
(NULL, NULL, NULL, NULL, 1, 189, NULL, 'the number of values do not match the number of fields', NULL, NULL);
(NULL, NULL, NULL, NULL, 1, 190, NULL, 'value expression', NULL, NULL);
(NULL, NULL, NULL, NULL, 1, 191, NULL, 'right parenthesis', NULL, NULL);
(NULL, NULL, NULL, NULL, 1, 192, NULL, 'quoted string', NULL, NULL);
(NULL, NULL, NULL, NULL, 1, 193, NULL, 'ENTREE or END', NULL, NULL);
(NULL, NULL, NULL, NULL, 1, 194, NULL, 'quoted string', NULL, NULL);
(NULL, NULL, NULL, NULL, 1, 195, NULL, 'index state option', NULL, NULL);
(NULL, NULL, NULL, NULL, 1, 196, NULL, 'table name', NULL, NULL);
(NULL, NULL, NULL, NULL, 1, 197, NULL, 'ADD, MODIFY, or DROP', NULL, NULL);
(NULL, NULL, NULL, NULL, 1, 198, NULL, 'comma between field definitions', NULL, NULL);
(NULL, NULL, NULL, NULL, 1, 199, NULL, 'identifier', NULL, NULL);
(NULL, NULL, NULL, NULL, 1, 200, NULL, 'positive number', NULL, NULL);
(NULL, NULL, NULL, NULL, 1, 201, NULL, 'FORM', NULL, NULL);
(NULL, NULL, NULL, NULL, 1, 202, NULL, 'period in qualified table name', NULL, NULL);
(NULL, NULL, NULL, NULL, 1, 203, NULL, '@1 is not a table in database @2', NULL, NULL);
(NULL, NULL, NULL, NULL, 1, 204, NULL, 'database file name required on READY', NULL, NULL);
(NULL, NULL, NULL, NULL, 1, 205, NULL, 'EXISTS (SELECT * <sql rse>)', NULL, NULL);
(NULL, NULL, NULL, NULL, 1, 206, NULL, 'relational operator', NULL, NULL);
(NULL, NULL, NULL, NULL, 1, 207, NULL, 'a database has not been readied', NULL, NULL);
(NULL, NULL, NULL, NULL, 1, 208, NULL, 'expected "table_name", encountered "@1"', NULL, NULL);
(NULL, NULL, NULL, NULL, 1, 209, NULL, 'table name', NULL, NULL);
(NULL, NULL, NULL, NULL, 1, 210, NULL, 'PROCEDURE', NULL, NULL);
(NULL, NULL, NULL, NULL, 1, 211, NULL, 'TOP or BOTTOM', NULL, NULL);
(NULL, NULL, NULL, NULL, 1, 212, NULL, 'report writer SET option', NULL, NULL);
(NULL, NULL, NULL, NULL, 1, 213, NULL, 'report item', NULL, NULL);
(NULL, NULL, NULL, NULL, 1, 214, NULL, 'set option', NULL, NULL);
(NULL, NULL, NULL, NULL, 1, 215, NULL, 'RELATIONS or TRIGGERS', NULL, NULL);
(NULL, NULL, NULL, NULL, 1, 216, NULL, 'table name', NULL, NULL);
(NULL, NULL, NULL, NULL, 1, 217, NULL, 'database name', NULL, NULL);
(NULL, NULL, NULL, NULL, 1, 218, NULL, 'table name', NULL, NULL);
(NULL, NULL, NULL, NULL, 1, 219, NULL, 'database name', NULL, NULL);
(NULL, NULL, NULL, NULL, 1, 220, NULL, 'table name', NULL, NULL);
(NULL, NULL, NULL, NULL, 1, 221, NULL, 'database name', NULL, NULL);
(NULL, NULL, NULL, NULL, 1, 222, NULL, 'table name', NULL, NULL);
(NULL, NULL, NULL, NULL, 1, 223, NULL, 'table name', NULL, NULL);
(NULL, NULL, NULL, NULL, 1, 224, NULL, 'FROM clause', NULL, NULL);
(NULL, NULL, NULL, NULL, 1, 225, NULL, 'AVG, MAX, MIN, SUM, or COUNT', NULL, NULL);
(NULL, NULL, NULL, NULL, 1, 226, NULL, 'COUNT (*)', NULL, NULL);
(NULL, NULL, NULL, NULL, 1, 227, NULL, 'left parenthesis', NULL, NULL);
(NULL, NULL, NULL, NULL, 1, 228, NULL, 'OF', NULL, NULL);
(NULL, NULL, NULL, NULL, 1, 229, NULL, 'database handle', NULL, NULL);
(NULL, NULL, NULL, NULL, 1, 230, NULL, 'SET', NULL, NULL);
(NULL, NULL, NULL, NULL, 1, 231, NULL, 'database block not found for removal', NULL, NULL);
(NULL, NULL, NULL, NULL, 1, 232, NULL, 'show_fields: dtype not done', NULL, NULL);
(NULL, NULL, NULL, NULL, 1, 233, NULL, 'global field @1 already exists', NULL, NULL);
(NULL, NULL, NULL, NULL, 1, 234, NULL, 'Cannot define an index in a view', NULL, NULL);
(NULL, NULL, NULL, NULL, 1, 235, NULL, 'Index @1 already exists', NULL, NULL);
(NULL, NULL, NULL, NULL, 1, 236, NULL, 'Column @1 does not occur in table @2', NULL, NULL);
(NULL, NULL, NULL, NULL, 1, 237, NULL, 'Table @1 already exists', NULL, NULL);
(NULL, NULL, NULL, NULL, 1, 238, NULL, 'Field @1 is in use in the following relations:', NULL, NULL);
(NULL, NULL, NULL, NULL, 1, 239, NULL, 'Field @1 is in use in database "@2"', NULL, NULL);
(NULL, NULL, NULL, NULL, 1, 240, NULL, 'Field @1 is not defined in database "@2"', NULL, NULL);
(NULL, NULL, NULL, NULL, 1, 241, NULL, 'Index @1 is not defined in database "@2"', NULL, NULL);
(NULL, NULL, NULL, NULL, 1, 242, NULL, 'metadata operation failed', NULL, NULL);
(NULL, NULL, NULL, NULL, 1, 243, NULL, 'no active database for operation', NULL, NULL);
(NULL, NULL, NULL, NULL, 1, 244, NULL, 'Interactive metadata updates are not available on Rdb', NULL, NULL);
(NULL, NULL, NULL, NULL, 1, 245, NULL, 'global field @1 is not defined', NULL, NULL);
(NULL, NULL, NULL, NULL, 1, 246, NULL, 'Index @1 does not exist in database @2', NULL, NULL);
(NULL, NULL, NULL, NULL, 1, 247, NULL, 'field @1 does not exist', NULL, NULL);
(NULL, NULL, NULL, NULL, 1, 248, NULL, 'no active database for operation', NULL, NULL);
(NULL, NULL, NULL, NULL, 1, 249, NULL, 'Interactive metadata updates are not available on Rdb', NULL, NULL);
(NULL, NULL, NULL, NULL, 1, 250, NULL, 'Unlicensed for database "@1"', NULL, NULL);
(NULL, NULL, NULL, NULL, 1, 251, NULL, 'Field @1 already exists in relation @2', NULL, NULL);
(NULL, NULL, NULL, NULL, 1, 252, NULL, 'data type cannot be changed locally', NULL, NULL);
(NULL, NULL, NULL, NULL, 1, 253, NULL, 'global field @1 does not exist', NULL, NULL);
(NULL, NULL, NULL, NULL, 1, 254, NULL, 'field @1 not found in relation @2', NULL, NULL);
(NULL, NULL, NULL, NULL, 1, 255, NULL, 'Data type conflict with existing global field @1', NULL, NULL);
(NULL, NULL, NULL, NULL, 1, 256, NULL, 'No data type specified for field @1', NULL, NULL);
(NULL, NULL, NULL, NULL, 1, 257, NULL, 'database info call failed', NULL, NULL);
(NULL, NULL, NULL, NULL, 1, 258, NULL, 'do not understand BLR operator @1', NULL, NULL);
(NULL, NULL, NULL, NULL, 1, 259, NULL, 'Operation unlicensed for database "@1"', NULL, NULL);
(NULL, NULL, NULL, NULL, 1, 260, NULL, '    Security class for database @1', NULL, NULL);
(NULL, NULL, NULL, NULL, 1, 261, NULL, '    Database description:', NULL, NULL);
(NULL, NULL, NULL, NULL, 1, 262, NULL, '    Database description:', NULL, NULL);
(NULL, NULL, NULL, NULL, 1, 263, NULL, '	File:	@1 starting at page @2', NULL, NULL);
(NULL, NULL, NULL, NULL, 1, 264, NULL, 'Field @1 in @2 @3 of database @4', NULL, NULL);
(NULL, NULL, NULL, NULL, 1, 265, NULL, '    Global field @1', NULL, NULL);
(NULL, NULL, NULL, NULL, 1, 266, NULL, '    Field description:', NULL, NULL);
(NULL, NULL, NULL, NULL, 1, 267, NULL, '    Datatype information:', NULL, NULL);
(NULL, NULL, NULL, NULL, 1, 268, NULL, '    Field is computed from:', NULL, NULL);
(NULL, NULL, NULL, NULL, 1, 269, NULL, '    Field validation:', NULL, NULL);
(NULL, NULL, NULL, NULL, 1, 270, NULL, '    Security class @1', NULL, NULL);
(NULL, NULL, NULL, NULL, 1, 271, NULL, '    Query name:	 @1', NULL, NULL);
(NULL, NULL, NULL, NULL, 1, 272, NULL, '    Query name:	 @1', NULL, NULL);
(NULL, NULL, NULL, NULL, 1, 273, NULL, '    Edit string:	 @1', NULL, NULL);
(NULL, NULL, NULL, NULL, 1, 274, NULL, '    Edit string:	 @1', NULL, NULL);
(NULL, NULL, NULL, NULL, 1, 275, NULL, '    Query header:', NULL, NULL);
(NULL, NULL, NULL, NULL, 1, 276, NULL, 'Global field @1 in database @2', NULL, NULL);
(NULL, NULL, NULL, NULL, 1, 277, NULL, '    Field description:', NULL, NULL);
(NULL, NULL, NULL, NULL, 1, 278, NULL, '    Datatype information:', NULL, NULL);
(NULL, NULL, NULL, NULL, 1, 279, NULL, '    Field is computed from:', NULL, NULL);
(NULL, NULL, NULL, NULL, 1, 280, NULL, '    Field validation:', NULL, NULL);
(NULL, NULL, NULL, NULL, 1, 281, NULL, '    Query name:	 @1', NULL, NULL);
(NULL, NULL, NULL, NULL, 1, 282, NULL, '    Edit string:	 @1', NULL, NULL);
(NULL, NULL, NULL, NULL, 1, 283, NULL, '    Query header:', NULL, NULL);
(NULL, NULL, NULL, NULL, 1, 284, NULL, '    @1 is not used in any relations in database @2', NULL, NULL);
(NULL, NULL, NULL, NULL, 1, 285, NULL, 'Forms in database @1', NULL, NULL);
(NULL, NULL, NULL, NULL, 1, 286, NULL, 'Global fields for database @1:', NULL, NULL);
(NULL, NULL, NULL, NULL, 1, 287, NULL, '    Field description:', NULL, NULL);
(NULL, NULL, NULL, NULL, 1, 288, NULL, '        Index @1@2', NULL, NULL);
(NULL, NULL, NULL, NULL, 1, 289, NULL, '            index @1 is NOT active', NULL, NULL);
(NULL, NULL, NULL, NULL, 1, 290, NULL, '        Index @1@2', NULL, NULL);
(NULL, NULL, NULL, NULL, 1, 291, NULL, '    Description:', NULL, NULL);
(NULL, NULL, NULL, NULL, 1, 292, NULL, '    Security class @1', NULL, NULL);
(NULL, NULL, NULL, NULL, 1, 293, NULL, '    Stored in external file @1', NULL, NULL);
(NULL, NULL, NULL, '
This message is obsolete for version 4.3 and above.  No
need to translate.

1996-Aug-06 David Schnepper', 1, 294, NULL, 'OBSOLETE -        An erase trigger is defined for @1', NULL, NULL);
(NULL, NULL, NULL, '
This message is obsolete for version 4.3 and above.  No
need to translate.

1996-Aug-06 David Schnepper', 1, 295, NULL, 'OBSOLETE -        A modify trigger is defined for @1', NULL, NULL);
(NULL, NULL, NULL, '
This message is obsolete for version 4.3 and above.  No
need to translate.

1996-Aug-06 David Schnepper', 1, 296, NULL, 'OBSOLETE -        A store trigger is defined for @1', NULL, NULL);
(NULL, NULL, NULL, NULL, 1, 297, NULL, '    Security classes for database @1', NULL, NULL);
(NULL, NULL, NULL, '
This message is obsolete for version 4.3 and above.  No
need to translate.

1996-Aug-06 David Schnepper', 1, 298, NULL, 'OBSOLETE -	Triggers for relation @1:', NULL, NULL);
(NULL, NULL, NULL, '
This message is obsolete for version 4.3 and above.  No
need to translate.

1996-Aug-06 David Schnepper', 1, 299, NULL, 'OBSOLETE -    Source for the erase trigger is not available.  Trigger BLR:', NULL, NULL);
(NULL, NULL, NULL, '
This message is obsolete for version 4.3 and above.  No
need to translate.

1996-Aug-06 David Schnepper', 1, 300, NULL, 'OBSOLETE -    Erase trigger for relation @1:', NULL, NULL);
(NULL, NULL, NULL, '
This message is obsolete for version 4.3 and above.  No
need to translate.

1996-Aug-06 David Schnepper', 1, 301, NULL, 'OBSOLETE -    Source for the modify trigger is not available.  Trigger BLR:', NULL, NULL);
(NULL, NULL, NULL, '
This message is obsolete for version 4.3 and above.  No
need to translate.

1996-Aug-06 David Schnepper', 1, 302, NULL, 'OBSOLETE -    Modify trigger for relation @1:', NULL, NULL);
(NULL, NULL, NULL, '
This message is obsolete for version 4.3 and above.  No
need to translate.

1996-Aug-06 David Schnepper', 1, 303, NULL, 'OBSOLETE -    Source for the store trigger is not available.  Trigger BLR:', NULL, NULL);
(NULL, NULL, NULL, '
This message is obsolete for version 4.3 and above.  No
need to translate.

1996-Aug-06 David Schnepper', 1, 304, NULL, 'OBSOLETE -    Store trigger for relation @1:', NULL, NULL);
(NULL, NULL, NULL, '
This message is obsolete for version 4.3 and above.  No
need to translate.

1996-Aug-06 David Schnepper', 1, 305, NULL, 'OBSOLETE -    Triggers for relation @1:', NULL, NULL);
(NULL, NULL, NULL, '
This message is obsolete for version 4.3 and above.  No
need to translate.

1996-Aug-06 David Schnepper', 1, 306, NULL, 'OBSOLETE -    Source for the erase trigger is not available.  Trigger BLR:', NULL, NULL);
(NULL, NULL, NULL, '
This message is obsolete for version 4.3 and above.  No
need to translate.

1996-Aug-06 David Schnepper', 1, 307, NULL, 'OBSOLETE -    Erase trigger for relation @1:', NULL, NULL);
(NULL, NULL, NULL, '
This message is obsolete for version 4.3 and above.  No
need to translate.

1996-Aug-06 David Schnepper', 1, 308, NULL, 'OBSOLETE -    Source for the modify trigger is not available.  Trigger BLR:', NULL, NULL);
(NULL, NULL, NULL, '
This message is obsolete for version 4.3 and above.  No
need to translate.

1996-Aug-06 David Schnepper', 1, 309, NULL, 'OBSOLETE -    Modify trigger for relation @1:', NULL, NULL);
(NULL, NULL, NULL, '
This message is obsolete for version 4.3 and above.  No
need to translate.

1996-Aug-06 David Schnepper', 1, 310, NULL, 'OBSOLETE -    Source for the store trigger is not available.  Trigger BLR:', NULL, NULL);
(NULL, NULL, NULL, '
This message is obsolete for version 4.3 and above.  No
need to translate.

1996-Aug-06 David Schnepper', 1, 311, NULL, 'OBSOLETE -    Store trigger for relation @1:', NULL, NULL);
(NULL, NULL, NULL, NULL, 1, 312, NULL, '
    View source for relation @1 is not available.  View BLR:', NULL, NULL);
(NULL, NULL, NULL, NULL, 1, 313, NULL, '
    Relation @1 is a view defined as:', NULL, NULL);
(NULL, NULL, NULL, NULL, 1, 314, NULL, 'Views in database @1:', NULL, NULL);
(NULL, NULL, NULL, NULL, 1, 315, NULL, '    @1 comprised of :', NULL, NULL);
(NULL, NULL, NULL, NULL, 1, 316, NULL, 'Views in database @1:', NULL, NULL);
(NULL, NULL, NULL, NULL, 1, 317, NULL, '    @1 comprised of:', NULL, NULL);
(NULL, NULL, NULL, NULL, 1, 318, NULL, 'BLOB', NULL, NULL);
(NULL, NULL, NULL, NULL, 1, 319, NULL, ', segment length @1', NULL, NULL);
(NULL, NULL, NULL, NULL, 1, 320, NULL, ', subtype text', NULL, NULL);
(NULL, NULL, NULL, NULL, 1, 321, NULL, ', subtype BLR', NULL, NULL);
(NULL, NULL, NULL, NULL, 1, 322, NULL, ', subtype ACL', NULL, NULL);
(NULL, NULL, NULL, NULL, 1, 323, NULL, ', subtype @1', NULL, NULL);
(NULL, NULL, NULL, NULL, 1, 324, NULL, 'text, length @1', NULL, NULL);
(NULL, NULL, NULL, NULL, 1, 325, NULL, 'varying text, length @1', NULL, NULL);
(NULL, NULL, NULL, NULL, 1, 326, NULL, 'null terminated text, length @1', NULL, NULL);
(NULL, NULL, NULL, NULL, 1, 327, NULL, 'short binary', NULL, 'no longer in use (1/7/94)');
(NULL, NULL, NULL, NULL, 1, 328, NULL, 'long binary', NULL, NULL);
(NULL, NULL, NULL, NULL, 1, 329, NULL, 'quadword binary', NULL, NULL);
(NULL, NULL, NULL, NULL, 1, 330, NULL, 'short floating', NULL, 'no longer in use (1/7/94)');
(NULL, NULL, NULL, NULL, 1, 331, NULL, 'long floating', NULL, NULL);
(NULL, NULL, NULL, NULL, 1, 332, NULL, 'date', NULL, NULL);
(NULL, NULL, NULL, NULL, 1, 333, NULL, ', scale @1', NULL, NULL);
(NULL, NULL, NULL, NULL, 1, 334, NULL, ', subtype fixed', NULL, NULL);
(NULL, NULL, NULL, NULL, 1, 335, NULL, '    Global field @1 is used in database @2 as :', NULL, NULL);
(NULL, NULL, NULL, NULL, 1, 336, NULL, '	@1 in relation @2', NULL, NULL);
(NULL, NULL, NULL, NULL, 1, 337, NULL, 'Field @1 in @2 @3 of database @4', NULL, NULL);
(NULL, NULL, NULL, NULL, 1, 338, NULL, '    Global field @1', NULL, NULL);
(NULL, NULL, NULL, NULL, 1, 339, NULL, '    Field description:', NULL, NULL);
(NULL, NULL, NULL, NULL, 1, 340, NULL, '    Datatype information', NULL, NULL);
(NULL, NULL, NULL, NULL, 1, 341, NULL, '    Field is computed from:', NULL, NULL);
(NULL, NULL, NULL, NULL, 1, 342, NULL, '    Field validation:', NULL, NULL);
(NULL, NULL, NULL, NULL, 1, 343, NULL, '    Query name:	 @1', NULL, NULL);
(NULL, NULL, NULL, NULL, 1, 344, NULL, '    Query name:	 @1', NULL, NULL);
(NULL, NULL, NULL, NULL, 1, 345, NULL, '    Query header:', NULL, NULL);
(NULL, NULL, NULL, NULL, 1, 346, NULL, '    Edit string:	 @1', NULL, NULL);
(NULL, NULL, NULL, NULL, 1, 347, NULL, '    Edit string: 	 @1', NULL, NULL);
(NULL, NULL, NULL, NULL, 1, 348, NULL, '@1 Based on field @2 of @3@4', NULL, NULL);
(NULL, NULL, NULL, NULL, 1, 349, NULL, '@1Base field description for @2:', NULL, NULL);
(NULL, NULL, NULL, NULL, 1, 350, NULL, 'END PROCEDURE', NULL, NULL);
(NULL, 'process_statement', 'dtr.c', NULL, 1, 351, NULL, 'Do you want to roll back your updates?', NULL, NULL);
(NULL, 'gen_descriptor', 'gener.c', NULL, 1, 352, NULL, 'gen_descriptor: dtype not recognized', NULL, NULL);
(NULL, 'gen_expression', 'gener.c', NULL, 1, 353, NULL, 'gen_expression: not understood', NULL, NULL);
(NULL, 'gen_statement', 'gener.c', NULL, 1, 354, NULL, 'gen_statement: not yet implemented', NULL, NULL);
(NULL, 'gen_statistical', 'gener.c', NULL, 1, 355, NULL, 'gen_statistical: not understood', NULL, NULL);
(NULL, 'compile_edit', 'compile.c', NULL, 1, 356, NULL, 'EDIT argument must be a BLOB field', NULL, NULL);
(NULL, 'compile_rse', 'compile.c', NULL, 1, 357, NULL, 'relations from multiple databases in single RSE', NULL, NULL);
(NULL, 'compile_edit', 'compile.c', NULL, 1, 358, NULL, 'cannot find database for BLOB edit', NULL, NULL);
(NULL, 'compile_expression', 'compile.c', NULL, 1, 359, NULL, 'compile_expression: not yet implemented', NULL, NULL);
(NULL, 'compile_statement', 'compile.c', NULL, 1, 360, NULL, 'not yet implemented (compile_statement)', NULL, NULL);
(NULL, 'computable', 'compile.c', NULL, 1, 361, NULL, 'computable: not yet implemented', NULL, NULL);
(NULL, 'make_descriptor', 'compile.c', NULL, 1, 362, NULL, 'make_descriptor: not yet implemented', NULL, NULL);
(NULL, 'make_reference', 'compile.c', NULL, 1, 363, NULL, 'missing message', NULL, NULL);
(NULL, 'release_message', 'compile.c', NULL, 1, 364, NULL, 'lost message', NULL, NULL);
(NULL, 'MET_show_trigger', 'meta.e', NULL, 1, 365, NULL, 'Triggers for relation @1:', NULL, NULL);
(NULL, 'show_trigger_header', 'meta.e', NULL, 1, 366, NULL, '    @1	@2, Sequence @3, @4', NULL, NULL);
(NULL, 'show_trigger_header', 'meta.e', NULL, 1, 367, NULL, 'Pre-store', NULL, NULL);
(NULL, 'show_trigger_header', 'meta.e', NULL, 1, 368, NULL, 'Post-store', NULL, NULL);
(NULL, 'show_trigger_header', 'meta.e', NULL, 1, 369, NULL, 'Pre-modify', NULL, NULL);
(NULL, 'show_trigger_header', 'meta.e', NULL, 1, 370, NULL, 'Post-modify', NULL, NULL);
(NULL, 'show_trigger_header', 'meta.e', NULL, 1, 371, NULL, 'Pre-erase', NULL, NULL);
(NULL, 'show_trigger_header', 'meta.e', NULL, 1, 372, NULL, 'Post-erase', NULL, NULL);
(NULL, 'show_trigger_header', 'meta.e', NULL, 1, 373, NULL, 'Active', NULL, NULL);
(NULL, 'show_trigger_header', 'meta.e', NULL, 1, 374, NULL, 'Inactive', NULL, NULL);
(NULL, 'show_trigger_header', 'meta.e', NULL, 1, 375, NULL, '	Description:', NULL, NULL);
(NULL, 'MET_show_trigger', 'meta.e', NULL, 1, 376, NULL, '	Source for the trigger:', NULL, NULL);
(NULL, 'MET_show_trigger', 'meta.e', NULL, 1, 377, NULL, '	Source for the trigger is not available.  Trigger BLR:', NULL, NULL);
(NULL, 'show_sys_trigs', 'command.c', NULL, 1, 378, NULL, 'No system triggers are defined', NULL, NULL);
(NULL, 'MET_show_system_triggers', 'meta.e', NULL, 1, 379, NULL, 'System Trigger for relation @1', NULL, NULL);
(NULL, 'MET_show_rel_detail', 'meta.e', NULL, 1, 380, NULL, '	Triggers defined for this relation:', NULL, NULL);
(NULL, 'MET_show_triggers', 'meta.e', NULL, 1, 381, NULL, 'Trigger for relation @1:', NULL, NULL);
(NULL, 'parse_report', 'parse.c', NULL, 1, 382, NULL, 'TOP or BOTTOM', NULL, NULL);
(NULL, 'parse_report', 'parse.c', NULL, 1, 383, NULL, 'sort field', NULL, NULL);
(NULL, 'parse_rse', 'parse.c', NULL, 1, 384, NULL, 'Too many WITHs', NULL, NULL);
(NULL, 'MET_show_dbb_detail', 'META.E', NULL, 1, 385, NULL, '	Shadow @1, File: @2 starting at page @3', NULL, NULL);
(NULL, 'parse_sql_create', 'parse.c', NULL, 1, 386, NULL, 'DATABASE, TABLE, or INDEX', NULL, NULL);
(NULL, 'parse_sql_database_create', 'parse.c', NULL, 1, 387, NULL, 'Database filename required in CREATE', NULL, NULL);
(NULL, 'parse_sql_dtype', 'parse.c', NULL, 1, 388, NULL, 'FLOAT', NULL, NULL);
(NULL, 'parse_sql_create', 'parse.c', NULL, 1, 389, NULL, 'INDEX', NULL, NULL);
(NULL, 'parse_sql_database_create', 'parse.c', NULL, 1, 390, NULL, 'Multiple page size specifications', NULL, NULL);
(NULL, 'parse_sql_rse', 'parse.c', NULL, 1, 391, NULL, 'GROUP BY not allowed in view definition', NULL, NULL);
(NULL, 'parse_sql_statistical', 'parse.c', NULL, 1, 392, NULL, 'Aggregates not allowed in view definition', NULL, NULL);
(NULL, 'parse_sql_field', 'parse.c', NULL, 1, 393, NULL, 'NULL', NULL, NULL);
(NULL, 'parse_sql_view_create', 'parse.c', NULL, 1, 394, NULL, 'AS', NULL, NULL);
(NULL, 'parse_sql_view_create', 'parse.c', NULL, 1, 395, NULL, 'SELECT', NULL, NULL);
(NULL, 'parse_sql_database_create', 'parse.c', NULL, 1, 396, NULL, '=', NULL, NULL);
(NULL, 'parse_sql_index_create', 'parse.c', NULL, 1, 397, NULL, 'ON', NULL, NULL);
(NULL, 'parse_sql_grant', 'parse.c', NULL, 1, 398, NULL, 'field name', NULL, NULL);
(NULL, 'parse_sql_grant', 'parse.c', NULL, 1, 399, NULL, 'table name', NULL, NULL);
(NULL, 'parse_sql_grant', 'parse.c', NULL, 1, 400, NULL, 'user name identifier', NULL, NULL);
(NULL, 'parse_sql_grant', 'parse.c', NULL, 1, 401, NULL, 'GRANT', NULL, NULL);
(NULL, 'parse_sql_grant', 'parse.c', NULL, 1, 402, NULL, 'OPTION', NULL, NULL);
(NULL, 'parse_sql_revoke', 'parse.c', NULL, 1, 403, NULL, 'FROM', NULL, NULL);
(NULL, 'parse_sql_grant', 'parse.c', NULL, 1, 404, NULL, 'TO', NULL, NULL);
(NULL, 'parse_sql_alter', 'parse.c', NULL, 1, 405, NULL, 'ADD or DROP', NULL, NULL);
(NULL, 'MET_define_sql_relation', 'meta.e', NULL, 1, 406, NULL, 'Dynamic DDL buffer exceeded', NULL, NULL);
(NULL, 'parse_sql_alter', 'parse.c', NULL, 1, 407, NULL, 'TABLE', NULL, NULL);
(NULL, 'parse_ready', 'parse.c', NULL, 1, 408, NULL, 'Database handle @1 conflicts with an established name', NULL, NULL);
(NULL, 'create_qli_procedrues', 'PROC.E', NULL, 1, 409, NULL, 'Could not create QLI$PROCEDURES index', NULL, NULL);
(NULL, NULL, 'MOV', NULL, 1, 410, NULL, 'Cannot convert from @1 to @2', NULL, NULL);
(NULL, 'MOVQ_decompose', 'MOV', NULL, 1, 411, NULL, 'Cannot convert "@1" to a numeric value', NULL, NULL);
(NULL, 'expand_function', 'EXPAND.C', NULL, 1, 412, NULL, 'function @1 not found in database @2', NULL, NULL);
(NULL, 'clone_global_fields', 'META.E', NULL, 1, 413, NULL, 'Incompatible global field @1 already exists in target database', NULL, NULL);
(NULL, 'MET_sql_alter_table', 'META.E', NULL, 1, 414, NULL, 'Relation @1 is missing or undefined', NULL, NULL);
(NULL, 'CMD_set', 'command.c', NULL, 1, 415, NULL, 'matching language string too long', NULL, NULL);
(NULL, 'show_m_funcs', 'SHOW.E', NULL, 1, 416, NULL, 'Functions in database "@1" (@2):', NULL, NULL);
(NULL, 'show_funcs', 'show.e', NULL, 1, 417, NULL, 'Functions are not supported in database @1.', NULL, NULL);
-- 418 doesn't exist
(NULL, 'show_funcs', 'show.e', NULL, 1, 419, NULL, 'There are no functions defined in any open database.', NULL, NULL);
(NULL, 'show_funcs', 'show.e', NULL, 1, 420, NULL, 'Functions are not supported in any open database.', NULL, NULL);
(NULL, 'show_m_func', 'show.e', NULL, 1, 421, NULL, '    Function description:', NULL, NULL);
(NULL, 'show_func', 'show.e', NULL, 1, 422, NULL, 'Function @1 is not defined in database @2.', NULL, NULL);
(NULL, 'show_func', 'show.e', NULL, 1, 423, NULL, 'Function @1 is not defined in any open database.', NULL, NULL);
(NULL, 'show_m_func', 'show.e', NULL, 1, 424, NULL, 'Function @1 (@2) in database "@3" (@4):', NULL, NULL);
(NULL, 'show_m_func', 'show.e', NULL, 1, 425, NULL, 'Function @1 in database "@2" (@3):', NULL, NULL);
(NULL, 'show_m_func', 'show.e', NULL, 1, 426, NULL, '    Function library is @1', NULL, NULL);
(NULL, 'show_m_func', 'show.e', NULL, 1, 427, NULL, '    Return argument is', NULL, NULL);
(NULL, 'show_m_func', 'show.e', NULL, 1, 428, NULL, '    Argument @1 is', NULL, NULL);
(NULL, 'parse_drop', 'PARSE.C', NULL, 1, 429, NULL, 'database file name required on DROP DATABASE', NULL, NULL);
(NULL, 'MET_delete_database', 'META.E', NULL, 1, 430, NULL, 'Unlicensed for database "@1"', NULL, NULL);
(NULL, 'MET_delete_database', 'META.E', NULL, 1, 431, NULL, 'Could not drop database file "@1"', NULL, NULL);
(NULL, 'MET_delete_database', 'META.E', NULL, 1, 432, NULL, 'Operation unlicensed for database "@1"', NULL, NULL);
(NULL, 'show_datatype', 'SHOW.E', NULL, 1, 433, NULL, ' array', NULL, NULL);
(NULL, 'ALL_alloc', 'ALL.c', NULL, 1, 434, NULL, 'memory pool free list is incorrect', NULL, NULL);
(NULL, 'ALL_release', 'ALL.C', NULL, 1, 435, NULL, 'block released twice', NULL, NULL);
(NULL, 'ALL_release', 'ALL.C', NULL, 1, 436, NULL, 'released block overlaps following free block', NULL, NULL);
(NULL, 'ALL_release', 'ALL.C', NULL, 1, 437, NULL, 'released block overlaps prior free block', NULL, NULL);
(NULL, 'check_for_array', 'EXPAND.C', NULL, 1, 438, NULL, 'References to array fields like @1 in relation @2 are not supported', NULL, NULL);
(NULL, 'show_filter', 'show.e', NULL, 1, 439, NULL, 'Filters are not supported in database @1.', NULL, NULL);
(NULL, 'show_filter', 'show.e', NULL, 1, 440, NULL, 'Filter @1 is not defined in database @2.', NULL, NULL);
(NULL, 'show_filter', 'show.e', NULL, 1, 441, NULL, 'Filter @1 is not defined in any open database.', NULL, NULL);
(NULL, 'show_filter', 'show.e', NULL, 1, 442, NULL, 'Filters are not supported in any open database.', NULL, NULL);
(NULL, 'show_filters', 'show.e', NULL, 1, 443, NULL, 'There are no filters defined in any open database.', NULL, NULL);
(NULL, 'show_m_filter', 'show.e', NULL, 1, 444, NULL, 'Filter @1 in database "@2" (@3):', NULL, NULL);
(NULL, 'show_m_filter', 'show.e', NULL, 1, 445, NULL, '    Filter library is @1', NULL, NULL);
(NULL, 'show_m_filter', 'show.e', NULL, 1, 446, NULL, '    Input sub-type is @1', NULL, NULL);
(NULL, 'show_m_filter', 'show.e', NULL, 1, 447, NULL, '    Output sub-type is @1', NULL, NULL);
(NULL, 'show_m_filter', 'show.e', NULL, 1, 448, NULL, '    Filter description:', NULL, NULL);
(NULL, 'show_m_filters', 'show.e', NULL, 1, 449, NULL, 'Filters in database @1 (@2):', NULL, NULL);
(NULL, 'show_m_indices', 'SHOW.E', NULL, 1, 450, NULL, '	Index @1@2@3@4', NULL, NULL);
(NULL, 'expand_rse', 'EXPAND.C', NULL, 1, 451, NULL, 'simple field reference not allowed in global aggregates', NULL, NULL);
(NULL, 'expand_values', 'EXPAND.C', NULL, 1, 452, NULL, 'prompting not allowed in select field list', NULL, NULL);
(NULL, 'EXEC_open_output', 'exe.c', NULL, 1, 453, NULL, 'output pipe is not supported on MPE/XL', NULL, NULL);
(NULL, 'expand_expression', 'expand.c', NULL, 1, 454, NULL, 'could not resolve context for aggregate expression', NULL, NULL);
(NULL, 'clone_fields', 'META.E', NULL, 1, 455, NULL, 'source relation @1 does not exist', NULL, NULL);
(NULL, 'show_trigger_messages', 'show.e', NULL, 1, 456, NULL, 'Messages associated with @1:', NULL, NULL);
(NULL, 'show_trigger_messages', 'show.e', NULL, 1, 457, NULL, '    message @1:  @2', NULL, NULL);
(NULL, 'ERRQ_database_error', 'err.c', NULL, 1, 458, NULL, 'Connection to database @1 lost.
	Please FINISH the database!', NULL, NULL);
(NULL, 'FORM_lookup_form', 'form', NULL, 1, 459, NULL, 'Unable to create form window', NULL, NULL);
COMMIT WORK;
(NULL, 'process_statement', 'DTR', NULL, 1, 460, NULL, 'Do you want to rollback updates for @1?', NULL, NULL);
(NULL, 'show_funcs', 'show.e', NULL, 1, 461, NULL, 'functions are not supported in database @1', NULL, NULL);
(NULL, 'show_funcs', 'show.e', NULL, 1, 462, NULL, 'no functions are defined in database @1', NULL, NULL);
(NULL, 'show_filts', 'show.e', NULL, 1, 463, NULL, 'filters are not supported in database @1', NULL, NULL);
(NULL, 'show_filts', 'show.e', NULL, 1, 464, NULL, 'no filters are defined for database @1', NULL, NULL);
(NULL, 'CMD_transaction', 'command.c', NULL, 1, 465, NULL, 'Error during two phase commit on database @1.
Roll back all databases or commit databases individually', NULL, NULL);
(NULL, 'expand_expression', 'expand.c', NULL, 1, 466, NULL, 'Only fields may be subscripted', NULL, NULL);
(NULL, 'expand_field', 'expand.c', NULL, 1, 467, NULL, '"@1" is not a field and so may not be subscripted', NULL, NULL);
(NULL, 'MET_modify_field', 'meta.e', NULL, 1, 468, NULL, 'Data type of field @1 may not be changed to or from BLOB', NULL, NULL);
(NULL, 'main', 'dtr.c', NULL, 1, 469, NULL, 'qli: ignoring unknown switch -@1', NULL, 'obsolete, see 529');
(NULL, 'LEX_token', 'LEX', NULL, 1, 470, NULL, 'literal string  <MAXSYMLEN> characters or longer', NULL, NULL);
(NULL, 'show_var', 'show.e', NULL, 1, 471, NULL, 'Variable @1', NULL, NULL);
(NULL, 'show_var', 'show.e', NULL, 1, 472, NULL, '    Query name:	 @1', NULL, NULL);
(NULL, 'show_var', 'show.e', NULL, 1, 473, NULL, '    Edit string:	 @1', NULL, NULL);
(NULL, 'show_var', 'show.e', NULL, 1, 474, NULL, 'Variable @1 has not been declared', NULL, NULL);
(NULL, 'show_var', 'show.e', NULL, 1, 475, NULL, '    Datatype information:', NULL, NULL);
(NULL, 'LEX_get_line', 'lex.c', NULL, 1, 476, NULL, 'input line too long', NULL, NULL);
(NULL, 'get_line', 'lex.c', NULL, 1, 477, NULL, 'input line too long', NULL, NULL);
(NULL, 'parse_print_list', 'parse.c', NULL, 1, 478, NULL, 'number > 0', NULL, NULL);
(NULL, 'array_dimensions', 'SHOW.E', NULL, 1, 479, NULL, ' (@1)', NULL, NULL);
(NULL, 'format_value', 'format.c', NULL, 1, 480, NULL, 'cannot format unsubscripted array @1', NULL, NULL);
(NULL, 'extend_pool', 'ALL.C', NULL, 1, 481, NULL, 'unsuccessful attempt to extend pool beyond 64KB', NULL, NULL);
(NULL, 'FMT_format', 'FORMAT.C', NULL, 1, 482, NULL, 'field width (@1) * header segments (@2) greater than 60,000 characters', NULL, NULL);
(NULL, 'define_relation', 'META.E', NULL, 1, 483, NULL, 'Relation @1 does not exist', NULL, NULL);
(NULL, NULL, NULL, NULL, 1, 484, NULL, 'FORMs not supported', NULL, NULL);
(NULL, 'show_indices_detail', 'show.e', NULL, 1, 485, NULL, '	Expression index BLR:', NULL, NULL);
(NULL, 'parse_statistical', 'parse.c', NULL, 1, 487, NULL, 'Invalid argument for UDF', NULL, NULL);
(NULL, 'parse_relational', 'parse.c', NULL, 1, 488, NULL, 'SINGULAR (SELECT * <sql rse>)', NULL, NULL);
(NULL, 'parse_join_type', 'parse.c', NULL, 1, 489, NULL, 'JOIN', NULL, NULL);
(NULL, 'show_field_detail', 'show.e', NULL, 1, 495, NULL, 'Field @1 in view @2 of database @3', NULL, NULL);
(NULL, 'show_field_detail', 'show.e', NULL, 1, 496, NULL, 'Field @1 in relation @2 of database @3', NULL, NULL);
(NULL, 'yes_no', 'dtr.c', NULL, 1, 497, NULL, 'YES', NULL, NULL);
(NULL, 'yes_no', 'dtr.c', NULL, 1, 498, NULL, 'NO', NULL, NULL);
(NULL, 'EVAL_value', 'eval.c', NULL, 1, 499, NULL, 'Re-enter', NULL, NULL);
(NULL, 'EVAL_value', 'eval.c', NULL, 1, 500, NULL, 'Enter', NULL, NULL);
(NULL, 'global', 'format.c', NULL, 1, 501, NULL, 'bad kanji found while formatting output', NULL, NULL);
(NULL, 'print_more', 'help.e', 'This message should be followed by 1 blank space: "Subtopic? "', 1, 502, NULL, 'Subtopic? ', NULL, NULL);
(NULL, 'print_topic', 'help.e', 'There should be 1 blank space after the colon: " ... stop: "', 1, 503, NULL, '\ntype <cr> for next topic or <EOF> to stop: ', NULL, NULL);
(NULL, 'mover_error', 'mov.c', NULL, 1, 504, NULL, 'unknown data type @1', NULL, NULL);
(NULL, 'process_statement', 'dtr.c', 'This messages should be preceded by 4 blank spaces: "    reads ..."', 1, 505, NULL, '    reads = !r writes = !w fetches = !f marks = !m', NULL, NULL);
(NULL, 'process_statement', 'dtr.c', 'This message should be preceded by 4 blank spaces: "    elapsed ... "', 1, 506, NULL, '    elapsed = !e cpu = !u system = !s mem = !x buffers = !b', NULL, NULL);
(NULL, 'view_info', 'show.e', NULL, 1, 507, NULL, '@1 Based on field @2 of relation @3', NULL, NULL);
(NULL, 'view_info', 'show.e', NULL, 1, 508, NULL, '@1 Based on field @2 of view @3', NULL, NULL);
(NULL, 'parse_sql_dtype', 'parse.cpp', NULL, 1, 509, NULL, 'PRECISION', NULL, NULL);
(NULL, 'parse_sql_dtype', 'parse.cpp', NULL, 1, 510, NULL, 'Field scale exceeds allowed range', NULL, NULL);
(NULL, 'parse_sql_dtype', 'parse.cpp', NULL, 1, 511, NULL, 'Field length exceeds allowed range', NULL, NULL);
(NULL, 'parse_sql_dtype', 'parse.cpp', NULL, 1, 512, NULL, 'Field length should be greater than zero', NULL, NULL);
-- Do not change the arguments of the previous QLI messages.
-- Write the new QLI messages here.
(NULL, 'usage', 'dtr.cpp', NULL, 1, 513, NULL, 'Usage: qli [options] ["<command>"]', NULL, NULL)
(NULL, 'usage', 'dtr.cpp', NULL, 1, 514, NULL, '   <command> may be a single qli command or a series of qli commands\n   separated by semicolons', NULL, NULL)
(NULL, 'usage', 'dtr.cpp', NULL, 1, 515, NULL, 'Valid options are:', NULL, NULL)
(NULL, 'usage', 'dtr.cpp', NULL, 1, 516, NULL, '   -a(pp_script)       application script <name>', NULL, NULL)
(NULL, 'usage', 'dtr.cpp', NULL, 1, 517, NULL, '   -b(uffers)          set page buffers <n>', NULL, NULL)
(NULL, 'usage', 'dtr.cpp', NULL, 1, 518, NULL, '   -f(etch_password)   fetch password from file', NULL, NULL)
(NULL, 'usage', 'dtr.cpp', NULL, 1, 519, NULL, '   -i(nit_script)      startup script <name>', NULL, NULL)
(NULL, 'usage', 'dtr.cpp', NULL, 1, 520, NULL, '   -n(obanner)         do not show the welcome message', NULL, NULL)
(NULL, 'usage', 'dtr.cpp', NULL, 1, 521, NULL, '   -p(assword)         user''s password', NULL, NULL)
(NULL, 'usage', 'dtr.cpp', NULL, 1, 522, NULL, '   -tra(ce)            show internal parser''s tokens', NULL, NULL)
(NULL, 'usage', 'dtr.cpp', NULL, 1, 523, NULL, '   -tru(sted_auth)     use trusted authentication', NULL, NULL)
(NULL, 'usage', 'dtr.cpp', NULL, 1, 524, NULL, '   -u(ser)             user name', NULL, NULL)
(NULL, 'usage', 'dtr.cpp', NULL, 1, 525, NULL, '   -v(erify)           echo input', NULL, NULL)
(NULL, 'usage', 'dtr.cpp', NULL, 1, 526, NULL, '   -z                  show program version', NULL, NULL)
(NULL, 'usage', 'dtr.cpp', NULL, 1, 527, NULL, '   Options can be abbreviated to the unparenthesized characters', NULL, NULL)
(NULL, 'usage', 'dtr.cpp', NULL, 1, 528, NULL, 'Start qli without [command] to enter interactive mode', NULL, NULL)
(NULL, 'main', 'dtr.cpp', NULL, 1, 529, NULL, 'qli: ignoring unknown switch @1', NULL, NULL)
(NULL, 'install', 'meta.epp', NULL, 1, 530, NULL, 'Warning: cannot issue DDL statements against database "@1"', NULL, NULL)
(NULL, 'usage', 'dtr.cpp', NULL, 1, 531, NULL, '   -nod(btriggers)     do not run database triggers', NULL, NULL)
(NULL, 'usage', 'dtr.cpp', NULL, 1, 532, NULL, '   -e(xit)             exit after end of script instead going to command prompt', NULL, NULL)
-- GFIX
('gfix_db_name', 'ALICE_gfix', 'alice.c', NULL, 3, 1, NULL, 'data base file name (@1) already given', NULL, NULL);
('gfix_invalid_sw', 'ALICE_gfix', 'alice.c', NULL, 3, 2, NULL, 'invalid switch @1', NULL, NULL);
('gfix_version', 'ALICE_gfix', 'alice.c', NULL, 3, 3, NULL, 'gfix version @1', NULL, NULL);
('gfix_incmp_sw', 'ALICE_gfix', 'alice.c', NULL, 3, 4, NULL, 'incompatible switch combination', NULL, NULL);
('gfix_replay_req', 'ALICE_gfix', 'alice.c', NULL, 3, 5, NULL, 'replay log pathname required', NULL, NULL);
('gfix_pgbuf_req', 'ALICE_gfix', 'alice.c', NULL, 3, 6, NULL, 'number of page buffers for cache required', NULL, NULL);
('gfix_val_req', 'ALICE_gfix', 'alice.c', NULL, 3, 7, NULL, 'numeric value required', NULL, NULL);
('gfix_pval_req', 'ALICE_gfix', 'alice.c', NULL, 3, 8, NULL, 'positive numeric value required', NULL, NULL);
('gfix_trn_req', 'ALICE_gfix', 'alice.c', NULL, 3, 9, NULL, 'number of transactions per sweep required', NULL, NULL);
('gfix_trn_all_req', 'ALICE_gfix', 'alice.c', NULL, 3, 10, NULL, 'transaction number or "all" required', NULL, NULL);
('gfix_sync_req', 'ALICE_gfix', 'alice.c', NULL, 3, 11, NULL, '"sync" or "async" required', NULL, NULL);
('gfix_full_req', 'ALICE_gfix', 'alice.c', NULL, 3, 12, NULL, '"full" or "reserve" required', NULL, NULL);
('gfix_usrname_req', 'ALICE_gfix', 'alice.c', NULL, 3, 13, NULL, 'user name required', NULL, NULL);
('gfix_pass_req', 'ALICE_gfix', 'alice.c', NULL, 3, 14, NULL, 'password required', NULL, NULL);
('gfix_subs_name', 'ALICE_gfix', 'alice.c', NULL, 3, 15, NULL, 'subsystem name', NULL, NULL);
('gfix_wal_req', 'ALICE_gfix', 'alice.c', NULL, 3, 16, NULL, '"wal" required', NULL, NULL);
('gfix_sec_req', 'ALICE_gfix', 'alice.c', NULL, 3, 17, NULL, 'number of seconds required', NULL, NULL);
('gfix_nval_req', 'ALICE_gfix', 'alice.c', NULL, 3, 18, NULL, 'numeric value between 0 and 32767 inclusive required', NULL, NULL);
('gfix_type_shut', 'ALICE_gfix', 'alice.c', NULL, 3, 19, NULL, 'must specify type of shutdown', NULL, NULL);
('gfix_retry', 'ALICE_gfix', 'alice.c', NULL, 3, 20, NULL, 'please retry, specifying an option', NULL, NULL);
('gfix_opt', 'ALICE_gfix', 'alice.c', NULL, 3, 21, NULL, 'plausible options are:', NULL, NULL);
('gfix_qualifiers', 'ALICE_gfix', 'alice.c', NULL, 3, 22, NULL, '\n    Options can be abbreviated to the unparenthesized characters', NULL, NULL);
('gfix_retry_db', 'ALICE_gfix', 'alice.c', NULL, 3, 23, NULL, 'please retry, giving a database name', NULL, NULL);
('gfix_summary', 'ALICE_gfix', 'alice.c', NULL, 3, 24, NULL, 'Summary of validation errors', NULL, NULL);
('gfix_opt_active', 'ALICE_gfix', 'alice.c', NULL, 3, 25, NULL, '   -ac(tivate_shadow)   activate shadow file for database usage', NULL, NULL);
('gfix_opt_attach', 'ALICE_gfix', 'alice.c', NULL, 3, 26, NULL, '   -at(tach)            shutdown new database attachments', NULL, NULL);
('gfix_opt_begin_log', 'ALICE_gfix', 'alice.c', NULL, 3, 27, NULL, '	-begin_log	begin logging for replay utility', NULL, NULL);
('gfix_opt_buffers', 'ALICE_gfix', 'alice.c', NULL, 3, 28, NULL, '   -b(uffers)           set page buffers <n>', NULL, NULL);
('gfix_opt_commit', 'ALICE_gfix', 'alice.c', NULL, 3, 29, NULL, '   -co(mmit)            commit transaction <tr / all>', NULL, NULL);
('gfix_opt_cache', 'ALICE_gfix', 'alice.c', NULL, 3, 30, NULL, '   -ca(che)             shutdown cache manager', NULL, NULL);
('gfix_opt_disable', 'ALICE_gfix', 'alice.c', NULL, 3, 31, NULL, '	-disable	disable WAL', NULL, NULL);
('gfix_opt_full', 'ALICE_gfix', 'alice.c', NULL, 3, 32, NULL, '   -fu(ll)              validate record fragments (-v)', NULL, NULL);
('gfix_opt_force', 'ALICE_gfix', 'alice.c', NULL, 3, 33, NULL, '   -fo(rce_shutdown)    force database shutdown', NULL, NULL);
('gfix_opt_housekeep', 'ALICE_gfix', 'alice.c', NULL, 3, 34, NULL, '   -h(ousekeeping)      set sweep interval <n>', NULL, NULL);
('gfix_opt_ignore', 'ALICE_gfix', 'alice.c', NULL, 3, 35, NULL, '   -i(gnore)            ignore checksum errors', NULL, NULL);
('gfix_opt_kill', 'ALICE_gfix', 'alice.c', NULL, 3, 36, NULL, '   -k(ill_shadow)       kill all unavailable shadow files', NULL, NULL);
('gfix_opt_list', 'ALICE_gfix', 'alice.c', NULL, 3, 37, NULL, '   -l(ist)              show limbo transactions', NULL, NULL);
('gfix_opt_mend', 'ALICE_gfix', 'alice.c', NULL, 3, 38, NULL, '   -me(nd)              prepare corrupt database for backup', NULL, NULL);
('gfix_opt_no_update', 'ALICE_gfix', 'alice.c', NULL, 3, 39, NULL, '   -n(o_update)         read-only validation (-v)', NULL, NULL);
('gfix_opt_online', 'ALICE_gfix', 'alice.c', NULL, 3, 40, NULL, '   -o(nline)            database online <single / multi / normal>', NULL, NULL);
('gfix_opt_prompt', 'ALICE_gfix', 'alice.c', NULL, 3, 41, NULL, '   -pr(ompt)            prompt for commit/rollback (-l)', NULL, NULL);
('gfix_opt_password', 'ALICE_gfix', 'alice.c', NULL, 3, 42, NULL, '   -pa(ssword)          default password', NULL, NULL);
('gfix_opt_quit_log', 'ALICE_gfix', 'alice.c', NULL, 3, 43, NULL, '	-quit_log	quit logging for replay utility', NULL, NULL);
('gfix_opt_rollback', 'ALICE_gfix', 'alice.c', NULL, 3, 44, NULL, '   -r(ollback)          rollback transaction <tr / all>', NULL, NULL);
('gfix_opt_sweep', 'ALICE_gfix', 'alice.c', NULL, 3, 45, NULL, '   -sw(eep)             force garbage collection', NULL, NULL);
('gfix_opt_shut', 'ALICE_gfix', 'alice.c', NULL, 3, 46, NULL, '   -sh(utdown)          shutdown <full / single / multi>', NULL, NULL);
('gfix_opt_two_phase', 'ALICE_gfix', 'alice.c', NULL, 3, 47, NULL, '   -tw(o_phase)         perform automated two-phase recovery', NULL, NULL);
('gfix_opt_tran', 'ALICE_gfix', 'alice.c', NULL, 3, 48, NULL, '   -tra(nsaction)       shutdown transaction startup', NULL, NULL);
('gfix_opt_use', 'ALICE_gfix', 'alice.c', NULL, 3, 49, NULL, '   -u(se)               use full or reserve space for versions', NULL, NULL);
('gfix_opt_user', 'ALICE_gfix', 'alice.c', NULL, 3, 50, NULL, '   -user                default user name', NULL, NULL);
('gfix_opt_validate', 'ALICE_gfix', 'alice.c', NULL, 3, 51, NULL, '   -v(alidate)          validate database structure', NULL, NULL);
('gfix_opt_write', 'ALICE_gfix', 'alice.c', NULL, 3, 52, NULL, '   -w(rite)             write synchronously or asynchronously', NULL, NULL);
('gfix_opt_x', 'ALICE_gfix', 'alice.c', NULL, 3, 53, NULL, '   -x                   set debug on', NULL, NULL);
('gfix_opt_z', 'ALICE_gfix', 'alice.c', NULL, 3, 54, NULL, '   -z                   print software version number', NULL, NULL);
('gfix_rec_err', 'ALICE_gfix', 'alice.c', NULL, 3, 55, NULL, '\n	Number of record level errors	: @1', NULL, NULL);
('gfix_blob_err', 'ALICE_gfix', 'alice.c', NULL, 3, 56, NULL, '	Number of Blob page errors	: @1', NULL, NULL);
('gfix_data_err', 'ALICE_gfix', 'alice.c', NULL, 3, 57, NULL, '	Number of data page errors	: @1', NULL, NULL);
('gfix_index_err', 'ALICE_gfix', 'alice.c', NULL, 3, 58, NULL, '	Number of index page errors	: @1', NULL, NULL);
('gfix_pointer_err', 'ALICE_gfix', 'alice.c', NULL, 3, 59, NULL, '	Number of pointer page errors	: @1', NULL, NULL);
('gfix_trn_err', 'ALICE_gfix', 'alice.c', NULL, 3, 60, NULL, '	Number of transaction page errors	: @1', NULL, NULL);
('gfix_db_err', 'ALICE_gfix', 'alice.c', NULL, 3, 61, NULL, '	Number of database page errors	: @1', NULL, NULL);
('gfix_bad_block', 'ALLA_alloc', 'all.c', NULL, 3, 62, NULL, 'bad block type', NULL, NULL);
('gfix_exceed_max', 'ALLA_alloc', 'all.c', NULL, 3, 63, NULL, 'internal block exceeds maximum size', NULL, NULL);
('gfix_corrupt_pool', 'ALLA_alloc', 'all.c', NULL, 3, 64, NULL, 'corrupt pool', NULL, NULL);
('gfix_mem_exhausted', 'ALLA_malloc', 'all.c', NULL, 3, 65, NULL, 'virtual memory exhausted', NULL, NULL);
('gfix_bad_pool', 'find_pool', 'all.c', NULL, 3, 66, NULL, 'bad pool id', NULL, NULL);
('gfix_trn_not_valid', 'TDR_analyze', 'tdr.c', NULL, 3, 67, NULL, 'Transaction state @1 not in valid range.', NULL, NULL);
('gfix_dbg_attach', 'TDR_attach_database', 'tdr.c', NULL, 3, 68, NULL, 'ATTACH_DATABASE: attempted attach of @1,', NULL, NULL);
('gfix_dbg_failed', 'TDR_attach_database', 'tdr.c', NULL, 3, 69, NULL, ' failed', NULL, NULL);
('gfix_dbg_success', 'TDR_attach_database', 'tdr.c', NULL, 3, 70, NULL, ' succeeded', NULL, NULL);
('gfix_trn_limbo', 'TDR_list_limbo', 'tdr.c', NULL, 3, 71, NULL, 'Transaction @1 is in limbo.', NULL, NULL);
('gfix_try_again', 'TDR_list_limbo', 'tdr.c', NULL, 3, 72, NULL, 'More limbo transactions than fit.  Try again', NULL, NULL);
('gfix_unrec_item', 'TDR_list_limbo', 'tdr.c', NULL, 3, 73, NULL, 'Unrecognized info item @1', NULL, NULL);
('gfix_commit_violate', 'TDR_reconnect_multiple', 'tdr.c', NULL, 3, 74, NULL, 'A commit of transaction @1 will violate two-phase commit.', NULL, NULL);
('gfix_preserve', 'TDR_reconnect_multiple', 'tdr.c', NULL, 3, 75, NULL, 'A rollback of transaction @1 is needed to preserve two-phase commit.', NULL, NULL);
('gfix_part_commit', 'TDR_reconnect_multiple', 'tdr.c', NULL, 3, 76, NULL, 'Transaction @1 has already been partially committed.', NULL, NULL);
('gfix_rback_violate', 'TDR_reconnect_multiple', 'tdr.c', NULL, 3, 77, NULL, 'A rollback of this transaction will violate two-phase commit.', NULL, NULL);
('gfix_part_commit2', 'TDR_reconnect_multiple', 'tdr.c', NULL, 3, 78, NULL, 'Transaction @1 has been partially committed.', NULL, NULL);
('gfix_commit_pres', 'TDR_reconnect_multiple', 'tdr.c', NULL, 3, 79, NULL, 'A commit is necessary to preserve the two-phase commit.', NULL, NULL);
('gfix_insuff_info', 'TDR_reconnect_multiple', 'tdr.c', NULL, 3, 80, NULL, 'Insufficient information is available to determine', NULL, NULL);
('gfix_action', 'TDR_reconnect_multiple', 'tdr.c', NULL, 3, 81, NULL, 'a proper action for transaction @1.', NULL, NULL);
('gfix_all_prep', 'TDR_reconnect_multiple', 'tdr.c', NULL, 3, 82, NULL, 'Transaction @1: All subtransactions have been prepared.', NULL, NULL);
('gfix_comm_rback', 'TDR_reconnect_multiple', 'tdr.c', NULL, 3, 83, NULL, 'Either commit or rollback is possible.', NULL, NULL);
('gfix_unexp_eoi', 'TDR_reconnect_multiple', 'tdr.c', NULL, 3, 84, NULL, 'unexpected end of input', NULL, NULL);
('gfix_ask', 'ask', 'tdr.c', NULL, 3, 85, NULL, 'Commit, rollback, or neither (c, r, or n)?', NULL, NULL);
('gfix_reattach_failed', 'reattach_database', 'tdr.c', NULL, 3, 86, NULL, 'Could not reattach to database for transaction @1.', NULL, NULL);
('gfix_org_path', 'reattach_database', 'tdr.c', NULL, 3, 87, NULL, 'Original path: @1', NULL, NULL);
('gfix_enter_path', 'reattach_database', 'tdr.c', NULL, 3, 88, NULL, 'Enter a valid path:', NULL, NULL);
('gfix_att_unsucc', 'reattach_database', 'tdr.c', NULL, 3, 89, NULL, 'Attach unsuccessful.', NULL, NULL);
('gfix_recon_fail', 'reconnect', 'tdr.c', NULL, 3, 90, NULL, 'failed to reconnect to a transaction in database @1', NULL, NULL);
COMMIT WORK;
('gfix_trn2', 'reconnect', 'tdr.c', NULL, 3, 91, NULL, 'Transaction @1:', NULL, NULL);
('gfix_mdb_trn', 'print_description', 'tdr.c', NULL, 3, 92, NULL, '  Multidatabase transaction:', NULL, NULL);
('gfix_host_site', 'print_description', 'tdr.c', NULL, 3, 93, NULL, '    Host Site: @1', NULL, NULL);
('gfix_trn', 'print_description', 'tdr.c', NULL, 3, 94, NULL, '    Transaction @1', NULL, NULL);
('gfix_prepared', 'print_description', 'tdr.c', NULL, 3, 95, NULL, 'has been prepared.', NULL, NULL);
('gfix_committed', 'print_description', 'tdr.c', NULL, 3, 96, NULL, 'has been committed.', NULL, NULL);
('gfix_rolled_back', 'print_description', 'tdr.c', NULL, 3, 97, NULL, 'has been rolled back.', NULL, NULL);
('gfix_not_available', 'print_description', 'tdr.c', NULL, 3, 98, NULL, 'is not available.', NULL, NULL);
('gfix_not_prepared', 'print_description', 'tdr.c', NULL, 3, 99, NULL, 'is not found, assumed not prepared.', NULL, NULL);
('gfix_be_committed', 'print_description', 'tdr.c', NULL, 3, 100, NULL, 'is not found, assumed to be committed.', NULL, NULL);
('gfix_rmt_site', 'print_description', 'tdr.c', NULL, 3, 101, NULL, '        Remote Site: @1', NULL, NULL);
('gfix_db_path', 'print_description', 'tdr.c', NULL, 3, 102, NULL, '        Database Path: @1', NULL, NULL);
('gfix_auto_comm', 'print_description', 'tdr.c', NULL, 3, 103, NULL, '  Automated recovery would commit this transaction.', NULL, NULL);
('gfix_auto_rback', 'print_description', 'tdr.c', NULL, 3, 104, NULL, '  Automated recovery would rollback this transaction.', NULL, NULL);
('gfix_warning', 'TDR_analyze', 'tdr.c', NULL, 3, 105, NULL, 'Warning: Multidatabase transaction is in inconsistent state for recovery.', NULL, NULL);
('gfix_trn_was_comm', 'TDR_analyze', 'tdr.c', NULL, 3, 106, NULL, 'Transaction @1 was committed, but prior ones were rolled back.', NULL, NULL);
('gfix_trn_was_rback', 'TDR_analyze', 'tdr.c', NULL, 3, 107, NULL, 'Transaction @1 was rolled back, but prior ones were committed.', NULL, NULL);
('gfix_trn_unknown', 'get_description', 'met.e', NULL, 3, 108, NULL, 'Transaction description item unknown', NULL, NULL);
('gfix_opt_mode', 'ALICE_gfix', 'alice.c', NULL, 3, 109, NULL, '   -mo(de)              read_only or read_write database', NULL, NULL);
('gfix_mode_req', 'ALICE_gfix', 'alice.c', NULL, 3, 110, NULL, '"read_only" or "read_write" required', NULL, NULL);
('gfix_opt_SQL_dialect', 'ALICE_gfix', 'alice.c, enter_messages', NULL, 3, 111, NULL, '   -sq(l_dialect)       set database dialect n', NULL, NULL);
('gfix_SQL_dialect', 'ALICE_gfix', 'alice.c', NULL, 3, 112, NULL, 'database SQL dialect must be one of ''@1''', NULL, NULL);
('gfix_dialect_req', 'ALICE_gfix', 'alice.c', NULL, 3, 113, NULL, 'dialect number required', NULL, NULL);
('gfix_pzval_req', 'ALICE_gfix', 'alice.cpp', NULL, 3, 114, NULL, 'positive or zero numeric value required', NULL, NULL);
-- Do not change the arguments of the previous GFIX messages.
-- Write the new GFIX messages here.
('gfix_opt_trusted', 'ALICE_gfix', 'alice.cpp', NULL, 3, 115, NULL, '   -tru(sted)           use trusted authentication', NULL, NULL);
(NULL, 'ALICE_gfix', 'alice.cpp', NULL, 3, 116, NULL, 'could not open password file @1, errno @2', NULL, NULL);
(NULL, 'ALICE_gfix', 'alice.cpp', NULL, 3, 117, NULL, 'could not read password file @1, errno @2', NULL, NULL);
(NULL, 'ALICE_gfix', 'alice.cpp', NULL, 3, 118, NULL, 'empty password file @1', NULL, NULL);
(NULL, 'ALICE_gfix', 'alice.cpp', NULL, 3, 119, NULL, '   -fe(tch_password)    fetch password from file', NULL, NULL);
(NULL, 'alice', 'alice.cpp', NULL, 3, 120, NULL, 'usage: gfix [options] <database>', NULL, NULL);
('gfix_opt_nolinger', 'ALICE_gfix', 'alice.c', NULL, 3, 121, NULL, '   -nol(inger)          close database ignoring linger setting for it', NULL, NULL);
('gfix_pip_err', 'ALICE_gfix', 'alice.c', NULL, 3, 122, NULL, '	Number of inventory page errors	: @1', NULL, NULL);
('gfix_rec_warn', 'ALICE_gfix', 'alice.c', NULL, 3, 123, NULL, '	Number of record level warnings	: @1', NULL, NULL);
('gfix_blob_warn', 'ALICE_gfix', 'alice.c', NULL, 3, 124, NULL, '	Number of blob page warnings	: @1', NULL, NULL);
('gfix_data_warn', 'ALICE_gfix', 'alice.c', NULL, 3, 125, NULL, '	Number of data page warnings	: @1', NULL, NULL);
('gfix_index_warn', 'ALICE_gfix', 'alice.c', NULL, 3, 126, NULL, '	Number of index page warnings	: @1', NULL, NULL);
('gfix_pointer_warn', 'ALICE_gfix', 'alice.c', NULL, 3, 127, NULL, '	Number of pointer page warnings	: @1', NULL, NULL);
('gfix_trn_warn', 'ALICE_gfix', 'alice.c', NULL, 3, 128, NULL, '	Number of transaction page warnings	: @1', NULL, NULL);
('gfix_db_warn', 'ALICE_gfix', 'alice.c', NULL, 3, 129, NULL, '	Number of database page warnings	: @1', NULL, NULL);
('gfix_pip_warn', 'ALICE_gfix', 'alice.c', NULL, 3, 130, NULL, '	Number of inventory page warnings	: @1', NULL, NULL);
('gfix_opt_icu', 'ALICE_gfix', 'alice.c', NULL, 3, 131, NULL, '   -icu                 fix database to be usable with present ICU version', NULL, NULL);
('gfix_opt_role', 'ALICE_gfix', 'alice.c', NULL, 3, 132, NULL, '   -role                set SQL role name', NULL, NULL);
('gfix_role_req', 'ALICE_gfix', 'alice.c', NULL, 3, 133, NULL, 'SQL role name required', NULL, NULL);
('gfix_opt_repl', 'ALICE_gfix', 'alice.c', NULL, 3, 134, NULL, '   -repl(ica)           replica mode <none / read_only / read_write>', NULL, NULL);
('gfix_repl_mode_req', 'ALICE_gfix', 'alice.c', NULL, 3, 135, NULL, 'replica mode (none / read_only / read_write) required', NULL, NULL);
-- DSQL
('dsql_dbkey_from_non_table', 'MAKE_desc', 'make.c', NULL, 7, 2, NULL, 'Cannot SELECT RDB$DB_KEY from a stored procedure.', NULL, NULL);
('dsql_transitional_numeric', 'dsql_yyparse', 'parse.y', NULL, 7, 3, NULL, 'Precision 10 to 18 changed from DOUBLE PRECISION in SQL dialect 1 to 64-bit scaled integer in SQL dialect 3', NULL, NULL);
('dsql_dialect_warning_expr', 'GEN_expr', 'gen.c', NULL, 7, 4, NULL, 'Use of @1 expression that returns different results in dialect 1 and dialect 3', NULL, NULL);
('sql_db_dialect_dtype_unsupport', 'dsql_yyparse', 'parse.y', NULL, 7, 5, NULL, 'Database SQL dialect @1 does not support reference to @2 datatype', NULL, NULL);
(NULL, NULL, NULL, NULL, 7, 6, NULL, '', NULL, NULL);
('sql_dialect_conflict_num', 'dsql_yyparse', 'parse.y', NULL, 7, 7, NULL, 'DB dialect @1 and client dialect @2 conflict with respect to numeric precision @3.', NULL, NULL);
('dsql_warning_number_ambiguous', 'yylex', 'parse.y', NULL, 7, 8, NULL, 'WARNING: Numeric literal @1 is interpreted as a floating-point', NULL, NULL);
('dsql_warning_number_ambiguous1', 'yylex', 'parse.y', NULL, 7, 9, NULL, 'value in SQL dialect 1, but as an exact numeric value in SQL dialect 3.', NULL, NULL);
('dsql_warn_precision_ambiguous', 'dsql_yyparse', 'parse.y', NULL, 7, 10, NULL, 'WARNING: NUMERIC and DECIMAL fields with precision 10 or greater are stored', NULL, NULL);
('dsql_warn_precision_ambiguous1', 'dsql_yyparse', 'parse.y', NULL, 7, 11, NULL, 'as approximate floating-point values in SQL dialect 1, but as 64-bit', NULL, NULL);
('dsql_warn_precision_ambiguous2', 'dsql_yyparse', 'parse.y', NULL, 7, 12, NULL, 'integers in SQL dialect 3.', NULL, NULL);
('dsql_ambiguous_field_name', 'pass1_field', 'pass1.c', NULL, 7, 13, NULL, 'Ambiguous field name between @1 and @2', NULL, NULL);
('dsql_udf_return_pos_err', 'define_udf', 'ddl.c', NULL, 7, 14, NULL, 'External function should have return position between 1 and @1', NULL, NULL);
('dsql_invalid_label', 'PASS1_label', 'pass1.cpp', NULL, 7, 15, NULL, 'Label @1 @2 in the current scope', NULL, NULL);
('dsql_datatypes_not_comparable', 'MAKE_desc_from_list', 'make.cpp', NULL, 7, 16, NULL, 'Datatypes @1are not comparable in expression @2', NULL, NULL);
('dsql_cursor_invalid', NULL, 'pass1.cpp', NULL, 7, 17, NULL, 'Empty cursor name is not allowed', NULL, NULL);
('dsql_cursor_redefined', NULL, 'pass1.cpp', NULL, 7, 18, NULL, 'Statement already has a cursor @1 assigned', NULL, NULL);
('dsql_cursor_not_found', NULL, 'pass1.cpp', NULL, 7, 19, NULL, 'Cursor @1 is not found in the current context', NULL, NULL);
('dsql_cursor_exists', NULL, 'pass1.cpp', NULL, 7, 20, NULL, 'Cursor @1 already exists in the current context', NULL, NULL);
('dsql_cursor_rel_ambiguous', NULL, 'pass1.cpp', NULL, 7, 21, NULL, 'Relation @1 is ambiguous in cursor @2', NULL, NULL);
('dsql_cursor_rel_not_found', NULL, 'pass1.cpp', NULL, 7, 22, NULL, 'Relation @1 is not found in cursor @2', NULL, NULL);
('dsql_cursor_not_open', NULL, 'dsql.cpp', NULL, 7, 23, NULL, 'Cursor is not open', NULL, NULL);
('dsql_type_not_supp_ext_tab', 'define_field', 'ddl.cpp', NULL, 7, 24, NULL, 'Data type @1 is not supported for EXTERNAL TABLES. Relation ''@2'', field ''@3''', NULL, NULL);
('dsql_feature_not_supported_ods', NULL, 'ddl.cpp', NULL, 7, 25, NULL, 'Feature not supported on ODS version older than @1.@2', NULL, NULL);
('primary_key_required', 'pass1_replace', 'pass1.cpp', NULL, 7, 26, NULL, 'Primary key required on table @1', NULL, NULL);
('upd_ins_doesnt_match_pk', 'pass1_update_or_insert', 'pass1.cpp', NULL, 7, 27, NULL, 'UPDATE OR INSERT field list does not match primary key of table @1', NULL, NULL);
('upd_ins_doesnt_match_matching', 'pass1_update_or_insert', 'pass1.cpp', NULL, 7, 28, NULL, 'UPDATE OR INSERT field list does not match MATCHING clause', NULL, NULL);
('upd_ins_with_complex_view', 'pass1_update_or_insert', 'pass1.cpp', NULL, 7, 29, NULL, 'UPDATE OR INSERT without MATCHING could not be used with views based on more than one table', NULL, NULL);
('dsql_incompatible_trigger_type', 'define_trigger', 'ddl.cpp', NULL, 7, 30, NULL, 'Incompatible trigger type', NULL, NULL);
('dsql_db_trigger_type_cant_change', 'define_trigger', 'ddl.cpp', NULL, 7, 31, NULL, 'Database trigger type can''t be changed', NULL, NULL);
('dsql_record_version_table', 'MAKE_desc', 'ExprNodes.cpp', NULL, 7, 32, NULL, 'To be used with RDB$RECORD_VERSION, @1 must be a table or a view of single table', NULL, NULL);
('dsql_invalid_sqlda_version', NULL, 'why.cpp', NULL, 7, 33, NULL, 'SQLDA version expected between @1 and @2, found @3', NULL, NULL);
('dsql_sqlvar_index', NULL, 'why.cpp', NULL, 7, 34, NULL, 'at SQLVAR index @1', NULL, NULL);
('dsql_no_sqlind', NULL, 'why.cpp', NULL, 7, 35, NULL, 'empty pointer to NULL indicator variable', NULL, NULL);
('dsql_no_sqldata', NULL, 'why.cpp', NULL, 7, 36, NULL, 'empty pointer to data', NULL, NULL);
('dsql_no_input_sqlda', NULL, NULL, NULL, 7, 37, NULL, 'No SQLDA for input values provided', NULL, NULL);
('dsql_no_output_sqlda', NULL, NULL, NULL, 7, 38, NULL, 'No SQLDA for output values provided', NULL, NULL);
('dsql_wrong_param_num', NULL, NULL, NULL, 7, 39, NULL, 'Wrong number of parameters (expected @1, got @2)', NULL, NULL);
-- Do not change the arguments of the previous DSQL messages.
('dsql_invalid_drop_ss_clause', 'CreateAlterTriggerNode::dsqlPass', 'DdlNodes.epp', NULL, 7, 40, NULL, 'Invalid DROP SQL SECURITY clause', NULL, NULL);
('upd_ins_cannot_default', 'pass1_update_or_insert', 'pass1.cpp', NULL, 7, 41, NULL, 'UPDATE OR INSERT value for field @1, part of the implicit or explicit MATCHING clause, cannot be DEFAULT', NULL, NULL);
-- Write the new DSQL messages here.
-- DYN
(NULL, NULL, 'dyn.c', NULL, 8, 1, NULL, 'ODS version not supported by DYN', NULL, NULL);
(NULL, NULL, 'dyn.c', NULL, 8, 2, NULL, 'unsupported DYN verb', NULL, NULL);
(NULL, NULL, 'dyn.c', NULL, 8, 3, NULL, 'STORE RDB$FIELD_DIMENSIONS failed', NULL, NULL);
(NULL, NULL, 'dyn.c', NULL, 8, 4, NULL, 'unsupported DYN verb', NULL, NULL);
(NULL, NULL, 'dyn.c', NULL, 8, 5, NULL, '@1', NULL, NULL);
(NULL, NULL, 'dyn.c', NULL, 8, 6, NULL, 'unsupported DYN verb', NULL, NULL);
(NULL, NULL, 'dyn.c', NULL, 8, 7, NULL, 'DEFINE BLOB FILTER failed', NULL, NULL);
(NULL, NULL, 'dyn.c', NULL, 8, 8, NULL, 'DEFINE GENERATOR failed', NULL, NULL);
(NULL, NULL, 'dyn.c', NULL, 8, 9, NULL, 'DEFINE GENERATOR unexpected DYN verb', NULL, NULL);
(NULL, NULL, 'dyn.c', NULL, 8, 10, NULL, 'DEFINE FUNCTION failed', NULL, NULL);
(NULL, NULL, 'dyn.c', NULL, 8, 11, NULL, 'unsupported DYN verb', NULL, NULL);
(NULL, NULL, 'dyn.c', NULL, 8, 12, NULL, 'DEFINE FUNCTION ARGUMENT failed', NULL, NULL);
(NULL, NULL, 'dyn.c', NULL, 8, 13, NULL, 'STORE RDB$FIELDS failed', NULL, NULL);
(NULL, NULL, 'dyn.c', NULL, 8, 14, NULL, 'No table specified for index', NULL, NULL);
(NULL, NULL, 'dyn.c', NULL, 8, 15, NULL, 'STORE RDB$INDEX_SEGMENTS failed', NULL, NULL);
(NULL, NULL, 'dyn.c', NULL, 8, 16, NULL, 'unsupported DYN verb', NULL, NULL);
(NULL, NULL, 'dyn.c', NULL, 8, 17, NULL, 'PRIMARY KEY column lookup failed', NULL, NULL);
(NULL, NULL, 'dyn_def.epp', NULL, 8, 18, NULL, 'could not find UNIQUE or PRIMARY KEY constraint in table @1 with specified columns', NULL, NULL);
(NULL, NULL, 'dyn.c', NULL, 8, 19, NULL, 'PRIMARY KEY lookup failed', NULL, NULL);
(NULL, NULL, 'dyn.c', NULL, 8, 20, NULL, 'could not find PRIMARY KEY index in specified table @1', NULL, NULL);
(NULL, NULL, 'dyn.c', NULL, 8, 21, NULL, 'STORE RDB$INDICES failed', NULL, NULL);
(NULL, NULL, 'dyn.c', NULL, 8, 22, NULL, 'STORE RDB$FIELDS failed', NULL, NULL);
(NULL, NULL, 'dyn.c', NULL, 8, 23, NULL, 'STORE RDB$RELATION_FIELDS failed', NULL, NULL);
(NULL, NULL, 'dyn.c', NULL, 8, 24, NULL, 'STORE RDB$RELATIONS failed', NULL, NULL);
(NULL, NULL, 'dyn.c', NULL, 8, 25, NULL, 'STORE RDB$USER_PRIVILEGES failed defining a table', NULL, NULL);
(NULL, NULL, 'dyn.c', NULL, 8, 26, NULL, 'unsupported DYN verb', NULL, NULL);
(NULL, NULL, 'dyn.c', NULL, 8, 27, NULL, 'STORE RDB$RELATIONS failed', NULL, NULL);
(NULL, NULL, 'dyn.c', NULL, 8, 28, NULL, 'STORE RDB$FIELDS failed', NULL, NULL);
(NULL, NULL, 'dyn.c', NULL, 8, 29, NULL, 'STORE RDB$RELATION_FIELDS failed', NULL, NULL);
(NULL, NULL, 'dyn.c', NULL, 8, 30, NULL, 'unsupported DYN verb', NULL, NULL);
(NULL, NULL, 'dyn.c', NULL, 8, 31, NULL, 'DEFINE TRIGGER failed', NULL, NULL);
(NULL, NULL, 'dyn.c', NULL, 8, 32, NULL, 'unsupported DYN verb', NULL, NULL);
(NULL, NULL, 'dyn.c', NULL, 8, 33, NULL, 'DEFINE TRIGGER MESSAGE failed', NULL, NULL);
(NULL, NULL, 'dyn.c', NULL, 8, 34, NULL, 'STORE RDB$VIEW_RELATIONS failed', NULL, NULL);
(NULL, NULL, 'dyn.c', NULL, 8, 35, NULL, 'ERASE RDB$FIELDS failed', NULL, NULL);
(NULL, NULL, 'dyn.c', NULL, 8, 36, NULL, 'ERASE BLOB FILTER failed', NULL, NULL);
('dyn_filter_not_found', NULL, 'dyn.c', NULL, 8, 37, NULL, 'BLOB Filter @1 not found', 'Define blob filter in RDB$BLOB_FILTERS.', 'Blob filter was not found.');
(NULL, NULL, 'dyn.c', NULL, 8, 38, NULL, 'unsupported DYN verb', NULL, NULL);
(NULL, NULL, 'dyn.c', NULL, 8, 39, NULL, 'ERASE RDB$FUNCTION_ARGUMENTS failed', NULL, NULL);
(NULL, NULL, 'dyn.c', NULL, 8, 40, NULL, 'ERASE RDB$FUNCTIONS failed', NULL, NULL);
('dyn_func_not_found', NULL, 'dyn.c', NULL, 8, 41, NULL, 'Function @1 not found', NULL, NULL);
(NULL, NULL, 'dyn.c', NULL, 8, 42, NULL, 'unsupported DYN verb', NULL, NULL);
(NULL, NULL, 'dyn_del.epp', NULL, 8, 43, NULL, 'Domain @1 is used in table @2 (local name @3) and cannot be dropped', NULL, NULL);
(NULL, NULL, 'dyn.c', NULL, 8, 44, NULL, 'ERASE RDB$FIELDS failed', NULL, NULL);
(NULL, NULL, 'dyn.c', NULL, 8, 45, NULL, 'ERASE RDB$FIELDS failed', NULL, NULL);
(NULL, NULL, 'dyn.c', NULL, 8, 46, NULL, 'Column not found', NULL, NULL);
(NULL, NULL, 'dyn.c', NULL, 8, 47, NULL, 'ERASE RDB$INDICES failed', NULL, NULL);
('dyn_index_not_found', NULL, 'dyn.c', NULL, 8, 48, NULL, 'Index not found', NULL, NULL);
(NULL, NULL, 'dyn.c', NULL, 8, 49, NULL, 'ERASE RDB$INDEX_SEGMENTS failed', NULL, NULL);
(NULL, NULL, 'dyn.c', NULL, 8, 50, NULL, 'No segments found for index', NULL, NULL);
(NULL, NULL, 'dyn.c', NULL, 8, 51, NULL, 'No table specified in ERASE RFR', NULL, NULL);
(NULL, NULL, 'dyn.c', NULL, 8, 52, NULL, 'Column @1 from table @2 is referenced in view @3', NULL, NULL);
(NULL, NULL, 'dyn.c', NULL, 8, 53, NULL, 'ERASE RDB$RELATION_FIELDS failed', NULL, NULL);
('dyn_view_not_found', NULL, 'dyn.c', NULL, 8, 54, NULL, 'View @1 not found', NULL, NULL);
(NULL, NULL, 'dyn.c', NULL, 8, 55, NULL, 'Column not found for table', NULL, NULL);
(NULL, NULL, 'dyn.c', NULL, 8, 56, NULL, 'ERASE RDB$INDEX_SEGMENTS failed', NULL, NULL);
(NULL, NULL, 'dyn.c', NULL, 8, 57, NULL, 'ERASE RDB$INDICES failed', NULL, NULL);
(NULL, NULL, 'dyn.c', NULL, 8, 58, NULL, 'ERASE RDB$RELATION_FIELDS failed', NULL, NULL);
(NULL, NULL, 'dyn.c', NULL, 8, 59, NULL, 'ERASE RDB$VIEW_RELATIONS failed', NULL, NULL);
(NULL, NULL, 'dyn.c', NULL, 8, 60, NULL, 'ERASE RDB$RELATIONS failed', NULL, NULL);
(NULL, NULL, 'dyn.c', NULL, 8, 61, NULL, 'Table not found', NULL, NULL);
(NULL, NULL, 'dyn.c', NULL, 8, 62, NULL, 'ERASE RDB$USER_PRIVILEGES failed', NULL, NULL);
(NULL, NULL, 'dyn.c', NULL, 8, 63, NULL, 'ERASE RDB$FILES failed', NULL, NULL);
(NULL, NULL, 'dyn.c', NULL, 8, 64, NULL, 'unsupported DYN verb', NULL, NULL);
(NULL, NULL, 'dyn.c', NULL, 8, 65, NULL, 'ERASE RDB$TRIGGER_MESSAGES failed', NULL, NULL);
(NULL, NULL, 'dyn.c', NULL, 8, 66, NULL, 'ERASE RDB$TRIGGERS failed', NULL, NULL);
(NULL, NULL, 'dyn.c', NULL, 8, 67, NULL, 'Trigger not found', NULL, NULL);
(NULL, NULL, 'dyn.c', NULL, 8, 68, NULL, 'MODIFY RDB$VIEW_RELATIONS failed', NULL, NULL);
(NULL, NULL, 'dyn.c', NULL, 8, 69, NULL, 'unsupported DYN verb', NULL, NULL);
(NULL, NULL, 'dyn.c', NULL, 8, 70, NULL, 'TRIGGER NAME expected', NULL, NULL);
(NULL, NULL, 'dyn.c', NULL, 8, 71, NULL, 'ERASE TRIGGER MESSAGE failed', NULL, NULL);
(NULL, NULL, 'dyn.c', NULL, 8, 72, NULL, 'Trigger Message not found', NULL, NULL);
(NULL, NULL, 'dyn.c', NULL, 8, 73, NULL, 'unsupported DYN verb', NULL, NULL);
(NULL, NULL, 'dyn.c', NULL, 8, 74, NULL, 'ERASE RDB$SECURITY_CLASSES failed', NULL, NULL);
(NULL, NULL, 'dyn.c', NULL, 8, 75, NULL, 'Security class not found', NULL, NULL);
(NULL, NULL, 'dyn.c', NULL, 8, 76, NULL, 'unsupported DYN verb', NULL, NULL);
(NULL, NULL, 'dyn.c', NULL, 8, 77, NULL, 'SELECT RDB$USER_PRIVILEGES failed in grant', NULL, NULL);
(NULL, NULL, 'dyn.c', NULL, 8, 78, NULL, 'SELECT RDB$USER_PRIVILEGES failed in grant', NULL, NULL);
(NULL, NULL, 'dyn.c', NULL, 8, 79, NULL, 'STORE RDB$USER_PRIVILEGES failed in grant', NULL, NULL);
(NULL, NULL, 'dyn.c', NULL, 8, 80, NULL, 'Specified domain or source column does not exist', NULL, NULL);
(NULL, NULL, 'dyn.c', NULL, 8, 81, NULL, 'Generation of column name failed', NULL, NULL);
(NULL, NULL, 'dyn.c', NULL, 8, 82, NULL, 'Generation of index name failed', NULL, NULL);
(NULL, NULL, 'dyn.c', NULL, 8, 83, NULL, 'Generation of trigger name failed', NULL, NULL);
(NULL, NULL, 'dyn.c', NULL, 8, 84, NULL, 'MODIFY DATABASE failed', NULL, NULL);
(NULL, NULL, 'dyn_mod.epp', NULL, 8, 85, NULL, 'MODIFY RDB$CHARACTER_SETS failed', NULL, NULL);
(NULL, NULL, 'dyn_mod.epp', NULL, 8, 86, NULL, 'MODIFY RDB$COLLATIONS failed', NULL, NULL);
(NULL, NULL, 'dyn.c', NULL, 8, 87, NULL, 'MODIFY RDB$FIELDS failed', NULL, NULL);
(NULL, NULL, 'dyn_mod.epp', NULL, 8, 88, NULL, 'MODIFY RDB$BLOB_FILTERS failed', NULL, NULL);
('dyn_domain_not_found', NULL, 'dyn.c', NULL, 8, 89, NULL, 'Domain not found', NULL, NULL);
(NULL, NULL, 'dyn.c', NULL, 8, 90, NULL, 'unsupported DYN verb', NULL, NULL);
(NULL, NULL, 'dyn_mod.epp', NULL, 8, 91, NULL, 'MODIFY RDB$INDICES failed', NULL, NULL);
(NULL, NULL, 'dyn_mod.epp', NULL, 8, 92, NULL, 'MODIFY RDB$FUNCTIONS failed', NULL, NULL);
(NULL, NULL, 'dyn.c', NULL, 8, 93, NULL, 'Index column not found', NULL, NULL);
(NULL, NULL, 'dyn_mod.epp', NULL, 8, 94, NULL, 'MODIFY RDB$GENERATORS failed', NULL, NULL);
(NULL, NULL, 'dyn.c', NULL, 8, 95, NULL, 'MODIFY RDB$RELATION_FIELDS failed', NULL, NULL);
(NULL, NULL, 'dyn.c', NULL, 8, 96, NULL, 'Local column @1 not found', NULL, NULL);
(NULL, NULL, 'dyn.c', NULL, 8, 97, NULL, 'add EXTERNAL FILE not allowed', NULL, NULL);
(NULL, NULL, 'dyn.c', NULL, 8, 98, NULL, 'drop EXTERNAL FILE not allowed', NULL, NULL);
(NULL, NULL, 'dyn.c', NULL, 8, 99, NULL, 'MODIFY RDB$RELATIONS failed', NULL, NULL);
(NULL, NULL, 'dyn_mod.epp', NULL, 8, 100, NULL, 'MODIFY RDB$PROCEDURE_PARAMETERS failed', NULL, NULL);
(NULL, NULL, 'dyn.c', NULL, 8, 101, NULL, 'Table column not found', NULL, NULL);
(NULL, NULL, 'dyn.c', NULL, 8, 102, NULL, 'MODIFY TRIGGER failed', NULL, NULL);
(NULL, NULL, 'dyn.c', NULL, 8, 103, NULL, 'TRIGGER NAME expected', NULL, NULL);
(NULL, NULL, 'dyn.c', NULL, 8, 104, NULL, 'unsupported DYN verb', NULL, NULL);
(NULL, NULL, 'dyn.c', NULL, 8, 105, NULL, 'MODIFY TRIGGER MESSAGE failed', NULL, NULL);
(NULL, NULL, 'dyn.c', NULL, 8, 106, NULL, 'Create metadata BLOB failed', NULL, NULL);
(NULL, NULL, 'dyn.c', NULL, 8, 107, NULL, 'Write metadata BLOB failed', NULL, NULL);
(NULL, NULL, 'dyn.c', NULL, 8, 108, NULL, 'Close metadata BLOB failed', NULL, NULL);
('dyn_cant_modify_auto_trig', NULL, 'dyn.c', NULL, 8, 109, NULL, 'Triggers created automatically cannot be modified', NULL, NULL);
(NULL, NULL, 'dyn.c', NULL, 8, 110, NULL, 'unsupported DYN verb', NULL, NULL);
(NULL, NULL, 'dyn.c', NULL, 8, 111, NULL, 'ERASE RDB$USER_PRIVILEGES failed in revoke(1)', NULL, NULL);
(NULL, NULL, 'dyn.c', NULL, 8, 112, NULL, 'Access to RDB$USER_PRIVILEGES failed in revoke(2)', NULL, NULL);
(NULL, NULL, 'dyn.c', NULL, 8, 113, NULL, 'ERASE RDB$USER_PRIVILEGES failed in revoke (3)', NULL, NULL);
(NULL, NULL, 'dyn.c', NULL, 8, 114, NULL, 'Access to RDB$USER_PRIVILEGES failed in revoke (4)', NULL, NULL);
(NULL, 'define_relation', 'dyn.e', NULL, 8, 115, NULL, 'CREATE VIEW failed', NULL, NULL);
(NULL, 'define_index', 'dyn.e', NULL, 8, 116, NULL, ' attempt to index BLOB column in INDEX @1', NULL, NULL);
(NULL, 'define_index', 'dyn.e', NULL, 8, 117, NULL, ' attempt to index array column in index @1', NULL, NULL);
(NULL, 'define_index', 'dyn.e', NULL, 8, 118, NULL, 'key size too big for index @1', NULL, NULL);
(NULL, 'define_index', 'dyn.e', NULL, 8, 119, NULL, 'no keys for index @1', NULL, NULL);
(NULL, 'define_index', 'dyn.e', NULL, 8, 120, NULL, 'Unknown columns in index @1', NULL, NULL);
(NULL, 'define_constraint', 'dyn.e', NULL, 8, 121, NULL, 'STORE RDB$RELATION_CONSTRAINTS failed', NULL, NULL);
(NULL, 'define_constraint', 'dyn.e', NULL, 8, 122, NULL, 'STORE RDB$CHECK_CONSTRAINTS failed', NULL, NULL);
(NULL, 'define_constraint', 'dyn.e', NULL, 8, 123, NULL, 'Column: @1 not defined as NOT NULL - cannot be used in PRIMARY KEY constraint definition', NULL, NULL);
(NULL, 'define_constraint', 'dyn.e', NULL, 8, 124, NULL, 'A column name is repeated in the definition of constraint: @1', NULL, NULL);
(NULL, 'define_constraint', 'dyn.e', NULL, 8, 125, NULL, 'Integrity Constraint lookup failed', NULL, NULL);
(NULL, 'define_constraint', 'dyn.e', NULL, 8, 126, NULL, 'Same set of columns cannot be used in more than one PRIMARY KEY and/or UNIQUE constraint definition', NULL, NULL);
(NULL, 'define_constraint', 'dyn.e', NULL, 8, 127, NULL, 'STORE RDB$REF_CONSTRAINTS failed', NULL, NULL);
(NULL, 'delete_constraint', 'dyn.e', NULL, 8, 128, NULL, 'No table specified in delete_constraint', NULL, NULL);
(NULL, 'delete_constraint', 'dyn.e', NULL, 8, 129, NULL, 'ERASE RDB$RELATION_CONSTRAINTS failed', NULL, NULL);
(NULL, 'delete_constraint', 'dyn.e', NULL, 8, 130, NULL, 'CONSTRAINT @1 does not exist.', NULL, NULL);
(NULL, 'generate_constraint_name', 'dyn.e', NULL, 8, 131, NULL, 'Generation of constraint name failed', NULL, NULL);
('dyn_dup_table', 'define_relation', 'dyn.c', NULL, 8, 132, NULL, 'Table @1 already exists', NULL, NULL);
(NULL, 'define_index', 'dyn.e', NULL, 8, 133, NULL, 'Number of referencing columns do not equal number of referenced columns', NULL, NULL);
(NULL, 'define_procedure', 'dyn.e', NULL, 8, 134, NULL, 'STORE RDB$PROCEDURES failed', NULL, NULL);
('dyn_dup_procedure', 'define_procedure', 'dyn.e', NULL, 8, 135, NULL, 'Procedure @1 already exists', NULL, NULL);
(NULL, 'define_parameter', 'dyn.e', NULL, 8, 136, NULL, 'STORE RDB$PROCEDURE_PARAMETERS failed', NULL, NULL);
(NULL, 'define_intl_info', 'dyn.e', NULL, 8, 137, NULL, 'Store into system table @1 failed', NULL, NULL);
(NULL, 'delete_procedure', 'dyn.e', NULL, 8, 138, NULL, 'ERASE RDB$PROCEDURE_PARAMETERS failed', NULL, NULL);
(NULL, 'delete_procedure', 'dyn.e', NULL, 8, 139, NULL, 'ERASE RDB$PROCEDURES failed', NULL, NULL);
('dyn_proc_not_found', 'delete_procedure', 'dyn.e', NULL, 8, 140, NULL, 'Procedure @1 not found', NULL, NULL);
(NULL, 'modify_procedure', 'dyn.e', NULL, 8, 141, NULL, 'MODIFY RDB$PROCEDURES failed', NULL, NULL);
(NULL, 'define_exception', 'dyn.e', NULL, 8, 142, NULL, 'DEFINE EXCEPTION failed', NULL, NULL);
(NULL, 'delete_exception', 'dyn.e', NULL, 8, 143, NULL, 'ERASE EXCEPTION failed', NULL, NULL);
('dyn_exception_not_found', 'delete_exception', 'dyn.e', NULL, 8, 144, NULL, 'Exception not found', NULL, NULL);
(NULL, 'modify_exception', 'dyn.e', NULL, 8, 145, NULL, 'MODIFY EXCEPTION failed', NULL, NULL);
('dyn_proc_param_not_found', 'delete_parameter', 'dyn.e', NULL, 8, 146, NULL, 'Parameter @1 in procedure @2 not found', NULL, NULL);
('dyn_trig_not_found', 'modify_trigger', 'dyn.e', NULL, 8, 147, NULL, 'Trigger @1 not found', NULL, NULL);
(NULL, NULL, 'dyn.c', NULL, 8, 148, NULL, 'Only one data type change to the domain @1 allowed at a time', NULL, NULL);
(NULL, NULL, 'dyn.c', NULL, 8, 149, NULL, 'Only one data type change to the field @1 allowed at a time', NULL, NULL);
(NULL, NULL, 'dyn.c', NULL, 8, 150, NULL, 'STORE RDB$FILES failed', NULL, NULL);
('dyn_charset_not_found', NULL, 'dyn_mod.epp', NULL, 8, 151, NULL, 'Character set @1 not found', NULL, NULL);
('dyn_collation_not_found', NULL, 'dyn_mod.epp', NULL, 8, 152, NULL, 'Collation @1 not found', NULL, NULL);
(NULL, NULL, 'dyn.c', NULL, 8, 153, NULL, 'ERASE RDB$LOG_FILES failed', NULL, NULL);
(NULL, NULL, 'dyn.c', NULL, 8, 154, NULL, 'STORE RDB$LOG_FILES failed', NULL, NULL);
('dyn_role_not_found', NULL, 'dyn_mod.epp', NULL, 8, 155, NULL, 'Role @1 not found', NULL, NULL);
(NULL, NULL, 'dyn.e', NULL, 8, 156, NULL, 'Difference file lookup failed', NULL, NULL);
(NULL, 'define_shadow', 'dyn.e', NULL, 8, 157, NULL, 'DEFINE SHADOW failed', NULL, NULL);
(NULL, 'modify_role', 'dyn_mod.epp', NULL, 8, 158, NULL, 'MODIFY RDB$ROLES failed', NULL, NULL);
('dyn_name_longer', 'get_string', 'dyn.e', NULL, 8, 159, NULL, 'Name longer than database column size', NULL, NULL);
(NULL, 'modify_global_field', 'dyn', NULL, 8, 160, NULL, '"Only one constraint allowed for a domain"', NULL, NULL);
(NULL, 'generate_field_position', 'dyn.e', NULL, 8, 162, NULL, 'Looking up column position failed', NULL, NULL);
(NULL, 'define_relation', 'dyn.e', NULL, 8, 163, NULL, 'A node name is not permitted in a table with external file definition', NULL, NULL);
(NULL, 'define_shadow', 'dyn.e', NULL, 8, 164, NULL, 'Shadow lookup failed', NULL, NULL);
(NULL, 'define_shadow', 'dyn.e', NULL, 8, 165, NULL, 'Shadow @1 already exists', NULL, NULL);
(NULL, 'define_file', 'dyn.c', NULL, 8, 166, NULL, 'Cannot add file with the same name as the database or added files', NULL, NULL);
(NULL, 'grantor_can_grant', 'dyn.e', NULL, 8, 167, NULL, 'no grant option for privilege @1 on column @2 of table/view @3', NULL, NULL);
(NULL, 'grantor_can_grant', 'dyn.e', NULL, 8, 168, NULL, 'no grant option for privilege @1 on column @2 of base table/view @3', NULL, NULL);
(NULL, 'grantor_can_grant', 'dyn.e', NULL, 8, 169, NULL, 'no grant option for privilege @1 on table/view @2 (for column @3)', NULL, NULL);
(NULL, 'grantor_can_grant', 'dyn.e', NULL, 8, 170, NULL, 'no grant option for privilege @1 on base table/view @2 (for column @3)', NULL, NULL);
(NULL, 'grantor_can_grant', 'dyn.e', NULL, 8, 171, NULL, 'no @1 privilege with grant option on table/view @2 (for column @3)', NULL, NULL);
(NULL, 'grantor_can_grant', 'dyn.e', NULL, 8, 172, NULL, 'no @1 privilege with grant option on base table/view @2 (for column @3)', NULL, NULL);
(NULL, 'grantor_can_grant', 'dyn.e', NULL, 8, 173, NULL, 'no grant option for privilege @1 on table/view @2', NULL, NULL);
(NULL, 'grantor_can_grant', 'dyn.e', NULL, 8, 174, NULL, 'no @1 privilege with grant option on table/view @2', NULL, NULL);
(NULL, 'grantor_can_grant', 'dyn.e', NULL, 8, 175, NULL, 'table/view @1 does not exist', NULL, NULL);
('dyn_column_does_not_exist', 'grantor_can_grant', 'dyn.e', NULL, 8, 176, NULL, 'column @1 does not exist in table/view @2', NULL, NULL);
(NULL, 'modify_relation', 'dyn.e', NULL, 8, 177, NULL, 'Can not alter a view', NULL, NULL);
(NULL, 'check_relation_existance', 'jrd/dyn.e', NULL, 8, 178, NULL, 'EXTERNAL FILE table not supported in this context', NULL, NULL);
(NULL, 'create_index', 'dyn.e', NULL, 8, 179, NULL, 'attempt to index COMPUTED BY column in INDEX @1', NULL, NULL);
(NULL, 'define_index', 'dyn.e', NULL, 8, 180, NULL, 'Table Name lookup failed', NULL, NULL);
(NULL, 'define_index', 'dyn.e', NULL, 8, 181, NULL, 'attempt to index a view', NULL, NULL);
(NULL, 'grantor_can_grant', 'dyn.c', NULL, 8, 182, NULL, 'SELECT RDB$RELATIONS failed in grant', NULL, NULL);
(NULL, 'grantor_can_grant', 'dyn.c', NULL, 8, 183, NULL, 'SELECT RDB$RELATION_FIELDS failed in grant', NULL, NULL);
(NULL, 'grantor_can_grant', 'dyn.c', NULL, 8, 184, NULL, 'SELECT RDB$RELATIONS/RDB$OWNER_NAME failed in grant', NULL, NULL);
(NULL, 'grantor_can_grant', 'dyn.c', NULL, 8, 185, NULL, 'SELECT RDB$USER_PRIVILEGES failed in grant', NULL, NULL);
(NULL, 'grantor_can_grant', 'dyn', NULL, 8, 186, NULL, 'SELECT RDB$VIEW_RELATIONS/RDB$RELATION_FIELDS/... failed in grant', NULL, NULL);
(NULL, 'DYN_delete_local_field', 'dyn_del.e', NULL, 8, 187, NULL, 'column @1 from table @2 is referenced in index @3', NULL, NULL);
('dyn_role_does_not_exist', 'grant, revoke', 'dyn.e', NULL, 8, 188, NULL, 'SQL role @1 does not exist', NULL, NULL);
('dyn_no_grant_admin_opt', 'grant, revoke', 'dyn.e', NULL, 8, 189, NULL, 'user @1 has no grant admin option on SQL role @2', NULL, NULL);
('dyn_user_not_role_member', 'grant, revoke', 'dyn.e', NULL, 8, 190, NULL, 'user @1 is not a member of SQL role @2', NULL, NULL);
('dyn_delete_role_failed', 'DYN_delete_role', 'dyn.e', NULL, 8, 191, NULL, '@1 is not the owner of SQL role @2', NULL, NULL);
('dyn_grant_role_to_user', 'grant', 'dyn.e', NULL, 8, 192, NULL, '@1 is a SQL role and not a user', NULL, NULL);
('dyn_inv_sql_role_name', 'DYN_define_role', 'dyn_def.e', NULL, 8, 193, NULL, 'user name @1 could not be used for SQL role', NULL, NULL);
('dyn_dup_sql_role', 'DYN_define_role', 'dyn_def.e', NULL, 8, 194, NULL, 'SQL role @1 already exists', NULL, NULL);
('dyn_kywd_spec_for_role', 'grant', 'dyn.e', NULL, 8, 195, NULL, 'keyword @1 can not be used as a SQL role name', NULL, NULL);
('dyn_roles_not_supported', 'DYN_define_role, ...', 'dyn.e, dyn_def.e', NULL, 8, 196, NULL, 'SQL roles are not supported in on older versions of the database.  A backup and restore of the database is required.', NULL, NULL);
('dyn_domain_name_exists', 'DYN_modify_global_field', 'dyn_mod.e', NULL, 8, 204, NULL, 'Cannot rename domain @1 to @2.  A domain with that name already exists.', NULL, NULL);
('dyn_field_name_exists', 'DYN_modify_local_field', 'dyn_mod.e', NULL, 8, 205, NULL, 'Cannot rename column @1 to @2.  A column with that name already exists in table @3.', NULL, NULL);
('dyn_dependency_exists', 'DYN_modify_global/local field', 'dyn_mod.e', NULL, 8, 206, NULL, 'Column @1 from table @2 is referenced in @3', NULL, NULL);
('dyn_dtype_invalid', 'check_update_field_type', 'dyn_mod.e', NULL, 8, 207, NULL, 'Cannot change datatype for column @1.  Changing datatype is not supported for BLOB or ARRAY columns.', NULL, NULL);
('dyn_char_fld_too_small', 'check_update_field_type', 'dyn_mod.e', NULL, 8, 208, NULL, 'New size specified for column @1 must be at least @2 characters.', NULL, NULL);
('dyn_invalid_dtype_conversion', 'check_update_fld_type', 'dyn_mod.e', NULL, 8, 209, NULL, 'Cannot change datatype for @1.  Conversion from base type @2 to @3 is not supported.', NULL, NULL);
('dyn_dtype_conv_invalid', 'check_update_field_type', 'dyn_mod.e', NULL, 8, 210, NULL, 'Cannot change datatype for column @1 from a character type to a non-character type.', NULL, NULL);
('dyn_virmemexh', 'DYN_modify_sql/global_field', 'dyn_mod.e', NULL, 8, 211, NULL, 'unable to allocate memory from the operating system', NULL, NULL);
('dyn_zero_len_id', 'DYN_create_exception', 'dyn_def.e', NULL, 8, 212, NULL, 'Zero length identifiers are not allowed', NULL, NULL);
('del_gen_fail', 'DYN_delete_generator', 'dyn_del.e', NULL, 8, 213, NULL, 'ERASE RDB$GENERATORS failed', NULL, NULL);
('dyn_gen_not_found', 'DYN_delete_generator', 'dyn_del.e', NULL, 8, 214, NULL, 'Sequence @1 not found', NULL, NULL);
(NULL, 'change_backup_mode', 'dyn_mod.epp', NULL, 8, 215, NULL, 'Difference file is not defined', NULL, NULL);
(NULL, 'change_backup_mode', 'dyn_mod.epp', NULL, 8, 216, NULL, 'Difference file is already defined', NULL, NULL);
(NULL, 'DYN_define_difference', 'dyn_def.epp', NULL, 8, 217, NULL, 'Database is already in the physical backup mode', NULL, NULL);
(NULL, 'change_backup_mode', 'dyn_mod.epp', NULL, 8, 218, NULL, 'Database is not in the physical backup mode', NULL, NULL);
(NULL, NULL, 'dyn_def.epp', NULL, 8, 219, NULL, 'DEFINE COLLATION failed', NULL, NULL);
(NULL, NULL, 'dyn_def.epp', NULL, 8, 220, NULL, 'CREATE COLLATION statement is not supported in older versions of the database.  A backup and restore is required.', NULL, NULL);
('max_coll_per_charset', NULL, 'dyn_def.epp', NULL, 8, 221, NULL, 'Maximum number of collations per character set exceeded', NULL, NULL);
('invalid_coll_attr', NULL, 'dyn_def.epp', NULL, 8, 222, NULL, 'Invalid collation attributes', NULL, NULL);
(NULL, 'DYN_define_collation', 'dyn_def.epp', NULL, 8, 223, NULL, 'Collation @1 not installed for character set @2', NULL, NULL);
(NULL, 'DYN_modify_sql_field', 'dyn_mod.epp', NULL, 8, 224, NULL, 'Cannot use the internal domain @1 as new type for field @2', NULL, NULL);
(NULL, 'DYN_', 'dyn_def.epp/dyn_mod.epp', NULL, 8, 225, NULL, 'Default value is not allowed for array type in field @1', NULL, NULL);
(NULL, 'DYN_', 'dyn_def.epp/dyn_mod.epp', NULL, 8, 226, NULL, 'Default value is not allowed for array type in domain @1', NULL, NULL);
(NULL, 'DYN_UTIL_is_array', 'dyn_util.epp', NULL, 8, 227, NULL, 'DYN_UTIL_is_array failed for domain @1', NULL, NULL);
(NULL, 'DYN_UTIL_copy_domain', 'dyn_util.epp', NULL, 8, 228, NULL, 'DYN_UTIL_copy_domain failed for domain @1', NULL, NULL);
(NULL, 'dyn_mod.epp', 'DYN_modify_sql_field', NULL, 8, 229, NULL, 'Local column @1 doesn''t have a default', NULL, NULL);
(NULL, 'dyn_mod.epp', 'DYN_modify_sql_field', NULL, 8, 230, NULL, 'Local column @1 default belongs to domain @2', NULL, NULL);
(NULL, 'dyn_def.epp', 'DYN_define_file', NULL, 8, 231, NULL, 'File name is invalid', NULL, NULL);
('dyn_wrong_gtt_scope', 'DYN_define_constraint', 'dyn_def.e', NULL, 8, 232, NULL, '@1 cannot reference @2', NULL, NULL);
(NULL, 'dyn_mod.epp', 'DYN_modify_sql_field', NULL, 8, 233, NULL, 'Local column @1 is computed, cannot set a default value', NULL, NULL);
('del_coll_fail', 'DYN_delete_collation', 'dyn_del.epp', NULL, 8, 234, NULL, 'ERASE RDB$COLLATIONS failed', NULL, NULL);
('dyn_coll_used_table', NULL, 'dyn_del.epp', NULL, 8, 235, NULL, 'Collation @1 is used in table @2 (field name @3) and cannot be dropped', NULL, NULL);
('dyn_coll_used_domain', NULL, 'dyn_del.epp', NULL, 8, 236, NULL, 'Collation @1 is used in domain @2 and cannot be dropped', NULL, NULL);
('dyn_cannot_del_syscoll', 'DYN_delete_collation', 'dyn_del.epp', NULL, 8, 237, NULL, 'Cannot delete system collation', NULL, NULL);
('dyn_cannot_del_def_coll', 'DYN_delete_collation', 'dyn_del.epp', NULL, 8, 238, NULL, 'Cannot delete default collation of CHARACTER SET @1', NULL, NULL);
(NULL, NULL, 'dyn_del.epp', NULL, 8, 239, NULL, 'Domain @1 is used in procedure @2 (parameter name @3) and cannot be dropped', NULL, NULL);
(NULL, 'DYN_define_index', 'dyn_def.epp', NULL, 8, 240, NULL, 'Field @1 cannot be used twice in index @2', NULL, NULL);
('dyn_table_not_found', 'DYN_define_index', 'dyn_def.epp', NULL, 8, 241, NULL, 'Table @1 not found', NULL, NULL);
(NULL, 'DYN_define_index', 'dyn_def.epp', NULL, 8, 242, NULL, 'attempt to reference a view (@1) in a foreign key', NULL, NULL);
('dyn_coll_used_procedure', 'DYN_delete_collation', 'dyn_del.epp', NULL, 8, 243, NULL, 'Collation @1 is used in procedure @2 (parameter name @3) and cannot be dropped', NULL, NULL);
-- Do not change the arguments of the previous DYN messages.
-- Write the new DYN messages here.
('dyn_scale_too_big', 'check_update_numeric_type', 'dyn_mod.epp', NULL, 8, 244, NULL, 'New scale specified for column @1 must be at most @2.', NULL, NULL);
('dyn_precision_too_small', 'check_update_numeric_type', 'dyn_mod.epp', NULL, 8, 245, NULL, 'New precision specified for column @1 must be at least @2.', NULL, NULL);
(NULL, 'revoke_permission', 'dyn.epp', NULL, 8, 246, NULL, '@1 is not grantor of @2 on @3 to @4.', NULL, NULL);
('dyn_miss_priv_warning', 'revoke_permission', 'dyn.epp', NULL, 8, 247, NULL, 'Warning: @1 on @2 is not granted to @3.', NULL, NULL);
('dyn_ods_not_supp_feature', 'DYN_define_relation', 'dyn_def.epp', NULL, 8, 248, NULL, 'Feature ''@1'' is not supported in ODS @2.@3', NULL, NULL);
('dyn_cannot_addrem_computed', 'DYN_modify_sql_field', 'dyn_mod.epp', NULL, 8, 249, NULL, 'Cannot add or remove COMPUTED from column @1', NULL, NULL);
('dyn_no_empty_pw', 'dyn_user', 'dyn.epp', NULL, 8, 250, NULL, 'Password should not be empty string', NULL, NULL);
('dyn_dup_index', 'DYN_define_index', 'dyn_def.epp', NULL, 8, 251, NULL, 'Index @1 already exists', NULL, NULL);
('dyn_locksmith_use_granted', 'grant/revoke', 'dyn.epp', NULL, 8, 252, NULL, 'Only @1 or user with privilege USE_GRANTED_BY_CLAUSE can use GRANTED BY clause', NULL, NULL);
('dyn_dup_exception', 'DYN_define_exception', 'dyn_def.epp', NULL, 8, 253, NULL, 'Exception @1 already exists', NULL, NULL);
('dyn_dup_generator', 'DYN_define_generator', 'dyn_def.epp', NULL, 8, 254, NULL, 'Sequence @1 already exists', NULL, NULL);
(NULL, 'revoke_all', 'dyn.epp', NULL, 8, 255, NULL, 'ERASE RDB$USER_PRIVILEGES failed in REVOKE ALL ON ALL', NULL, NULL);
('dyn_package_not_found', NULL, 'DdlNodes.epp/PackageNodes.epp', NULL, 8, 256, NULL, 'Package @1 not found', NULL, NULL);
('dyn_schema_not_found', 'CommentOnNode::execute', 'DdlNodes.epp', NULL, 8, 257, NULL, 'Schema @1 not found', NULL, NULL);
('dyn_cannot_mod_sysproc', NULL, 'DdlNodes.epp', NULL, 8, 258, NULL, 'Cannot ALTER or DROP system procedure @1', NULL, NULL);
('dyn_cannot_mod_systrig', NULL, 'DdlNodes.epp', NULL, 8, 259, NULL, 'Cannot ALTER or DROP system trigger @1', NULL, NULL);
('dyn_cannot_mod_sysfunc', NULL, 'DdlNodes.epp', NULL, 8, 260, NULL, 'Cannot ALTER or DROP system function @1', NULL, NULL);
('dyn_invalid_ddl_proc', 'CreateAlterProcedureNode::compile', 'DdlNodes.epp', NULL, 8, 261, NULL, 'Invalid DDL statement for procedure @1', NULL, NULL);
('dyn_invalid_ddl_trig', 'CreateAlterTriggerNode::compile', 'DdlNodes.epp', NULL, 8, 262, NULL, 'Invalid DDL statement for trigger @1', NULL, NULL);
('dyn_funcnotdef_package', 'CreatePackageBodyNode::execute', 'PackageNodes.epp', NULL, 8, 263, NULL, 'Function @1 has not been defined on the package body @2', NULL, NULL);
('dyn_procnotdef_package', 'CreatePackageBodyNode::execute', 'PackageNodes.epp', NULL, 8, 264, NULL, 'Procedure @1 has not been defined on the package body @2', NULL, NULL);
('dyn_funcsignat_package', 'CreatePackageBodyNode::execute', 'PackageNodes.epp', NULL, 8, 265, NULL, 'Function @1 has a signature mismatch on package body @2', NULL, NULL);
('dyn_procsignat_package', 'CreatePackageBodyNode::execute', 'PackageNodes.epp', NULL, 8, 266, NULL, 'Procedure @1 has a signature mismatch on package body @2', NULL, NULL);
('dyn_defvaldecl_package_proc', 'CreatePackageBodyNode::execute', 'PackageNodes.epp', NULL, 8, 267, NULL, 'Default values for parameters are not allowed in the definition of a previously declared packaged procedure @1.@2', NULL, NULL);
('dyn_dup_function', 'DYN_define_function', 'dyn_def.epp', NULL, 8, 268, NULL, 'Function @1 already exists', NULL, NULL);
('dyn_package_body_exists', NULL, 'DdlNodes.epp/PackageNodes.epp', NULL, 8, 269, NULL, 'Package body @1 already exists', NULL, NULL);
('dyn_invalid_ddl_func', 'CreateAlterFunctionNode::compile', 'DdlNodes.epp', NULL, 8, 270, NULL, 'Invalid DDL statement for function @1', NULL, NULL);
('dyn_newfc_oldsyntax', 'DYN_modify_function', 'dyn_mod.epp', NULL, 8, 271, NULL, 'Cannot alter new style function @1 with ALTER EXTERNAL FUNCTION. Use ALTER FUNCTION instead.', NULL, NULL);
(NULL, 'DYN_delete_generator', 'dyn_del.epp', NULL, 8, 272, NULL, 'Cannot delete system generator @1', NULL, NULL);
(NULL, 'DYN_define_sql_field', 'dyn_def.epp', NULL, 8, 273, NULL, 'Identity column @1 of table @2 must be of exact number type with zero scale', NULL, NULL);
(NULL, 'DYN_modify_local_field', 'dyn_mod.epp', NULL, 8, 274, NULL, 'Identity column @1 of table @2 cannot be changed to NULLable', NULL, NULL);
(NULL, 'DYN_modify_sql_field', 'dyn_mod.epp', NULL, 8, 275, NULL, 'Identity column @1 of table @2 cannot have default value', NULL, NULL);
(NULL, 'DYN_modify_global_field', 'dyn_mod.epp', NULL, 8, 276, NULL, 'Domain @1 must be of exact number type with zero scale because it''s used in an identity column', NULL, NULL);
(NULL, 'DYN_UTIL_generate_generator_name', 'dyn_util.epp', NULL, 8, 277, NULL, 'Generation of generator name failed', NULL, NULL);
('dyn_func_param_not_found', 'OnCommentNode::execute', 'DdlNodes.epp', NULL, 8, 278, NULL, 'Parameter @1 in function @2 not found', NULL, NULL);
('dyn_routine_param_not_found', 'OnCommentNode::execute', 'DdlNodes.epp', NULL, 8, 279, NULL, 'Parameter @1 of routine @2 not found', NULL, NULL);
('dyn_routine_param_ambiguous', 'OnCommentNode::execute', 'DdlNodes.epp', NULL, 8, 280, NULL, 'Parameter @1 of routine @2 is ambiguous (found in both procedures and functions). Use a specifier keyword.', NULL, NULL);
('dyn_coll_used_function', 'DropCollationNode::execute', 'DdlNodes.epp', NULL, 8, 281, NULL, 'Collation @1 is used in function @2 (parameter name @3) and cannot be dropped', NULL, NULL);
('dyn_domain_used_function', 'DropDomainNode', 'DdlNodes.epp', NULL, 8, 282, NULL, 'Domain @1 is used in function @2 (parameter name @3) and cannot be dropped', NULL, NULL);
('dyn_alter_user_no_clause', 'CreateAlterUserNode', 'DdlNodes.epp', NULL, 8, 283, NULL, 'ALTER USER requires at least one clause to be specified', NULL, NULL);
(NULL, 'DYN_delete_role', 'dyn_del.epp', NULL, 8, 284, NULL, 'Cannot delete system SQL role @1', NULL, NULL);
(NULL, 'DdlNodes.epp', 'AlterRelationNode::modifyField', NULL, 8, 285, NULL, 'Column @1 is not an identity column', NULL, NULL);
('dyn_duplicate_package_item', NULL, 'PackageNodes.epp', NULL, 8, 286, NULL, 'Duplicate @1 @2', NULL, NULL);
('dyn_cant_modify_sysobj', NULL, 'DdlNodes.epp', NULL, 8, 287, NULL, 'System @1 @2 cannot be modified', NULL, 'Ex: System generator rdb$... cannot be modified');
('dyn_cant_use_zero_increment', NULL, 'DdlNodes.epp', NULL, 8, 288, NULL, 'INCREMENT BY 0 is an illegal option for sequence @1', NULL, NULL);
('dyn_cant_use_in_foreignkey', NULL, 'DdlNodes.epp', NULL, 8, 289, NULL, 'Can''t use @1 in FOREIGN KEY constraint', NULL, NULL);
('dyn_defvaldecl_package_func', 'CreatePackageBodyNode::execute', 'PackageNodes.epp', NULL, 8, 290, NULL, 'Default values for parameters are not allowed in the definition of a previously declared packaged function @1.@2', NULL, NULL);
('dyn_create_user_no_password', 'CreateAlterUserNode', 'DdlNodes.epp', NULL, 8, 291, NULL, 'Password must be specified when creating user', NULL, NULL);
('dyn_cyclic_role', 'GrantRevokeNode::grantRevoke', 'DdlNodes.epp', NULL, 8, 292, NULL, 'role @1 can not be granted to role @2', NULL, NULL);
(NULL, 'CreateAlterRoleNode::execute', 'DdlNodes.epp', NULL, 8, 293, NULL, 'DROP SYSTEM PRIVILEGES should not be used in CREATE ROLE operator', NULL, NULL);
(NULL, 'CreateAlterRoleNode::execute', 'DdlNodes.epp', NULL, 8, 294, NULL, 'Access to SYSTEM PRIVILEGES in ROLES denied to @1', NULL, NULL);
(NULL, 'grant/revoke', 'DdlNode.epp', NULL, 8, 295, NULL, 'Only @1, DB owner @2 or user with privilege USE_GRANTED_BY_CLAUSE can use GRANTED BY clause', NULL, NULL);
('dyn_cant_use_zero_inc_ident', NULL, 'DdlNodes.epp', NULL, 8, 296, NULL, 'INCREMENT BY 0 is an illegal option for identity column @1 of table @2', NULL, NULL);
('dyn_concur_alter_database', 'AlterDatabaseNode::execute', 'DdlNodes.epp', NULL, 8, 297, NULL, 'Concurrent ALTER DATABASE is not supported', NULL, NULL);
('dyn_incompat_alter_database', 'AlterDatabaseNode::execute', 'DdlNodes.epp', NULL, 8, 298, NULL, 'Incompatible ALTER DATABASE clauses: ''@1'' and ''@2''', NULL, NULL);
('dyn_no_ddl_grant_opt_priv', 'checkGrantorCanGrantObject', 'DdlNodes.epp', NULL, 8, 299, NULL, 'no @1 privilege with grant option on DDL @2', NULL, NULL);
('dyn_no_grant_opt_priv', 'checkGrantorCanGrantObject', 'DdlNodes.epp', NULL, 8, 300, NULL, 'no @1 privilege with grant option on object @2', NULL, NULL);
('dyn_func_not_exist', 'GrantRevokeNode::grantRevoke', 'DdlNodes.epp', NULL, 8, 301, NULL, 'Function @1 does not exist', NULL, NULL);
('dyn_proc_not_exist', 'GrantRevokeNode::grantRevoke', 'DdlNodes.epp', NULL, 8, 302, NULL, 'Procedure @1 does not exist', NULL, NULL);
('dyn_pack_not_exist', 'GrantRevokeNode::grantRevoke', 'DdlNodes.epp', NULL, 8, 303, NULL, 'Package @1 does not exist', NULL, NULL);
('dyn_trig_not_exist', 'GrantRevokeNode::grantRevoke', 'DdlNodes.epp', NULL, 8, 304, NULL, 'Trigger @1 does not exist', NULL, NULL);
('dyn_view_not_exist', 'GrantRevokeNode::grantRevoke', 'DdlNodes.epp', NULL, 8, 305, NULL, 'View @1 does not exist', NULL, NULL);
('dyn_rel_not_exist', 'GrantRevokeNode::grantRevoke', 'DdlNodes.epp', NULL, 8, 306, NULL, 'Table @1 does not exist', NULL, NULL);
('dyn_exc_not_exist', 'GrantRevokeNode::grantRevoke', 'DdlNodes.epp', NULL, 8, 307, NULL, 'Exception @1 does not exist', NULL, NULL);
('dyn_gen_not_exist', 'GrantRevokeNode::grantRevoke', 'DdlNodes.epp', NULL, 8, 308, NULL, 'Generator/Sequence @1 does not exist', NULL, NULL);
('dyn_fld_not_exist', 'GrantRevokeNode::grantRevoke', 'DdlNodes.epp', NULL, 8, 309, NULL, 'Field @1 of table @2 does not exist', NULL, NULL);
COMMIT WORK;
-- TEST
(NULL, 'main', 'test.c', NULL, 11, 0, NULL, 'This is a modified text message', NULL, NULL);
(NULL, NULL, NULL, NULL, 11, 3, NULL, 'This is a test message', NULL, NULL);
-- Do not change the arguments of the previous TEST messages.
-- Write the new TEST messages here.
-- GBAK
(NULL, NULL, 'burp.c', NULL, 12, 0, NULL, 'could not locate appropriate error message', NULL, NULL);
('gbak_unknown_switch', NULL, 'burp.c', NULL, 12, 1, NULL, 'found unknown switch', NULL, NULL);
('gbak_page_size_missing', NULL, 'burp.c', NULL, 12, 2, NULL, 'page size parameter missing', NULL, NULL);
('gbak_page_size_toobig', NULL, 'burp.c', NULL, 12, 3, NULL, 'Page size specified (@1) greater than limit (32768 bytes)', NULL, NULL);
('gbak_redir_ouput_missing', NULL, 'burp.c', NULL, 12, 4, NULL, 'redirect location for output is not specified', NULL, NULL);
('gbak_switches_conflict', NULL, 'burp.c', NULL, 12, 5, NULL, 'conflicting switches for backup/restore', NULL, NULL);
('gbak_unknown_device', NULL, 'burp.c', NULL, 12, 6, NULL, 'device type @1 not known', NULL, NULL);
('gbak_no_protection', NULL, 'burp.c', NULL, 12, 7, NULL, 'protection is not there yet', NULL, NULL);
('gbak_page_size_not_allowed', NULL, 'burp.c', NULL, 12, 8, NULL, 'page size is allowed only on restore or create', NULL, NULL);
('gbak_multi_source_dest', NULL, 'burp.c', NULL, 12, 9, NULL, 'multiple sources or destinations specified', NULL, NULL);
('gbak_filename_missing', NULL, 'burp.c', NULL, 12, 10, NULL, 'requires both input and output filenames', NULL, NULL);
('gbak_dup_inout_names', NULL, 'burp.c', NULL, 12, 11, NULL, 'input and output have the same name.  Disallowed.', NULL, NULL);
('gbak_inv_page_size', NULL, 'burp.c', NULL, 12, 12, NULL, 'expected page size, encountered "@1"', NULL, NULL);
('gbak_db_specified', NULL, 'burp.c', NULL, 12, 13, NULL, 'REPLACE specified, but the first file @1 is a database', NULL, NULL);
('gbak_db_exists', NULL, 'burp.c', NULL, 12, 14, NULL, 'database @1 already exists.  To replace it, use the -REP switch', NULL, NULL);
('gbak_unk_device', NULL, 'burp.c', NULL, 12, 15, NULL, 'device type not specified', NULL, NULL);
(NULL, NULL, 'burp.c', NULL, 12, 16, NULL, 'cannot create APOLLO tape descriptor file @1', NULL, NULL);
(NULL, NULL, 'burp.c', NULL, 12, 17, NULL, 'cannot set APOLLO tape descriptor attribute for @1', NULL, NULL);
(NULL, NULL, 'burp.c', NULL, 12, 18, NULL, 'cannot create APOLLO cartridge descriptor file @1', NULL, NULL);
(NULL, NULL, 'burp.c', NULL, 12, 19, NULL, 'cannot close APOLLO tape descriptor file @1', NULL, NULL);
('gbak_blob_info_failed', NULL, 'burp.c', NULL, 12, 20, NULL, 'gds_$blob_info failed', NULL, NULL);
('gbak_unk_blob_item', NULL, 'burp.c', NULL, 12, 21, NULL, 'do not understand BLOB INFO item @1', NULL, NULL);
('gbak_get_seg_failed', NULL, 'burp.c', NULL, 12, 22, NULL, 'gds_$get_segment failed', NULL, NULL);
('gbak_close_blob_failed', NULL, 'burp.c', NULL, 12, 23, NULL, 'gds_$close_blob failed', NULL, NULL);
('gbak_open_blob_failed', NULL, 'burp.c', NULL, 12, 24, NULL, 'gds_$open_blob failed', NULL, NULL);
('gbak_put_blr_gen_id_failed', NULL, 'burp.c', NULL, 12, 25, NULL, 'Failed in put_blr_gen_id', NULL, NULL);
('gbak_unk_type', NULL, 'burp.c', NULL, 12, 26, NULL, 'data type @1 not understood', NULL, NULL);
('gbak_comp_req_failed', NULL, 'burp.c', NULL, 12, 27, NULL, 'gds_$compile_request failed', NULL, NULL);
('gbak_start_req_failed', NULL, 'burp.c', NULL, 12, 28, NULL, 'gds_$start_request failed', NULL, NULL);
('gbak_rec_failed', NULL, 'burp.c', NULL, 12, 29, NULL, 'gds_$receive failed', NULL, NULL);
('gbak_rel_req_failed', NULL, 'burp.c', NULL, 12, 30, NULL, 'gds_$release_request failed', NULL, NULL);
('gbak_db_info_failed', NULL, 'burp.c', NULL, 12, 31, NULL, 'gds_$database_info failed', NULL, NULL);
('gbak_no_db_desc', NULL, 'burp.c', NULL, 12, 32, NULL, 'Expected database description record', NULL, NULL);
('gbak_db_create_failed', NULL, 'burp.c', NULL, 12, 33, NULL, 'failed to create database @1', NULL, NULL);
('gbak_decomp_len_error', NULL, 'burp.c', NULL, 12, 34, NULL, 'RESTORE: decompression length error', NULL, NULL);
('gbak_tbl_missing', NULL, 'burp.c', NULL, 12, 35, NULL, 'cannot find table @1', NULL, NULL);
('gbak_blob_col_missing', NULL, 'burp.c', NULL, 12, 36, NULL, 'Cannot find column for BLOB', NULL, NULL);
('gbak_create_blob_failed', NULL, 'burp.c', NULL, 12, 37, NULL, 'gds_$create_blob failed', NULL, NULL);
('gbak_put_seg_failed', NULL, 'burp.c', NULL, 12, 38, NULL, 'gds_$put_segment failed', NULL, NULL);
('gbak_rec_len_exp', NULL, 'burp.c', NULL, 12, 39, NULL, 'expected record length', NULL, NULL);
('gbak_inv_rec_len', NULL, 'burp.c', NULL, 12, 40, NULL, 'wrong length record, expected @1 encountered @2', NULL, NULL);
('gbak_exp_data_type', NULL, 'burp.c', NULL, 12, 41, NULL, 'expected data attribute', NULL, NULL);
('gbak_gen_id_failed', NULL, 'burp.c', NULL, 12, 42, NULL, 'Failed in store_blr_gen_id', NULL, NULL);
('gbak_unk_rec_type', NULL, 'burp.c', NULL, 12, 43, NULL, 'do not recognize record type @1', NULL, NULL);
('gbak_inv_bkup_ver', NULL, 'burp.c', 'obsolete', 12, 44, NULL, 'Expected backup version 1..10.  Found @1', NULL, NULL);
('gbak_missing_bkup_desc', NULL, 'burp.c', NULL, 12, 45, NULL, 'expected backup description record', NULL, NULL);
('gbak_string_trunc', NULL, 'burp.c', NULL, 12, 46, NULL, 'string truncated', NULL, NULL);
('gbak_cant_rest_record', NULL, 'burp.c', NULL, 12, 47, NULL, 'warning -- record could not be restored', NULL, NULL);
('gbak_send_failed', NULL, 'burp.c', NULL, 12, 48, NULL, 'gds_$send failed', NULL, NULL);
('gbak_no_tbl_name', NULL, 'burp.c', NULL, 12, 49, NULL, 'no table name for data', NULL, NULL);
('gbak_unexp_eof', NULL, 'burp.c', NULL, 12, 50, NULL, 'unexpected end of file on backup file', NULL, NULL);
('gbak_db_format_too_old', NULL, 'burp.c', NULL, 12, 51, NULL, 'database format @1 is too old to restore to', NULL, NULL);
('gbak_inv_array_dim', NULL, 'burp.c', NULL, 12, 52, NULL, 'array dimension for column @1 is invalid', NULL, NULL);
(NULL, NULL, 'burp.c', NULL, 12, 53, NULL, 'expected array version number @1 but instead found @2', NULL, NULL);
(NULL, NULL, 'burp.c', NULL, 12, 54, NULL, 'expected array dimension @1 but instead found @2', NULL, NULL);
('gbak_xdr_len_expected', NULL, 'burp.c', NULL, 12, 55, NULL, 'Expected XDR record length', NULL, NULL);
(NULL, NULL, 'burp.c', NULL, 12, 56, NULL, 'Unexpected I/O error while @1 backup file', NULL, NULL);
(NULL, NULL, 'burp.c', NULL, 12, 57, NULL, 'adding file @1, starting at page @2', NULL, NULL);
(NULL, NULL, 'burp.c', NULL, 12, 58, NULL, 'array', NULL, NULL);
(NULL, NULL, 'burp.c', NULL, 12, 59, NULL, 'backup', NULL, NULL);
(NULL, 'burp_usage', 'burp.c', NULL, 12, 60, NULL, '    @1B(ACKUP_DATABASE)    backup database to file', NULL, NULL);
(NULL, NULL, 'burp.c', NULL, 12, 61, NULL, '		backup file is compressed', NULL, NULL);
(NULL, NULL, 'burp.c', NULL, 12, 62, NULL, '    @1D(EVICE)             backup file device type on APOLLO (CT or MT)', NULL, NULL);
(NULL, 'burp_usage', 'burp.c', NULL, 12, 63, NULL, '    @1M(ETA_DATA)          backup or restore metadata only', NULL, NULL);
(NULL, NULL, 'burp.c', NULL, 12, 64, NULL, 'blob', NULL, NULL);
('gbak_open_bkup_error', NULL, 'burp.c', NULL, 12, 65, NULL, 'cannot open backup file @1', NULL, NULL);
('gbak_open_error', NULL, 'burp.c', NULL, 12, 66, NULL, 'cannot open status and error output file @1', NULL, NULL);
(NULL, NULL, 'burp.c', NULL, 12, 67, NULL, 'closing file, committing, and finishing', NULL, NULL);
(NULL, NULL, 'burp.c', NULL, 12, 68, NULL, 'committing metadata', NULL, NULL);
(NULL, NULL, 'burp.c', NULL, 12, 69, NULL, 'commit failed on table @1', NULL, NULL);
(NULL, NULL, 'burp.c', NULL, 12, 70, NULL, 'committing secondary files', NULL, NULL);
(NULL, NULL, 'burp.c', NULL, 12, 71, NULL, 'creating index @1', NULL, NULL);
(NULL, NULL, 'burp.c', NULL, 12, 72, NULL, 'committing data for table @1', NULL, NULL);
(NULL, 'burp_usage', 'burp.c', NULL, 12, 73, NULL, '    @1C(REATE_DATABASE)    create database from backup file (restore)', NULL, NULL);
(NULL, NULL, 'burp.c', NULL, 12, 74, NULL, 'created database @1, page_size @2 bytes', NULL, NULL);
(NULL, NULL, 'burp.c', NULL, 12, 75, NULL, 'creating file @1', NULL, NULL);
(NULL, NULL, 'burp.c', NULL, 12, 76, NULL, 'creating indexes', NULL, NULL);
(NULL, NULL, 'burp.c', NULL, 12, 77, NULL, 'database @1 has a page size of @2 bytes.', NULL, NULL);
(NULL, 'burp_usage', 'burp.c', NULL, 12, 78, NULL, '    @1I(NACTIVE)           deactivate indexes during restore', NULL, NULL);
(NULL, NULL, 'burp.c', NULL, 12, 79, NULL, 'do not understand BLOB INFO item @1', NULL, NULL);
(NULL, NULL, 'burp.c', NULL, 12, 80, NULL, 'do not recognize @1 attribute @2 -- continuing', NULL, NULL);
(NULL, NULL, 'burp.c', NULL, 12, 81, NULL, 'error accessing BLOB column @1 -- continuing', NULL, NULL);
(NULL, NULL, 'burp.c', NULL, 12, 82, NULL, 'Exiting before completion due to errors', NULL, NULL);
(NULL, NULL, 'burp.c', NULL, 12, 83, NULL, 'Exiting before completion due to errors', NULL, NULL);
(NULL, NULL, 'burp.c', NULL, 12, 84, NULL, 'column', NULL, NULL);
(NULL, NULL, 'burp.c', NULL, 12, 85, NULL, 'file', NULL, NULL);
(NULL, NULL, 'burp.c', NULL, 12, 86, NULL, 'file length', NULL, NULL);
(NULL, NULL, 'burp.c', NULL, 12, 87, NULL, 'filter', NULL, NULL);
(NULL, NULL, 'burp.c', NULL, 12, 88, NULL, 'finishing, closing, and going home', NULL, NULL);
(NULL, NULL, 'burp.c', NULL, 12, 89, NULL, 'function', NULL, NULL);
(NULL, NULL, 'burp.c', NULL, 12, 90, NULL, 'function argument', NULL, NULL);
(NULL, NULL, 'burp.c', NULL, 12, 91, NULL, 'gbak version @1', NULL, NULL);
(NULL, NULL, 'burp.c', NULL, 12, 92, NULL, 'domain', NULL, NULL);
(NULL, NULL, 'burp.c', NULL, 12, 93, NULL, 'index', NULL, NULL);
(NULL, NULL, 'burp.c', NULL, 12, 94, NULL, 'trigger @1 is invalid', NULL, NULL);
(NULL, 'burp_usage', 'burp.c', NULL, 12, 95, NULL, 'legal switches are:', NULL, NULL);
(NULL, 'add_files', 'restore.epp', NULL, 12, 96, NULL, 'length given for initial file (@1) is less than minimum (@2)', NULL, NULL);
(NULL, 'burp_usage', 'burp.c', NULL, 12, 97, NULL, '    @1E(XPAND)             no data compression', NULL, NULL);
(NULL, 'burp_usage', 'burp.c', NULL, 12, 98, NULL, '    @1L(IMBO)              ignore transactions in limbo', NULL, NULL);
(NULL, 'burp_usage', 'burp.c', NULL, 12, 99, NULL, '    @1O(NE_AT_A_TIME)      restore one table at a time', NULL, NULL);
(NULL, NULL, 'burp.c', NULL, 12, 100, NULL, 'opened file @1', NULL, NULL);
(NULL, 'burp_usage', 'burp.c', NULL, 12, 101, NULL, '    @1P(AGE_SIZE)          override default page size', NULL, NULL);
(NULL, NULL, 'burp.c', NULL, 12, 102, NULL, 'page size', NULL, NULL);
(NULL, NULL, 'burp.c', NULL, 12, 103, NULL, 'page size specified (@1 bytes) rounded up to @2 bytes', NULL, NULL);
(NULL, 'burp_usage', 'burp.c', NULL, 12, 104, NULL, '    @1Z                    print version number', NULL, NULL);
(NULL, NULL, 'burp.c', NULL, 12, 105, NULL, 'privilege', NULL, NULL);
(NULL, NULL, 'burp.c', NULL, 12, 106, NULL, '     @1 records ignored', NULL, NULL);
(NULL, NULL, 'burp.c', NULL, 12, 107, NULL, '   @1 records restored', NULL, NULL);
(NULL, NULL, 'burp.c', NULL, 12, 108, NULL, '@1 records written', NULL, NULL);
(NULL, NULL, 'burp.c', NULL, 12, 109, NULL, '    @1Y  <path>            redirect/suppress status message output', NULL, NULL);
(NULL, NULL, 'burp.c', NULL, 12, 110, NULL, 'Reducing the database page size from @1 bytes to @2 bytes', NULL, NULL);
(NULL, NULL, 'burp.c', NULL, 12, 111, NULL, 'table', NULL, NULL);
(NULL, 'burp_usage', 'burp.c', NULL, 12, 112, NULL, '    @1REP(LACE_DATABASE)   replace database from backup file (restore)', NULL, NULL);
(NULL, 'burp_usage', 'burp.c', NULL, 12, 113, NULL, '    @1V(ERIFY)             report each action taken', NULL, NULL);
(NULL, NULL, 'burp.c', NULL, 12, 114, NULL, 'restore failed for record in table @1', NULL, NULL);
(NULL, NULL, 'burp.c', NULL, 12, 115, NULL, '    restoring column @1', NULL, NULL);
(NULL, NULL, 'burp.c', NULL, 12, 116, NULL, '    restoring file @1', NULL, NULL);
(NULL, NULL, 'burp.c', NULL, 12, 117, NULL, '    restoring filter @1', NULL, NULL);
(NULL, NULL, 'burp.c', NULL, 12, 118, NULL, 'restoring function @1', NULL, NULL);
(NULL, NULL, 'burp.c', NULL, 12, 119, NULL, '    restoring argument for function @1', NULL, NULL);
(NULL, NULL, 'burp.c', NULL, 12, 120, NULL, '     restoring gen id value of: @1', NULL, NULL);
(NULL, NULL, 'burp.c', NULL, 12, 121, NULL, 'restoring domain @1', NULL, NULL);
(NULL, NULL, 'burp.c', NULL, 12, 122, NULL, '    restoring index @1', NULL, NULL);
(NULL, NULL, 'burp.c', NULL, 12, 123, NULL, '    restoring privilege for user @1', NULL, NULL);
(NULL, NULL, 'burp.c', NULL, 12, 124, NULL, 'restoring data for table @1', NULL, NULL);
(NULL, NULL, 'burp.c', NULL, 12, 125, NULL, 'restoring security class @1', NULL, NULL);
(NULL, NULL, 'burp.c', NULL, 12, 126, NULL, '    restoring trigger @1', NULL, NULL);
(NULL, NULL, 'burp.c', NULL, 12, 127, NULL, '    restoring trigger message for @1', NULL, NULL);
(NULL, NULL, 'burp.c', NULL, 12, 128, NULL, '    restoring type @1 for column @2', NULL, NULL);
(NULL, NULL, 'burp.c', NULL, 12, 129, NULL, 'started transaction', NULL, NULL);
(NULL, NULL, 'burp.c', NULL, 12, 130, NULL, 'starting transaction', NULL, NULL);
(NULL, NULL, 'burp.c', NULL, 12, 131, NULL, 'security class', NULL, NULL);
(NULL, 'burp_usage', 'burp.c', NULL, 12, 132, NULL, 'switches can be abbreviated to the unparenthesized characters', NULL, NULL);
(NULL, NULL, 'burp.c', NULL, 12, 133, NULL, 'transportable backup -- data in XDR format', NULL, NULL);
(NULL, NULL, 'burp.c', NULL, 12, 134, NULL, 'trigger', NULL, NULL);
(NULL, NULL, 'burp.c', NULL, 12, 135, NULL, 'trigger message', NULL, NULL);
(NULL, NULL, 'burp.c', NULL, 12, 136, NULL, 'trigger type', NULL, NULL);
(NULL, NULL, 'burp.c', NULL, 12, 137, NULL, 'unknown switch "@1"', NULL, NULL);
(NULL, NULL, 'burp.c', NULL, 12, 138, NULL, 'validation error on column in table @1', NULL, NULL);
(NULL, NULL, 'burp.c', NULL, 12, 139, NULL, '    Version(s) for database "@1"', NULL, NULL);
(NULL, NULL, 'burp.c', NULL, 12, 140, NULL, 'view', NULL, NULL);
(NULL, NULL, 'burp.c', NULL, 12, 141, NULL, '    writing argument for function @1', NULL, NULL);
(NULL, NULL, 'burp.c', NULL, 12, 142, NULL, '    writing data for table @1', NULL, NULL);
(NULL, NULL, 'burp.c', NULL, 12, 143, NULL, '     writing gen id of: @1', NULL, NULL);
(NULL, NULL, 'burp.c', NULL, 12, 144, NULL, '         writing column @1', NULL, NULL);
(NULL, NULL, 'burp.c', NULL, 12, 145, NULL, '    writing filter @1', NULL, NULL);
(NULL, NULL, 'burp.c', NULL, 12, 146, NULL, 'writing filters', NULL, NULL);
(NULL, NULL, 'burp.c', NULL, 12, 147, NULL, '    writing function @1', NULL, NULL);
(NULL, NULL, 'burp.c', NULL, 12, 148, NULL, 'writing functions', NULL, NULL);
(NULL, NULL, 'burp.c', NULL, 12, 149, NULL, '    writing domain @1', NULL, NULL);
(NULL, NULL, 'burp.c', NULL, 12, 150, NULL, 'writing domains', NULL, NULL);
(NULL, NULL, 'burp.c', NULL, 12, 151, NULL, '    writing index @1', NULL, NULL);
(NULL, NULL, 'burp.c', NULL, 12, 152, NULL, '    writing privilege for user @1', NULL, NULL);
(NULL, NULL, 'burp.c', NULL, 12, 153, NULL, '    writing table @1', NULL, NULL);
(NULL, NULL, 'burp.c', NULL, 12, 154, NULL, 'writing tables', NULL, NULL);
(NULL, NULL, 'burp.c', NULL, 12, 155, NULL, '    writing security class @1', NULL, NULL);
(NULL, NULL, 'burp.c', NULL, 12, 156, NULL, '    writing trigger @1', NULL, NULL);
(NULL, NULL, 'burp.c', NULL, 12, 157, NULL, '    writing trigger message for @1', NULL, NULL);
(NULL, NULL, 'burp.c', NULL, 12, 158, NULL, 'writing trigger messages', NULL, NULL);
(NULL, NULL, 'burp.c', NULL, 12, 159, NULL, 'writing triggers', NULL, NULL);
(NULL, NULL, 'burp.c', NULL, 12, 160, NULL, '    writing type @1 for column @2', NULL, NULL);
(NULL, NULL, 'burp.c', NULL, 12, 161, NULL, 'writing types', NULL, NULL);
(NULL, NULL, 'burp.c', NULL, 12, 162, NULL, 'writing shadow files', NULL, NULL);
(NULL, NULL, 'burp.c', NULL, 12, 163, NULL, '    writing shadow file @1', NULL, NULL);
(NULL, NULL, 'burp.c', NULL, 12, 164, NULL, 'writing id generators', NULL, NULL);
(NULL, NULL, 'burp.c', NULL, 12, 165, NULL, '    writing generator @1 value @2', NULL, NULL);
(NULL, NULL, 'burp.c', NULL, 12, 166, NULL, 'readied database @1 for backup', NULL, NULL);
(NULL, 'get_relation', 'restore.epp', NULL, 12, 167, NULL, 'restoring table @1', NULL, NULL);
(NULL, NULL, 'burp.c', NULL, 12, 168, NULL, 'type', NULL, NULL);
(NULL, 'BURP_print', 'burp.c', NULL, 12, 169, NULL, 'gbak:', NULL, NULL);
(NULL, NULL, 'restore.e', NULL, 12, 170, NULL, 'committing metadata for table @1', NULL, NULL);
(NULL, NULL, 'restore.e', NULL, 12, 171, NULL, 'error committing metadata for table @1', NULL, NULL);
(NULL, 'burp_usage', 'burp.c', NULL, 12, 172, NULL, '    @1K(ILL)               restore without creating shadows', NULL, NULL);
(NULL, 'get_index', 'restore.e', NULL, 12, 173, NULL, 'cannot commit index @1', NULL, NULL);
(NULL, 'add_files', 'restore.e', NULL, 12, 174, NULL, 'cannot commit files', NULL, NULL);
(NULL, 'burp_usage', 'burp.c', NULL, 12, 175, NULL, '    @1T(RANSPORTABLE)      transportable backup -- data in XDR format', NULL, NULL);
(NULL, 'BACKUP_backup', 'backup.e', NULL, 12, 176, NULL, 'closing file, committing, and finishing. @1 bytes written', NULL, NULL);
(NULL, 'burp_usage', 'burp.c', NULL, 12, 177, NULL, '    @1G(ARBAGE_COLLECT)    inhibit garbage collection', NULL, NULL);
(NULL, 'burp_usage', 'burp.c', NULL, 12, 178, NULL, '    @1IG(NORE)             ignore bad checksums', NULL, NULL);
(NULL, 'put_index', 'backup.e', NULL, 12, 179, NULL, '	column @1 used in index @2 seems to have vanished', NULL, NULL);
(NULL, 'put_index', 'backup.e', NULL, 12, 180, NULL, 'index @1 omitted because @2 of the expected @3 keys were found', NULL, NULL);
(NULL, 'burp_usage', 'burp.c', NULL, 12, 181, NULL, '    @1FA(CTOR)             blocking factor', NULL, NULL);
('gbak_missing_block_fac', 'main', 'burp.c', NULL, 12, 182, NULL, 'blocking factor parameter missing', NULL, NULL);
('gbak_inv_block_fac', 'main', 'burp.c', NULL, 12, 183, NULL, 'expected blocking factor, encountered "@1"', NULL, NULL);
('gbak_block_fac_specified', 'main', 'burp.c', NULL, 12, 184, NULL, 'a blocking factor may not be used in conjunction with device CT', NULL, NULL);
(NULL, 'get_generator', 'RESTORE.E', NULL, 12, 185, NULL, 'restoring generator @1 value: @2', NULL, NULL);
(NULL, 'burp_usage', 'burp.c', NULL, 12, 186, NULL, '    @1OL(D_DESCRIPTIONS)   save old style metadata descriptions', NULL, NULL);
(NULL, 'burp_usage', 'burp.c', NULL, 12, 187, NULL, '    @1N(O_VALIDITY)        do not restore database validity conditions', NULL, NULL);
('gbak_missing_username', 'main()', 'burp.c', NULL, 12, 188, NULL, 'user name parameter missing', NULL, NULL);
('gbak_missing_password', 'main()', 'burp.c', NULL, 12, 189, NULL, 'password parameter missing', NULL, NULL);
(NULL, 'burp_usage', 'burp.c', NULL, 12, 190, NULL, '    @1PAS(SWORD)           Firebird password', NULL, NULL);
(NULL, 'burp_usage', 'burp.c', NULL, 12, 191, NULL, '    @1USER                 Firebird user name', NULL, NULL);
(NULL, 'BACKUP_backup', 'backup.e', NULL, 12, 192, NULL, 'writing stored procedures', NULL, NULL);
(NULL, 'write_procedures', 'backup.e', NULL, 12, 193, NULL, 'writing stored procedure @1', NULL, NULL);
(NULL, 'write_procedure_prms', 'backup.e', NULL, 12, 194, NULL, 'writing parameter @1 for stored procedure', NULL, NULL);
(NULL, 'get_procedure', 'restore.e', NULL, 12, 195, NULL, 'restoring stored procedure @1', NULL, NULL);
(NULL, 'get_procedure_prm', 'restore.e', NULL, 12, 196, NULL, '    restoring parameter @1 for stored procedure', NULL, NULL);
(NULL, 'BACKUP_backup', 'backup.e', NULL, 12, 197, NULL, 'writing exceptions', NULL, NULL);
(NULL, 'write_exceptions', 'backup.e', NULL, 12, 198, NULL, 'writing exception @1', NULL, NULL);
(NULL, 'get_exception', 'restore.e', NULL, 12, 199, NULL, 'restoring exception @1', NULL, NULL);
('gbak_missing_skipped_bytes', NULL, 'burp.c', NULL, 12, 200, NULL, ' missing parameter for the number of bytes to be skipped', NULL, NULL);
('gbak_inv_skipped_bytes', NULL, 'burp.c', NULL, 12, 201, NULL, 'expected number of bytes to be skipped, encountered "@1"', NULL, NULL);
(NULL, NULL, 'restore.e', NULL, 12, 202, NULL, 'adjusting an invalid decompression length from @1 to @2', NULL, NULL);
(NULL, NULL, 'restore.e', NULL, 12, 203, NULL, 'skipped @1 bytes after reading a bad attribute @2', NULL, NULL);
(NULL, 'burp_usage', 'burp.c', NULL, 12, 204, NULL, '    @1S(KIP_BAD_DATA)      skip number of bytes after reading bad data', NULL, NULL);
(NULL, NULL, 'restore.e', NULL, 12, 205, NULL, 'skipped @1 bytes looking for next valid attribute, encountered attribute @2', NULL, NULL);
(NULL, 'write_rel_constraints', 'backup.e', NULL, 12, 206, NULL, 'writing table constraints', NULL, NULL);
(NULL, 'write_rel_constraints', 'backup.e', NULL, 12, 207, NULL, 'writing constraint @1', NULL, NULL);
(NULL, NULL, 'restore.e', NULL, 12, 208, NULL, 'table constraint', NULL, NULL);
(NULL, 'BACKUP_backup', 'backup.e', NULL, 12, 209, NULL, 'writing referential constraints', NULL, NULL);
(NULL, 'BACKUP_backup', 'GBAK', NULL, 12, 210, NULL, 'writing check constraints', NULL, NULL);
('msgVerbose_write_charsets', 'write_charsets', 'backup.e', NULL, 12, 211, NULL, 'writing character sets', NULL, NULL);
('msgVerbose_write_collations', 'write_collations', 'backup.e', NULL, 12, 212, NULL, 'writing collations', NULL, NULL);
('gbak_err_restore_charset', 'get_charset', 'restore.e', NULL, 12, 213, NULL, 'character set', NULL, NULL);
('msgVerbose_restore_charset', 'get_charset', 'restore.e', NULL, 12, 214, NULL, 'writing character set @1', NULL, NULL);
('gbak_err_restore_collation', 'get_collation', 'restore.e', NULL, 12, 215, NULL, 'collation', NULL, NULL);
('msgVerbose_restore_collation', 'get_collation', 'restore.e', NULL, 12, 216, NULL, 'writing collation @1', NULL, NULL);
('gbak_read_error', 'MVOL_read', 'burp.c', NULL, 12, 220, NULL, 'Unexpected I/O error while reading from backup file', NULL, NULL);
('gbak_write_error', 'MVOL_write', 'burp.c', NULL, 12, 221, NULL, 'Unexpected I/O error while writing to backup file', NULL, NULL);
(NULL, 'next_volume', 'mvol.c', NULL, 12, 222, NULL, '

Could not open file name "@1"', NULL, NULL);
(NULL, 'next_volume', 'mvol.c', NULL, 12, 223, NULL, '

Could not write to file "@1"', NULL, NULL);
(NULL, 'next_volume', 'mvol.c', NULL, 12, 224, NULL, '

Could not read from file "@1"', NULL, NULL);
(NULL, 'prompt_for_name', 'mvol.c', NULL, 12, 225, NULL, 'Done with volume #@1, "@2"', NULL, NULL);
(NULL, 'prompt_for_name', 'mvol.c', NULL, 12, 226, NULL, '	Press return to reopen that file, or type a new
	name followed by return to open a different file.', NULL, NULL);
(NULL, 'prompt_for_name', 'mvol.c', NULL, 12, 227, NULL, 'Type a file name to open and hit return', NULL, NULL);
(NULL, 'prompt_for_name', 'mvol.c', 'This prompt should be preceded by 2 blank spaces and followed by 1: "  Name: "', 12, 228, NULL, '  Name: ', NULL, NULL);
(NULL, 'prompt_for_name', 'mvol.c', NULL, 12, 229, NULL, '

ERROR: Backup incomplete', NULL, NULL);
(NULL, 'read_header', 'mvol.c', NULL, 12, 230, NULL, 'Expected backup start time @1, found @2', NULL, NULL);
(NULL, 'read_header', 'mvol.c', NULL, 12, 231, NULL, 'Expected backup database @1, found @2', NULL, NULL);
(NULL, 'read_header', 'mvol.c', NULL, 12, 232, NULL, 'Expected volume number @1, found volume @2', NULL, NULL);
('gbak_db_in_use', 'open_files', 'burp.c', NULL, 12, 233, NULL, 'could not drop database @1 (no privilege or database might be in use)', NULL, NULL);
(NULL, 'get_security_class', 'restore.e', NULL, 12, 234, NULL, 'Skipped bad security class entry: @1', NULL, NULL);
(NULL, 'convert_sub_type', 'restore.e', NULL, 12, 235, NULL, 'Unknown V3 SUB_TYPE: @1 in FIELD: @2.', NULL, NULL);
(NULL, 'cvt_v3_to_v4_intl', 'restore.e', NULL, 12, 236, NULL, 'Converted V3 sub_type: @1 to character_set_id: @2 and collate_id: @3.', NULL, NULL);
(NULL, 'cvt_v3_to_v4_intl', 'restore.e', NULL, 12, 237, NULL, 'Converted V3 scale: @1 to character_set_id: @2 and callate_id: @3.', NULL, NULL);
('gbak_sysmemex', 'MISC_alloc_memory', 'misc.c', NULL, 12, 238, NULL, 'System memory exhausted', NULL, NULL);
(NULL, 'main()', 'burp.c', NULL, 12, 239, NULL, '    @1NT                   Non-Transportable backup file format', NULL, NULL);
(NULL, 'RESTORE_restore', 'restore.e', NULL, 12, 240, NULL, 'Index "@1" failed to activate because:', NULL, NULL);
(NULL, 'RESTORE_restore', 'restore.e', NULL, 12, 241, NULL, '  The unique index has duplicate values or NULLs.', NULL, NULL);
(NULL, 'RESTORE_restore', 'restore.e', NULL, 12, 242, NULL, '  Delete or Update duplicate values or NULLs, and activate index with', NULL, NULL);
(NULL, 'RESTORE_restore', 'restore.e', NULL, 12, 243, NULL, '  ALTER INDEX "@1" ACTIVE;', NULL, NULL);
(NULL, 'RESTORE_restore', 'restore.e', NULL, 12, 244, NULL, '  Not enough disk space to create the sort file for an index.', NULL, NULL);
(NULL, 'RESTORE_restore', 'restore.e', NULL, 12, 245, NULL, '  Set the TMP environment variable to a directory on a filesystem that does have enough space, and activate index with', NULL, NULL);
(NULL, 'RESTORE_restore', 'restore.e', NULL, 12, 246, NULL, 'Database is not online due to failure to activate one or more indices.', NULL, NULL);
(NULL, 'RESTORE_restore', 'restore.e', NULL, 12, 247, NULL, 'Run gfix -online to bring database online without active indices.', NULL, NULL);
('write_role_1', 'BACKUP_backup', 'backup.e', NULL, 12, 248, NULL, 'writing SQL roles', NULL, NULL);
('write_role_2', 'write_sql_roles', 'backup.e', NULL, 12, 249, NULL, '    writing SQL role: @1', NULL, NULL);
('gbak_restore_role_failed', 'get_sql_roles', 'restore.e', NULL, 12, 250, NULL, 'SQL role', NULL, NULL);
('restore_role', 'get_sql_roles', 'restore.e', NULL, 12, 251, NULL, '    restoring SQL role: @1', NULL, NULL);
('gbak_role_op', 'burp_usage', 'burp.c', NULL, 12, 252, NULL, '    @1RO(LE)               Firebird SQL role', NULL, NULL);
('gbak_role_op_missing', 'BURP_gbak', 'burp.c', NULL, 12, 253, NULL, 'SQL role parameter missing', NULL, NULL);
('gbak_convert_ext_tables', 'burp_usage', 'burp.c', NULL, 12, 254, NULL, '    @1CO(NVERT)            backup external files as tables', NULL, NULL);
('gbak_warning', 'BURP_print_warning', 'burp.c', NULL, 12, 255, NULL, 'gbak: WARNING:', NULL, NULL);
('gbak_error', 'BURP_print_status', 'burp.c', NULL, 12, 256, NULL, 'gbak: ERROR:', NULL, NULL);
('gbak_page_buffers', 'burp_usage', 'burp.c', NULL, 12, 257, NULL, '    @1BU(FFERS)            override page buffers default', NULL, NULL);
('gbak_page_buffers_missing', 'BURP_gbak', 'burp.c', NULL, 12, 258, NULL, 'page buffers parameter missing', NULL, NULL);
('gbak_page_buffers_wrong_param', 'BURP_gbak', 'burp.c', NULL, 12, 259, NULL, 'expected page buffers, encountered "@1"', NULL, NULL);
('gbak_page_buffers_restore', 'BURP_gbak', 'burp.cpp', NULL, 12, 260, NULL, 'page buffers is allowed only on restore or create', NULL, NULL);
(NULL, 'next_volume', 'mvol.c', NULL, 12, 261, NULL, 'Starting with volume #@1, "@2"', NULL, NULL);
('gbak_inv_size', 'open_files', 'burp.c', NULL, 12, 262, NULL, 'size specification either missing or incorrect for file @1', NULL, NULL);
('gbak_file_outof_sequence', 'open_files', 'burp.c', NULL, 12, 263, NULL, 'file @1 out of sequence', NULL, NULL);
('gbak_join_file_missing', 'open_files', 'burp.c', NULL, 12, 264, NULL, 'can''t join -- one of the files missing', NULL, NULL);
('gbak_stdin_not_supptd', 'open_files', 'burp.c', NULL, 12, 265, NULL, ' standard input is not supported when using join operation', NULL, NULL);
('gbak_stdout_not_supptd', 'open_files', 'burp.c', NULL, 12, 266, NULL, 'standard output is not supported when using split operation or in verbose mode', NULL, NULL);
('gbak_bkup_corrupt', 'open_files', 'burp.c', NULL, 12, 267, NULL, 'backup file @1 might be corrupt', NULL, NULL);
('gbak_unk_db_file_spec', 'open_files', 'burp.c', NULL, 12, 268, NULL, 'database file specification missing', NULL, NULL);
('gbak_hdr_write_failed', 'MVOL_init_write', 'mvol.c', NULL, 12, 269, NULL, 'can''t write a header record to file @1', NULL, NULL);
('gbak_disk_space_ex', 'MVOL_write', 'mvol.c', NULL, 12, 270, NULL, 'free disk space exhausted', NULL, NULL);
('gbak_size_lt_min', 'open_files', 'burp.c', NULL, 12, 271, NULL, 'file size given (@1) is less than minimum allowed (@2)', NULL, NULL);
(NULL, 'MVOL_write', 'mvol.c', NULL, 12, 272, NULL, 'Warning -- free disk space exhausted for file @1, the rest of the bytes (@2) will be written to file @3', NULL, NULL);
('gbak_svc_name_missing', 'BURP_gbak', 'burp.c', NULL, 12, 273, NULL, 'service name parameter missing', NULL, NULL);
('gbak_not_ownr', 'open_files()', 'burp.c', NULL, 12, 274, NULL, 'Cannot restore over current database, must be SYSDBA or owner of the existing database.', NULL, NULL);
(NULL, NULL, NULL, NULL, 12, 275, NULL, '', NULL, NULL);
(NULL, 'burp_usage', 'burp.c', NULL, 12, 276, NULL, '    @1USE_(ALL_SPACE)      do not reserve space for record versions', NULL, NULL);
(NULL, 'burp_usage', 'burp.c', NULL, 12, 277, NULL, '    @1SE(RVICE)            use services manager', NULL, NULL);
('gbak_opt_mode', 'burp_usage', 'burp.c', NULL, 12, 278, NULL, '    @1MO(DE) <access>      "read_only" or "read_write" access', NULL, NULL);
('gbak_mode_req', 'BURP_gbak', 'burp.c', NULL, 12, 279, NULL, '"read_only" or "read_write" required', NULL, NULL);
(NULL, 'RESTORE_restore', 'restore.e', NULL, 12, 280, NULL, 'setting database to read-only access', NULL, NULL);
('gbak_just_data', 'main', 'burp.c', NULL, 12, 281, NULL, 'just data ignore all constraints etc.', NULL, NULL);
('gbak_data_only', 'restore', 'restore.e', NULL, 12, 282, NULL, 'restoring data only ignoring foreign key, unique, not null & other constraints', NULL, NULL);
(NULL, 'BACKUP_backup', 'backup.epp', NULL, 12, 283, NULL, 'closing file, committing, and finishing. @1 bytes written', NULL, NULL);
(NULL, 'burp_usage', 'burp.c', NULL, 12, 284, NULL, +++
'    @1R(ECREATE_DATABASE) [O(VERWRITE)] create (or replace if OVERWRITE used)\n				database from backup file (restore)', NULL, NULL);
('gbak_activating_idx', 'RESTORE_restore', 'restore.epp', NULL, 12, 285, NULL, '    activating and creating deferred index @1', NULL, NULL);
(NULL, 'get_chk_constraint', 'restore.epp', NULL, 12, 286, NULL, 'check constraint', NULL, NULL);
(NULL, 'get_exception', 'restore.epp', NULL, 12, 287, NULL, 'exception', NULL, NULL);
(NULL, 'get_field_dimensions', 'restore.epp', NULL, 12, 288, NULL, 'array dimensions', NULL, NULL);
(NULL, 'get_generator', 'restore.epp', NULL, 12, 289, NULL, 'generator', NULL, NULL);
(NULL, 'get_procedure', 'restore.epp', NULL, 12, 290, NULL, 'procedure', NULL, NULL);
(NULL, 'get_procedure_prm', 'restore.epp', NULL, 12, 291, NULL, 'procedure parameter', NULL, NULL);
(NULL, 'get_ref_constraint', 'restore.epp', NULL, 12, 292, NULL, 'referential constraint', NULL, NULL);
(NULL, 'get_type', 'restore.epp', NULL, 12, 293, NULL, 'type (in RDB$TYPES)', NULL, NULL);
(NULL, 'burp_usage', 'burp.cpp', NULL, 12, 294, NULL, '    @1NOD(BTRIGGERS)       do not run database triggers', NULL, NULL);
-- Do not change the arguments of the previous GBAK messages.
-- Write the new GBAK messages here.
(NULL, NULL, 'burp.cpp', NULL, 12, 295, NULL, '    @1TRU(STED)            use trusted authentication', NULL, NULL);
('write_map_1', 'BACKUP_backup', 'backup.epp', NULL, 12, 296, NULL, 'writing names mapping', NULL, NULL);
('write_map_2', 'write_mapping', 'backup.epp', NULL, 12, 297, NULL, '    writing map for @1', NULL, NULL);
('get_map_1', 'get_mapping', 'restore.epp', NULL, 12, 298, NULL, '    restoring map for @1', NULL, NULL);
('get_map_2', 'get_mapping', 'restore.epp', NULL, 12, 299, NULL, 'name mapping', NULL, NULL);
('get_map_3', 'get_mapping', 'restore.epp', NULL, 12, 300, NULL, 'cannot restore arbitrary mapping', NULL, NULL);
('get_map_4', 'get_mapping', 'restore.epp', NULL, 12, 301, NULL, 'restoring names mapping', NULL, NULL);
(NULL, 'burp_usage' 'burp.cpp', NULL, 12, 302, NULL, '    @1FIX_FSS_D(ATA)       fix malformed UNICODE_FSS data', NULL, NULL);
(NULL, 'burp_usage', 'burp.cpp', NULL, 12, 303, NULL, '    @1FIX_FSS_M(ETADATA)   fix malformed UNICODE_FSS metadata', NULL, NULL);
(NULL, 'BURP_gbak', 'burp.cpp', NULL, 12, 304, NULL, 'Character set parameter missing', NULL, NULL);
(NULL, 'restore', 'restore.epp', NULL, 12, 305, NULL, 'Character set @1 not found', NULL, NULL);
(NULL, 'burp_usage', 'burp.cpp', NULL, 12, 306, NULL, '    @1FE(TCH_PASSWORD)     fetch password from file', NULL, NULL);
(NULL, 'BURP_gbak', 'burp.cpp', NULL, 12, 307, NULL, 'too many passwords provided', NULL, NULL);
(NULL, 'BURP_gbak', 'burp.cpp', NULL, 12, 308, NULL, 'could not open password file @1, errno @2', NULL, NULL);
(NULL, 'BURP_gbak', 'burp.cpp', NULL, 12, 309, NULL, 'could not read password file @1, errno @2', NULL, NULL);
(NULL, 'BURP_gbak', 'burp.cpp', NULL, 12, 310, NULL, 'empty password file @1', NULL, NULL);
(NULL, 'get_exception', 'restore.epp', NULL, 12, 311, NULL, 'Attribute @1 was already processed for exception @2', NULL, NULL);
(NULL, 'get_exception', 'restore.epp', NULL, 12, 312, NULL, 'Skipping attribute @1 because the message already exists for exception @2', NULL, NULL);
(NULL, 'get_exception', 'restore.epp', NULL, 12, 313, NULL, 'Trying to recover from unexpected attribute @1 due to wrong message length for exception @2', NULL, NULL);
(NULL, 'put_exception', 'backup.epp', NULL, 12, 314, NULL, 'Attribute not specified for storing text bigger than 255 bytes', NULL, NULL);
(NULL, 'put_exception', 'backup.epp', NULL, 12, 315, NULL, 'Unable to store text bigger than 65536 bytes', NULL, NULL);
(NULL, 'fix_security_class_name', 'restore.epp', NULL, 12, 316, NULL, 'Failed while adjusting the security class name', NULL, NULL);
(NULL, 'burp_usage', 'burp.cpp', NULL, 12, 317, NULL, 'Usage:', NULL, NULL);
(NULL, 'burp_usage', 'burp.cpp', NULL, 12, 318, NULL, '     gbak -b <db set> <backup set> [backup options] [general options]', NULL, NULL);
(NULL, 'burp_usage', 'burp.cpp', NULL, 12, 319, NULL, '     gbak -c <backup set> <db set> [restore options] [general options]', NULL, NULL);
(NULL, 'burp_usage', 'burp.cpp', NULL, 12, 320, NULL, '     <db set> = <database> | <db1 size1>...<dbN> (size in db pages)', NULL, NULL);
(NULL, 'burp_usage', 'burp.cpp', NULL, 12, 321, NULL, '     <backup set> = <backup> | <bk1 size1>...<bkN> (size in bytes = n[K|M|G])', NULL, NULL);
(NULL, 'burp_usage', 'burp.cpp', NULL, 12, 322, NULL, '     -recreate overwrite and -replace can be used instead of -c', NULL, NULL);
(NULL, 'burp_usage', 'burp.cpp', NULL, 12, 323, NULL, 'backup options are:', NULL, NULL);
(NULL, 'burp_usage', 'burp.cpp', NULL, 12, 324, NULL, 'restore options are:', NULL, NULL);
(NULL, 'burp_usage', 'burp.cpp', NULL, 12, 325, NULL, 'general options are:', NULL, NULL);
('gbak_missing_interval', 'api_gbak/gbak', 'burp.cpp', NULL, 12, 326, NULL, 'verbose interval value parameter missing', NULL, NULL);
('gbak_wrong_interval', 'api_gbak/gbak', 'burp.cpp', NULL, 12, 327, NULL, 'verbose interval value cannot be smaller than @1', NULL, NULL);
(NULL, 'burp_usage' 'burp.cpp', NULL, 12, 328, NULL, '    @1VERBI(NT) <n>        verbose information with explicit interval', NULL, NULL);
('gbak_verify_verbint', 'api_gbak/gbak', 'burp.cpp', NULL, 12, 329, NULL, 'verify (verbose) and verbint options are mutually exclusive', NULL, NULL);
('gbak_option_only_restore', 'gbak', 'burp.cpp', NULL, 12, 330, NULL, 'option -@1 is allowed only on restore or create', NULL, NULL);
('gbak_option_only_backup', 'gbak', 'burp.cpp', NULL, 12, 331, NULL, 'option -@1 is allowed only on backup', NULL, NULL);
('gbak_option_conflict', 'gbak', 'burp.cpp', NULL, 12, 332, NULL, 'options -@1 and -@2 are mutually exclusive', NULL, NULL);
('gbak_param_conflict', 'gbak', 'burp.cpp', NULL, 12, 333, NULL, 'parameter for option -@1 was already specified with value "@2"', NULL, NULL);
('gbak_option_repeated', 'gbak', 'burp.cpp', NULL, 12, 334, NULL, 'option -@1 was already specified', NULL, NULL);
(NULL, 'write_packages', 'backup.epp', NULL, 12, 335, NULL, 'writing package @1', NULL, NULL);
(NULL, 'BACKUP_backup', 'backup.epp', NULL, 12, 336, NULL, 'writing packages', NULL, NULL);
(NULL, 'get_package', 'restore.epp', NULL, 12, 337, NULL, 'restoring package @1', NULL, NULL);
(NULL, 'get_package', 'restore.epp', NULL, 12, 338, NULL, 'package', NULL, NULL);
('gbak_max_dbkey_recursion', 'update_view_dbkey_lengths', 'restore.epp', NULL, 12, 339, NULL, 'dependency depth greater than @1 for view @2', NULL, NULL);
('gbak_max_dbkey_length', 'update_view_dbkey_lengths', 'restore.epp', NULL, 12, 340, NULL, 'value greater than @1 when calculating length of rdb$db_key for view @2', NULL, NULL);
('gbak_invalid_metadata', 'general_on_error', 'restore.epp', NULL, 12, 341, NULL, 'Invalid metadata detected. Use -FIX_FSS_METADATA option.', NULL, NULL);
('gbak_invalid_data', 'get_data', 'restore.epp', NULL, 12, 342, NULL, 'Invalid data detected. Use -FIX_FSS_DATA option.', NULL, NULL);
(NULL, 'put_asciz', NULL, NULL, 12, 343, NULL, 'text for attribute @1 is too large in @2, truncating to @3 bytes', NULL, NULL);
('gbak_inv_bkup_ver2', 'restore.epp', 'burp.cpp', 'do not change the param order', 12, 344, NULL, 'Expected backup version @2..@3.  Found @1', NULL, NULL);
(NULL, 'write_relations', 'backup.epp', NULL, 12, 345, NULL, '    writing view @1', NULL, NULL);
(NULL, 'get_relation', 'restore.epp', NULL, 12, 346, NULL, '    table @1 is a view', NULL, NULL);
(NULL, 'write_secclasses', 'backup.epp', NULL, 12, 347, NULL, 'writing security classes', NULL, NULL);
('gbak_db_format_too_old2', 'BACKUP_backup', 'backup.epp', NULL, 12, 348, NULL, 'database format @1 is too old to backup', NULL, NULL);
(NULL, 'restore', 'restore.epp', NULL, 12, 349, NULL, 'backup version is @1', NULL, NULL);
(NULL, 'fix_system_generators', 'restore.epp', NULL, 12, 350, NULL, 'adjusting system generators', NULL, NULL);
(NULL, 'BURP_abort', 'burp.cpp', NULL, 12, 351, NULL, 'Error closing database, but backup file is OK', NULL, NULL);
(NULL, NULL, 'restore.epp', NULL, 12, 352, NULL, 'database', NULL, NULL);
(NULL, 'get_mapping', 'restore.epp', NULL, 12, 353, NULL, 'required mapping attributes are missing in backup file', NULL, NULL);
(NULL, NULL, 'burp.cpp', NULL, 12, 354, NULL, 'missing regular expression to skip tables', NULL, NULL);
(NULL, 'burp_usage', 'burp.c', NULL, 12, 355, NULL, '    @1SKIP_D(ATA)          skip data for table', NULL, NULL);
(NULL, NULL, 'burp.cpp', NULL, 12, 356, NULL, 'regular expression to skip tables was already set', NULL, NULL);
(NULL, 'update_view_dbkey_lengths', 'restore.epp', NULL, 12, 357, NULL, 'adjusting views dbkey length', NULL, NULL);
(NULL, 'update_ownership', 'restore.epp', NULL, 12, 358, NULL, 'updating ownership of packages, procedures and tables', NULL, NULL);
(NULL, 'fix_missing_privileges', 'restore.epp', NULL, 12, 359, NULL, 'adding missing privileges', NULL, NULL);
(NULL, 'RESTORE_restore', 'restore.epp', NULL, 12, 360, NULL, 'adjusting the ONLINE and FORCED WRITES flags', NULL, NULL);
(NULL, 'burp_usage', 'burp.c', NULL, 12, 361, NULL, '    @1ST(ATISTICS) TDRW    show statistics:', NULL, NULL);
(NULL, 'burp_usage', 'burp.c', NULL, 12, 362, NULL, '        T                 time from start', NULL, NULL);
(NULL, 'burp_usage', 'burp.c', NULL, 12, 363, NULL, '        D                 delta time', NULL, NULL);
(NULL, 'burp_usage', 'burp.c', NULL, 12, 364, NULL, '        R                 page reads', NULL, NULL);
(NULL, 'burp_usage', 'burp.c', NULL, 12, 365, NULL, '        W                 page writes', NULL, NULL);
('gbak_missing_perf', 'api_gbak/gbak', 'burp.cpp', NULL, 12, 366, NULL, 'statistics parameter missing', NULL, NULL);
('gbak_wrong_perf', 'api_gbak/gbak', 'burp.cpp', NULL, 12, 367, NULL, 'wrong char "@1" at statistics parameter', NULL, NULL);
('gbak_too_long_perf', 'api_gbak/gbak', 'burp.cpp', NULL, 12, 368, NULL, 'too many chars at statistics parameter', NULL, NULL);
(NULL, 'api_gbak/gbak', 'burp.cpp', NULL, 12, 369, NULL, 'total statistics', NULL, NULL);
(NULL, 'get_blob', 'restore.epp', NULL, 12, 370, NULL, 'could not append BLOB data to batch', NULL, NULL);
(NULL, 'get_data', 'restore.epp', NULL, 12, 371, NULL, 'could not start batch when restoring table @1, trying old way', NULL, NULL);
(NULL, 'burp_usage', 'burp.cpp', NULL, 12, 372, NULL, '    @1KEYNAME              name of a key to be used for encryption', NULL, NULL);
(NULL, 'burp_usage', 'burp.cpp', NULL, 12, 373, NULL, '    @1CRYPT                crypt plugin name', NULL, NULL);
(NULL, 'burp_usage', 'burp.cpp', NULL, 12, 374, NULL, '    @1ZIP                  backup file is in zip compressed format', NULL, NULL);
(NULL, 'gbak', 'burp.cpp', NULL, 12, 375, NULL, 'Keyname parameter missing', NULL, NULL);
(NULL, 'gbak', 'burp.cpp', NULL, 12, 376, NULL, 'Key holder parameter missing but backup file is encrypted', NULL, NULL);
(NULL, 'gbak', 'mvol.cpp', NULL, 12, 377, NULL, 'CryptPlugin parameter missing', NULL, NULL);
(NULL, 'gbak', 'burp.cpp', NULL, 12, 378, NULL, 'Unknown crypt plugin name - use -CRYPT switch', NULL, NULL);
(NULL, NULL, 'mvol.cpp', NULL, 12, 379, NULL, 'Inflate error @1', NULL, NULL);
(NULL, NULL, 'mvol.cpp', NULL, 12, 380, NULL, 'Deflate error @1', NULL, NULL);
(NULL, 'gbak', 'burp.cpp', NULL, 12, 381, NULL, 'Key holder parameter missing', NULL, NULL);
(NULL, 'burp_usage', 'burp.cpp', NULL, 12, 382, NULL, '    @1KEYHOLDER            name of a key holder plugin', NULL, NULL);
(NULL, NULL, 'mvol.cpp', NULL, 12, 383, NULL, 'Decompression stream init error @1', NULL, NULL);
(NULL, NULL, 'mvol.cpp', NULL, 12, 384, NULL, 'Compression stream init error @1', NULL, NULL);
(NULL, NULL, 'restore.epp', NULL, 12, 385, NULL, 'Invalid reply from getInfo() when waiting for DB encryption', NULL, NULL);
(NULL, NULL, 'restore.epp', NULL, 12, 386, NULL, 'Problems with just created database encryption', NULL, NULL);
(NULL, 'get_trigger', 'restore.epp', NULL, 12, 387, NULL, 'Skipped trigger @1 on system table @2', NULL, NULL);
(NULL, 'burp_usage', 'burp.c', NULL, 12, 388, NULL, '    @1INCLUDE(_DATA)       backup data of table(s)', NULL, NULL);
(NULL, NULL, 'burp.cpp', NULL, 12, 389, NULL, 'missing regular expression to include tables', NULL, NULL);
(NULL, NULL, 'burp.cpp', NULL, 12, 390, NULL, 'regular expression to include tables was already set', NULL, NULL);
(NULL, 'BACKUP_backup', 'backup.epp', NULL, 12, 391, NULL, 'writing database create grants', NULL, NULL);
(NULL, 'write_db_creators', 'backup.epp', NULL, 12, 392, NULL, '    database create grant for @1', NULL, NULL);
(NULL, 'get_db_creators', 'restore.epp', NULL, 12, 393, NULL, '    restoring database create grant for @1', NULL, NULL);
(NULL, 'get_db_creators', 'restore.epp', NULL, 12, 394, NULL, 'restoring database create grants', NULL, NULL);
(NULL, 'get_db_creators', 'restore.epp', NULL, 12, 395, NULL, 'database create grant', NULL, NULL);
(NULL, 'BACKUP_backup', 'backup.epp', NULL, 12, 396, NULL, 'writing publications', NULL, NULL);
(NULL, 'write_publications', 'backup.epp', NULL, 12, 397, NULL, '    writing publication @1', NULL, NULL);
(NULL, 'write_pub_tables', 'backup.epp', NULL, 12, 398, NULL, '    writing publication for table @1', NULL, NULL);
(NULL, 'get_publication', 'restore.epp', NULL, 12, 399, NULL, 'restoring publication @1', NULL, NULL);
(NULL, 'get_publication', 'restore.epp', NULL, 12, 400, NULL, 'publication', NULL, NULL);
(NULL, 'get_pub_table', 'restore.epp', NULL, 12, 401, NULL, 'restoring publication for table @1', NULL, NULL);
(NULL, 'get_pub_table', 'restore.epp', NULL, 12, 402, NULL, 'publication for table', NULL, NULL);
('gbak_opt_replica', 'burp_usage', 'burp.c', NULL, 12, 403, NULL, '    @1REPLICA <mode>      "none", "read_only" or "read_write" replica mode', NULL, NULL);
('gbak_replica_req', 'BURP_gbak', 'burp.c', NULL, 12, 404, NULL, '"none", "read_only" or "read_write" required', NULL, NULL);
-- SQLERR
(NULL, NULL, NULL, NULL, 13, 1, NULL, 'Firebird error', NULL, NULL);
(NULL, NULL, NULL, NULL, 13, 74, NULL, 'Rollback not performed', NULL, NULL);
(NULL, NULL, NULL, NULL, 13, 76, NULL, 'Connection error', NULL, NULL);
(NULL, NULL, NULL, NULL, 13, 77, NULL, 'Connection not established', NULL, NULL);
(NULL, NULL, NULL, NULL, 13, 78, NULL, 'Connection authorization failure.', NULL, NULL);
(NULL, NULL, NULL, NULL, 13, 87, NULL, 'deadlock', NULL, NULL);
(NULL, NULL, NULL, NULL, 13, 88, NULL, 'Unsuccessful execution caused by deadlock.', NULL, NULL);
(NULL, NULL, NULL, NULL, 13, 89, NULL, 'record from transaction @1 is stuck in limbo', NULL, NULL);
(NULL, NULL, NULL, NULL, 13, 91, NULL, 'operation completed with errors', NULL, NULL);
(NULL, NULL, NULL, NULL, 13, 94, NULL, 'the SQL statement cannot be executed', NULL, NULL);
(NULL, NULL, NULL, NULL, 13, 96, NULL, 'Unsuccessful execution caused by an unavailable resource.', NULL, NULL);
(NULL, NULL, NULL, NULL, 13, 98, NULL, 'Unsuccessful execution caused by a system error that precludes successful execution of subsequent statements', NULL, NULL);
(NULL, NULL, NULL, NULL, 13, 99, NULL, 'Unsuccessful execution caused by system error that does not preclude successful execution of subsequent statements', NULL, NULL);
(NULL, NULL, NULL, NULL, 13, 158, NULL, 'Wrong numeric type', NULL, NULL);
(NULL, NULL, NULL, NULL, 13, 159, NULL, 'too many versions', NULL, NULL);
(NULL, NULL, NULL, NULL, 13, 160, NULL, 'intermediate journal file full', NULL, NULL);
(NULL, NULL, NULL, NULL, 13, 161, NULL, 'journal file wrong format', NULL, NULL);
(NULL, NULL, NULL, NULL, 13, 162, NULL, 'database @1 shutdown in @2 seconds', NULL, NULL);
(NULL, NULL, NULL, NULL, 13, 163, NULL, 'restart shared cache manager', NULL, NULL);
(NULL, NULL, NULL, NULL, 13, 164, NULL, 'exception @1', NULL, NULL);
(NULL, NULL, NULL, NULL, 13, 165, NULL, 'bad checksum', NULL, NULL);
(NULL, NULL, NULL, NULL, 13, 166, NULL, 'refresh range number @1 not found', NULL, NULL);
(NULL, NULL, NULL, NULL, 13, 167, NULL, 'expression evaluation not supported', NULL, NULL);
(NULL, NULL, NULL, NULL, 13, 168, NULL, 'FOREIGN KEY column count does not match PRIMARY KEY', NULL, NULL);
(NULL, NULL, NULL, NULL, 13, 169, NULL, 'Attempt to define a second PRIMARY KEY for the same table', NULL, NULL);
(NULL, NULL, NULL, NULL, 13, 170, NULL, 'column used with aggregate', NULL, NULL);
(NULL, NULL, NULL, NULL, 13, 171, NULL, 'invalid column reference', NULL, NULL);
(NULL, NULL, NULL, NULL, 13, 172, NULL, 'invalid key position', NULL, NULL);
(NULL, NULL, NULL, NULL, 13, 173, NULL, 'invalid direction for find operation', NULL, NULL);
(NULL, NULL, NULL, NULL, 13, 174, NULL, 'Invalid statement handle', NULL, NULL);
(NULL, NULL, NULL, NULL, 13, 175, NULL, 'invalid lock handle', NULL, NULL);
(NULL, NULL, NULL, NULL, 13, 176, NULL, 'invalid lock level @1', NULL, NULL);
(NULL, NULL, NULL, NULL, 13, 177, NULL, 'invalid bookmark handle', NULL, NULL);
(NULL, NULL, NULL, NULL, 13, 180, NULL, 'wrong or obsolete version', NULL, NULL);
(NULL, NULL, NULL, NULL, 13, 183, NULL, 'The INSERT, UPDATE, DELETE, DDL or authorization statement cannot be executed because the transaction is inquiry only', NULL, NULL);
(NULL, NULL, NULL, NULL, 13, 184, NULL, 'external file could not be opened for output', NULL, NULL);
(NULL, NULL, NULL, NULL, 13, 189, NULL, 'multiple rows in singleton select', NULL, NULL);
(NULL, NULL, NULL, NULL, 13, 190, NULL, 'No subqueries permitted for VIEW WITH CHECK OPTION', NULL, NULL);
(NULL, NULL, NULL, NULL, 13, 191, NULL, 'DISTINCT, GROUP or HAVING not permitted for VIEW WITH CHECK OPTION', NULL, NULL);
(NULL, NULL, NULL, NULL, 13, 192, NULL, 'Only one table allowed for VIEW WITH CHECK OPTION', NULL, NULL);
(NULL, NULL, NULL, NULL, 13, 193, NULL, 'No WHERE clause for VIEW WITH CHECK OPTION', NULL, NULL);
(NULL, NULL, NULL, NULL, 13, 194, NULL, 'Only simple column names permitted for VIEW WITH CHECK OPTION', NULL, NULL);
(NULL, NULL, NULL, NULL, 13, 196, NULL, 'An error was found in the application program input parameters for the SQL statement.', NULL, NULL);
(NULL, NULL, NULL, NULL, 13, 197, NULL, 'Invalid insert or update value(s): object columns are constrained - no 2 table rows can have duplicate column values', NULL, NULL);
(NULL, NULL, NULL, NULL, 13, 198, NULL, 'Arithmetic overflow or division by zero has occurred.', NULL, NULL);
(NULL, NULL, NULL, NULL, 13, 306, NULL, 'cannot access column @1 in view @2', NULL, NULL);
(NULL, NULL, NULL, NULL, 13, 307, NULL, 'Too many concurrent executions of the same request', NULL, NULL);
(NULL, NULL, NULL, NULL, 13, 308, NULL, 'maximum indexes per table (@1) exceeded', NULL, NULL);
(NULL, NULL, NULL, NULL, 13, 309, NULL, 'new record size of @1 bytes is too big', NULL, NULL);
(NULL, NULL, NULL, NULL, 13, 310, NULL, 'segments not allowed in expression index @1', NULL, NULL);
(NULL, NULL, NULL, NULL, 13, 311, NULL, 'wrong page type', NULL, NULL);
(NULL, NULL, NULL, NULL, 13, 315, NULL, 'invalid ARRAY or BLOB operation', NULL, NULL);
(NULL, NULL, NULL, NULL, 13, 323, NULL, '@1 extension error', NULL, NULL);
(NULL, NULL, NULL, NULL, 13, 336, NULL, 'key size exceeds implementation restriction for index "@1"', NULL, NULL);
(NULL, NULL, NULL, NULL, 13, 337, NULL, 'definition error for index @1', NULL, NULL);
(NULL, NULL, NULL, NULL, 13, 340, NULL, 'cannot create index', NULL, NULL);
(NULL, NULL, NULL, NULL, 13, 363, NULL, 'duplicate specification of @1 - not supported', NULL, NULL);
(NULL, NULL, NULL, NULL, 13, 375, NULL, 'The insert failed because a column definition includes validation constraints.', NULL, NULL);
(NULL, NULL, NULL, NULL, 13, 382, NULL, 'Cannot delete object referenced by another object', NULL, NULL);
(NULL, NULL, NULL, NULL, 13, 383, NULL, 'Cannot modify object referenced by another object', NULL, NULL);
(NULL, NULL, NULL, NULL, 13, 384, NULL, 'Object is referenced by another object', NULL, NULL);
(NULL, NULL, NULL, NULL, 13, 385, NULL, 'lock on conflicts with existing lock', NULL, NULL);
(NULL, NULL, NULL, NULL, 13, 393, NULL, 'This operation is not defined for system tables.', NULL, NULL);
(NULL, NULL, NULL, NULL, 13, 395, NULL, 'Inappropriate self-reference of column', NULL, NULL);
(NULL, NULL, NULL, NULL, 13, 396, NULL, 'Illegal array dimension range', NULL, NULL);
(NULL, NULL, NULL, NULL, 13, 399, NULL, 'database or file exists', NULL, NULL);
(NULL, NULL, NULL, NULL, 13, 400, NULL, 'sort error: corruption in data structure', NULL, NULL);
(NULL, NULL, NULL, NULL, 13, 401, NULL, 'node not supported', NULL, NULL);
(NULL, NULL, NULL, NULL, 13, 402, NULL, 'Shadow number must be a positive integer', NULL, NULL);
(NULL, NULL, NULL, NULL, 13, 403, NULL, 'Preceding file did not specify length, so @1 must include starting page number', NULL, NULL);
(NULL, NULL, NULL, NULL, 13, 404, NULL, 'illegal operation when at beginning of stream', NULL, NULL);
(NULL, NULL, NULL, NULL, 13, 405, NULL, 'the current position is on a crack', NULL, NULL);
(NULL, NULL, NULL, NULL, 13, 447, NULL, 'cannot modify an existing user privilege', NULL, NULL);
(NULL, NULL, NULL, NULL, 13, 448, NULL, 'user does not have the privilege to perform operation', NULL, NULL);
(NULL, NULL, NULL, NULL, 13, 449, NULL, 'This user does not have privilege to perform this operation on this object.', NULL, NULL);
(NULL, NULL, NULL, NULL, 13, 468, NULL, 'transaction marked invalid by I/O error', NULL, NULL);
(NULL, NULL, NULL, NULL, 13, 469, NULL, 'Cannot prepare a CREATE DATABASE/SCHEMA statement', NULL, NULL);
(NULL, NULL, NULL, NULL, 13, 470, NULL, 'violation of FOREIGN KEY constraint "@1"', NULL, NULL);
(NULL, NULL, NULL, NULL, 13, 481, NULL, 'The prepare statement identifies a prepare statement with an open cursor', NULL, NULL);
(NULL, NULL, NULL, NULL, 13, 482, NULL, 'Unknown statement or request', NULL, NULL);
(NULL, NULL, NULL, NULL, 13, 490, NULL, 'Attempt to update non-updatable cursor', NULL, NULL);
(NULL, NULL, NULL, NULL, 13, 492, NULL, 'The cursor identified in the UPDATE or DELETE statement is not positioned on a row.', NULL, NULL);
(NULL, NULL, NULL, NULL, 13, 496, NULL, 'Unknown cursor', NULL, NULL);
(NULL, NULL, NULL, NULL, 13, 498, NULL, 'The cursor identified in an OPEN statement is already open.', NULL, NULL);
(NULL, NULL, NULL, NULL, 13, 499, NULL, 'The cursor identified in a FETCH or CLOSE statement is not open.', NULL, NULL);
(NULL, NULL, NULL, NULL, 13, 587, NULL, 'Overflow occurred during data type conversion.', NULL, NULL);
(NULL, NULL, NULL, NULL, 13, 593, NULL, 'null segment of UNIQUE KEY', NULL, NULL);
(NULL, NULL, NULL, NULL, 13, 594, NULL, 'subscript out of bounds', NULL, NULL);
(NULL, NULL, NULL, NULL, 13, 598, NULL, 'data operation not supported', NULL, NULL);
(NULL, NULL, NULL, NULL, 13, 599, NULL, 'invalid comparison operator for find operation', NULL, NULL);
(NULL, NULL, NULL, NULL, 13, 686, NULL, 'Cannot transliterate character between character sets', NULL, NULL);
(NULL, NULL, NULL, NULL, 13, 687, NULL, 'count of column list and variable list do not match', NULL, NULL);
(NULL, NULL, NULL, NULL, 13, 697, NULL, 'Incompatible column/host variable data type', NULL, NULL);
(NULL, NULL, NULL, NULL, 13, 703, NULL, 'Operation violates CHECK constraint @1 on view or table', NULL, NULL);
(NULL, NULL, NULL, NULL, 13, 704, NULL, 'internal Firebird consistency check (invalid RDB$CONSTRAINT_TYPE)', NULL, NULL);
(NULL, NULL, NULL, NULL, 13, 705, NULL, 'Cannot update constraints (RDB$RELATION_CONSTRAINTS).', NULL, NULL);
(NULL, NULL, NULL, NULL, 13, 706, NULL, 'Cannot delete CHECK constraint entry (RDB$CHECK_CONSTRAINTS)', NULL, NULL);
(NULL, NULL, NULL, NULL, 13, 707, NULL, 'Cannot update constraints (RDB$CHECK_CONSTRAINTS).', NULL, NULL);
(NULL, NULL, NULL, NULL, 13, 708, NULL, 'Cannot update constraints (RDB$REF_CONSTRAINTS).', NULL, NULL);
(NULL, NULL, NULL, NULL, 13, 709, NULL, 'Column used in a PRIMARY constraint must be NOT NULL.', NULL, NULL);
(NULL, NULL, NULL, NULL, 13, 716, NULL, 'index @1 cannot be used in the specified plan', NULL, NULL);
(NULL, NULL, NULL, NULL, 13, 717, NULL, 'table @1 is referenced in the plan but not the from list', NULL, NULL);
(NULL, NULL, NULL, NULL, 13, 718, NULL, 'the table @1 is referenced twice; use aliases to differentiate', NULL, NULL);
(NULL, NULL, NULL, NULL, 13, 719, NULL, 'table @1 is not referenced in plan', NULL, NULL);
(NULL, NULL, NULL, NULL, 13, 739, NULL, 'Log file specification partition error', NULL, NULL);
(NULL, NULL, NULL, NULL, 13, 740, NULL, 'Cache or Log redefined', NULL, NULL);
(NULL, NULL, NULL, NULL, 13, 741, NULL, 'Write-ahead Log with shadowing configuration not allowed', NULL, NULL);
(NULL, NULL, NULL, NULL, 13, 742, NULL, 'Overflow log specification required for round-robin log', NULL, NULL);
(NULL, NULL, NULL, NULL, 13, 743, NULL, 'WAL defined; Cache Manager must be started first', NULL, NULL);
(NULL, NULL, NULL, NULL, 13, 745, NULL, 'Write-ahead Log without shared cache configuration not allowed', NULL, NULL);
(NULL, NULL, NULL, NULL, 13, 746, NULL, 'Cannot start WAL writer for the database @1', NULL, NULL);
(NULL, NULL, NULL, NULL, 13, 747, NULL, 'WAL writer synchronization error for the database @1', NULL, NULL);
(NULL, NULL, NULL, NULL, 13, 748, NULL, 'WAL setup error.  Please see Firebird log.', NULL, NULL);
(NULL, NULL, NULL, NULL, 13, 749, NULL, 'WAL buffers cannot be increased.  Please see Firebird log.', NULL, NULL);
(NULL, NULL, NULL, NULL, 13, 750, NULL, 'WAL writer - Journal server communication error.  Please see Firebird log.', NULL, NULL);
(NULL, NULL, NULL, NULL, 13, 751, NULL, 'WAL I/O error.  Please see Firebird log.', NULL, NULL);
(NULL, NULL, NULL, NULL, 13, 752, NULL, 'Unable to roll over; please see Firebird log.', NULL, NULL);
(NULL, NULL, NULL, NULL, 13, 753, NULL, 'obsolete', NULL, NULL);
(NULL, NULL, NULL, NULL, 13, 754, NULL, 'obsolete', NULL, NULL);
(NULL, NULL, NULL, NULL, 13, 755, NULL, 'obsolete', NULL, NULL);
(NULL, NULL, NULL, NULL, 13, 756, NULL, 'obsolete', NULL, NULL);
(NULL, NULL, NULL, NULL, 13, 757, NULL, 'database does not use Write-ahead Log', NULL, NULL);
(NULL, NULL, NULL, NULL, 13, 758, NULL, 'Cannot roll over to the next log file @1', NULL, NULL);
(NULL, NULL, NULL, NULL, 13, 759, NULL, 'obsolete', NULL, NULL);
(NULL, NULL, NULL, NULL, 13, 760, NULL, 'obsolete', NULL, NULL);
(NULL, NULL, NULL, NULL, 13, 761, NULL, 'Cache or Log size too small', NULL, NULL);
(NULL, NULL, NULL, NULL, 13, 762, NULL, 'Log record header too small at offset @1 in log file @2', NULL, NULL);
(NULL, NULL, NULL, NULL, 13, 763, NULL, 'Incomplete log record at offset @1 in log file @2', NULL, NULL);
(NULL, NULL, NULL, NULL, 13, 764, NULL, 'Unexpected end of log file @1 at offset @2', NULL, NULL);
(NULL, NULL, NULL, NULL, 13, 765, NULL, 'Database name in the log file @1 is different', NULL, NULL);
(NULL, NULL, NULL, NULL, 13, 766, NULL, 'Log file @1 not closed properly; database recovery may be required', NULL, NULL);
(NULL, NULL, NULL, NULL, 13, 767, NULL, 'Log file @1 not latest in the chain but open flag still set', NULL, NULL);
(NULL, NULL, NULL, NULL, 13, 768, NULL, 'Invalid version of log file @1', NULL, NULL);
(NULL, NULL, NULL, NULL, 13, 769, NULL, 'Log file header of @1 too small', NULL, NULL);
(NULL, NULL, NULL, NULL, 13, 770, NULL, 'obsolete', NULL, NULL);
(NULL, NULL, NULL, NULL, 13, 781, NULL, 'table @1 is not defined', NULL, NULL);
(NULL, NULL, NULL, NULL, 13, 792, NULL, 'invalid ORDER BY clause', NULL, NULL);
(NULL, NULL, NULL, NULL, 13, 794, NULL, 'Column does not belong to referenced table', NULL, NULL);
(NULL, NULL, NULL, NULL, 13, 795, NULL, 'column @1 is not defined in table @2', NULL, NULL);
(NULL, NULL, NULL, NULL, 13, 796, NULL, 'Undefined name', NULL, NULL);
(NULL, NULL, NULL, NULL, 13, 797, NULL, 'Ambiguous column reference.', NULL, NULL);
(NULL, NULL, NULL, NULL, 13, 828, NULL, 'function @1 is not defined', NULL, NULL);
(NULL, NULL, NULL, NULL, 13, 829, NULL, 'Invalid data type, length, or value', NULL, NULL);
(NULL, NULL, NULL, NULL, 13, 830, NULL, 'Invalid number of arguments', NULL, NULL);
(NULL, NULL, NULL, NULL, 13, 838, NULL, 'dbkey not available for multi-table views', NULL, NULL);
(NULL, NULL, NULL, NULL, 13, 842, NULL, 'number of columns does not match select list', NULL, NULL);
(NULL, NULL, NULL, NULL, 13, 843, NULL, 'must specify column name for view select expression', NULL, NULL);
(NULL, NULL, NULL, NULL, 13, 845, NULL, '@1 is not a valid base table of the specified view', NULL, NULL);
(NULL, NULL, NULL, NULL, 13, 849, NULL, 'This column cannot be updated because it is derived from an SQL function or expression.', NULL, NULL);
(NULL, NULL, NULL, NULL, 13, 850, NULL, 'The object of the INSERT, DELETE or UPDATE statement is a view for which the requested operation is not permitted.', NULL, NULL);
(NULL, NULL, NULL, NULL, 13, 895, NULL, 'Invalid String', NULL, NULL);
(NULL, NULL, NULL, NULL, 13, 896, NULL, 'Invalid token', NULL, NULL);
(NULL, NULL, NULL, NULL, 13, 897, NULL, 'Invalid numeric literal', NULL, NULL);
(NULL, 'LICENTOOL_display_msg', NULL, NULL, 13, 915, NULL, 'An error occurred while trying to update the security database', NULL, NULL);
(NULL, NULL, NULL, NULL, 13, 916, NULL, 'non-SQL security class defined', NULL, NULL);
('dsql_too_old_ods', 'init', 'dsql.cpp', NULL, 13, 917, NULL, 'ODS versions before ODS@1 are not supported', NULL, NULL);
('dsql_table_not_found', 'delete_relation_view', 'ddl.cpp', NULL, 13, 918, NULL, 'Table @1 does not exist', NULL, NULL);
('dsql_view_not_found', 'define_view/delete_relation_view', 'ddl.cpp', NULL, 13, 919, NULL, 'View @1 does not exist', NULL, NULL);
('dsql_line_col_error', 'field_unknown', 'pass1.cpp', NULL, 13, 920, NULL, 'At line @1, column @2', NULL, NULL);
('dsql_unknown_pos', 'field_unknown', 'pass1.cpp', NULL, 13, 921, NULL, 'At unknown line and column', NULL, NULL);
('dsql_no_dup_name', 'field_repeated', 'pass1.cpp', NULL, 13, 922, NULL, 'Column @1 cannot be repeated in @2 statement', NULL, NULL);
('dsql_too_many_values', 'PASS1_node', 'pass1.cpp', NULL, 13, 923, NULL, 'Too many values (more than @1) in member list to match against', NULL, NULL);
('dsql_no_array_computed', 'is_array_or_blob', 'ddl.cpp', NULL, 13, 924, NULL, 'Array and BLOB data types not allowed in computed field', NULL, NULL);
('dsql_implicit_domain_name', 'define_domain', 'ddl.cpp', NULL, 13, 925, NULL, 'Implicit domain name @1 not allowed in user created domain', NULL, NULL);
('dsql_only_can_subscript_array', 'MAKE_field', 'make.cpp', NULL, 13, 926, NULL, 'scalar operator used on field @1 which is not an array', NULL, NULL);
('dsql_max_sort_items', 'pass1_sort', 'pass1.cpp', NULL, 13, 927, NULL, 'cannot sort on more than 255 items', NULL, NULL);
('dsql_max_group_items', 'pass1_group_by_list', 'pass1.cpp', NULL, 13, 928, NULL, 'cannot group on more than 255 items', NULL, NULL);
('dsql_conflicting_sort_field', 'pass1_sort', 'pass1.cpp', NULL, 13, 929, NULL, 'Cannot include the same field (@1.@2) twice in the ORDER BY clause with conflicting sorting options', NULL, NULL);
('dsql_derived_table_more_columns', 'pass1_derived_table', 'pass1.cpp', NULL, 13, 930, NULL, 'column list from derived table @1 has more columns than the number of items in its SELECT statement', NULL, NULL);
('dsql_derived_table_less_columns', 'pass1_derived_table', 'pass1.cpp', NULL, 13, 931, NULL, 'column list from derived table @1 has less columns than the number of items in its SELECT statement', NULL, NULL);
('dsql_derived_field_unnamed', 'pass1_derived_table', 'pass1.cpp', NULL, 13, 932, NULL, 'no column name specified for column number @1 in derived table @2', NULL, NULL);
('dsql_derived_field_dup_name', 'pass1_derived_table', 'pass1.cpp', NULL, 13, 933, NULL, 'column @1 was specified multiple times for derived table @2', NULL, NULL);
('dsql_derived_alias_select', 'pass1_expand_select_node', 'pass1.cpp', NULL, 13, 934, NULL, 'Internal dsql error: alias type expected by pass1_expand_select_node', NULL, NULL);
('dsql_derived_alias_field', 'pass1_field', 'pass1.cpp', NULL, 13, 935, NULL, 'Internal dsql error: alias type expected by pass1_field', NULL, NULL);
('dsql_auto_field_bad_pos', 'pass1_union_auto_cast', 'pass1.cpp', NULL, 13, 936, NULL, 'Internal dsql error: column position out of range in pass1_union_auto_cast', NULL, NULL);
('dsql_cte_wrong_reference', 'PASS1_node', 'dsql.cpp', NULL, 13, 937, NULL, 'Recursive CTE member (@1) can refer itself only in FROM clause', NULL, NULL);
('dsql_cte_cycle', 'PASS1_node', 'dsql.cpp', NULL, 13, 938, NULL, 'CTE ''@1'' has cyclic dependencies', NULL, NULL);
('dsql_cte_outer_join', 'pass1_join_is_recursive', 'dsql.cpp', NULL, 13, 939, NULL, 'Recursive member of CTE can''t be member of an outer join', NULL, NULL);
('dsql_cte_mult_references', 'pass1_join_is_recursive', 'dsql.cpp', NULL, 13, 940, NULL, 'Recursive member of CTE can''t reference itself more than once', NULL, NULL);
('dsql_cte_not_a_union', 'pass1_recursive_cte', 'dsql.cpp', NULL, 13, 941, NULL, 'Recursive CTE (@1) must be an UNION', NULL, NULL);
('dsql_cte_nonrecurs_after_recurs', 'pass1_recursive_cte', 'dsql.cpp', NULL, 13, 942, NULL, 'CTE ''@1'' defined non-recursive member after recursive', NULL, NULL);
('dsql_cte_wrong_clause', 'pass1_recursive_cte', 'dsql.cpp', NULL, 13, 943, NULL, 'Recursive member of CTE ''@1'' has @2 clause', NULL, NULL);
('dsql_cte_union_all', 'pass1_recursive_cte', 'dsql.cpp', NULL, 13, 944, NULL, 'Recursive members of CTE (@1) must be linked with another members via UNION ALL', NULL, NULL);
('dsql_cte_miss_nonrecursive', 'pass1_recursive_cte', 'dsql.cpp', NULL, 13, 945, NULL, 'Non-recursive member is missing in CTE ''@1''', NULL, NULL);
('dsql_cte_nested_with', 'dsql_req::addCTEs', 'dsql.cpp', NULL, 13, 946, NULL, 'WITH clause can''t be nested', NULL, NULL);
-- Do not change the arguments of the previous SQLERR messages.
-- Write the new SQLERR messages here.
('dsql_col_more_than_once_using', 'pass1_join', 'dsql.cpp', NULL, 13, 947, NULL, 'column @1 appears more than once in USING clause', NULL, NULL);
('dsql_unsupp_feature_dialect', NULL, NULL, NULL, 13, 948, NULL, 'feature is not supported in dialect @1', NULL, NULL);
('dsql_cte_not_used', 'dsql_req::checkUnusedCTEs', 'pass1.cpp', NULL, 13, 949, NULL, 'CTE "@1" is not used in query', NULL, NULL);
('dsql_col_more_than_once_view', 'define_view', 'ddl.cpp', NULL, 13, 950, NULL, 'column @1 appears more than once in ALTER VIEW', NULL, NULL);
('dsql_unsupported_in_auto_trans', 'PASS1_statement', 'pass1.cpp', NULL, 13, 951, NULL, '@1 is not supported inside IN AUTONOMOUS TRANSACTION block', NULL, NULL);
-- These add more information to the dumb isc_expression_eval_err
('dsql_eval_unknode', 'GEN_expr', 'dsql/gen.cpp', NULL, 13, 952, NULL, 'Unknown node type @1 in dsql/GEN_expr', NULL, NULL)
('dsql_agg_wrongarg', 'MAKE_desc', 'make.cpp', NULL, 13, 953, NULL, 'Argument for @1 in dialect 1 must be string or numeric', NULL, NULL)
('dsql_agg2_wrongarg', 'MAKE_desc', 'make.cpp', NULL, 13, 954, NULL, 'Argument for @1 in dialect 3 must be numeric', NULL, NULL)
('dsql_nodateortime_pm_string', 'MAKE_desc', 'make.cpp', NULL, 13, 955, NULL, 'Strings cannot be added to or subtracted from DATE or TIME types', NULL, NULL)
('dsql_invalid_datetime_subtract', 'MAKE_desc', 'make.cpp', NULL, 13, 956, NULL, 'Invalid data type for subtraction involving DATE, TIME or TIMESTAMP types', NULL, NULL)
('dsql_invalid_dateortime_add', 'MAKE_desc', 'make.cpp', NULL, 13, 957, NULL, 'Adding two DATE values or two TIME values is not allowed', NULL, NULL)
('dsql_invalid_type_minus_date', 'MAKE_desc', 'make.cpp', NULL, 13, 958, NULL, 'DATE value cannot be subtracted from the provided data type', NULL, NULL)
('dsql_nostring_addsub_dial3', 'MAKE_desc', 'make.cpp', NULL, 13, 959, NULL, 'Strings cannot be added or subtracted in dialect 3', NULL, NULL)
('dsql_invalid_type_addsub_dial3', 'MAKE_desc', 'make.cpp', NULL, 13, 960, NULL, 'Invalid data type for addition or subtraction in dialect 3', NULL, NULL)
('dsql_invalid_type_multip_dial1', 'MAKE_desc', 'make.cpp', NULL, 13, 961, NULL, 'Invalid data type for multiplication in dialect 1', NULL, NULL)
('dsql_nostring_multip_dial3', 'MAKE_desc', 'make.cpp', NULL, 13, 962, NULL, 'Strings cannot be multiplied in dialect 3', NULL, NULL)
('dsql_invalid_type_multip_dial3', 'MAKE_desc', 'make.cpp', NULL, 13, 963, NULL, 'Invalid data type for multiplication in dialect 3', NULL, NULL)
('dsql_mustuse_numeric_div_dial1', 'MAKE_desc', 'make.cpp', NULL, 13, 964, NULL, 'Division in dialect 1 must be between numeric data types', NULL, NULL)
('dsql_nostring_div_dial3', 'MAKE_desc', 'make.cpp', NULL, 13, 965, NULL, 'Strings cannot be divided in dialect 3', NULL, NULL)
('dsql_invalid_type_div_dial3', 'MAKE_desc', 'make.cpp', NULL, 13, 966, NULL, 'Invalid data type for division in dialect 3', NULL, NULL)
('dsql_nostring_neg_dial3',  'MAKE_desc', 'make.cpp', NULL, 13, 967, NULL, 'Strings cannot be negated (applied the minus operator) in dialect 3', NULL, NULL)
('dsql_invalid_type_neg', 'MAKE_desc', 'make.cpp', NULL, 13, 968, NULL, 'Invalid data type for negation (minus operator)', NULL, NULL)
-- End of extras for isc_expression_eval_err
('dsql_max_distinct_items', 'pass1_rse_impl', 'pass1.cpp', NULL, 13, 969, NULL, 'Cannot have more than 255 items in DISTINCT / UNION DISTINCT list', NULL, NULL);
('dsql_alter_charset_failed', 'getMainErrorCode', 'DdlNodes.h', NULL, 13, 970, NULL, 'ALTER CHARACTER SET @1 failed', NULL, NULL);
('dsql_comment_on_failed', 'getMainErrorCode', 'DdlNodes.h', NULL, 13, 971, NULL, 'COMMENT ON @1 failed', NULL, NULL);
('dsql_create_func_failed', 'getMainErrorCode', 'DdlNodes.h', NULL, 13, 972, NULL, 'CREATE FUNCTION @1 failed', NULL, NULL);
('dsql_alter_func_failed', 'getMainErrorCode', 'DdlNodes.h', NULL, 13, 973, NULL, 'ALTER FUNCTION @1 failed', NULL, NULL);
('dsql_create_alter_func_failed', 'getMainErrorCode', 'DdlNodes.h', NULL, 13, 974, NULL, 'CREATE OR ALTER FUNCTION @1 failed', NULL, NULL);
('dsql_drop_func_failed', 'getMainErrorCode', 'DdlNodes.h', NULL, 13, 975, NULL, 'DROP FUNCTION @1 failed', NULL, NULL);
('dsql_recreate_func_failed', 'getMainErrorCode', 'DdlNodes.h', NULL, 13, 976, NULL, 'RECREATE FUNCTION @1 failed', NULL, NULL);
('dsql_create_proc_failed', 'getMainErrorCode', 'DdlNodes.h', NULL, 13, 977, NULL, 'CREATE PROCEDURE @1 failed', NULL, NULL);
('dsql_alter_proc_failed', 'getMainErrorCode', 'DdlNodes.h', NULL, 13, 978, NULL, 'ALTER PROCEDURE @1 failed', NULL, NULL);
('dsql_create_alter_proc_failed', 'getMainErrorCode', 'DdlNodes.h', NULL, 13, 979, NULL, 'CREATE OR ALTER PROCEDURE @1 failed', NULL, NULL);
('dsql_drop_proc_failed', 'getMainErrorCode', 'DdlNodes.h', NULL, 13, 980, NULL, 'DROP PROCEDURE @1 failed', NULL, NULL);
('dsql_recreate_proc_failed', 'getMainErrorCode', 'DdlNodes.h', NULL, 13, 981, NULL, 'RECREATE PROCEDURE @1 failed', NULL, NULL);
('dsql_create_trigger_failed', 'getMainErrorCode', 'DdlNodes.h', NULL, 13, 982, NULL, 'CREATE TRIGGER @1 failed', NULL, NULL);
('dsql_alter_trigger_failed', 'getMainErrorCode', 'DdlNodes.h', NULL, 13, 983, NULL, 'ALTER TRIGGER @1 failed', NULL, NULL);
('dsql_create_alter_trigger_failed', 'getMainErrorCode', 'DdlNodes.h', NULL, 13, 984, NULL, 'CREATE OR ALTER TRIGGER @1 failed', NULL, NULL);
('dsql_drop_trigger_failed', 'getMainErrorCode', 'DdlNodes.h', NULL, 13, 985, NULL, 'DROP TRIGGER @1 failed', NULL, NULL);
('dsql_recreate_trigger_failed', 'getMainErrorCode', 'DdlNodes.h', NULL, 13, 986, NULL, 'RECREATE TRIGGER @1 failed', NULL, NULL);
('dsql_create_collation_failed', 'getMainErrorCode', 'DdlNodes.h', NULL, 13, 987, NULL, 'CREATE COLLATION @1 failed', NULL, NULL);
('dsql_drop_collation_failed', 'getMainErrorCode', 'DdlNodes.h', NULL, 13, 988, NULL, 'DROP COLLATION @1 failed', NULL, NULL);
('dsql_create_domain_failed', 'getMainErrorCode', 'DdlNodes.h', NULL, 13, 989, NULL, 'CREATE DOMAIN @1 failed', NULL, NULL);
('dsql_alter_domain_failed', 'getMainErrorCode', 'DdlNodes.h', NULL, 13, 990, NULL, 'ALTER DOMAIN @1 failed', NULL, NULL);
('dsql_drop_domain_failed', 'getMainErrorCode', 'DdlNodes.h', NULL, 13, 991, NULL, 'DROP DOMAIN @1 failed', NULL, NULL);
('dsql_create_except_failed', 'getMainErrorCode', 'DdlNodes.h', NULL, 13, 992, NULL, 'CREATE EXCEPTION @1 failed', NULL, NULL);
('dsql_alter_except_failed', 'getMainErrorCode', 'DdlNodes.h', NULL, 13, 993, NULL, 'ALTER EXCEPTION @1 failed', NULL, NULL);
('dsql_create_alter_except_failed', 'getMainErrorCode', 'DdlNodes.h', NULL, 13, 994, NULL, 'CREATE OR ALTER EXCEPTION @1 failed', NULL, NULL);
('dsql_recreate_except_failed', 'getMainErrorCode', 'DdlNodes.h', NULL, 13, 995, NULL, 'RECREATE EXCEPTION @1 failed', NULL, NULL);
('dsql_drop_except_failed', 'getMainErrorCode', 'DdlNodes.h', NULL, 13, 996, NULL, 'DROP EXCEPTION @1 failed', NULL, NULL);
('dsql_create_sequence_failed', 'getMainErrorCode', 'DdlNodes.h', NULL, 13, 997, NULL, 'CREATE SEQUENCE @1 failed', NULL, NULL);
('dsql_create_table_failed', 'getMainErrorCode', 'DdlNodes.h', NULL, 13, 998, NULL, 'CREATE TABLE @1 failed', NULL, NULL);
('dsql_alter_table_failed', 'getMainErrorCode', 'DdlNodes.h', NULL, 13, 999, NULL, 'ALTER TABLE @1 failed', NULL, NULL);
('dsql_drop_table_failed', 'getMainErrorCode', 'DdlNodes.h', NULL, 13, 1000, NULL, 'DROP TABLE @1 failed', NULL, NULL);
('dsql_recreate_table_failed', 'getMainErrorCode', 'DdlNodes.h', NULL, 13, 1001, NULL, 'RECREATE TABLE @1 failed', NULL, NULL);
('dsql_create_pack_failed', 'getMainErrorCode', 'PackageNodes.h', NULL, 13, 1002, NULL, 'CREATE PACKAGE @1 failed', NULL, NULL);
('dsql_alter_pack_failed', 'getMainErrorCode', 'PackageNodes.h', NULL, 13, 1003, NULL, 'ALTER PACKAGE @1 failed', NULL, NULL);
('dsql_create_alter_pack_failed', 'getMainErrorCode', 'PackageNodes.h', NULL, 13, 1004, NULL, 'CREATE OR ALTER PACKAGE @1 failed', NULL, NULL);
('dsql_drop_pack_failed', 'getMainErrorCode', 'PackageNodes.h', NULL, 13, 1005, NULL, 'DROP PACKAGE @1 failed', NULL, NULL);
('dsql_recreate_pack_failed', 'getMainErrorCode', 'PackageNodes.h', NULL, 13, 1006, NULL, 'RECREATE PACKAGE @1 failed', NULL, NULL);
('dsql_create_pack_body_failed', 'getMainErrorCode', 'PackageNodes.h', NULL, 13, 1007, NULL, 'CREATE PACKAGE BODY @1 failed', NULL, NULL);
('dsql_drop_pack_body_failed', 'getMainErrorCode', 'PackageNodes.h', NULL, 13, 1008, NULL, 'DROP PACKAGE BODY @1 failed', NULL, NULL);
('dsql_recreate_pack_body_failed', 'getMainErrorCode', 'PackageNodes.h', NULL, 13, 1009, NULL, 'RECREATE PACKAGE BODY @1 failed', NULL, NULL);
('dsql_create_view_failed', 'getMainErrorCode', 'DdlNodes.h', NULL, 13, 1010, NULL, 'CREATE VIEW @1 failed', NULL, NULL);
('dsql_alter_view_failed', 'getMainErrorCode', 'DdlNodes.h', NULL, 13, 1011, NULL, 'ALTER VIEW @1 failed', NULL, NULL);
('dsql_create_alter_view_failed', 'getMainErrorCode', 'DdlNodes.h', NULL, 13, 1012, NULL, 'CREATE OR ALTER VIEW @1 failed', NULL, NULL);
('dsql_recreate_view_failed', 'getMainErrorCode', 'DdlNodes.h', NULL, 13, 1013, NULL, 'RECREATE VIEW @1 failed', NULL, NULL);
('dsql_drop_view_failed', 'getMainErrorCode', 'DdlNodes.h', NULL, 13, 1014, NULL, 'DROP VIEW @1 failed', NULL, NULL);
('dsql_drop_sequence_failed', 'getMainErrorCode', 'DdlNodes.h', NULL, 13, 1015, NULL, 'DROP SEQUENCE @1 failed', NULL, NULL);
('dsql_recreate_sequence_failed', 'getMainErrorCode', 'DdlNodes.h', NULL, 13, 1016, NULL, 'RECREATE SEQUENCE @1 failed', NULL, NULL);
('dsql_drop_index_failed', 'getMainErrorCode', 'DdlNodes.h', NULL, 13, 1017, NULL, 'DROP INDEX @1 failed', NULL, NULL);
('dsql_drop_filter_failed', 'getMainErrorCode', 'DdlNodes.h', NULL, 13, 1018, NULL, 'DROP FILTER @1 failed', NULL, NULL);
('dsql_drop_shadow_failed', 'getMainErrorCode', 'DdlNodes.h', NULL, 13, 1019, NULL, 'DROP SHADOW @1 failed', NULL, NULL);
('dsql_drop_role_failed', 'getMainErrorCode', 'DdlNodes.h', NULL, 13, 1020, NULL, 'DROP ROLE @1 failed', NULL, NULL);
('dsql_drop_user_failed', 'getMainErrorCode', 'DdlNodes.h', NULL, 13, 1021, NULL, 'DROP USER @1 failed', NULL, NULL);
('dsql_create_role_failed', 'getMainErrorCode', 'DdlNodes.h', NULL, 13, 1022, NULL, 'CREATE ROLE @1 failed', NULL, NULL);
('dsql_alter_role_failed', 'getMainErrorCode', 'DdlNodes.h', NULL, 13, 1023, NULL, 'ALTER ROLE @1 failed', NULL, NULL);
('dsql_alter_index_failed', 'getMainErrorCode', 'DdlNodes.h', NULL, 13, 1024, NULL, 'ALTER INDEX @1 failed', NULL, NULL);
('dsql_alter_database_failed', 'getMainErrorCode', 'DdlNodes.h', NULL, 13, 1025, NULL, 'ALTER DATABASE failed', NULL, NULL);
('dsql_create_shadow_failed', 'getMainErrorCode', 'DdlNodes.h', NULL, 13, 1026, NULL, 'CREATE SHADOW @1 failed', NULL, NULL);
('dsql_create_filter_failed', 'getMainErrorCode', 'DdlNodes.h', NULL, 13, 1027, NULL, 'DECLARE FILTER @1 failed', NULL, NULL);
('dsql_create_index_failed', 'getMainErrorCode', 'DdlNodes.h', NULL, 13, 1028, NULL, 'CREATE INDEX @1 failed', NULL, NULL);
('dsql_create_user_failed', 'getMainErrorCode', 'DdlNodes.h', NULL, 13, 1029, NULL, 'CREATE USER @1 failed', NULL, NULL);
('dsql_alter_user_failed', 'getMainErrorCode', 'DdlNodes.h', NULL, 13, 1030, NULL, 'ALTER USER @1 failed', NULL, NULL);
('dsql_grant_failed', 'getMainErrorCode', 'DdlNodes.h', NULL, 13, 1031, NULL, 'GRANT failed', NULL, NULL);
('dsql_revoke_failed', 'getMainErrorCode', 'DdlNodes.h', NULL, 13, 1032, NULL, 'REVOKE failed', NULL, NULL);
('dsql_cte_recursive_aggregate', 'pass1_rse_impl', 'dsql.cpp', NULL, 13, 1033, NULL, 'Recursive member of CTE cannot use aggregate or window function', NULL, NULL);
('dsql_mapping_failed', 'MappingNode::putErrorPrefix', 'DdlNodes.h', NULL, 13, 1034, NULL, '@2 MAPPING @1 failed', NULL, NULL);
('dsql_alter_sequence_failed', 'putErrorPrefix', 'DdlNodes.h', NULL, 13, 1035, NULL, 'ALTER SEQUENCE @1 failed', NULL, NULL);
('dsql_create_generator_failed', 'putErrorPrefix', 'DdlNodes.h', NULL, 13, 1036, NULL, 'CREATE GENERATOR @1 failed', NULL, NULL);
('dsql_set_generator_failed', 'putErrorPrefix', 'DdlNodes.h', NULL, 13, 1037, NULL, 'SET GENERATOR @1 failed', NULL, NULL);
('dsql_wlock_simple', 'pass1_rse_impl', 'pass1.cpp', NULL, 13, 1038, NULL, 'WITH LOCK can be used only with a single physical table', NULL, NULL);
('dsql_firstskip_rows', 'pass1_rse_impl', 'pass1.cpp', NULL, 13, 1039, NULL, 'FIRST/SKIP cannot be used with OFFSET/FETCH or ROWS', NULL, NULL);
('dsql_wlock_aggregates', 'pass1_rse_impl', 'pass1.cpp', NULL, 13, 1040, NULL, 'WITH LOCK cannot be used with aggregates', NULL, NULL);
('dsql_wlock_conflict', NULL, 'pass1.cpp', NULL, 13, 1041, NULL, 'WITH LOCK cannot be used with @1', NULL, NULL);
('dsql_max_exception_arguments', NULL, 'StmtNodes.cpp', NULL, 13, 1042, NULL, 'Number of arguments (@1) exceeds the maximum (@2) number of EXCEPTION USING arguments', NULL, NULL);
('dsql_string_byte_length', NULL, 'Parser.cpp', NULL, 13, 1043, NULL, 'String literal with @1 bytes exceeds the maximum length of @2 bytes', NULL, NULL);
('dsql_string_char_length', NULL, 'Parser.cpp', NULL, 13, 1044, NULL, 'String literal with @1 characters exceeds the maximum length of @2 characters for the @3 character set', NULL, NULL);
('dsql_max_nesting', NULL, 'StmtNodes.cpp', NULL, 13, 1045, NULL, 'Too many BEGIN...END nesting. Maximum level is @1', NULL, NULL);
('dsql_recreate_user_failed', 'getMainErrorCode', 'DdlNodes.h', NULL, 13, 1046, NULL, 'RECREATE USER @1 failed', NULL, NULL);
-- SQLWARN
(NULL, NULL, NULL, NULL, 14, 100, NULL, 'Row not found for fetch, update or delete, or the result of a query is an empty table.', NULL, NULL);
(NULL, NULL, NULL, NULL, 14, 101, NULL, 'segment buffer length shorter than expected', NULL, NULL);
(NULL, NULL, NULL, NULL, 14, 301, NULL, 'Datatype needs modification', NULL, NULL);
(NULL, NULL, NULL, NULL, 14, 612, NULL, 'Duplicate column or domain name found.', NULL, NULL);
-- Do not change the arguments of the previous SQLWARN messages.
-- Write the new SQLWARN messages here.
-- JRD_BUGCHK
(NULL, 'BLKCHK', 'jrd.h', NULL, 15, 147, NULL, 'invalid block type encountered', NULL, NULL);
(NULL, 'most', 'apollo.c', NULL, 15, 148, NULL, 'wrong packet type', NULL, 'Error message not currently in use.');
(NULL, 'find_file', 'apollo.c', NULL, 15, 149, NULL, 'cannot map page', NULL, NULL);
(NULL, 'ALL_alloc', 'all.c', NULL, 15, 150, NULL, 'request to allocate invalid block type', NULL, NULL);
(NULL, 'ALL_alloc', 'all.c', NULL, 15, 151, NULL, 'request to allocate block type larger than maximum size', NULL, NULL);
(NULL, 'ALL_alloc', 'all.c', NULL, 15, 152, NULL, 'memory pool free list is invalid', NULL, NULL);
(NULL, 'find_pool', 'all.c', NULL, 15, 153, NULL, 'invalid pool id encountered', NULL, NULL);
(NULL, 'release', 'all.c', NULL, 15, 154, NULL, 'attempt to release free block', NULL, NULL);
(NULL, 'release', 'all.c', NULL, 15, 155, NULL, 'attempt to release block overlapping following free block', NULL, NULL);
(NULL, 'release', 'all.c', NULL, 15, 156, NULL, 'attempt to release block overlapping prior free block', NULL, NULL);
(NULL, 'gen_sort', 'opt.c', NULL, 15, 157, NULL, 'cannot sort on a field that does not exist', NULL, NULL);
(NULL, 'seek_file', 'os2.c', NULL, 15, 158, NULL, 'database file not available', NULL, NULL);
(NULL, 'LCK_assert', 'lck.c', NULL, 15, 159, NULL, 'cannot assert logical lock', NULL, NULL);
(NULL, 'walk_acl', 'scl.e', NULL, 15, 160, NULL, 'wrong ACL version', NULL, NULL);
(NULL, 'PAG_init2', 'pag.c', NULL, 15, 161, NULL, 'shadow block not found', NULL, NULL);
(NULL, 'SDW_notify', 'sdw.c', NULL, 15, 162, NULL, 'shadow lock not synchronized properly', NULL, NULL);
(NULL, 'SDW_start', 'sdw.c', NULL, 15, 163, NULL, 'root file name not listed for shadow', NULL, NULL);
(NULL, 'SYM_remove', 'sym.c', NULL, 15, 164, NULL, 'failed to remove symbol from hash table', NULL, NULL);
(NULL, 'inventory_page', 'tra.c', NULL, 15, 165, NULL, 'cannot find tip page', NULL, NULL);
(NULL, 'many', 'rse.c', NULL, 15, 166, NULL, 'invalid rsb type', NULL, NULL);
(NULL, 'EXE_send', 'exe.c', NULL, 15, 167, NULL, 'invalid SEND request', NULL, NULL);
(NULL, 'looper', 'exe.c', NULL, 15, 168, NULL, 'looper: action not yet implemented', NULL, NULL);
(NULL, 'FUN_evaluate', 'fun.e', NULL, 15, 169, NULL, 'return data type not supported', NULL, NULL);
COMMIT WORK;
(NULL, 'do_connect', 'jrn.c', NULL, 15, 170, NULL, 'unexpected reply from journal server', NULL, NULL);
(NULL, 'do_connect', 'jrn.c', NULL, 15, 171, NULL, 'journal server is incompatible version', NULL, NULL);
(NULL, 'do_connect', 'jrn.c', NULL, 15, 172, NULL, 'journal server refused connection', NULL, NULL);
(NULL, 'IDX_check_access', 'idx.c', NULL, 15, 173, NULL, 'referenced index description not found', NULL, NULL);
(NULL, 'IDX_create_index', 'idx.c', NULL, 15, 174, NULL, 'index key too big', NULL, NULL);
(NULL, 'check_partner_index', 'idx.c', NULL, 15, 175, NULL, 'partner index description not found', NULL, NULL);
(NULL, 'SQZ_apply_differences', 'sqz.c', NULL, 15, 176, NULL, 'bad difference record', NULL, NULL);
(NULL, 'SQZ_apply_differences', 'sqz.c', NULL, 15, 177, NULL, 'applied differences will not fit in record', NULL, NULL);
(NULL, 'SQZ_compress', 'sqz.c', NULL, 15, 178, NULL, 'record length inconsistent', NULL, NULL);
(NULL, 'SQZ_decompress', 'sqz.c', NULL, 15, 179, NULL, 'decompression overran buffer', NULL, NULL);
(NULL, 'EXT_erase', 'extvms.c', NULL, 15, 180, NULL, 'cannot reposition for update after sort for RMS', NULL, NULL);
(NULL, 'EXT_get', 'extvms.c', NULL, 15, 181, NULL, 'external access type not implemented', NULL, NULL);
(NULL, 'VIO_data', 'vio.c', NULL, 15, 182, NULL, 'differences record too long', NULL, NULL);
(NULL, 'VIO_data', 'vio.c', NULL, 15, 183, NULL, 'wrong record length', NULL, NULL);
(NULL, 'VIO_get_current', 'vio.c', NULL, 15, 184, NULL, 'limbo impossible', NULL, NULL);
(NULL, 'VIO_verb_cleanup', 'vio.c', NULL, 15, 185, NULL, 'wrong record version', NULL, NULL);
(NULL, 'prepare_update', 'vio.c', NULL, 15, 186, NULL, 'record disappeared', NULL, NULL);
(NULL, 'VIO_erase', 'vio.c', NULL, 15, 187, NULL, 'cannot delete system tables', NULL, NULL);
(NULL, 'prepare update', 'vio.c', NULL, 15, 188, NULL, 'cannot update erased record', NULL, NULL);
(NULL, 'MOV_compare', 'mov.c', NULL, 15, 189, NULL, 'comparison not supported for specified data types', NULL, NULL);
(NULL, NULL, 'MOV_get_double', NULL, 15, 190, NULL, 'conversion not supported for specified data types', NULL, NULL);
(NULL, 'many', 'mov.c', NULL, 15, 191, NULL, 'conversion error', NULL, NULL);
(NULL, 'integer_to_text', 'mov.c', NULL, 15, 192, NULL, 'overflow during conversion', NULL, NULL);
(NULL, 'blb::get_array', 'blb.c', NULL, 15, 193, NULL, 'null or invalid array', NULL, NULL);
(NULL, 'BLB_open2', 'blb.c', NULL, 15, 194, NULL, 'BLOB not found', NULL, NULL);
(NULL, 'BLB_put_segment', 'blb.c', NULL, 15, 195, NULL, 'cannot update old BLOB', NULL, NULL);
(NULL, 'blb::put_slice', 'blb.c', NULL, 15, 196, NULL, 'relation for array not known', NULL, NULL);
(NULL, 'blb::put_slice', 'blb.c', NULL, 15, 197, NULL, 'field for array not known', NULL, NULL);
(NULL, 'slice_callback', 'blb.c', NULL, 15, 198, NULL, 'array subscript computation error', NULL, NULL);
(NULL, 'blb::move', 'blb.cpp', NULL, 15, 199, NULL, 'expected field node', NULL, NULL);
(NULL, 'delete_blob_id', 'blb.c', NULL, 15, 200, NULL, 'invalid BLOB ID', NULL, NULL);
(NULL, 'get_next_page', 'blb.c', NULL, 15, 201, NULL, 'cannot find BLOB page', NULL, NULL);
(NULL, 'MET_descriptor', 'met.e', NULL, 15, 202, NULL, 'unknown data type', NULL, NULL);
(NULL, 'add_shadow', 'met.e', NULL, 15, 203, NULL, 'shadow block not found for extend file', NULL, NULL);
(NULL, 'BTR_insert', 'btr.c', NULL, 15, 204, NULL, 'index inconsistent', NULL, NULL);
(NULL, 'fast_load', 'btr.c', NULL, 15, 205, NULL, 'index bucket overfilled', NULL, NULL);
(NULL, 'find_index', 'btr.c', NULL, 15, 206, NULL, 'exceeded index level', NULL, NULL);
(NULL, 'CCH_fake', 'cch.c', NULL, 15, 207, NULL, 'page already in use', NULL, NULL);
(NULL, 'CCH_mark', 'cch.c', NULL, 15, 208, NULL, 'page not accessed for write', NULL, NULL);
(NULL, 'CCH_release', 'cch.c', NULL, 15, 209, NULL, 'attempt to release page not acquired', NULL, NULL);
(NULL, 'CCH_flush', 'cch.c', NULL, 15, 210, NULL, 'page in use during flush', NULL, NULL);
(NULL, 'btc_remove', 'cch.c', NULL, 15, 211, NULL, 'attempt to remove page from dirty page list when not there', NULL, NULL);
(NULL, 'check_precedence', 'cch.c', NULL, 15, 212, NULL, 'CCH_precedence: block marked', NULL, NULL);
(NULL, 'get_buffer', 'cch.c', NULL, 15, 213, NULL, 'insufficient cache size', NULL, NULL);
(NULL, 'get_buffer', 'cch.c', NULL, 15, 214, NULL, 'no cache buffers available for reuse', NULL, NULL);
(NULL, 'lock_buffer', 'cch.c', NULL, 15, 215, NULL, 'page @1, page type @2 lock conversion denied', NULL, NULL);
(NULL, 'lock_buffer', 'cch.c', NULL, 15, 216, NULL, 'page @1, page type @2 lock denied', NULL, NULL);
(NULL, 'write_buffer', 'cch.c', NULL, 15, 217, NULL, 'buffer marked for update', NULL, NULL);
(NULL, 'mutex_bugcheck', 'cch.c', NULL, 15, 218, NULL, 'CCH: @1, status = @2 (218)', NULL, NULL);
(NULL, 'CMP_make_request', 'cmp.c', NULL, 15, 219, NULL, 'request of unknown resource', NULL, NULL);
(NULL, 'CMP_release', 'cmp.c', NULL, 15, 220, NULL, 'release of unknown resource', NULL, NULL);
(NULL, 'copy', 'cmp.c', NULL, 15, 221, NULL, '(CMP) copy: cannot remap', NULL, NULL);
(NULL, 'CMP_format', 'cmp.c', NULL, 15, 222, NULL, 'bad BLR -- invalid stream', NULL, NULL);
(NULL, 'CMP_get_desc', 'cmp.c', NULL, 15, 223, NULL, 'argument of scalar operation must be an array', NULL, NULL);
(NULL, 'CMP_get_desc', 'cmp.c', NULL, 15, 224, NULL, 'quad word arithmetic not supported', NULL, NULL);
(NULL, 'CMP_get_desc', 'cmp.c', NULL, 15, 225, NULL, 'data type not supported for arithmetic', NULL, NULL);
(NULL, 'CMP_make_request', 'cmp.c', NULL, 15, 226, NULL, 'request size limit exceeded', NULL, NULL);
(NULL, 'pass1', 'cmp.c', NULL, 15, 227, NULL, 'cannot access field @1 in view @2', NULL, NULL);
(NULL, 'pass1', 'cmp.c', NULL, 15, 228, NULL, 'cannot access field in view @1', NULL, NULL);
(NULL, 'EVL_assign_to', 'evl.c', NULL, 15, 229, NULL, 'EVL_assign_to: invalid operation', NULL, NULL);
(NULL, 'EVL_bitmap', 'evl.c', NULL, 15, 230, NULL, 'EVL_bitmap: invalid operation', NULL, NULL);
(NULL, 'EVL_boolean', 'evl.c', NULL, 15, 231, NULL, 'EVL_boolean: invalid operation', NULL, NULL);
(NULL, 'EVL_expr', 'evl.c', NULL, 15, 232, NULL, 'EVL_expr: invalid operation', NULL, NULL);
(NULL, 'eval_statistical', 'evl.v', NULL, 15, 233, NULL, 'eval_statistical: invalid operation', NULL, NULL);
(NULL, 'MAP_status_to_gds', 'map.c', NULL, 15, 234, NULL, 'Unimplemented conversion, FAO directive O,Z,S', NULL, NULL);
(NULL, 'MAP_status_to_gds', 'map.c', NULL, 15, 235, NULL, 'Unimplemented conversion, FAO directive X,U', NULL, NULL);
(NULL, 'MAP_status_to_gds', 'map.c', NULL, 15, 236, NULL, 'Error parsing RDB FAO msg string', NULL, NULL);
(NULL, 'MAP_status_to_gds', 'map.c', NULL, 15, 237, NULL, 'Error parsing RDB FAO msg str', NULL, NULL);
(NULL, 'MAP_status_to_gds', 'map.c', NULL, 15, 238, NULL, 'unknown parameter in RdB status vector', NULL, NULL);
(NULL, 'translate_status', 'map.c', NULL, 15, 239, NULL, 'Firebird status vector inconsistent', NULL, NULL);
(NULL, 'translate_status', 'map.c', NULL, 15, 240, NULL, 'Firebird/RdB message parameter inconsistency', NULL, NULL);
(NULL, 'translate_status', 'map.c', NULL, 15, 241, NULL, 'error parsing RDB FAO message string', NULL, NULL);
(NULL, 'translate_status', 'map.c', NULL, 15, 242, NULL, 'unimplemented FAO directive', NULL, NULL);
(NULL, 'DPM_data_pages', 'dpm.e', NULL, 15, 243, NULL, 'missing pointer page in DPM_data_pages', NULL, NULL);
(NULL, 'DPM_delete', 'dmp.e', NULL, 15, 244, NULL, 'Fragment does not exist', NULL, NULL);
(NULL, 'DPM_delete', 'dpm.e', NULL, 15, 245, NULL, 'pointer page disappeared in DPM_delete', NULL, NULL);
(NULL, 'DPM_delete_relation', 'dpm.e', NULL, 15, 246, NULL, 'pointer page lost from DPM_delete_relation', NULL, NULL);
(NULL, 'DPM_dump', 'dpm.e', NULL, 15, 247, NULL, 'missing pointer page in DPM_dump', NULL, NULL);
(NULL, 'DPM_fetch', 'dmp.e', NULL, 15, 248, NULL, 'cannot find record fragment', NULL, NULL);
(NULL, 'DPM_next', 'dpm.e', NULL, 15, 249, NULL, 'pointer page vanished from DPM_next', NULL, NULL);
(NULL, 'compress', 'dpm.e', NULL, 15, 250, NULL, 'temporary page buffer too small', NULL, NULL);
(NULL, 'compress', 'dpm.e', NULL, 15, 251, NULL, 'damaged data page', NULL, NULL);
(NULL, 'fragment', 'dpm.e', NULL, 15, 252, NULL, 'header fragment length changed', NULL, NULL);
(NULL, 'extend_relation', 'dpm.e', NULL, 15, 253, NULL, 'pointer page vanished from extend_relation', NULL, NULL);
(NULL, 'locate_space', 'dpm.e', NULL, 15, 254, NULL, 'pointer page vanished from relation list in locate_space', NULL, NULL);
(NULL, 'locate_space', 'dpm.e', NULL, 15, 255, NULL, 'cannot find free space', NULL, NULL);
(NULL, 'mark_ful', 'dpm.e', NULL, 15, 256, NULL, 'pointer page vanished from mark_full', NULL, NULL);
(NULL, 'DPM_scan_pages', 'dpm.e', NULL, 15, 257, NULL, 'bad record in RDB$PAGES', NULL, NULL);
(NULL, 'extend_relation', 'dpm.e', NULL, 15, 258, NULL, 'page slot not empty', NULL, NULL);
(NULL, 'get_pointer_page', 'dpm.e', NULL, 15, 259, NULL, 'bad pointer page', NULL, NULL);
(NULL, 'BTR_find_page', 'btr.c', NULL, 15, 260, NULL, 'index unexpectedly deleted', NULL, NULL);
(NULL, 'scalar', 'evl.c', NULL, 15, 261, NULL, 'scalar operator used on field which is not an array', NULL, NULL);
(NULL, 'TRA_reconnect', 'TRA', NULL, 15, 262, NULL, 'active', NULL, NULL);
(NULL, 'TRA_reconnect', 'TRA', NULL, 15, 263, NULL, 'committed', NULL, NULL);
(NULL, 'TRA_reconnect', 'TRA', NULL, 15, 264, NULL, 'rolled back', NULL, NULL);
(NULL, 'TRA_reconnect', 'TRA', NULL, 15, 265, NULL, 'in an ill-defined state', NULL, NULL);
(NULL, 'PAG_header', 'PAG.C', NULL, 15, 266, NULL, 'next transaction older than oldest active transaction', NULL, NULL);
(NULL, 'PAG_header', 'PAG.C', NULL, 15, 267, NULL, 'next transaction older than oldest transaction', NULL, NULL);
(NULL, 'CCH_unwind', 'cch.c', NULL, 15, 268, NULL, 'buffer marked during cache unwind', NULL, NULL);
(NULL, 'REC_recover', 'rec.c', NULL, 15, 269, NULL, 'error in recovery! database corrupted', NULL, NULL);
(NULL, 'REC_recover', 'rec.c', NULL, 15, 270, NULL, 'error in recovery! wrong data page record', NULL, NULL);
(NULL, 'REC_recover', 'rec.c', NULL, 15, 271, NULL, 'error in recovery! no space on data page', NULL, NULL);
(NULL, 'REC_recover', 'rec.c', NULL, 15, 272, NULL, 'error in recovery! wrong header page record', NULL, NULL);
(NULL, 'REC_recover', 'rec.c', NULL, 15, 273, NULL, 'error in recovery! wrong generator page record', NULL, NULL);
(NULL, 'REC_recover', 'rec.c', NULL, 15, 274, NULL, 'error in recovery! wrong b-tree page record', NULL, NULL);
(NULL, 'REC_recover', 'rec.c', NULL, 15, 275, NULL, 'error in recovery! wrong page inventory page record', NULL, NULL);
(NULL, 'apply_pointer', 'rec.c', NULL, 15, 276, NULL, 'error in recovery! wrong pointer page record', NULL, NULL);
(NULL, 'apply_root', 'rec.c', NULL, 15, 277, NULL, 'error in recovery! wrong index root page record', NULL, NULL);
(NULL, 'apply_transaction', 'rec.c', NULL, 15, 278, NULL, 'error in recovery! wrong transaction page record', NULL, NULL);
(NULL, 'process_page', 'rec.c', NULL, 15, 279, NULL, 'error in recovery! out of sequence log record encountered', NULL, NULL);
(NULL, 'process_page', 'rec.c', NULL, 15, 280, NULL, 'error in recovery! unknown page type', NULL, NULL);
(NULL, 'rec_process_record', 'rec.c', NULL, 15, 281, NULL, 'error in recovery! unknown record type', NULL, NULL);
(NULL, 'do_connect', 'jrn.c', NULL, 15, 282, NULL, 'journal server cannot archive to specified archive directory', NULL, NULL);
(NULL, 'REC_restore', 'rec.c', NULL, 15, 283, NULL, 'checksum error in log record when reading from log file', NULL, NULL);
(NULL, 'pop_rpbs', 'rse.c', NULL, 15, 284, NULL, 'cannot restore singleton select data', NULL, NULL);
(NULL, 'internal_dequeue()', 'lck.c', NULL, 15, 285, NULL, 'lock not found in internal lock manager', NULL, NULL);
(NULL, 'OPT_compile', 'opt.c', NULL, 15, 286, NULL, 'size of opt block exceeded', NULL, NULL);
(NULL, 'TRA_rollback', 'TRA', NULL, 15, 287, NULL, 'Too many savepoints', NULL, NULL);
(NULL, 'replace_gc_record', 'vio.c', NULL, 15, 288, NULL, 'garbage collect record disappeared', NULL, NULL);
(NULL, 'filter_transliterate_text()', 'filters.c', NULL, 15, 289, NULL, 'Unknown BLOB FILTER ACTION_', NULL, NULL);
('savepoint_error', NULL, 'exe.c', NULL, 15, 290, NULL, 'error during savepoint backout', NULL, NULL);
(NULL, NULL, 'vio.c', NULL, 15, 291, NULL, 'cannot find record back version', NULL, NULL);
(NULL, 'grant_user', 'grant.e', NULL, 15, 292, NULL, 'Illegal user_type.', NULL, NULL);
(NULL, 'squeeze_acl', 'grant.e', NULL, 15, 293, NULL, 'bad ACL', NULL, NULL);
(NULL, 'release_bdb', 'cch.c', NULL, 15, 294, NULL, 'inconsistent LATCH_mark release', NULL, NULL);
(NULL, 'latch_bdb', 'cch.c', NULL, 15, 295, NULL, 'inconsistent LATCH_mark call', NULL, NULL);
(NULL, 'release_bdb', 'cch.c', NULL, 15, 296, NULL, 'inconsistent latch downgrade call', NULL, NULL);
(NULL, 'release_bdb', 'cch.c', NULL, 15, 297, NULL, 'bdb is unexpectedly marked', NULL, NULL);
(NULL, 'release_bdb', 'cch.c', NULL, 15, 298, NULL, 'missing exclusive latch', NULL, NULL);
(NULL, 'latch_bdb', 'cch.c', NULL, 15, 299, NULL, 'exceeded maximum number of shared latches on a bdb', NULL, NULL);
(NULL, 'release_bdb', 'cch.c', NULL, 15, 300, NULL, 'can''t find shared latch', NULL, NULL);
('cache_non_zero_use_count', 'get_buffer', 'cch.c', NULL, 15, 301, NULL, 'Non-zero use_count of a buffer in the empty que', NULL, NULL);
('unexpected_page_change', 'CCH_flush', 'cch.c', NULL, 15, 302, NULL, 'Unexpected page change from latching', NULL, NULL);
(NULL, 'EVL_expr', 'jrd/evl.c', NULL, 15, 303, NULL, 'Invalid expression for evaluation', NULL, NULL);
('rdb$triggers_rdb$flags_corrupt', 'MET_load_trigger', 'met.e', NULL, 15, 304, NULL, 'RDB$FLAGS for trigger @1 in RDB$TRIGGERS is corrupted', NULL, NULL);
(NULL, NULL, NULL, NULL, 15, 305, NULL, 'Blobs accounting is inconsistent', NULL, NULL);
(NULL, 'CMP_get_desc', 'cmp.cpp', NULL, 15, 306, NULL, 'Found array data type with more than 16 dimensions', NULL, NULL);
-- Do not change the arguments of the previous JRD_BUGCHK messages.
-- Write the new JRD_BUGCHK messages here.
-- ISQL
('GEN_ERR', 'errmsg', 'isql.e', NULL, 17, 0, NULL, 'Statement failed, SQLSTATE = @1', NULL, NULL);
('USAGE', 'ISQL_main', 'isql.epp', NULL, 17, 1, NULL, 'usage:    isql [options] [<database>]', NULL, NULL);
('SWITCH', 'parse_arg', 'isql.e', NULL, 17, 2, NULL, 'Unknown switch: @1', NULL, NULL);
('NO_DB', 'do_isql', 'isql.e', NULL, 17, 3, NULL, 'Use CONNECT or CREATE DATABASE to specify a database', NULL, NULL);
('FILE_OPEN_ERR', 'newoutput', 'isql.e', NULL, 17, 4, NULL, 'Unable to open @1', NULL, NULL);
('COMMIT_PROMPT', 'newtrans', 'isql.e', NULL, 17, 5, NULL, 'Commit current transaction (y/n)?', NULL, NULL);
('COMMIT_MSG', 'newtrans', 'isql.e', NULL, 17, 6, NULL, 'Committing.', NULL, NULL);
('ROLLBACK_MSG', 'newtrans', 'isql.e', NULL, 17, 7, NULL, 'Rolling back work.', NULL, NULL);
('CMD_ERR', 'frontend', 'isql.e', NULL, 17, 8, NULL, 'Command error: @1', NULL, NULL);
('ADD_PROMPT', 'add_row', 'isql.e', NULL, 17, 9, NULL, 'Enter data or NULL for each column.  RETURN to end.', NULL, NULL);
('VERSION', 'parse_arg', 'isql.e', NULL, 17, 10, NULL, 'ISQL Version: @1', NULL, NULL);
('USAGE_ALL', 'ISQL_main', 'isql.epp', NULL, 17, 11, NULL, '	-a(ll)                  extract metadata incl. legacy non-SQL tables', NULL, NULL);
('NUMBER_PAGES', 'SHOW_dbb_parameters', 'show.e', NULL, 17, 12, NULL, 'Number of DB pages allocated = @1', NULL, NULL);
('SWEEP_INTERV', 'SHOW_dbb_parameters', 'show.e', NULL, 17, 13, NULL, 'Sweep interval = @1', NULL, NULL);
('NUM_WAL_BUFF', 'SHOW_dbb_parameters', 'show.e', NULL, 17, 14, NULL, 'Number of wal buffers = @1', NULL, NULL);
('WAL_BUFF_SIZE', 'SHOW_dbb_parameters', 'show.e', NULL, 17, 15, NULL, 'Wal buffer size = @1', NULL, NULL);
('CKPT_LENGTH', 'SHOW_dbb_parameters', 'show.e', NULL, 17, 16, NULL, 'Check point length = @1', NULL, NULL);
('CKPT_INTERV', 'SHOW_dbb_parameters', 'show.e', NULL, 17, 17, NULL, 'Check point interval = @1', NULL, NULL);
('WAL_GRPC_WAIT', 'SHOW_dbb_parameters', 'show.e', NULL, 17, 18, NULL, 'Wal group commit wait = @1', NULL, NULL);
('BASE_LEVEL', 'SHOW_dbb_parameters', 'show.e', NULL, 17, 19, NULL, 'Base level = @1', NULL, NULL);
('LIMBO', 'SHOW_dbb_parameters', 'show.e', NULL, 17, 20, NULL, 'Transaction in limbo = @1', NULL, NULL);
('HLP_FRONTEND', 'help', 'isql.e', 'This message is followed by one newline (''\n'').', 17, 21, NULL, 'Frontend commands:', NULL, NULL);
('HLP_BLOBED', 'help', 'isql.e', 'Do not translate the word "BLOBEDIT"
This message is followed by one newline (''\n'').', 17, 22, NULL, 'BLOBVIEW <blobid>          -- view BLOB in text editor', NULL, NULL);
('HLP_BLOBDMP', 'help', 'isql.e', 'Do not translate the word "BLOBDUMP"
This message is followed by one newline (''\n'').', 17, 23, NULL, 'BLOBDUMP <blobid> <file>   -- dump BLOB to a file', NULL, NULL);
('HLP_EDIT', 'help', 'isql.e', 'Do not translate the word "EDIT".
The  first line is followed by one newline (''\n''), and
the second line begins with a TAB (''\t'').', 17, 24, NULL, 'EDIT     [<filename>]      -- edit SQL script file and execute', NULL, NULL);
('HLP_INPUT', 'help', 'isql.e', 'Do not translate the word "INput"
This message is followed by one newline (''\n'').', 17, 25, NULL, 'INput    <filename>        -- take input from the named SQL file', NULL, NULL);
('HLP_OUTPUT', 'help', 'isql.e', 'Do not translate the word "OUTput".
The  first line is followed by one newline (''\n''), and
the second line begins with a TAB (''\t'').', 17, 26, NULL, 'OUTput   [<filename>]      -- write output to named file', NULL, NULL);
('HLP_SHELL', 'help', 'isql.e', 'Do not translate the word "SHELL".', 17, 27, NULL, 'SHELL    <command>         -- execute Operating System command in sub-shell', NULL, NULL);
('HLP_HELP', 'help', 'isql.e', 'Do not translate the word "HELP".', 17, 28, NULL, 'HELP                       -- display this menu', NULL, NULL);
('HLP_SETCOM', 'help', 'isql.e', 'This message is followed by one newline (''\n'').', 17, 29, NULL, 'Set commands:', NULL, NULL);
('HLP_SET', 'help', 'isql.e', 'Do not translate the word "SET".
This message begins with a TAB (''\t'') and ends with a newline (''\n'').', 17, 30, NULL, '    SET                    -- display current SET options', NULL, NULL);
('HLP_SETAUTO', 'help', 'isql.e', 'Do not translate the words "SET AUTOcommit".
This message begins with a TAB (''\t'') and ends with a newline (''\n'').', 17, 31, NULL, '    SET AUTOddl            -- toggle autocommit of DDL statements', NULL, NULL);
('HLP_SETBLOB', 'help', 'isql.e', 'Do not translate the words "SET BLOBdisplay [ALL|N]" or "N".
The  first line is followed by one newline (''\n''), and
the second line begins with a TAB (''\t'').', 17, 32, NULL, '    SET BLOB [ALL|<n>]     -- display BLOBS of subtype <n> or ALL', NULL, NULL);
('HLP_SETCOUNT', 'help', 'isql.e', 'Do not translate the words "SET COUNT".
This message begins with a TAB (''\t'') and ends with a newline (''\n'').', 17, 33, NULL, '    SET COUNT              -- toggle count of selected rows on/off', NULL, NULL);
('HLP_SETECHO', 'help', 'isql.e', 'Do not translate the words "SET ECHO".
This message begins with a TAB (''\t'') and ends with a newline (''\n'').', 17, 34, NULL, '    SET ECHO               -- toggle command echo on/off', NULL, NULL);
('HLP_SETSTAT', 'help', 'isql.e', 'Do not translate the words "SET STATs".
This message begins with a TAB (''\t'') and ends with a newline (''\n'').', 17, 35, NULL, '    SET STATs              -- toggle display of performance statistics', NULL, NULL);
('HLP_SETTERM', 'help', 'isql.e', 'Do not translate the words "SET TERM".
This message begins with a TAB (''\t'') and ends with a newline (''\n'').', 17, 36, NULL, '    SET TERM <string>      -- change statement terminator string', NULL, NULL);
('HLP_SHOW', 'help', 'isql.e', 'Do not translate the word "SHOW".
This message is followed by one newline (''\n'').', 17, 37, NULL, 'SHOW     <object> [<name>] -- display system information', NULL, NULL);
('HLP_OBJTYPE', 'help', 'isql.e', 'This message goes together with No. 37.  Translate only "object type".
The message begins with 2 blank spaces.
There is a newline (''\n'') after "INDEX" and another at the end.', 17, 38, NULL, '    <object> = CHECK, COLLATION, DATABASE, DOMAIN, EXCEPTION, FILTER, FUNCTION,', NULL, NULL);
('HLP_EXIT', 'help', 'isql.e', 'Do not translate the word "EXIT".
This message is followed by one newline (''\n'').', 17, 39, NULL, 'EXIT                       -- exit and commit changes', NULL, NULL);
('HLP_QUIT', 'help', 'isql.e', 'Do not translate the word "QUIT".
This message is followed by 2 newlines (''\n'').', 17, 40, NULL, 'QUIT                       -- exit and roll back changes', NULL, NULL);
('HLP_ALL', 'help', 'isql.e', 'This message is followed by one newline (''\n'').', 17, 41, NULL, 'All commands may be abbreviated to letters in CAPitals', NULL, NULL);
('HLP_SETSCHEMA', 'help', 'isql.e', 'Do not translate the words "SET SCHema/DB"
This message begins with a TAB (''\t'') and ends with a newline (''\n'').', 17, 42, NULL, '	SET SCHema/DB <db name> -- changes current database', NULL, NULL);
('YES_ANS', 'end_trans', 'isql.e', NULL, 17, 43, NULL, 'Yes', NULL, NULL);
('REPORT1', 'process_statement', 'isql.e', 'Each of these 4 items is followed by a newline (''\n'').', 17, 44, NULL, 'Current memory = !c
Delta memory = !d
Max memory = !x
Elapsed time = !e sec
', NULL, NULL);
('REPORT2', 'process_statement', 'isql.e', 'Each of these 5 items is followed by a newline (''\n'').', 17, 45, NULL, 'Cpu = !u sec
Buffers = !b
Reads = !r
Writes = !w
Fetches = !f', NULL, NULL);
('BLOB_SUBTYPE', 'ISQL_print_blob', 'isql.e', 'This message is followed by  one newline (''\n'').', 17, 46, NULL, 'BLOB display set to subtype @1. This BLOB: subtype = @2', NULL, NULL);
('BLOB_PROMPT', 'add_row', 'isql.e', 'Do not translate the word "edit".', 17, 47, NULL, 'BLOB: @1, type ''edit'' or filename to load>', NULL, NULL);
('DATE_PROMPT', 'add_row', 'isql.e', NULL, 17, 48, NULL, 'Enter @1 as Y/M/D>', NULL, NULL);
('NAME_PROMPT', 'add_row', 'isql.e', NULL, 17, 49, NULL, 'Enter @1>', NULL, NULL);
('DATE_ERR', 'add_row', 'isql.e', 'This message is followed by  one newline (''\n'').', 17, 50, NULL, 'Bad date @1', NULL, NULL);
('CON_PROMPT', 'get_statement', 'isql.e', NULL, 17, 51, NULL, 'CON> ', NULL, NULL);
('HLP_SETLIST', 'help', 'isql.e', NULL, 17, 52, NULL, '    SET LIST               -- toggle column or table display format', NULL, NULL);
('NOT_FOUND', 'copy_table EXTRACT_ddl', 'isql.e', NULL, 17, 53, NULL, '@1 not found', NULL, NULL);
('COPY_ERR', 'copy_table', 'isql.e', NULL, 17, 54, NULL, 'Errors occurred (possibly duplicate domains) in creating @1 in @2', NULL, NULL);
('SERVER_TOO_OLD', 'drop_db', 'isql.e', NULL, 17, 55, NULL, 'Server version too old to support the isql command', NULL, NULL);
('REC_COUNT', 'process_statement', 'isql.e', NULL, 17, 56, NULL, 'Records affected: @1', NULL, NULL);
('UNLICENSED', 'do_isql', 'isql.e', NULL, 17, 57, NULL, 'Unlicensed for database "@1"', NULL, NULL);
('HLP_SETWIDTH', 'help', 'isql.e', NULL, 17, 58, NULL, '    SET WIDTH <col> [<n>]  -- set/unset print width to <n> for column <col>', NULL, NULL);
('HLP_SETPLAN', 'help', 'isql.e', NULL, 17, 59, NULL, '    SET PLAN               -- toggle display of query access plan', NULL, NULL);
('HLP_SETTIME', 'help()', 'isql.e', NULL, 17, 60, NULL, '    SET TIME               -- toggle display of timestamp with DATE values', NULL, NULL);
('HLP_EDIT2', 'help', 'isql.e', NULL, 17, 61, NULL, 'EDIT                       -- edit current command buffer and execute', NULL, NULL);
('HLP_OUTPUT2', 'help', 'isql.e', NULL, 17, 62, NULL, 'OUTput                     -- return output to stdout', NULL, NULL);
('HLP_SETNAMES', 'help', 'isql.e', NULL, 17, 63, NULL, '    SET NAMES <csname>     -- set name of runtime character set', NULL, NULL);
('HLP_OBJTYPE2', 'help', 'isql.e', NULL, 17, 64, NULL, '               GENERATOR, GRANT, INDEX, PACKAGE, PROCEDURE, ROLE, SQL DIALECT,', NULL, NULL);
('HLP_SETBLOB2', 'help', '65', NULL, 17, 65, NULL, '    SET BLOB               -- turn off BLOB display', NULL, NULL);
('HLP_SET_ROOT', 'help', 'isql.e', NULL, 17, 66, NULL, 'SET      <option>          -- (Use HELP SET for complete list)', NULL, NULL);
('NO_TABLES', 'SHOW_metadata', 'show.e', NULL, 17, 67, NULL, 'There are no tables in this database', NULL, NULL);
('NO_TABLE', 'SHOW_metadata', 'show.e', NULL, 17, 68, NULL, 'There is no table @1 in this database', NULL, NULL);
('NO_VIEWS', 'SHOW_metadata', 'show.e', NULL, 17, 69, NULL, 'There are no views in this database', NULL, NULL);
('NO_VIEW', 'SHOW_metadata', 'show.e', NULL, 17, 70, NULL, 'There is no view @1 in this database', NULL, NULL);
('NO_INDICES_ON_REL', 'SHOW_metadata', 'show.e', NULL, 17, 71, NULL, 'There are no indices on table @1 in this database', NULL, NULL);
('NO_REL_OR_INDEX', 'SHOW_metadata', 'show.e', NULL, 17, 72, NULL, 'There is no table or index @1 in this database', NULL, NULL);
('NO_INDICES', 'SHOW_metadata', 'show.e', NULL, 17, 73, NULL, 'There are no indices in this database', NULL, NULL);
('NO_DOMAIN', 'SHOW_metadata', 'show.e', NULL, 17, 74, NULL, 'There is no domain @1 in this database', NULL, NULL);
('NO_DOMAINS', 'SHOW_metadata', 'show.e', NULL, 17, 75, NULL, 'There are no domains in this database', NULL, NULL);
('NO_EXCEPTION', 'SHOW_metadata', 'show.e', NULL, 17, 76, NULL, 'There is no exception @1 in this database', NULL, NULL);
('NO_EXCEPTIONS', 'SHOW_metadata', 'show.e', NULL, 17, 77, NULL, 'There are no exceptions in this database', NULL, NULL);
('NO_FILTER', 'SHOW_metadata', 'show.e', NULL, 17, 78, NULL, 'There is no filter @1 in this database', NULL, NULL);
('NO_FILTERS', 'SHOW_metadata', 'show.e', NULL, 17, 79, NULL, 'There are no filters in this database', NULL, NULL);
('NO_FUNCTION', 'SHOW_metadata', 'show.e', NULL, 17, 80, NULL, 'There is no user-defined function @1 in this database', NULL, NULL);
('NO_FUNCTIONS', 'SHOW_metadata', 'show.e', NULL, 17, 81, NULL, 'There are no user-defined functions in this database', NULL, NULL);
('NO_GEN', 'SHOW_metadata', 'show.e', NULL, 17, 82, NULL, 'There is no generator @1 in this database', NULL, NULL);
('NO_GENS', 'SHOW_metadata', 'show.e', NULL, 17, 83, NULL, 'There are no generators in this database', NULL, NULL);
('NO_GRANT_ON_REL', 'SHOW_metadata', 'show.e', NULL, 17, 84, NULL, 'There is no privilege granted on table @1 in this database', NULL, NULL);
('NO_GRANT_ON_PROC', 'SHOW_metadata', 'show.e', NULL, 17, 85, NULL, 'There is no privilege granted on stored procedure @1 in this database', NULL, NULL);
('NO_REL_OR_PROC', 'SHOW_metadata', 'show.e', NULL, 17, 86, NULL, 'There is no table or stored procedure @1 in this database', NULL, NULL);
('NO_PROC', 'SHOW_metadata', 'show.e', NULL, 17, 87, NULL, 'There is no stored procedure @1 in this database', NULL, NULL);
('NO_PROCS', 'SHOW_metadata', 'show.e', NULL, 17, 88, NULL, 'There are no stored procedures in this database', NULL, NULL);
('NO_TRIGGERS_ON_REL', 'SHOW_metadata', 'show.e', NULL, 17, 89, NULL, 'There are no triggers on table @1 in this database', NULL, NULL);
('NO_REL_OR_TRIGGER', 'SHOW_metadata', 'show.e', NULL, 17, 90, NULL, 'There is no table or trigger @1 in this database', NULL, NULL);
('NO_TRIGGERS', 'SHOW_metadata', 'show.e', NULL, 17, 91, NULL, 'There are no triggers in this database', NULL, NULL);
('NO_CHECKS_ON_REL', 'SHOW_metadata', 'show.e', NULL, 17, 92, NULL, 'There are no check constraints on table @1 in this database', NULL, NULL);
('REPORT2_WINDOWS_ONLY', 'process_statement (WINDOWS_ONLY)', 'isql.e', NULL, 17, 93, NULL, 'Buffers = !b
Reads = !r
Writes !w
Fetches = !f', NULL, NULL);
('BUFFER_OVERFLOW', 'get_statement', 'isql.e', NULL, 17, 94, NULL, 'Single isql command exceeded maximum buffer size', NULL, NULL);
('NO_ROLES', 'SHOW_metadata', 'show.e', NULL, 17, 95, NULL, 'There are no roles in this database', NULL, NULL);
('NO_OBJECT', 'SHOW_metadata', 'show.e', NULL, 17, 96, NULL, 'There is no metadata object @1 in this database', NULL, NULL);
('NO_GRANT_ON_ROL', 'SHOW_metadata', 'show.e', NULL, 17, 97, NULL, 'There is no membership privilege granted on @1 in this database', NULL, NULL);
('UNEXPECTED_EOF', 'do_isql', 'isql.e', NULL, 17, 98, NULL, 'Expected end of statement, encountered EOF', NULL, NULL);
('TIME_ERR', 'add_row()', 'isql.e', NULL, 17, 101, NULL, 'Bad TIME: @1', NULL, NULL);
('HLP_OBJTYPE3', 'help', 'isql.epp', NULL, 17, 102, NULL, '               SYSTEM, TABLE, TRIGGER, VERSION, USERS, VIEW', NULL, NULL);
(NULL, 'SHOW_metadata', 'show.e', NULL, 17, 103, NULL, 'There is no role @1 in this database', NULL, NULL);
('USAGE_BAIL', 'ISQL_main', 'isql.epp', NULL, 17, 104, NULL, '	-b(ail)                 bail on errors (set bail on)', NULL, NULL);
(NULL, 'create_db', 'isql.e', NULL, 17, 105, NULL, 'Incomplete string in @1', NULL, NULL);
('HLP_SETSQLDIALECT', 'help', 'isql.e', NULL, 17, 106, NULL, '    SET SQL DIALECT <n>    -- set sql dialect to <n>', NULL, NULL);
('NO_GRANT_ON_ANY', 'SHOW_metadata', 'show.e', NULL, 17, 107, NULL, 'There is no privilege granted in this database', NULL, NULL);
('HLP_SETPLANONLY', 'help', 'isql.e', NULL, 17, 108, NULL, '    SET PLANONLY           -- toggle display of query plan without executing', NULL, NULL);
('HLP_SETHEADING', 'help', 'isql.epp', NULL, 17, 109, NULL, '    SET HEADING            -- toggle display of query column titles', NULL, NULL);
('HLP_SETBAIL', 'help', 'isql.epp', NULL, 17, 110, NULL, '    SET BAIL               -- toggle bailing out on errors in non-interactive mode', NULL, NULL);
('USAGE_CACHE', 'ISQL_main', 'isql.epp', NULL, 17, 111, NULL, '	-c(ache) <num>          number of cache buffers', NULL, NULL);
('TIME_PROMPT', 'add_row', 'isql.epp', NULL, 17, 112, NULL, 'Enter @1 as H:M:S>', NULL, NULL);
('TIMESTAMP_PROMPT', 'add_row', 'isql.epp', NULL, 17, 113, NULL, 'Enter @1 as Y/MON/D H:MIN:S[.MSEC]>', NULL, NULL);
('TIMESTAMP_ERR', 'add_row()', 'isql.epp', NULL, 17, 114, NULL, 'Bad TIMESTAMP: @1', NULL, NULL);
('NO_COMMENTS', 'SHOW_metadata', 'show.epp', NULL, 17, 115, NULL, 'There are no comments for objects in this database', NULL, NULL);
('ONLY_FIRST_BLOBS', 'print_line', 'isql.epp', NULL, 17, 116, NULL, 'Printing only the first @1 blobs.', NULL, NULL);
('MSG_TABLES', 'SHOW_metadata', 'show.epp', NULL, 17, 117, NULL, 'Tables:', NULL, NULL);
('MSG_FUNCTIONS', 'SHOW_metadata', 'show.epp', NULL, 17, 118, NULL, 'Functions:', NULL, NULL);
(NULL, 'ISQL_errmsg', 'isql.epp', NULL, 17, 119, NULL, 'At line @1 in file @2', NULL, NULL);
(NULL, 'ISQL_errmsg', 'isql.epp', NULL, 17, 120, NULL, 'After line @1 in file @2', NULL, NULL);
('NO_TRIGGER', 'SHOW_metadata', 'show.epp', NULL, 17, 121, NULL, 'There is no trigger @1 in this database', NULL, NULL);
('USAGE_CHARSET', 'ISQL_main', 'isql.epp', NULL, 17, 122, NULL, '	-ch(arset) <charset>    connection charset (set names)', NULL, NULL);
('USAGE_DATABASE', 'ISQL_main', 'isql.epp', NULL, 17, 123, NULL, '	-d(atabase) <database>  database name to put in script creation', NULL, NULL);
('USAGE_ECHO', 'ISQL_main', 'isql.epp', NULL, 17, 124, NULL, '	-e(cho)                 echo commands (set echo on)', NULL, NULL);
('USAGE_EXTRACT', 'ISQL_main', 'isql.epp', NULL, 17, 125, NULL, '	-ex(tract)              extract metadata', NULL, NULL);
('USAGE_INPUT', 'ISQL_main', 'isql.epp', NULL, 17, 126, NULL, '	-i(nput) <file>         input file (set input)', NULL, NULL);
('USAGE_MERGE', 'ISQL_main', 'isql.epp', NULL, 17, 127, NULL, '	-m(erge)                merge standard error', NULL, NULL);
('USAGE_MERGE2', 'ISQL_main', 'isql.epp', NULL, 17, 128, NULL, '	-m2                     merge diagnostic', NULL, NULL);
('USAGE_NOAUTOCOMMIT', 'ISQL_main', 'isql.epp', NULL, 17, 129, NULL, '	-n(oautocommit)         no autocommit DDL (set autoddl off)', NULL, NULL);
('USAGE_NOWARN', 'ISQL_main', 'isql.epp', NULL, 17, 130, NULL, '	-now(arnings)           do not show warnings', NULL, NULL);
('USAGE_OUTPUT', 'ISQL_main', 'isql.epp', NULL, 17, 131, NULL, '	-o(utput) <file>        output file (set output)', NULL, NULL);
('USAGE_PAGE', 'ISQL_main', 'isql.epp', NULL, 17, 132, NULL, '	-pag(elength) <size>    page length', NULL, NULL);
('USAGE_PASSWORD', 'ISQL_main', 'isql.epp', NULL, 17, 133, NULL, '	-p(assword) <password>  connection password', NULL, NULL);
('USAGE_QUIET', 'ISQL_main', 'isql.epp', NULL, 17, 134, NULL, '	-q(uiet)                do not show the message "Use CONNECT..."', NULL, NULL);
('USAGE_ROLE', 'ISQL_main', 'isql.epp', NULL, 17, 135, NULL, '	-r(ole) <role>          role name', NULL, NULL);
('USAGE_ROLE2', 'ISQL_main', 'isql.epp', NULL, 17, 136, NULL, '	-r2 <role>              role (uses quoted identifier)', NULL, NULL);
('USAGE_SQLDIALECT', 'ISQL_main', 'isql.epp', NULL, 17, 137, NULL, '	-s(qldialect) <dialect> SQL dialect (set sql dialect)', NULL, NULL);
('USAGE_TERM', 'ISQL_main', 'isql.epp', NULL, 17, 138, NULL, '	-t(erminator) <term>    command terminator (set term)', NULL, NULL);
('USAGE_USER', 'ISQL_main', 'isql.epp', NULL, 17, 139, NULL, '	-u(ser) <user>          user name', NULL, NULL);
('USAGE_XTRACT', 'ISQL_main', 'isql.epp', NULL, 17, 140, NULL, '	-x                      extract metadata', NULL, NULL);
('USAGE_VERSION', 'ISQL_main', 'isql.epp', NULL, 17, 141, NULL, '	-z                      show program and server version', NULL, NULL);
('USAGE_NOARG', 'ISQL_main', 'isql.epp', NULL, 17, 142, NULL, 'missing argument for switch "@1"', NULL, NULL);
('USAGE_NOTINT', 'ISQL_main', 'isql.epp', NULL, 17, 143, NULL, 'argument "@1" for switch "@2" is not an integer', NULL, NULL);
('USAGE_RANGE', 'ISQL_main', 'isql.epp', NULL, 17, 144, NULL, 'value "@1" for switch "@2" is out of range', NULL, NULL);
('USAGE_DUPSW', 'ISQL_main', 'isql.epp', NULL, 17, 145, NULL, 'switch "@1" or its equivalent used more than once', NULL, NULL);
('USAGE_DUPDB', 'ISQL_main', 'isql.epp', NULL, 17, 146, NULL, 'more than one database name: "@1", "@2"', NULL, NULL);
('NO_DEPENDENCIES', 'SHOW_metadata', 'show.epp', NULL, 17, 147, NULL, 'No dependencies for @1 were found', NULL, NULL);
('NO_COLLATION', 'SHOW_metadata', 'show.epp', NULL, 17, 148, NULL, 'There is no collation @1 in this database', NULL, NULL);
('NO_COLLATIONS', 'SHOW_metadata', 'show.epp', NULL, 17, 149, NULL, 'There are no user-defined collations in this database', NULL, NULL);
('MSG_COLLATIONS', 'SHOW_metadata', 'show.epp', NULL, 17, 150, NULL, 'Collations:', NULL, NULL);
('NO_SECCLASS', 'SHOW_metadata', 'show.epp', NULL, 17, 151, NULL, 'There are no security classes for @1', NULL, NULL);
('NO_DB_WIDE_SECCLASS', 'SHOW_metadata', 'show.epp', NULL, 17, 152, NULL, 'There is no database-wide security class', NULL, NULL);
('CANNOT_GET_SRV_VER', 'SHOW_metadata', 'show.epp', NULL, 17, 153, NULL, 'Cannot get server version without database connection', NULL, NULL);
('USAGE_NODBTRIGGERS', 'ISQL_main', 'isql.epp', NULL, 17, 154, NULL, '	-nod(btriggers)         do not run database triggers', NULL, NULL);
('USAGE_TRUSTED', 'ISQL_main', 'isql.epp', NULL, 17, 155, NULL, '	-tr(usted)              use trusted authentication', NULL, NULL);
('BULK_PROMPT', 'bulk_insert_hack', 'isql.epp', NULL, 17, 156, NULL, 'BULK> ', NULL, NULL);
-- Do not change the arguments of the previous ISQL messages.
-- Write the new ISQL messages here.
('NO_CONNECTED_USERS', 'SHOW_metadata', 'show.epp', NULL, 17, 157, NULL, 'There are no connected users', NULL, NULL);
('USERS_IN_DB', 'SHOW_metadata', 'show.epp', NULL, 17, 158, NULL, 'Users in the database', NULL, NULL);
('OUTPUT_TRUNCATED', 'SHOW_metadata', 'show.epp', NULL, 17, 159, NULL, 'Output was truncated', NULL, NULL);
('VALID_OPTIONS', 'SHOW_metadata', 'show.epp', NULL, 17, 160, NULL, 'Valid options are:', NULL, NULL);
('USAGE_FETCH', 'ISQL_main', 'isql.epp', NULL, 17, 161, NULL, '	-f(etch_password)       fetch password from file', NULL, NULL);
('PASS_FILE_OPEN', 'ISQL_main', 'isql.epp', NULL, 17, 162, NULL, 'could not open password file @1, errno @2', NULL, NULL);
('PASS_FILE_READ', 'ISQL_main', 'isql.epp', NULL, 17, 163, NULL, 'could not read password file @1, errno @2', NULL, NULL);
('EMPTY_PASS', 'ISQL_main', 'isql.epp', NULL, 17, 164, NULL, 'empty password file @1', NULL, NULL);
('HLP_SETMAXROWS', 'help', 'isql.epp', NULL, 17, 165, NULL, '    SET MAXROWS [<n>]      -- limit select stmt to <n> rows, zero is no limit', NULL, NULL);
('NO_PACKAGE', 'SHOW_metadata', 'show.epp', NULL, 17, 166, NULL, 'There is no package @1 in this database', NULL, NULL)
('NO_PACKAGES', 'SHOW_metadata', 'show.epp', NULL, 17, 167, NULL, 'There are no packages in this database', NULL, NULL)
('NO_SCHEMA', 'SHOW_metadata', 'show.epp', NULL, 17, 168, NULL, 'There is no schema @1 in this database', NULL, NULL)
('NO_SCHEMAS', 'SHOW_metadata', 'show.epp', NULL, 17, 169, NULL, 'There are no schemas in this database', NULL, NULL)
('MAXROWS_INVALID', 'newRowCount', 'isql.epp', NULL, 17, 170, NULL, 'Unable to convert @1 to a number for MAXROWS option', NULL, NULL)
('MAXROWS_OUTOF_RANGE', 'newRowCount', 'isql.epp', NULL, 17, 171, NULL, 'Value @1 for MAXROWS is out of range. Max value is @2', NULL, NULL)
('MAXROWS_NEGATIVE', 'newRowCount', 'isql.epp', NULL, 17, 172, NULL, 'The value (@1) for MAXROWS must be zero or greater', NULL, NULL)
('HLP_SETEXPLAIN', 'help', 'isql.epp', NULL, 17, 173, NULL, '    SET EXPLAIN            -- toggle display of query access plan in the explained form', NULL, NULL)
('NO_GRANT_ON_GEN', 'SHOW_metadata', 'show.e', NULL, 17, 174, NULL, 'There is no privilege granted on generator @1 in this database', NULL, NULL);
('NO_GRANT_ON_XCP', 'SHOW_metadata', 'show.e', NULL, 17, 175, NULL, 'There is no privilege granted on exception @1 in this database', NULL, NULL);
('NO_GRANT_ON_FLD', 'SHOW_metadata', 'show.e', NULL, 17, 176, NULL, 'There is no privilege granted on domain @1 in this database', NULL, NULL);
('NO_GRANT_ON_CS', 'SHOW_metadata', 'show.e', NULL, 17, 177, NULL, 'There is no privilege granted on character set @1 in this database', NULL, NULL);
('NO_GRANT_ON_COLL', 'SHOW_metadata', 'show.e', NULL, 17, 178, NULL, 'There is no privilege granted on collation @1 in this database', NULL, NULL);
('NO_GRANT_ON_PKG', 'SHOW_metadata', 'show.e', NULL, 17, 179, NULL, 'There is no privilege granted on package @1 in this database', NULL, NULL);
('NO_GRANT_ON_FUN', 'SHOW_metadata', 'show.e', NULL, 17, 180, NULL, 'There is no privilege granted on function @1 in this database', NULL, NULL);
('REPORT_NEW1', 'print_performance', 'isql.epp', 'Each of these 4 items is followed by a newline (''\n'').', 17, 181, NULL, 'Current memory = !
Delta memory = !
Max memory = !
Elapsed time = ~ sec
', NULL, NULL);
('REPORT_NEW2', 'print_performance', 'isql.epp', 'Each of these 5 items is followed by a newline (''\n'').', 17, 182, NULL, 'Cpu = ~ sec
', NULL, NULL);
('REPORT_NEW3', 'print_performance', 'isql.epp', 'Each of these 5 items is followed by a newline (''\n'').', 17, 183, NULL, 'Buffers = !
Reads = !
Writes = !
Fetches = !', NULL, NULL);
('NO_MAP', 'SHOW_metadata', 'show.epp', NULL, 17, 184, NULL, 'There is no mapping @1 in this database', NULL, NULL)
('NO_MAPS', 'SHOW_metadata', 'show.epp', NULL, 17, 185, NULL, 'There are no mappings in this database', NULL, NULL)
('INVALID_TERM_CHARS', 'frontend_set', 'isql.epp', NULL, 17, 186, NULL, 'Invalid characters for SET TERMINATOR are @1', NULL, NULL)
('REC_DISPLAYCOUNT', 'process_statement', 'isql.epp', NULL, 17, 187, NULL, 'Records displayed: @1', NULL, NULL)
('COLUMNS_HIDDEN', 'process_statement', 'isql.epp', NULL, 17, 188, NULL, 'Full NULL columns hidden due to RecordBuff: @1', NULL, NULL)
('HLP_SETRECORDBUF', 'help', 'isql.epp', NULL, 17, 189, NULL, '    SET RECORDBuf          -- toggle limited buffering and trimming of columns', NULL, NULL)
('NUMBER_USED_PAGES', 'SHOW_dbb_parameters', 'show.epp', NULL, 17, 190, NULL, 'Number of DB pages used = @1', NULL, NULL);
('NUMBER_FREE_PAGES', 'SHOW_dbb_parameters', 'show.epp', NULL, 17, 191, NULL, 'Number of DB pages free = @1', NULL, NULL);
('DATABASE_CRYPTED', 'SHOW_dbb_parameters', 'show.epp', NULL, 17, 192, NULL, 'Database encrypted', NULL, NULL);
('DATABASE_NOT_CRYPTED', 'SHOW_dbb_parameters', 'show.epp', NULL, 17, 193, NULL, 'Database not encrypted', NULL, NULL);
('DATABASE_CRYPT_PROCESS', 'SHOW_dbb_parameters', 'show.epp', NULL, 17, 194, NULL, 'crypt thread not complete', NULL, NULL);
('MSG_ROLES', 'SHOW_metadata', 'show.epp', NULL, 17, 195, NULL, 'Roles:', NULL, NULL);
('NO_TIMEOUTS', 'process_statement', 'isql.epp', NULL, 17, 196, NULL, 'Timeouts are not supported by server', NULL, NULL);
-- GSEC
('GsecMsg1', 'get_line', 'gsec.e', NULL, 18, 1, NULL, 'GSEC>', NULL, NULL);
('GsecMsg2', 'printhelp', 'gsec.e', 'This message is used in the Help display. It should be the same as number 1 (but in lower case).', 18, 2, NULL, 'gsec', NULL, NULL);
('GsecMsg3', 'global', 'gsec.e', NULL, 18, 3, NULL, 'ADD            add user', NULL, NULL);
('GsecMsg4', 'global', 'gsec.e', NULL, 18, 4, NULL, 'DELETE         delete user', NULL, NULL);
('GsecMsg5', 'global', 'gsec.e', NULL, 18, 5, NULL, 'DISPLAY        display user(s)', NULL, NULL);
('GsecMsg6', 'global', 'gsec.e', NULL, 18, 6, NULL, 'MODIFY         modify user', NULL, NULL);
('GsecMsg7', 'global', 'gsec.e', NULL, 18, 7, NULL, 'PW             user''s password', NULL, NULL);
('GsecMsg8', 'global', 'gsec.e', NULL, 18, 8, NULL, 'UID            user''s ID', NULL, NULL);
('GsecMsg9', 'global', 'gsec.e', NULL, 18, 9, NULL, 'GID            user''s group ID', NULL, NULL);
('GsecMsg10', 'global', 'gsec.e', NULL, 18, 10, NULL, 'PROJ           user''s project name', NULL, NULL);
('GsecMsg11', 'global', 'gsec.e', NULL, 18, 11, NULL, 'ORG            user''s organization name', NULL, NULL);
('GsecMsg12', 'global', 'gsec.e', NULL, 18, 12, NULL, 'FNAME          user''s first name', NULL, NULL);
('GsecMsg13', 'global', 'gsec.e', NULL, 18, 13, NULL, 'MNAME          user''s middle name/initial', NULL, NULL);
('GsecMsg14', 'global', 'gsec.e', NULL, 18, 14, NULL, 'LNAME          user''s last name', NULL, NULL);
('gsec_cant_open_db', 'common_main', 'gsec.e', NULL, 18, 15, NULL, 'unable to open database', NULL, NULL);
('gsec_switches_error', 'exec_line', 'gsec.e', NULL, 18, 16, NULL, 'error in switch specifications', NULL, NULL);
('gsec_no_op_spec', 'exec_line', 'gsec.e', NULL, 18, 17, NULL, 'no operation specified', NULL, NULL);
('gsec_no_usr_name', 'exec_line', 'gsec.e', NULL, 18, 18, NULL, 'no user name specified', NULL, NULL);
('gsec_err_add', 'exec_line', 'gsec.e', NULL, 18, 19, NULL, 'add record error', NULL, NULL);
('gsec_err_modify', 'exec_line', 'gsec.e', NULL, 18, 20, NULL, 'modify record error', NULL, NULL);
('gsec_err_find_mod', 'exec_line', 'gsec.e', NULL, 18, 21, NULL, 'find/modify record error', NULL, NULL);
('gsec_err_rec_not_found', 'exec_line', 'gsec.e', NULL, 18, 22, NULL, 'record not found for user: @1', NULL, NULL);
('gsec_err_delete', 'exec_line', 'gsec.e', NULL, 18, 23, NULL, 'delete record error', NULL, NULL);
('gsec_err_find_del', 'exec_line', 'gsec.e', NULL, 18, 24, NULL, 'find/delete record error', NULL, NULL);
('GsecMsg25', 'exec_line', 'gsec.e', NULL, 18, 25, NULL, 'users defined for node', NULL, NULL);
('GsecMsg26', 'exec.line', 'gsec', NULL, 18, 26, NULL, '     user name                    uid   gid admin     full name', NULL, NULL);
('GsecMsg27', 'exec_line', 'gsec.e', NULL, 18, 27, NULL, '------------------------------------------------------------------------------------------------', NULL, NULL);
('gsec_err_find_disp', 'exec_line', 'gsec.e', NULL, 18, 28, NULL, 'find/display record error', NULL, NULL);
('gsec_inv_param', 'get_switches', 'gsec.e', NULL, 18, 29, NULL, 'invalid parameter, no switch defined', NULL, NULL);
('gsec_op_specified', 'get_switches', 'gsec.e', NULL, 18, 30, NULL, 'operation already specified', NULL, NULL);
('gsec_pw_specified', 'get_switches', 'gsec.e', NULL, 18, 31, NULL, 'password already specified', NULL, NULL);
('gsec_uid_specified', 'get_switches', 'gsec.e', NULL, 18, 32, NULL, 'uid already specified', NULL, NULL);
('gsec_gid_specified', 'get_switches', 'gsec.c', NULL, 18, 33, NULL, 'gid already specified', NULL, NULL);
('gsec_proj_specified', 'get_switches', 'gsec.e', NULL, 18, 34, NULL, 'project already specified', NULL, NULL);
('gsec_org_specified', 'get_switches', 'gsec.e', NULL, 18, 35, NULL, 'organization already specified', NULL, NULL);
('gsec_fname_specified', 'get_switches', 'gsec.c', NULL, 18, 36, NULL, 'first name already specified', NULL, NULL);
('gsec_mname_specified', 'get_switches', 'gsec.c', NULL, 18, 37, NULL, 'middle name already specified', NULL, NULL);
('gsec_lname_specified', 'get_switches', 'gsec.c', NULL, 18, 38, NULL, 'last name already specified', NULL, NULL);
('GsecMsg39', 'get_switches', 'gsec.e', NULL, 18, 39, NULL, 'gsec version', NULL, NULL);
('gsec_inv_switch', 'get_switches', 'gsec.e', NULL, 18, 40, NULL, 'invalid switch specified', NULL, NULL);
('gsec_amb_switch', 'get_switches', 'gsec.e', NULL, 18, 41, NULL, 'ambiguous switch specified', NULL, NULL);
('gsec_no_op_specified', 'get_switches', 'gsec.e', NULL, 18, 42, NULL, 'no operation specified for parameters', NULL, NULL);
('gsec_params_not_allowed', 'get_switches', 'gsec.e', NULL, 18, 43, NULL, 'no parameters allowed for this operation', NULL, NULL);
('gsec_incompat_switch', 'get_switches', 'gsec.e', NULL, 18, 44, NULL, 'incompatible switches specified', NULL, NULL);
('GsecMsg45', 'printhelp', 'gsec.e', NULL, 18, 45, NULL, 'gsec utility - maintains user password database', NULL, NULL);
('GsecMsg46', 'printhelp', 'gsec.e', NULL, 18, 46, NULL, 'command line usage:', NULL, NULL);
('GsecMsg47', 'printhelp', 'gsec.e', NULL, 18, 47, NULL, '<command> [ <parameter> ... ]', NULL, NULL);
('GsecMsg48', 'printhelp', 'gsec.e', NULL, 18, 48, NULL, 'interactive usage:', NULL, NULL);
('GsecMsg49', 'printhelp', 'gsec.e', NULL, 18, 49, NULL, 'available commands:', NULL, NULL);
('GsecMsgs50', 'printhelp', 'gsec.e', NULL, 18, 50, NULL, 'adding a new user:', NULL, NULL);
('GsecMsg51', 'printhelp', 'gsec.e', NULL, 18, 51, NULL, 'add <name> [ <parameter> ... ]', NULL, NULL);
('GsecMsg52', 'printhelp', 'gsec.e', NULL, 18, 52, NULL, 'deleting a current user:', NULL, NULL);
('GsecMsg53', 'printhelp', 'gsec.e', NULL, 18, 53, NULL, 'delete <name>', NULL, NULL);
('GsecMsg54', 'printhelp', 'gsec.e', NULL, 18, 54, NULL, 'displaying all users:', NULL, NULL);
('GsecMsg55', 'printhelp', 'gsec.e', NULL, 18, 55, NULL, 'display', NULL, NULL);
('GsecMsg56', 'printhelp', 'gsec.e', NULL, 18, 56, NULL, 'displaying one user:', NULL, NULL);
('GsecMsg57', 'printhelp', 'gsec.e', NULL, 18, 57, NULL, 'display <name>', NULL, NULL);
('GsecMsg58', 'printhelp', 'gsec.e', NULL, 18, 58, NULL, 'modifying a user''s parameters:', NULL, NULL);
('GsecMsg59', 'printhelp', 'gsec.e', NULL, 18, 59, NULL, 'modify <name> <parameter> [ <parameter> ... ]', NULL, NULL);
('GsecMsg60', 'printhelp', 'gsec.e', NULL, 18, 60, NULL, 'help:', NULL, NULL);
('GsecMsg61', 'printhelp', 'gsec.e', NULL, 18, 61, NULL, '? (interactive only)', NULL, NULL);
('GsecMsg62', 'printhelp', 'gsec.e', NULL, 18, 62, NULL, 'help', NULL, NULL);
('GsecMsg63', 'printhelp', 'gsec.e', NULL, 18, 63, NULL, 'quit interactive session:', NULL, NULL);
('GsecMsg64', 'printhelp', 'gsec.e', NULL, 18, 64, NULL, 'quit (interactive only)', NULL, NULL);
('GsecMsg65', 'printhelp', 'gsec.e', NULL, 18, 65, NULL, 'available parameters:', NULL, NULL);
('GsecMsg66', 'printhelp', 'gsec.e', NULL, 18, 66, NULL, '-pw <password>', NULL, NULL);
('GsecMsg67', 'printhelp', 'gsec.e', NULL, 18, 67, NULL, '-uid <uid>', NULL, NULL);
('GsecMsg68', 'printhelp', 'gsec.e', NULL, 18, 68, NULL, '-gid <uid>', NULL, NULL);
('GsecMsg69', 'printhelp', 'gsec.e', NULL, 18, 69, NULL, '-proj <projectname>', NULL, NULL);
('GsecMsg70', 'printhelp', 'gsec.e', NULL, 18, 70, NULL, '-org <organizationname>', NULL, NULL);
('GsecMsg71', 'printhelp', 'gsec.e', NULL, 18, 71, NULL, '-fname <firstname>', NULL, NULL);
('GsecMsg72', 'printhelp', 'gsec.e', NULL, 18, 72, NULL, '-mname <middlename>', NULL, NULL);
('GsecMsg73', 'printhelp', 'gsec.e', NULL, 18, 73, NULL, '-lname <lastname>', NULL, NULL);
(NULL, 'exec_line', 'gsec_exec.c', NULL, 18, 74, NULL, 'gsec - memory allocation error', NULL, NULL);
(NULL, 'exec_line', 'gsec_exec.c', NULL, 18, 75, NULL, 'gsec error', NULL, NULL);
('gsec_inv_username', 'get_switches', 'gsec.c', NULL, 18, 76, NULL, 'Invalid user name (maximum 31 bytes allowed)', NULL, NULL);
('gsec_inv_pw_length', 'get_switches', 'gsec.c', NULL, 18, 77, NULL, 'Warning - maximum 8 significant bytes of password used', NULL, NULL);
('gsec_db_specified', 'get_switches', 'gsec.c', NULL, 18, 78, NULL, 'database already specified', NULL, NULL);
('gsec_db_admin_specified', 'get_switches', 'gsec.c', NULL, 18, 79, NULL, 'database administrator name already specified', NULL, NULL);
('gsec_db_admin_pw_specified', 'get_switches', 'gsec.c', NULL, 18, 80, NULL, 'database administrator password already specified', NULL, NULL);
('gsec_sql_role_specified', 'get_switches', 'gsec.c', NULL, 18, 81, NULL, 'SQL role name already specified', NULL, NULL);
('GsecMsg82', 'printhelp', 'gsec.c', NULL, 18, 82, NULL, '[ <options> ... ]', NULL, NULL);
('GsecMsg83', 'printhelp', 'gsec.c', NULL, 18, 83, NULL, 'available options:', NULL, NULL);
('GsecMsg84', 'printhelp', 'gsec.c', NULL, 18, 84, NULL, '-user <database administrator name>', NULL, NULL);
('GsecMsg85', 'printhelp', 'gsec.c', NULL, 18, 85, NULL, '-password <database administrator password>', NULL, NULL);
('GsecMsg86', 'printhelp', 'gsec.c', NULL, 18, 86, NULL, '-role <database administrator SQL role name>', NULL, NULL);
('GsecMsg87', 'printhelp', 'gsec.c', NULL, 18, 87, NULL, '-database <database to manage>', NULL, NULL);
('GsecMsg88', 'printhelp', 'gsec.c', NULL, 18, 88, NULL, '-z', NULL, NULL);
('GsecMsg89', 'printhelp', 'gsec.c', NULL, 18, 89, NULL, 'displaying version number:', NULL, NULL);
('GsecMsg90', 'printhelp', 'gsec.c', NULL, 18, 90, NULL, 'z (interactive only)', NULL, NULL);
-- Do not change the arguments of the previous GSEC messages.
-- Write the new GSEC messages here.
('GsecMsg91', 'printhelp', 'gsec.cpp', NULL, 18, 91, NULL, '-trusted (use trusted authentication)', NULL, NULL);
('GsecMsg92', 'common_main', 'gsec.cpp', NULL, 18, 92, NULL, 'invalid switch specified in interactive mode', NULL, NULL);
('GsecMsg93', 'common_main', 'gsec.cpp', NULL, 18, 93, NULL, 'error closing security database', NULL, NULL);
('GsecMsg94', 'SECURITY_exec_line', 'security.epp', NULL, 18, 94, NULL, 'error releasing request in security database', NULL, NULL);
('GsecMsg95', 'printhelp', 'gsec.cpp', NULL, 18, 95, NULL, '-fetch_password <file to fetch password from>', NULL, NULL);
('GsecMsg96', 'get_switches', 'gsec.cpp', NULL, 18, 96, NULL, 'error fetching password from file', NULL, NULL);
('GsecMsg97', 'SECURITY_exec_line', 'security.epp', NULL, 18, 97, NULL, 'error changing AUTO ADMINS MAPPING in security database', NULL, NULL);
('GsecMsg98', 'printhelp', 'gsec.cpp', NULL, 18, 98, NULL, 'changing admins mapping to RDB$ADMIN role in security database:', NULL, NULL);
('GsecMsg99', 'get_switches', 'gsec.cpp', NULL, 18, 99, NULL, 'invalid parameter for -MAPPING, only SET or DROP is accepted', NULL, NULL);
('GsecMsg100', 'printhelp', 'gsec.cpp', NULL, 18, 100, NULL, 'mapping {set|drop}', NULL, NULL);
('GsecMsg101', 'gsec', 'gsec.cpp', NULL, 18, 101, NULL, 'use gsec -? to get help', NULL, NULL);
('GsecMsg102', 'gsec', 'gsec.cpp', NULL, 18, 102, NULL, '-admin {yes|no}', NULL, NULL);
('GsecMsg103', 'gsec', 'gsec.cpp', NULL, 18, 103, NULL, 'invalid parameter for -ADMIN, only YES or NO is accepted', NULL, NULL);
('GsecMsg104', 'SECURITY_exec_line', 'security.epp', NULL, 18, 104, NULL, 'not enough privileges to complete operation', NULL, NULL);
-- GSTAT
('gstat_unknown_switch', 'main', 'dba.e', NULL, 21, 1, NULL, 'found unknown switch', NULL, NULL);
('gstat_retry', 'main', 'dba.e', NULL, 21, 2, NULL, 'please retry, giving a database name', NULL, NULL);
('gstat_wrong_ods', 'main', 'dba.e', NULL, 21, 3, NULL, 'Wrong ODS version, expected @1, encountered @2', NULL, NULL);
('gstat_unexpected_eof', 'db_read', 'dba.e', NULL, 21, 4, NULL, 'Unexpected end of database file.', NULL, NULL);
(NULL, 'main', 'dba.e', NULL, 21, 5, NULL, 'gstat version @1', NULL, NULL);
(NULL, 'main', 'dba.e', NULL, 21, 6, NULL, '
Database "@1"', NULL, NULL);
(NULL, 'main', 'dba.e', NULL, 21, 7, NULL, '

Database file sequence:', NULL, NULL);
(NULL, 'main', 'dba.e', NULL, 21, 8, NULL, 'File @1 continues as file @2', NULL, NULL);
(NULL, 'main', 'dba.e', NULL, 21, 9, NULL, 'File @1 is the @2 file', NULL, NULL);
(NULL, 'main', 'dba.e', NULL, 21, 10, NULL, '
Analyzing database pages ...', NULL, NULL);
(NULL, 'main', 'dba.e', NULL, 21, 11, NULL, '    Primary pointer page: @1, Index root page: @2', NULL, NULL);
(NULL, 'main', 'dba.e', NULL, 21, 12, NULL, '    Data pages: @1, data page slots: @2, average fill: @3', NULL, NULL);
(NULL, 'main', 'dba.e', NULL, 21, 13, NULL, '    Fill distribution:', NULL, NULL);
(NULL, 'main', 'dba.e', NULL, 21, 14, NULL, '    Index @1 (@2)', NULL, NULL);
(NULL, 'main', 'dba.e', NULL, 21, 15, NULL, '	Depth: @1, leaf buckets: @2, nodes: @3', NULL, NULL);
(NULL, 'main', 'dba.e', NULL, 21, 16, NULL, '	Average data length: @1, total dup: @2, max dup: @3', NULL, NULL);
(NULL, 'main', 'dba.e', NULL, 21, 17, NULL, '	Fill distribution:', NULL, NULL);
(NULL, 'analyze_data', 'dba.e', NULL, 21, 18, NULL, '    Expected data on page @1', NULL, NULL);
(NULL, 'analyze_index', 'dba.e', NULL, 21, 19, NULL, '    Expected b-tree bucket on page @1 from @2', NULL, NULL);
(NULL, 'main', 'dba.e', NULL, 21, 20, NULL, 'unknown switch "@1"', NULL, NULL);
(NULL, 'main', 'dba.e', NULL, 21, 21, NULL, 'Available switches:', NULL, NULL);
(NULL, 'main', 'dba.e', NULL, 21, 22, NULL, '    -a      analyze data and index pages', NULL, NULL);
(NULL, 'main', 'dba.e', NULL, 21, 23, NULL, '    -d      analyze data pages', NULL, NULL);
(NULL, 'main', 'dba.e', NULL, 21, 24, NULL, '    -h      analyze header page ONLY', NULL, NULL);
(NULL, 'main', 'dba.e', NULL, 21, 25, NULL, '    -i      analyze index leaf pages', NULL, NULL);
(NULL, 'main', 'dba.e', NULL, 21, 26, NULL, '    -l      analyze log page', NULL, NULL);
(NULL, 'main', 'dba.e', NULL, 21, 27, NULL, '    -s      analyze system relations in addition to user tables', NULL, NULL);
(NULL, 'main', 'dba.e', NULL, 21, 28, NULL, '    -z      display version number', NULL, NULL);
('gstat_open_err', 'db_open', 'dba.e', NULL, 21, 29, NULL, 'Can''t open database file @1', NULL, NULL);
('gstat_read_err', 'db_read', 'dba.e', NULL, 21, 30, NULL, 'Can''t read a database page', NULL, NULL);
('gstat_sysmemex', 'alloc', 'dba.e', NULL, 21, 31, NULL, 'System memory exhausted', NULL, NULL);
('gstat_username', NULL, 'dba.e', NULL, 21, 32, NULL, '    -u      username', NULL, NULL);
('gstat_password', NULL, 'dba.e', NULL, 21, 33, NULL, '    -p      password', NULL, NULL);
(NULL, 'main', 'dba.e', NULL, 21, 34, NULL, '    -r      analyze average record and version length', NULL, NULL);
(NULL, 'main', 'dba.e', NULL, 21, 35, NULL, '    -t      tablename <tablename2...> (case sensitive)', NULL, NULL);
-- Do not change the arguments of the previous GSTAT messages.
-- Write the new GSTAT messages here.
(NULL, 'main', 'dba.epp', NULL, 21, 36, NULL, '    -tr     use trusted authentication', NULL, NULL);
(NULL, 'main', 'dba.epp', NULL, 21, 37, NULL, '    -fetch  fetch password from file', NULL, NULL);
(NULL, 'main', 'dba.epp', NULL, 21, 38, NULL, 'option -h is incompatible with options -a, -d, -i, -r, -s and -t', NULL, NULL)
(NULL, 'main', 'dba.epp', NULL, 21, 39, NULL, 'usage:   gstat [options] <database> or gstat <database> [options]', NULL, NULL)
(NULL, 'main', 'dba.epp', NULL, 21, 40, NULL, 'database name was already specified', NULL, NULL)
(NULL, 'main', 'dba.epp', NULL, 21, 41, NULL, 'option -t needs a table name', NULL, NULL)
(NULL, 'main', 'dba.epp', NULL, 21, 42, NULL, 'option -t got a too long table name @1', NULL, NULL)
(NULL, 'main', 'dba.epp', NULL, 21, 43, NULL, 'option -t accepts several table names only if used after <database>', NULL, NULL)
(NULL, 'main', 'dba.epp', NULL, 21, 44, NULL, 'table "@1" not found', NULL, NULL)
(NULL, 'main', 'dba.epp', NULL, 21, 45, NULL, 'use gstat -? to get help', NULL, NULL)
(NULL, 'main', 'dba.epp', NULL, 21, 46, NULL, '    Primary pages: @1, secondary pages: @2, swept pages: @3', NULL, NULL);
(NULL, 'main', 'dba.epp', NULL, 21, 47, NULL, '    Big record pages: @1', NULL, NULL);
(NULL, 'main', 'dba.epp', NULL, 21, 48, NULL, '    Blobs: @1, total length: @2, blob pages: @3', NULL, NULL);
(NULL, 'main', 'dba.epp', NULL, 21, 49, NULL, '        Level 0: @1, Level 1: @2, Level 2: @3', NULL, NULL);
(NULL, 'main', 'dba.epp', NULL, 21, 50, NULL, 'option -e is incompatible with options -a, -d, -h, -i, -r, -s and -t', NULL, NULL)
(NULL, 'dba_in_sw_table', 'dbaswi.h', NULL, 21, 51, NULL, '    -e      analyze database encryption', NULL, NULL);
(NULL, 'main', 'dba.epp', NULL, 21, 52, NULL, 'Data pages: total @1, encrypted @2, non-crypted @3', NULL, NULL)
(NULL, 'main', 'dba.epp', NULL, 21, 53, NULL, 'Index pages: total @1, encrypted @2, non-crypted @3', NULL, NULL)
(NULL, 'main', 'dba.epp', NULL, 21, 54, NULL, 'Blob pages: total @1, encrypted @2, non-crypted @3', NULL, NULL)
(NULL, 'main', 'dba.epp', NULL, 21, 55, NULL, 'no encrypted database support, only -e and -h can be used', NULL, NULL)
(NULL, 'main', 'dba.epp', NULL, 21, 56, NULL, '    Empty pages: @1, full pages: @2', NULL, NULL);
(NULL, 'dba_in_sw_table', 'dbaswi.h', NULL, 21, 57, NULL, '    -role   SQL role name', NULL, NULL);
(NULL, 'main', 'dba.epp', NULL, 21, 58, NULL, 'Other pages: total @1, ENCRYPTED @2 (DB problem!), non-crypted @3', NULL, NULL)
(NULL, 'main', 'dba.epp', NULL, 21, 59, NULL, 'Gstat execution time @1', NULL, NULL)
(NULL, 'main', 'dba.epp', NULL, 21, 60, NULL, 'Gstat completion time @1', NULL, NULL)
(NULL, 'lastUsedPage', 'dba.epp', NULL, 21, 61, NULL, '    Expected page inventory page @1', NULL, NULL);
(NULL, 'main', 'dba.epp', NULL, 21, 62, NULL, 'Generator pages: total @1, encrypted @2, non-crypted @3', NULL, NULL)
-- FBSVCMGR
-- All messages use the new format.
('fbsvcmgr_bad_am', 'putAccessMode', 'fbsvcmgr.cpp', NULL, 22, 1, NULL, 'Wrong value for access mode', NULL, NULL);
('fbsvcmgr_bad_wm', 'putWriteMode', 'fbsvcmgr.cpp', NULL, 22, 2, NULL, 'Wrong value for write mode', NULL, NULL);
('fbsvcmgr_bad_rs', 'putReserveSpace', 'fbsvcmgr.cpp', NULL, 22, 3, NULL, 'Wrong value for reserve space', NULL, NULL);
('fbsvcmgr_info_err', 'printInfo', 'fbsvcmgr.cpp', NULL, 22, 4, NULL, 'Unknown tag (@1) in info_svr_db_info block after isc_svc_query()', NULL, NULL);
('fbsvcmgr_query_err', 'printInfo', 'fbsvcmgr.cpp', NULL, 22, 5, NULL, 'Unknown tag (@1) in isc_svc_query() results', NULL, NULL);
('fbsvcmgr_switch_unknown', 'main', 'fbsvcmgr.cpp', NULL, 22, 6, NULL, 'Unknown switch "@1"', NULL, NULL);
(NULL, 'printInfo', 'fbsvcmgr.cpp', NULL, 22, 7, NULL, 'Service Manager Version', NULL, NULL);
(NULL, 'printInfo', 'fbsvcmgr.cpp', NULL, 22, 8, NULL, 'Server version', NULL, NULL);
(NULL, 'printInfo', 'fbsvcmgr.cpp', NULL, 22, 9, NULL, 'Server implementation', NULL, NULL);
(NULL, 'printInfo', 'fbsvcmgr.cpp', NULL, 22, 10, NULL, 'Path to firebird.msg', NULL, NULL);
(NULL, 'printInfo', 'fbsvcmgr.cpp', NULL, 22, 11, NULL, 'Server root', NULL, NULL);
(NULL, 'printInfo', 'fbsvcmgr.cpp', NULL, 22, 12, NULL, 'Path to lock files', NULL, NULL);
(NULL, 'printInfo', 'fbsvcmgr.cpp', NULL, 22, 13, NULL, 'Security database', NULL, NULL);
(NULL, 'printInfo', 'fbsvcmgr.cpp', NULL, 22, 14, NULL, 'Databases', NULL, NULL);
(NULL, 'printInfo', 'fbsvcmgr.cpp', NULL, 22, 15, NULL, '   Database in use', NULL, NULL);
(NULL, 'printInfo', 'fbsvcmgr.cpp', NULL, 22, 16, NULL, '   Number of attachments', NULL, NULL);
(NULL, 'printInfo', 'fbsvcmgr.cpp', NULL, 22, 17, NULL, '   Number of databases', NULL, NULL);
(NULL, 'printInfo', 'fbsvcmgr.cpp', NULL, 22, 18, NULL, 'Information truncated', NULL, NULL);
(NULL, 'usage', 'fbsvcmgr.cpp', NULL, 22, 19, NULL, 'Usage: fbsvcmgr manager-name switches...', NULL, NULL);
(NULL, 'usage', 'fbsvcmgr.cpp', NULL, 22, 20, NULL, 'Manager-name should be service_mgr, may be prefixed with host name', NULL, NULL);
(NULL, 'usage', 'fbsvcmgr.cpp', NULL, 22, 21, NULL, 'according to common rules (host:service_mgr, \\host\service_mgr).', NULL, NULL);
(NULL, 'usage', 'fbsvcmgr.cpp', NULL, 22, 22, NULL, 'Switches exactly match SPB tags, used in abbreviated form.', NULL, NULL);
(NULL, 'usage', 'fbsvcmgr.cpp', NULL, 22, 23, NULL, 'Remove isc_, spb_ and svc_ parts of tag and you will get the switch.', NULL, NULL);
(NULL, 'usage', 'fbsvcmgr.cpp', NULL, 22, 24, NULL, 'For example: isc_action_svc_backup is specified as action_backup,', NULL, NULL);
(NULL, 'usage', 'fbsvcmgr.cpp', NULL, 22, 25, NULL, '             isc_spb_dbname => dbname,', NULL, NULL);
(NULL, 'usage', 'fbsvcmgr.cpp', NULL, 22, 26, NULL, '             isc_info_svc_implementation => info_implementation,', NULL, NULL);
(NULL, 'usage', 'fbsvcmgr.cpp', NULL, 22, 27, NULL, '             isc_spb_prp_db_online => prp_db_online and so on.', NULL, NULL);
(NULL, 'usage', 'fbsvcmgr.cpp', NULL, 22, 28, NULL, 'You may specify single action or multiple info items when calling fbsvcmgr once.', NULL, NULL);
(NULL, 'usage', 'fbsvcmgr.cpp', NULL, 22, 29, NULL, 'Full command line samples:', NULL, NULL);
(NULL, 'usage', 'fbsvcmgr.cpp', NULL, 22, 30, NULL, 'fbsvcmgr service_mgr user sysdba password masterkey action_db_stats dbname employee sts_hdr_pages', NULL, NULL);
(NULL, 'usage', 'fbsvcmgr.cpp', NULL, 22, 31, NULL, '  (will list header info in database employee on local machine)', NULL, NULL);
(NULL, 'usage', 'fbsvcmgr.cpp', NULL, 22, 32, NULL, 'fbsvcmgr yourserver:service_mgr user sysdba password masterkey info_server_version info_svr_db_info', NULL, NULL);
(NULL, 'usage', 'fbsvcmgr.cpp', NULL, 22, 33, NULL, '  (will show firebird version and databases usage on yourserver)', NULL, NULL);
(NULL, 'printInfo', 'fbsvcmgr.cpp', NULL, 22, 34, NULL, 'Transaction in limbo', NULL, NULL);
(NULL, 'printInfo', 'fbsvcmgr.cpp', NULL, 22, 35, NULL, 'Multidatabase transaction in limbo', NULL, NULL);
(NULL, 'printInfo', 'fbsvcmgr.cpp', NULL, 22, 36, NULL, 'Host Site', NULL, NULL);
(NULL, 'printInfo', 'fbsvcmgr.cpp', NULL, 22, 37, NULL, 'Transaction', NULL, NULL);
(NULL, 'printInfo', 'fbsvcmgr.cpp', NULL, 22, 38, NULL, 'has been prepared', NULL, NULL);
(NULL, 'printInfo', 'fbsvcmgr.cpp', NULL, 22, 39, NULL, 'has been committed', NULL, NULL);
(NULL, 'printInfo', 'fbsvcmgr.cpp', NULL, 22, 40, NULL, 'has been rolled back', NULL, NULL);
(NULL, 'printInfo', 'fbsvcmgr.cpp', NULL, 22, 41, NULL, 'is not available', NULL, NULL);
(NULL, 'printInfo', 'fbsvcmgr.cpp', NULL, 22, 42, NULL, 'Remote Site', NULL, NULL);
(NULL, 'printInfo', 'fbsvcmgr.cpp', NULL, 22, 43, NULL, 'Database Path', NULL, NULL);
(NULL, 'printInfo', 'fbsvcmgr.cpp', NULL, 22, 44, NULL, 'Automated recovery would commit this transaction', NULL, NULL);
(NULL, 'printInfo', 'fbsvcmgr.cpp', NULL, 22, 45, NULL, 'Automated recovery would rollback this transaction', NULL, NULL);
(NULL, 'printInfo', 'fbsvcmgr.cpp', NULL, 22, 46, NULL, 'No idea should it be commited or rolled back', NULL, NULL);
('fbsvcmgr_bad_sm', 'putShutdownMode', 'fbsvcmgr.cpp', NULL, 22, 47, NULL, 'Wrong value for shutdown mode', NULL, NULL);
('fbsvcmgr_fp_open', 'putFileArgument', 'fbsvcmgr.cpp', NULL, 22, 48, NULL, 'could not open file @1', NULL, NULL);
('fbsvcmgr_fp_read', 'putFileArgument', 'fbsvcmgr.cpp', NULL, 22, 49, NULL, 'could not read file @1', NULL, NULL);
('fbsvcmgr_fp_empty', 'putFileArgument', 'fbsvcmgr.cpp', NULL, 22, 50, NULL, 'empty file @1', NULL, NULL);
(NULL, 'main', 'fbsvcmgr.cpp', NULL, 22, 51, NULL, 'Firebird Services Manager version @1', NULL, NULL)
('fbsvcmgr_bad_arg', 'populateSpbFromSwitches', 'fbsvcmgr.cpp', NULL, 22, 52, NULL, 'Invalid or missing parameter for switch @1', NULL, NULL)
(NULL, 'usage', 'fbsvcmgr.cpp', NULL, 22, 53, NULL, 'To get full list of known services run with -? switch', NULL, NULL);
(NULL, 'usage', 'fbsvcmgr.cpp', NULL, 22, 54, NULL, 'Attaching to services manager:', NULL, NULL);
(NULL, 'usage', 'fbsvcmgr.cpp', NULL, 22, 55, NULL, 'Information requests:', NULL, NULL);
(NULL, 'usage', 'fbsvcmgr.cpp', NULL, 22, 56, NULL, 'Actions:', NULL, NULL);
(NULL, 'printCapabilities', 'fbsvcmgr.cpp', NULL, 22, 57, NULL, 'Server capabilities:', NULL, NULL);
('fbsvcmgr_info_limbo', 'printInfo', 'fbsvcmgr.cpp', NULL, 22, 58, NULL, 'Unknown tag (@1) in isc_info_svc_limbo_trans block after isc_svc_query()', NULL, NULL);
('fbsvcmgr_limbo_state', 'printInfo', 'fbsvcmgr.cpp', NULL, 22, 59, NULL, 'Unknown tag (@1) in isc_spb_tra_state block after isc_svc_query()', NULL, NULL);
('fbsvcmgr_limbo_advise', 'printInfo', 'fbsvcmgr.cpp', NULL, 22, 60, NULL, 'Unknown tag (@1) in isc_spb_tra_advise block after isc_svc_query()', NULL, NULL);
('fbsvcmgr_bad_rm', 'putReplicaMode', 'fbsvcmgr.cpp', NULL, 22, 61, NULL, 'Wrong value for replica mode', NULL, NULL);
-- UTL (messages common for many utilities)
-- All messages use the new format.
('utl_trusted_switch', 'checkService', 'UtilSvc.cpp', NULL, 23, 1, NULL, 'Switches trusted_user and trusted_role are not supported from command line', NULL, NULL);
-- NBACKUP
-- All messages use the new format.
(NULL, 'usage', 'nbackup.cpp', NULL, 24, 1, NULL, 'ERROR: ', NULL, NULL)
(NULL, 'usage', 'nbackup.cpp', NULL, 24, 2, NULL, 'Physical Backup Manager    Copyright (C) 2004 Firebird development team', NULL, NULL)
(NULL, 'usage', 'nbackup.cpp', NULL, 24, 3, NULL, '  Original idea is of Sean Leyne <sean@@broadviewsoftware.com>', NULL, NULL)
(NULL, 'usage', 'nbackup.cpp', NULL, 24, 4, NULL, '  Designed and implemented by Nickolay Samofatov <skidder@@bssys.com>', NULL, NULL)
(NULL, 'usage', 'nbackup.cpp', NULL, 24, 5, NULL, '  This work was funded through a grant from BroadView Software, Inc.\n', NULL, NULL)
(NULL, 'usage', 'nbackup.cpp', NULL, 24, 6, NULL, 'Usage: nbackup <options>', NULL, NULL)
(NULL, 'usage', 'nbackup.cpp', NULL, 24, 7, NULL, 'exclusive options are:', NULL, NULL)
(NULL, 'usage', 'nbackup.cpp', NULL, 24, 8, NULL, '  -L(OCK) <database>                     Lock database for filesystem copy', NULL, NULL)
(NULL, 'usage', 'nbackup.cpp', NULL, 24, 9, NULL, '  -UN(LOCK) <database>                   Unlock previously locked database', NULL, NULL)
(NULL, 'usage', 'nbackup.cpp', NULL, 24, 10, NULL, '  -F(IXUP) <database>                    Fixup database after filesystem copy', NULL, NULL)
(NULL, 'usage', 'nbackup.cpp', NULL, 24, 11, NULL, '  -B(ACKUP) <level>|<GUID> <db> [<file>] Create incremental backup', NULL, NULL)
(NULL, 'usage', 'nbackup.cpp', NULL, 24, 12, NULL, '  -R(ESTORE) <db> [<file0> [<file1>...]] Restore incremental backup', NULL, NULL)
(NULL, 'usage', 'nbackup.cpp', NULL, 24, 13, NULL, '  -U(SER) <user>                         User name', NULL, NULL)
(NULL, 'usage', 'nbackup.cpp', NULL, 24, 14, NULL, '  -P(ASSWORD) <password>                 Password', NULL, NULL)
(NULL, 'usage', 'nbackup.cpp', NULL, 24, 15, NULL, '  -FETCH_PASSWORD <file>                 Fetch password from file', NULL, NULL)
(NULL, 'usage', 'nbackup.cpp', NULL, 24, 16, NULL, '  -NOD(BTRIGGERS)                        Do not run database triggers', NULL, NULL)
(NULL, 'usage', 'nbackup.cpp', NULL, 24, 17, NULL, '  -S(IZE)                                Print database size in pages after lock', NULL, NULL)
(NULL, 'usage', 'nbackup.cpp', NULL, 24, 18, NULL, '  -Z                                     Print program version', NULL, NULL)
(NULL, 'usage', 'nbackup.cpp', NULL, 24, 19, NULL, 'Notes:', NULL, NULL)
(NULL, 'usage', 'nbackup.cpp', NULL, 24, 20, NULL, '  <database> may specify database alias.', NULL, NULL)
(NULL, 'usage', 'nbackup.cpp', NULL, 24, 21, NULL, '  Incremental backups of multi-file databases are not supported yet.', NULL, NULL)
(NULL, 'usage', 'nbackup.cpp', NULL, 24, 22, NULL, '  "stdout" may be used as a value of <filename> for -B option.', NULL, NULL)
(NULL, 'usage', 'nbackup.cpp', NULL, 24, 23, NULL, 'PROBLEM ON "@1".', NULL, NULL)
(NULL, 'usage', 'nbackup.cpp', NULL, 24, 24, NULL, 'general options are:', NULL, NULL)
(NULL, 'usage', 'nbackup.cpp', NULL, 24, 25, NULL, 'switches can be abbreviated to the unparenthesized characters', NULL, NULL)
(NULL, 'usage', 'nbackup.cpp', NULL, 24, 26, NULL, '  Option -S(IZE) only is valid together with -L(OCK).', NULL, NULL)
(NULL, 'usage', 'nbackup.cpp', NULL, 24, 27, NULL, '  For historical reasons, -N is equivalent to -UN(LOCK)', NULL, NULL)
(NULL, 'usage', 'nbackup.cpp', NULL, 24, 28, NULL, '  and -T is equivalent to -NOD(BTRIGGERS).', NULL, NULL)
('nbackup_missing_param', 'missingParameterForSwitch', 'nbackup.cpp', NULL, 24, 29, NULL, 'Missing parameter for switch @1', NULL, NULL)
('nbackup_allowed_switches', 'singleAction', 'nbackup.cpp', NULL, 24, 30, NULL, 'Only one of -LOCK, -UNLOCK, -FIXUP, -BACKUP or -RESTORE should be specified', NULL, NULL)
('nbackup_unknown_param', 'nbackup', 'nbackup.cpp', NULL, 24, 31, NULL, 'Unrecognized parameter @1', NULL, NULL)
('nbackup_unknown_switch', 'nbackup', 'nbackup.cpp', NULL, 24, 32, NULL, 'Unknown switch @1', NULL, NULL)
('nbackup_nofetchpw_svc', 'nbackup', 'nbackup.cpp', NULL, 24, 33, NULL, 'Fetch password can''t be used in service mode', NULL, NULL)
('nbackup_pwfile_error', 'nbackup', 'nbackup.cpp', NULL, 24, 34, NULL, 'Error working with password file "@1"', NULL, NULL)
('nbackup_size_with_lock', 'nbackup', 'nbackup.cpp', NULL, 24, 35, NULL, 'Switch -SIZE can be used only with -LOCK', NULL, NULL)
('nbackup_no_switch', 'nbackup', 'nbackup.cpp', NULL, 24, 36, NULL, 'None of -LOCK, -UNLOCK, -FIXUP, -BACKUP or -RESTORE specified', NULL, NULL)
(NULL, 'b_error::raise', 'nbackup.cpp', NULL, 24, 37, NULL, 'Failure: ', NULL, NULL)
(NULL, 'NBackup::restore_database', 'nbackup.cpp', NULL, 24, 38, NULL, 'Enter name of the backup file of level @1 ("." - do not restore further):', NULL, NULL)
('nbackup_err_read', 'NBackup::read_file', 'nbackup.cpp', NULL, 24, 39, NULL, 'IO error reading file: @1', NULL, NULL)
('nbackup_err_write', 'NBackup::write_file', 'nbackup.cpp', NULL, 24, 40, NULL, 'IO error writing file: @1', NULL, NULL)
('nbackup_err_seek', 'NBackup::seek_file', 'nbackup.cpp', NULL, 24, 41, NULL, 'IO error seeking file: @1', NULL, NULL)
('nbackup_err_opendb', 'NBackup::open_database_(write/scan)', 'nbackup.cpp', NULL, 24, 42, NULL, 'Error opening database file: @1', NULL, NULL)
('nbackup_err_fadvice', 'NBackup::open_database_scan', 'nbackup.cpp', NULL, 24, 43, NULL, 'Error in posix_fadvise(@1) for database @2', NULL, NULL)
('nbackup_err_createdb', 'NBackup::create_database', 'nbackup.cpp', NULL, 24, 44, NULL, 'Error creating database file: @1', NULL, NULL)
('nbackup_err_openbk', 'NBackup::open_backup_scan', 'nbackup.cpp', NULL, 24, 45, NULL, 'Error opening backup file: @1', NULL, NULL)
('nbackup_err_createbk', 'NBackup::create_backup', 'nbackup.cpp', NULL, 24, 46, NULL, 'Error creating backup file: @1', NULL, NULL)
('nbackup_err_eofdb', 'NBackup::fixup_database', 'nbackup.cpp', NULL, 24, 47, NULL, 'Unexpected end of database file @1', NULL, NULL)
('nbackup_fixup_wrongstate', 'NBackup::fixup_database', 'nbackup.cpp', NULL, 24, 48, NULL, 'Database @1 is not in state (@2) to be safely fixed up', NULL, NULL)
('nbackup_err_db', 'NBackup::pr_error', 'nbackup.cpp', NULL, 24, 49, NULL, 'Database error', NULL, NULL)
('nbackup_userpw_toolong', 'NBackup::attach_database', 'nbackup.cpp', NULL, 24, 50, NULL, 'Username or password is too long', NULL, NULL)
('nbackup_lostrec_db', 'NBackup::backup_database', 'nbackup.cpp', NULL, 24, 51, NULL, 'Cannot find record for database "@1" backup level @2 in the backup history', NULL, NULL)
('nbackup_lostguid_db', 'NBackup::backup_database', 'nbackup.cpp', NULL, 24, 52, NULL, 'Internal error. History query returned null SCN or GUID', NULL, NULL)
('nbackup_err_eofhdrdb', 'NBackup::backup_database', 'nbackup.cpp', NULL, 24, 53, NULL, 'Unexpected end of file when reading header of database file "@1" (stage @2)', NULL, NULL)
('nbackup_db_notlock', 'NBackup::backup_database', 'nbackup.cpp', NULL, 24, 54, NULL, 'Internal error. Database file is not locked. Flags are @1', NULL, NULL)
('nbackup_lostguid_bk', 'NBackup::backup_database', 'nbackup.cpp', NULL, 24, 55, NULL, 'Internal error. Cannot get backup guid clumplet', NULL, NULL)
('nbackup_page_changed', 'NBackup::backup_database', 'nbackup.cpp', NULL, 24, 56, NULL, 'Internal error. Database page @1 had been changed during backup (page SCN=@2, backup SCN=@3)', NULL, NULL)
('nbackup_dbsize_inconsistent', 'NBackup::backup_database', 'nbackup.cpp', NULL, 24, 57, NULL, 'Database file size is not a multiple of page size', NULL, NULL)
('nbackup_failed_lzbk', 'NBackup::restore_database', 'nbackup.cpp', NULL, 24, 58, NULL, 'Level 0 backup is not restored', NULL, NULL)
('nbackup_err_eofhdrbk', 'NBackup::restore_database', 'nbackup.cpp', NULL, 24, 59, NULL, 'Unexpected end of file when reading header of backup file: @1', NULL, NULL)
('nbackup_invalid_incbk', 'NBackup::restore_database', 'nbackup.cpp', NULL, 24, 60, NULL, 'Invalid incremental backup file: @1', NULL, NULL)
('nbackup_unsupvers_incbk', 'NBackup::restore_database', 'nbackup.cpp', NULL, 24, 61, NULL, 'Unsupported version @1 of incremental backup file: @2', NULL, NULL)
('nbackup_invlevel_incbk', 'NBackup::restore_database', 'nbackup.cpp', NULL, 24, 62, NULL, 'Invalid level @1 of incremental backup file: @2, expected @3', NULL, NULL)
('nbackup_wrong_orderbk', 'NBackup::restore_database', 'nbackup.cpp', NULL, 24, 63, NULL, 'Wrong order of backup files or invalid incremental backup file detected, file: @1', NULL, NULL)
('nbackup_err_eofbk', 'NBackup::restore_database', 'nbackup.cpp', NULL, 24, 64, NULL, 'Unexpected end of backup file: @1', NULL, NULL)
('nbackup_err_copy', 'NBackup::restore_database', 'nbackup.cpp', NULL, 24, 65, NULL, 'Error creating database file: @1 via copying from: @2', NULL, NULL)
('nbackup_err_eofhdr_restdb', 'NBackup::restore_database', 'nbackup.cpp', NULL, 24, 66, NULL, 'Unexpected end of file when reading header of restored database file (stage @1)', NULL, NULL)
('nbackup_lostguid_l0bk', 'NBackup::restore_database', 'nbackup.cpp', NULL, 24, 67, NULL, 'Cannot get backup guid clumplet from L0 backup', NULL, NULL)
(NULL, 'nbackup', 'nbackup.cpp', NULL, 24, 68, NULL, 'Physical Backup Manager version @1', NULL, NULL)
(NULL, 'restore_database', 'nbackup.cpp', NULL, 24, 69, NULL, 'Enter name of the backup file of level @1 ("." - do not restore further):', NULL, NULL)
(NULL, 'usage', 'nbackup.cpp', NULL, 24, 70, NULL, '  -D(IRECT) [ON | OFF]                   Use or not direct I/O when backing up database', NULL, NULL)
('nbackup_switchd_parameter', 'main', 'nbackup.cpp', NULL, 24, 71, NULL, 'Wrong parameter @1 for switch -D, need ON or OFF', NULL, NULL)
(NULL, 'usage', 'nbackup.cpp', NULL, 24, 72, NULL, 'special options are:', NULL, NULL)
('nbackup_user_stop', 'checkCtrlC()', 'nbackup.cpp', NULL, 24, 73, NULL, 'Terminated due to user request', NULL, NULL)
(NULL, 'usage', 'nbackup.cpp', NULL, 24, 74, NULL, '  -DE(COMPRESS) <command>                Command to extract archives during restore', NULL, NULL)
('nbackup_deco_parse', 'NBackup::open_backup_scan', 'nbackup.cpp', NULL, 24, 75, NULL, 'Too complex decompress command (> @1 arguments)', NULL, NULL)
(NULL, 'usage', 'nbackup.cpp', NULL, 24, 76, NULL, '  -RO(LE) <role>                         SQL role name', NULL, NULL)
('nbackup_lostrec_guid_db', 'NBackup::backup_database', 'nbackup.cpp', NULL, 24, 77, NULL, 'Cannot find record for database "@1" backup GUID @2 in the backup history', NULL, NULL)
(NULL, 'usage', 'nbackup.cpp', NULL, 24, 78, NULL, '  -I(NPLACE)                             Restore incremental backup(s) to existing database', NULL, NULL)
(NULL, 'usage', 'nbackup.cpp', NULL, 24, 79, NULL, '  -INPLACE option could corrupt the database that has changed since previous restore.', NULL, NULL)
(NULL, 'usage', 'nbackup.cpp', NULL, 24, 80, NULL, '  -SEQ(UENCE)                            Preserve original replication sequence', NULL, NULL)
('nbackup_seq_misuse', 'nbackup', 'nbackup.cpp', NULL, 24, 81, NULL, 'Switch -SEQ(UENCE) can be used only with -FIXUP or -RESTORE', NULL, NULL)
-- FBTRACEMGR
-- All messages use the new format.
(NULL, 'usage', 'TraceCmdLine.cpp', NULL, 25, 1, NULL, 'Firebird Trace Manager version @1', NULL, NULL)
(NULL, 'usage', 'TraceCmdLine.cpp', NULL, 25, 2, NULL, 'ERROR: ', NULL, NULL)
(NULL, 'usage', 'TraceCmdLine.cpp', NULL, 25, 3, NULL, 'Firebird Trace Manager.', NULL, NULL)
(NULL, 'usage', 'TraceCmdLine.cpp', NULL, 25, 4, NULL, 'Usage: fbtracemgr <action> [<parameters>]', NULL, NULL)
(NULL, 'usage', 'TraceCmdLine.cpp', NULL, 25, 5, NULL, 'Actions:', NULL, NULL)
(NULL, 'usage', 'TraceCmdLine.cpp', NULL, 25, 6, NULL, '  -STA[RT]                              Start trace session', NULL, NULL)
(NULL, 'usage', 'TraceCmdLine.cpp', NULL, 25, 7, NULL, '  -STO[P]                               Stop trace session', NULL, NULL)
(NULL, 'usage', 'TraceCmdLine.cpp', NULL, 25, 8, NULL, '  -SU[SPEND]                            Suspend trace session', NULL, NULL)
(NULL, 'usage', 'TraceCmdLine.cpp', NULL, 25, 9, NULL, '  -R[ESUME]                             Resume trace session', NULL, NULL)
(NULL, 'usage', 'TraceCmdLine.cpp', NULL, 25, 10, NULL, '  -L[IST]                               List existing trace sessions', NULL, NULL)
(NULL, 'usage', 'TraceCmdLine.cpp', NULL, 25, 11, NULL, '  -Z                                    Show program version', NULL, NULL)
(NULL, 'usage', 'TraceCmdLine.cpp', NULL, 25, 12, NULL, 'Action parameters:', NULL, NULL)
(NULL, 'usage', 'TraceCmdLine.cpp', NULL, 25, 13, NULL, '  -N[AME]    <string>                   Session name', NULL, NULL)
(NULL, 'usage', 'TraceCmdLine.cpp', NULL, 25, 14, NULL, '  -I[D]      <number>                   Session ID', NULL, NULL)
(NULL, 'usage', 'TraceCmdLine.cpp', NULL, 25, 15, NULL, '  -C[ONFIG]  <string>                   Trace configuration file name', NULL, NULL)
(NULL, 'usage', 'TraceCmdLine.cpp', NULL, 25, 16, NULL, 'Connection parameters:', NULL, NULL)
(NULL, 'usage', 'TraceCmdLine.cpp', NULL, 25, 17, NULL, '  -SE[RVICE]  <string>                  Service name', NULL, NULL)
(NULL, 'usage', 'TraceCmdLine.cpp', NULL, 25, 18, NULL, '  -U[SER]     <string>                  User name', NULL, NULL)
(NULL, 'usage', 'TraceCmdLine.cpp', NULL, 25, 19, NULL, '  -P[ASSWORD] <string>                  Password', NULL, NULL)
(NULL, 'usage', 'TraceCmdLine.cpp', NULL, 25, 20, NULL, '  -FE[TCH]    <string>                  Fetch password from file', NULL, NULL)
(NULL, 'usage', 'TraceCmdLine.cpp', NULL, 25, 21, NULL, '  -T[RUSTED]  <string>                  Force trusted authentication', NULL, NULL)
(NULL, 'usage', 'TraceCmdLine.cpp', NULL, 25, 22, NULL, 'Examples:', NULL, NULL)
(NULL, 'usage', 'TraceCmdLine.cpp', NULL, 25, 23, NULL, '  fbtracemgr -SE remote_host:service_mgr -USER SYSDBA -PASS masterkey -LIST', NULL, NULL)
(NULL, 'usage', 'TraceCmdLine.cpp', NULL, 25, 24, NULL, '  fbtracemgr -SE service_mgr -START -NAME my_trace -CONFIG my_cfg.txt', NULL, NULL)
(NULL, 'usage', 'TraceCmdLine.cpp', NULL, 25, 25, NULL, '  fbtracemgr -SE service_mgr -SUSPEND -ID 2', NULL, NULL)
(NULL, 'usage', 'TraceCmdLine.cpp', NULL, 25, 26, NULL, '  fbtracemgr -SE service_mgr -RESUME -ID 2', NULL, NULL)
(NULL, 'usage', 'TraceCmdLine.cpp', NULL, 25, 27, NULL, '  fbtracemgr -SE service_mgr -STOP -ID 4', NULL, NULL)
(NULL, 'usage', 'TraceCmdLine.cpp', NULL, 25, 28, NULL, 'Notes:', NULL, NULL)
(NULL, 'usage', 'TraceCmdLine.cpp', NULL, 25, 29, NULL, '  Press CTRL+C to stop interactive trace session', NULL, NULL)
('trace_conflict_acts', 'usage', 'TraceCmdLine.cpp', NULL, 25, 30, NULL, 'conflicting actions "@1" and "@2" found', NULL, NULL)
('trace_act_notfound', 'usage', 'TraceCmdLine.cpp', NULL, 25, 31, NULL, 'action switch not found', NULL, NULL)
('trace_switch_once', 'usage', 'traceCmdLine.cpp', NULL, 25, 32, NULL, 'switch "@1" must be set only once', NULL, NULL)
('trace_param_val_miss', 'usage', 'TraceCmdLine.cpp', NULL, 25, 33, NULL, 'value for switch "@1" is missing', NULL, NULL)
('trace_param_invalid', 'usage', 'TraceCmdLine.cpp', NULL, 25, 34, NULL, 'invalid value ("@1") for switch "@2"', NULL, NULL)
('trace_switch_unknown', 'usage', 'TraceCmdLine.cpp', NULL, 25, 35, NULL, 'unknown switch "@1" encountered', NULL, NULL)
('trace_switch_svc_only', 'usage', 'TraceCmdLine.cpp', NULL, 25, 36, NULL, 'switch "@1" can be used by service only', NULL, NULL)
('trace_switch_user_only', 'usage', 'TraceCmdLine.cpp', NULL, 25, 37, NULL, 'switch "@1" can be used by interactive user only', NULL, NULL)
('trace_switch_param_miss', 'usage', 'TraceCmdLine.cpp', NULL, 25, 38, NULL, 'mandatory parameter "@1" for switch "@2" is missing', NULL, NULL)
('trace_param_act_notcompat', 'usage', 'TraceCmdLine.cpp', NULL, 25, 39, NULL, 'parameter "@1" is incompatible with action "@2"', NULL, NULL)
('trace_mandatory_switch_miss', 'usage', 'TraceCmdLine.cpp', NULL, 25, 40, NULL, 'mandatory switch "@1" is missing', NULL, NULL)
--(NULL, 'usage', 'TraceCmdLine.cpp', NULL, 25, , NULL, '', NULL, NULL)
--(NULL, 'usage', 'TraceCmdLine.cpp', NULL, 25, , NULL, '', NULL, NULL)
stop

COMMIT WORK;<|MERGE_RESOLUTION|>--- conflicted
+++ resolved
@@ -1057,16 +1057,13 @@
 ('truncate_monitor', NULL, 'Monitoring.cpp', NULL, 0, 947, NULL, 'Monitoring data does not fit into the field', NULL, NULL);
 ('truncate_context', NULL, 'SysFunction.cpp', NULL, 0, 948, NULL, 'Engine data does not fit into return value of system function', NULL, NULL);
 ('merge_dup_update', NULL, 'StmtNodes.cpp', NULL, 0, 949, NULL, 'Multiple source records cannot match the same target during MERGE', NULL, NULL);
-<<<<<<< HEAD
-('invalid_blob_util_handle', NULL, 'BlobUtil.cpp', NULL, 0, 950, NULL, 'Invalid RDB$BLOB_UTIL handle', NULL, NULL);
-('cannot_make_blob_opened_handle', NULL, 'BlobUtil.cpp', NULL, 0, 951, NULL, 'Cannot make a BLOB from an opened RDB$BLOB_UTIL handle', NULL, NULL);
-=======
 ('wrong_page', 'get_header', 'dpm.epp', NULL, 0, 950, NULL, 'RDB$PAGES written by non-system transaction, DB appears to be damaged', NULL, NULL);
 ('repl_error', 'checkStatus', 'Publisher.cpp', NULL, 0, 951, NULL, 'Replication error', NULL, NULL);
 ('ses_reset_failed', NULL, 'Attachment.cpp', NULL, 0, 952, NULL, 'Reset of user session failed. Connection is shut down.', NULL, NULL);
 ('block_size', NULL, 'unix.cpp', NULL, 0, 953, NULL, 'File size is less than expected', NULL, NULL);
 ('tom_key_length', NULL, 'SysFunction.cpp', NULL, 0, 954, NULL, 'Invalid key length @1, need >@2', NULL, NULL);
->>>>>>> 0f828429
+('invalid_blob_util_handle', NULL, 'BlobUtil.cpp', NULL, 0, 955, NULL, 'Invalid RDB$BLOB_UTIL handle', NULL, NULL);
+('cannot_make_blob_opened_handle', NULL, 'BlobUtil.cpp', NULL, 0, 956, NULL, 'Cannot make a BLOB from an opened RDB$BLOB_UTIL handle', NULL, NULL);
 -- QLI
 (NULL, NULL, NULL, NULL, 1, 0, NULL, 'expected type', NULL, NULL);
 (NULL, NULL, NULL, NULL, 1, 1, NULL, 'bad block type', NULL, NULL);
