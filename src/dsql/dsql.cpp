/*
 *	PROGRAM:	Dynamic SQL runtime support
 *	MODULE:		dsql.cpp
 *	DESCRIPTION:	Local processing for External entry points.
 *
 * The contents of this file are subject to the Interbase Public
 * License Version 1.0 (the "License"); you may not use this file
 * except in compliance with the License. You may obtain a copy
 * of the License at http://www.Inprise.com/IPL.html
 *
 * Software distributed under the License is distributed on an
 * "AS IS" basis, WITHOUT WARRANTY OF ANY KIND, either express
 * or implied. See the License for the specific language governing
 * rights and limitations under the License.
 *
 * The Original Code was created by Inprise Corporation
 * and its predecessors. Portions created by Inprise Corporation are
 * Copyright (C) Inprise Corporation.
 *
 * All Rights Reserved.
 * Contributor(s): ______________________________________.
 * 2001.07.06 Sean Leyne - Code Cleanup, removed "#ifdef READONLY_DATABASE"
 *                         conditionals, as the engine now fully supports
 *                         readonly databases.
 * December 2001 Mike Nordell: Major overhaul to (try to) make it C++
 * 2001.6.3 Claudio Valderrama: fixed a bad behaved loop in get_plan_info()
 * and get_rsb_item() that caused a crash when plan info was requested.
 * 2001.6.9 Claudio Valderrama: Added nod_del_view, nod_current_role and nod_breakleave.
 * 2002.10.29 Nickolay Samofatov: Added support for savepoints
 * 2002.10.29 Sean Leyne - Removed obsolete "Netware" port
 * 2004.01.16 Vlad Horsun: added support for EXECUTE BLOCK statement
 * Adriano dos Santos Fernandes
 */

#include "firebird.h"
#include <stdio.h>
#include <stdlib.h>
#include <string.h>
#include "../dsql/dsql.h"
#include "ibase.h"
#include "../jrd/align.h"
#include "../jrd/intl.h"
#include "../common/intlobj_new.h"
#include "../jrd/jrd.h"
#include "../jrd/status.h"
#include "../common/CharSet.h"
#include "../dsql/Parser.h"
#include "../dsql/ddl_proto.h"
#include "../dsql/dsql_proto.h"
#include "../dsql/errd_proto.h"
#include "../dsql/gen_proto.h"
#include "../dsql/make_proto.h"
#include "../dsql/movd_proto.h"
#include "../dsql/pass1_proto.h"
#include "../dsql/metd_proto.h"
#include "../jrd/DataTypeUtil.h"
#include "../jrd/blb_proto.h"
#include "../jrd/cmp_proto.h"
#include "../yvalve/gds_proto.h"
#include "../jrd/exe_proto.h"
#include "../jrd/inf_proto.h"
#include "../jrd/ini_proto.h"
#include "../jrd/intl_proto.h"
#include "../jrd/jrd_proto.h"
#include "../jrd/tra_proto.h"
#include "../jrd/optimizer/Optimizer.h"
#include "../jrd/recsrc/RecordSource.h"
#include "../jrd/replication/Publisher.h"
#include "../jrd/trace/TraceManager.h"
#include "../jrd/trace/TraceDSQLHelpers.h"
#include "../common/classes/init.h"
#include "../common/utils_proto.h"
#include "../common/StatusArg.h"
#include "../dsql/DsqlBatch.h"
#include "../dsql/DsqlStatementCache.h"

#ifdef HAVE_CTYPE_H
#include <ctype.h>
#endif

using namespace Jrd;
using namespace Firebird;


static ULONG	get_request_info(thread_db*, DsqlRequest*, ULONG, UCHAR*);
static dsql_dbb*	init(Jrd::thread_db*, Jrd::Attachment*);
static DsqlRequest* prepareRequest(thread_db*, dsql_dbb*, jrd_tra*, ULONG, const TEXT*, USHORT, bool);
static RefPtr<DsqlStatement> prepareStatement(thread_db*, dsql_dbb*, jrd_tra*, ULONG, const TEXT*, USHORT,
	bool, ntrace_result_t* traceResult);
static UCHAR*	put_item(UCHAR, const USHORT, const UCHAR*, UCHAR*, const UCHAR* const);
static void		sql_info(thread_db*, DsqlRequest*, ULONG, const UCHAR*, ULONG, UCHAR*);
static UCHAR*	var_info(const dsql_msg*, const UCHAR*, const UCHAR* const, UCHAR*,
	const UCHAR* const, USHORT, bool);

#ifdef DSQL_DEBUG
unsigned DSQL_debug = 0;
#endif

namespace
{
	const UCHAR record_info[] =
	{
		isc_info_req_update_count, isc_info_req_delete_count,
		isc_info_req_select_count, isc_info_req_insert_count
	};
}	// namespace


#ifdef DSQL_DEBUG
IMPLEMENT_TRACE_ROUTINE(dsql_trace, "DSQL")
#endif

dsql_dbb::dsql_dbb(MemoryPool& p, Attachment* attachment)
	: dbb_relations(p),
	  dbb_procedures(p),
	  dbb_functions(p),
	  dbb_charsets(p),
	  dbb_collations(p),
	  dbb_charsets_by_id(p),
	  dbb_cursors(p),
	  dbb_pool(p),
	  dbb_dfl_charset(p)
{
	dbb_attachment = attachment;
	dbb_statement_cache = FB_NEW_POOL(p) DsqlStatementCache(p, dbb_attachment);
}

dsql_dbb::~dsql_dbb()
{
}


// Execute a dynamic SQL statement.
void DSQL_execute(thread_db* tdbb,
			  	  jrd_tra** tra_handle,
				  DsqlRequest* dsqlRequest,
				  IMessageMetadata* in_meta, const UCHAR* in_msg,
				  IMessageMetadata* out_meta, UCHAR* out_msg)
{
	SET_TDBB(tdbb);

	Jrd::ContextPoolHolder context(tdbb, &dsqlRequest->getPool());

	const auto statement = dsqlRequest->getDsqlStatement();

	if (statement->getFlags() & DsqlStatement::FLAG_ORPHAN)
	{
		ERRD_post(Arg::Gds(isc_sqlerr) << Arg::Num(-901) <<
		          Arg::Gds(isc_bad_req_handle));
	}

	// Only allow NULL trans_handle if we're starting a transaction or set session properties

	if (!*tra_handle &&
		statement->getType() != DsqlStatement::TYPE_START_TRANS &&
		statement->getType() != DsqlStatement::TYPE_SESSION_MANAGEMENT)
	{
		ERRD_post(Arg::Gds(isc_sqlerr) << Arg::Num(-901) <<
				  Arg::Gds(isc_bad_trans_handle));
	}

	// A select with a non zero output length is a singleton select
	const bool singleton = statement->isCursorBased() && out_msg;

	// If the request is a SELECT or blob statement then this is an open.
	// Make sure the cursor is not already open.

	if (statement->isCursorBased())
	{
		if (dsqlRequest->req_cursor)
		{
			ERRD_post(Arg::Gds(isc_sqlerr) << Arg::Num(-502) <<
					  Arg::Gds(isc_dsql_cursor_open_err));
		}

		if (!singleton)
			(Arg::Gds(isc_random) << "Cannot execute SELECT statement").raise();
	}

<<<<<<< HEAD
	request->req_transaction = *tra_handle;
	request->execute(tdbb, tra_handle, in_meta, in_msg, out_meta, out_msg, singleton);
}


// Open a dynamic SQL cursor.
DsqlCursor* DSQL_open(thread_db* tdbb,
			   	   	  jrd_tra** tra_handle,
			   	   	  dsql_req* request,
			   	   	  IMessageMetadata* in_meta, const UCHAR* in_msg,
			   	   	  IMessageMetadata* out_meta, ULONG flags)
{
	SET_TDBB(tdbb);

	Jrd::ContextPoolHolder context(tdbb, &request->getPool());

	const DsqlCompiledStatement* statement = request->getStatement();

	if (statement->getFlags() & DsqlCompiledStatement::FLAG_ORPHAN)
	{
		ERRD_post(Arg::Gds(isc_sqlerr) << Arg::Num(-901) <<
		          Arg::Gds(isc_bad_req_handle));
	}

	// Validate transaction handle

	if (!*tra_handle)
	{
		ERRD_post(Arg::Gds(isc_sqlerr) << Arg::Num(-901) <<
				  Arg::Gds(isc_bad_trans_handle));
	}

	// Validate statement type

	if (!reqTypeWithCursor(statement->getType()))
		Arg::Gds(isc_no_cursor).raise();

	// Validate cursor or batch being not already open

	if (request->req_cursor)
	{
		ERRD_post(Arg::Gds(isc_sqlerr) << Arg::Num(-502) <<
				  Arg::Gds(isc_dsql_cursor_open_err));
	}

	if (request->req_batch)
	{
		ERRD_post(Arg::Gds(isc_sqlerr) << Arg::Num(-502) <<
				  Arg::Gds(isc_batch_open));
	}

	request->req_transaction = *tra_handle;
	request->execute(tdbb, tra_handle, in_meta, in_msg, out_meta, NULL, false);

	request->req_cursor = FB_NEW_POOL(request->getPool()) DsqlCursor(request, flags);
	return request->req_cursor;
}


// Provide backward-compatibility
void DsqlDmlRequest::setDelayedFormat(thread_db* tdbb, IMessageMetadata* metadata)
{
	if (!needDelayedFormat)
	{
		status_exception::raise(
			Arg::Gds(isc_sqlerr) << Arg::Num(-804) <<
			Arg::Gds(isc_dsql_sqlda_err) <<
			Arg::Gds(isc_req_sync));
	}

	needDelayedFormat = false;

	const auto message = (dsql_msg*) getStatement()->getReceiveMsg();
	if (metadata && message)
		parseMetadata(metadata, message->msg_parameters);
}


// Fetch next record from a dynamic SQL cursor.
bool DsqlDmlRequest::fetch(thread_db* tdbb, UCHAR* msgBuffer)
{
	SET_TDBB(tdbb);

	Jrd::ContextPoolHolder context(tdbb, &getPool());

	const DsqlCompiledStatement* statement = getStatement();

	// if the cursor isn't open, we've got a problem
	if (reqTypeWithCursor(statement->getType()))
	{
		if (!req_cursor)
		{
			ERRD_post(Arg::Gds(isc_sqlerr) << Arg::Num(-504) <<
					  Arg::Gds(isc_dsql_cursor_err) <<
					  Arg::Gds(isc_dsql_cursor_not_open));
		}
	}

	if (!req_request)
	{
		ERRD_post(Arg::Gds(isc_sqlerr) << Arg::Num(-504) <<
				  Arg::Gds(isc_unprepared_stmt));
	}

	const auto message = (dsql_msg*) statement->getReceiveMsg();

	// Set up things for tracing this call
	Jrd::Attachment* att = req_dbb->dbb_attachment;
	TraceDSQLFetch trace(att, this);

	thread_db::TimerGuard timerGuard(tdbb, req_timer, false);
	if (req_timer && req_timer->expired())
		tdbb->checkCancelState();

	UCHAR* dsqlMsgBuffer = req_msg_buffers[message->msg_buffer_number];
	if (!firstRowFetched && needRestarts())
	{
		// Note: tra_handle can't be changed by executeReceiveWithRestarts below
		// and outMetadata and outMsg in not used there, so passing NULL's is safe.
		jrd_tra* tra = req_transaction;

		executeReceiveWithRestarts(tdbb, &tra, NULL, NULL, false, false, true);
		fb_assert(tra == req_transaction);
	}
	else
		JRD_receive(tdbb, req_request, message->msg_number, message->msg_length, dsqlMsgBuffer);

	firstRowFetched = true;

	const dsql_par* const eof = statement->getEof();
	const USHORT* eofPtr = eof ? (USHORT*) (dsqlMsgBuffer + (IPTR) eof->par_desc.dsc_address) : NULL;
	const bool eofReached = eof && !(*eofPtr);

	if (eofReached)
	{
		if (req_timer)
			req_timer->stop();

		trace.fetch(true, ITracePlugin::RESULT_SUCCESS);
		return false;
	}

	if (msgBuffer)
		mapInOut(tdbb, true, message, NULL, msgBuffer);

	trace.fetch(false, ITracePlugin::RESULT_SUCCESS);
	return true;
=======
	dsqlRequest->req_transaction = *tra_handle;
	dsqlRequest->execute(tdbb, tra_handle, in_meta, in_msg, out_meta, out_msg, singleton);
>>>>>>> 92c4170e
}


/**

 	DSQL_free_statement

    @brief	Release request for a dsql statement


    @param user_status
    @param req_handle
    @param option

 **/
void DSQL_free_statement(thread_db* tdbb, DsqlRequest* dsqlRequest, USHORT option)
{
	SET_TDBB(tdbb);

	Jrd::ContextPoolHolder context(tdbb, &dsqlRequest->getPool());

	const auto dsqlStatement = dsqlRequest->getDsqlStatement();

	fb_assert(!(option & DSQL_unprepare));	// handled in y-valve

	if (option & DSQL_drop)
	{
		// Release everything associated with the request
		DsqlRequest::destroy(tdbb, dsqlRequest);
	}
	else if (option & DSQL_close)
	{
		// Just close the cursor associated with the request
		if (dsqlStatement->isCursorBased())
		{
			if (!dsqlRequest->req_cursor)
			{
				ERRD_post(Arg::Gds(isc_sqlerr) << Arg::Num(-501) <<
						  Arg::Gds(isc_dsql_cursor_close_err));
			}

			DsqlCursor::close(tdbb, dsqlRequest->req_cursor);
		}
	}
}


/**

 	DSQL_prepare

    @brief	Prepare a statement for execution.


    @param user_status
    @param trans_handle
    @param req_handle
    @param length
    @param string
    @param dialect
    @param item_length
    @param items
    @param buffer_length
    @param buffer

 **/
DsqlRequest* DSQL_prepare(thread_db* tdbb,
					   Attachment* attachment, jrd_tra* transaction,
					   ULONG length, const TEXT* string, USHORT dialect, unsigned prepareFlags,
					   Array<UCHAR>* items, Array<UCHAR>* buffer,
					   bool isInternalRequest)
{
	SET_TDBB(tdbb);

	dsql_dbb* database = init(tdbb, attachment);
	DsqlRequest* dsqlRequest = NULL;

	try
	{
		// Allocate a new request block and then prepare the request.

		dsqlRequest = prepareRequest(tdbb, database, transaction, length, string, dialect,
			isInternalRequest);

		// Can not prepare a CREATE DATABASE/SCHEMA statement

		const auto statement = dsqlRequest->getDsqlStatement();
		if (statement->getType() == DsqlStatement::TYPE_CREATE_DB)
		{
			ERRD_post(Arg::Gds(isc_sqlerr) << Arg::Num(-530) <<
					  Arg::Gds(isc_dsql_crdb_prepare_err));
		}

		if (items && buffer)
		{
			Jrd::ContextPoolHolder context(tdbb, &dsqlRequest->getPool());
			sql_info(tdbb, dsqlRequest, items->getCount(), items->begin(),
				buffer->getCount(), buffer->begin());
		}

		return dsqlRequest;
	}
	catch (const Exception&)
	{
		if (dsqlRequest)
		{
			Jrd::ContextPoolHolder context(tdbb, &dsqlRequest->getPool());
			DsqlRequest::destroy(tdbb, dsqlRequest);
		}
		throw;
	}
}


/**

 	DSQL_sql_info

    @brief	Provide information on dsql statement


    @param user_status
    @param req_handle
    @param item_length
    @param items
    @param info_length
    @param info

 **/
void DSQL_sql_info(thread_db* tdbb,
				   DsqlRequest* dsqlRequest,
				   ULONG item_length, const UCHAR* items,
				   ULONG info_length, UCHAR* info)
{
	SET_TDBB(tdbb);

	Jrd::ContextPoolHolder context(tdbb, &dsqlRequest->getPool());

	sql_info(tdbb, dsqlRequest, item_length, items, info_length, info);
}


// Common part of prepare and execute a statement.
void DSQL_execute_immediate(thread_db* tdbb, Jrd::Attachment* attachment, jrd_tra** tra_handle,
	ULONG length, const TEXT* string, USHORT dialect,
	IMessageMetadata* in_meta, const UCHAR* in_msg,
	IMessageMetadata* out_meta, UCHAR* out_msg,
	bool isInternalRequest)
{
	SET_TDBB(tdbb);

	dsql_dbb* const database = init(tdbb, attachment);
	DsqlRequest* dsqlRequest = NULL;

	try
	{
		dsqlRequest = prepareRequest(tdbb, database, *tra_handle, length, string, dialect,
			isInternalRequest);

		const auto dsqlStatement = dsqlRequest->getDsqlStatement();

		// Only allow NULL trans_handle if we're starting a transaction or set session properties

		if (!*tra_handle &&
			dsqlStatement->getType() != DsqlStatement::TYPE_START_TRANS &&
			dsqlStatement->getType() != DsqlStatement::TYPE_SESSION_MANAGEMENT)
		{
			ERRD_post(Arg::Gds(isc_sqlerr) << Arg::Num(-901) <<
					  Arg::Gds(isc_bad_trans_handle));
		}

		Jrd::ContextPoolHolder context(tdbb, &dsqlRequest->getPool());

		// A select having cursor is a singleton select when executed immediate
		const bool singleton = dsqlStatement->isCursorBased();
		if (singleton && !(out_msg && out_meta))
		{
			ERRD_post(Arg::Gds(isc_dsql_sqlda_err) <<
					  Arg::Gds(isc_dsql_no_output_sqlda));
		}

		dsqlRequest->req_transaction = *tra_handle;

		dsqlRequest->execute(tdbb, tra_handle, in_meta, in_msg, out_meta, out_msg, singleton);

		DsqlRequest::destroy(tdbb, dsqlRequest);
	}
	catch (const Exception&)
	{
		if (dsqlRequest)
		{
			Jrd::ContextPoolHolder context(tdbb, &dsqlRequest->getPool());
			DsqlRequest::destroy(tdbb, dsqlRequest);
		}
		throw;
	}
}


/**

 	get_request_info

    @brief	Get the records updated/deleted for record


    @param request
    @param buffer_length
    @param buffer

 **/
static ULONG get_request_info(thread_db* tdbb, DsqlRequest* dsqlRequest, ULONG buffer_length, UCHAR* buffer)
{
	if (!dsqlRequest->getRequest())	// DDL
		return 0;

	// get the info for the request from the engine

	try
	{
		return INF_request_info(dsqlRequest->getRequest(), sizeof(record_info), record_info,
			buffer_length, buffer);
	}
	catch (Exception&)
	{
		return 0;
	}
}


/**

 	init

    @brief	Initialize dynamic SQL.  This is called only once.


    @param db_handle

 **/
static dsql_dbb* init(thread_db* tdbb, Jrd::Attachment* attachment)
{
	SET_TDBB(tdbb);

	if (attachment->att_dsql_instance)
		return attachment->att_dsql_instance;

	MemoryPool& pool = *attachment->createPool();
	dsql_dbb* const database = FB_NEW_POOL(pool) dsql_dbb(pool, attachment);
	attachment->att_dsql_instance = database;

	INI_init_dsql(tdbb, database);

#ifdef DSQL_DEBUG
	DSQL_debug = Config::getTraceDSQL();
#endif

	return attachment->att_dsql_instance;
}


// Prepare a request for execution.
// Note: caller is responsible for pool handling.
static DsqlRequest* prepareRequest(thread_db* tdbb, dsql_dbb* database, jrd_tra* transaction,
	ULONG textLength, const TEXT* text, USHORT clientDialect, bool isInternalRequest)
{
	TraceDSQLPrepare trace(database->dbb_attachment, transaction, textLength, text);

	ntrace_result_t traceResult = ITracePlugin::RESULT_SUCCESS;
	try
	{
		auto statement = prepareStatement(tdbb, database, transaction, textLength, text,
			clientDialect, isInternalRequest, &traceResult);

		auto dsqlRequest = statement->createRequest(tdbb, database);

		dsqlRequest->req_traced = true;
		trace.setStatement(dsqlRequest);
		trace.prepare(traceResult);

		return dsqlRequest;
	}
	catch (const Exception&)
	{
		trace.prepare(ITracePlugin::RESULT_FAILED);
		throw;
	}
}


// Prepare a statement for execution.
// Note: caller is responsible for pool handling.
static RefPtr<DsqlStatement> prepareStatement(thread_db* tdbb, dsql_dbb* database, jrd_tra* transaction,
	ULONG textLength, const TEXT* text, USHORT clientDialect, bool isInternalRequest, ntrace_result_t* traceResult)
{
	Database* const dbb = tdbb->getDatabase();

	if (text && textLength == 0)
		textLength = static_cast<ULONG>(strlen(text));

	if (clientDialect > SQL_DIALECT_CURRENT)
	{
		ERRD_post(Arg::Gds(isc_sqlerr) << Arg::Num(-901) <<
				  Arg::Gds(isc_wish_list));
	}

	if (!text || textLength == 0)
	{
		ERRD_post(Arg::Gds(isc_sqlerr) << Arg::Num(-104) <<
				  // Unexpected end of command
				  // CVC: Nothing will be line 1, column 1 for the user.
				  Arg::Gds(isc_command_end_err2) << Arg::Num(1) << Arg::Num(1));
	}

	// Get rid of the trailing ";" if there is one.

	for (const TEXT* p = text + textLength; p-- > text;)
	{
		if (*p != ' ')
		{
			if (*p == ';')
				textLength = p - text;
			break;
		}
	}

	if (textLength > MAX_SQL_LENGTH)
	{
		ERRD_post(Arg::Gds(isc_sqlerr) << Arg::Num(-902) <<
				  Arg::Gds(isc_imp_exc) <<
				  Arg::Gds(isc_sql_too_long) << Arg::Num(MAX_SQL_LENGTH));
	}

	string textStr(text, textLength);
	const bool isStatementCacheActive = database->dbb_statement_cache->isActive();

	RefPtr<DsqlStatement> dsqlStatement;

	if (isStatementCacheActive)
	{
		dsqlStatement = database->dbb_statement_cache->getStatement(tdbb, textStr, clientDialect, isInternalRequest);

		if (dsqlStatement)
			return dsqlStatement;
	}

	// allocate the statement block, then prepare the statement

	MemoryPool* scratchPool = nullptr;
	DsqlCompilerScratch* scratch = nullptr;
	MemoryPool* statementPool = database->createPool();

	Jrd::ContextPoolHolder statementContext(tdbb, statementPool);
	try
	{
		scratchPool = database->createPool();

		if (!transaction)		// Useful for session management statements
			transaction = database->dbb_attachment->getSysTransaction();

		const auto dbDialect =
			(dbb->dbb_flags & DBB_DB_SQL_dialect_3) ? SQL_DIALECT_V6 : SQL_DIALECT_V5;

		const auto charSetId = database->dbb_attachment->att_charset;

		string transformedText;

		{	// scope to delete parser before the scratch pool is gone
			Jrd::ContextPoolHolder scratchContext(tdbb, scratchPool);

			scratch = FB_NEW_POOL(*scratchPool) DsqlCompilerScratch(*scratchPool, database, transaction);
			scratch->clientDialect = clientDialect;

			if (isInternalRequest)
				scratch->flags |= DsqlCompilerScratch::FLAG_INTERNAL_REQUEST;

			Parser parser(tdbb, *scratchPool, statementPool, scratch, clientDialect,
				dbDialect, text, textLength, charSetId);

			// Parse the SQL statement.  If it croaks, return
			dsqlStatement = parser.parse();

			scratch->setDsqlStatement(dsqlStatement);

			if (parser.isStmtAmbiguous())
				scratch->flags |= DsqlCompilerScratch::FLAG_AMBIGUOUS_STMT;

			transformedText = parser.getTransformedString();
		}

		// If the attachment charset is NONE, replace non-ASCII characters by question marks, so
		// that engine internals doesn't receive non-mappeable data to UTF8. If an attachment
		// charset is used, validate the string.
		if (charSetId == CS_NONE)
		{
			for (char* p = transformedText.begin(), *end = transformedText.end(); p < end; ++p)
			{
				if (UCHAR(*p) > 0x7F)
					*p = '?';
			}
		}
		else
		{
			CharSet* charSet = INTL_charset_lookup(tdbb, charSetId);

			if (!charSet->wellFormed(transformedText.length(),
					(const UCHAR*) transformedText.begin(), NULL))
			{
				ERRD_post(Arg::Gds(isc_sqlerr) << Arg::Num(-104) <<
						  Arg::Gds(isc_malformed_string));
			}

			UCharBuffer temp;

			CsConvert conversor(charSet->getStruct(),
				INTL_charset_lookup(tdbb, CS_METADATA)->getStruct());
			conversor.convert(transformedText.length(), (const UCHAR*) transformedText.c_str(), temp);

			transformedText.assign(temp.begin(), temp.getCount());
		}

		dsqlStatement->setSqlText(FB_NEW_POOL(*statementPool) RefString(*statementPool, transformedText));

		// allocate the send and receive messages

		dsqlStatement->setSendMsg(FB_NEW_POOL(*statementPool) dsql_msg(*statementPool));
		dsql_msg* message = FB_NEW_POOL(*statementPool) dsql_msg(*statementPool);
		dsqlStatement->setReceiveMsg(message);
		message->msg_number = 1;

		dsqlStatement->setType(DsqlStatement::TYPE_SELECT);
		dsqlStatement->dsqlPass(tdbb, scratch, traceResult);

		if (!dsqlStatement->shouldPreserveScratch())
			database->deletePool(scratchPool);

		scratchPool = nullptr;

		if (!isInternalRequest && dsqlStatement->mustBeReplicated())
			dsqlStatement->setOrgText(text, textLength);

		if (isStatementCacheActive && dsqlStatement->isDml())
		{
			database->dbb_statement_cache->putStatement(tdbb,
				textStr, clientDialect, isInternalRequest, dsqlStatement);
		}

		return dsqlStatement;
	}
	catch (const Exception&)
	{
		if (scratchPool)
			database->deletePool(scratchPool);

		if (!dsqlStatement)
			database->deletePool(statementPool);

		throw;
	}
}


/**

 	put_item

    @brief	Put information item in output buffer if there is room, and
 	return an updated pointer.  If there isn't room for the item,
 	indicate truncation and return NULL.


    @param item
    @param length
    @param string
    @param ptr
    @param end

 **/
static UCHAR* put_item(	UCHAR	item,
						const USHORT	length,
						const UCHAR* string,
						UCHAR*	ptr,
						const UCHAR* const end)
{
	if (ptr + length + 3 >= end)
	{
		*ptr = isc_info_truncated;
		return NULL;
	}

	*ptr++ = item;

	*ptr++ = (UCHAR) length;
	*ptr++ = length >> 8;

	if (length)
		memcpy(ptr, string, length);

	return ptr + length;
}


// Return as UTF8
string IntlString::toUtf8(jrd_tra* transaction) const
{
	CHARSET_ID id = CS_dynamic;

	if (charset.hasData())
	{
		const dsql_intlsym* resolved = METD_get_charset(transaction, charset.length(), charset.c_str());

		if (!resolved)
		{
			// character set name is not defined
			ERRD_post(Arg::Gds(isc_sqlerr) << Arg::Num(-504) <<
					  Arg::Gds(isc_charset_not_found) << charset);
		}

		id = resolved->intlsym_charset_id;
	}

	string utf;
	return DataTypeUtil::convertToUTF8(s, utf, id, ERRD_post) ? utf : s;
}


/**

	sql_info

	@brief	Return DSQL information buffer.

	@param dsqlRequest
	@param item_length
	@param items
	@param info_length
	@param info

 **/

static void sql_info(thread_db* tdbb,
					 DsqlRequest* dsqlRequest,
					 ULONG item_length,
					 const UCHAR* items,
					 ULONG info_length,
					 UCHAR* info)
{
	if (!item_length || !items || !info_length || !info)
		return;

	UCHAR buffer[BUFFER_SMALL];
	memset(buffer, 0, sizeof(buffer));

	// Pre-initialize buffer. This is necessary because we don't want to transfer rubbish over the wire
	memset(info, 0, info_length);

	const UCHAR* const end_items = items + item_length;
	const UCHAR* const end_info = info + info_length;
	UCHAR *start_info;

	if (*items == isc_info_length)
	{
		start_info = info;
		items++;
	}
	else
		start_info = NULL;

	// CVC: Is it the idea that this pointer remains with its previous value
	// in the loop or should it be made NULL in each iteration?
	const dsql_msg* message = NULL;
	bool messageFound = false;
	USHORT first_index = 0;

	const auto dsqlStatement = dsqlRequest->getDsqlStatement();

	while (items < end_items && *items != isc_info_end && info < end_info)
	{
		ULONG length;
		USHORT number;
		ULONG value;
		const UCHAR item = *items++;

		switch (item)
		{
		case isc_info_sql_select:
		case isc_info_sql_bind:
			message = (item == isc_info_sql_select) ?
				dsqlStatement->getReceiveMsg() : dsqlStatement->getSendMsg();
			messageFound = true;
			if (info + 1 >= end_info)
			{
				*info = isc_info_truncated;
				return;
			}
			*info++ = item;
			break;

		case isc_info_sql_stmt_flags:
			value = IStatement::FLAG_REPEAT_EXECUTE;
			switch (dsqlStatement->getType())
			{
			case DsqlStatement::TYPE_CREATE_DB:
			case DsqlStatement::TYPE_DDL:
				value &= ~IStatement::FLAG_REPEAT_EXECUTE;
				break;
			case DsqlStatement::TYPE_SELECT:
			case DsqlStatement::TYPE_SELECT_UPD:
			case DsqlStatement::TYPE_SELECT_BLOCK:
			case DsqlStatement::TYPE_RETURNING_CURSOR:
				value |= IStatement::FLAG_HAS_CURSOR;
				break;
			}
			length = put_vax_long(buffer, value);
			info = put_item(item, length, buffer, info, end_info);
			if (!info)
				return;
			break;

		case isc_info_sql_stmt_type:
			switch (dsqlStatement->getType())
			{
			case DsqlStatement::TYPE_SELECT:
			case DsqlStatement::TYPE_RETURNING_CURSOR:
				number = isc_info_sql_stmt_select;
				break;
			case DsqlStatement::TYPE_SELECT_UPD:
				number = isc_info_sql_stmt_select_for_upd;
				break;
			case DsqlStatement::TYPE_CREATE_DB:
			case DsqlStatement::TYPE_DDL:
				number = isc_info_sql_stmt_ddl;
				break;
			case DsqlStatement::TYPE_COMMIT:
			case DsqlStatement::TYPE_COMMIT_RETAIN:
				number = isc_info_sql_stmt_commit;
				break;
			case DsqlStatement::TYPE_ROLLBACK:
			case DsqlStatement::TYPE_ROLLBACK_RETAIN:
				number = isc_info_sql_stmt_rollback;
				break;
			case DsqlStatement::TYPE_START_TRANS:
				number = isc_info_sql_stmt_start_trans;
				break;
			case DsqlStatement::TYPE_SESSION_MANAGEMENT:
				number = isc_info_sql_stmt_ddl;		// ?????????????????
				break;
			case DsqlStatement::TYPE_INSERT:
				number = isc_info_sql_stmt_insert;
				break;
			case DsqlStatement::TYPE_UPDATE:
			case DsqlStatement::TYPE_UPDATE_CURSOR:
				number = isc_info_sql_stmt_update;
				break;
			case DsqlStatement::TYPE_DELETE:
			case DsqlStatement::TYPE_DELETE_CURSOR:
				number = isc_info_sql_stmt_delete;
				break;
			case DsqlStatement::TYPE_EXEC_PROCEDURE:
				number = isc_info_sql_stmt_exec_procedure;
				break;
			case DsqlStatement::TYPE_SET_GENERATOR:
				number = isc_info_sql_stmt_set_generator;
				break;
			case DsqlStatement::TYPE_SAVEPOINT:
				number = isc_info_sql_stmt_savepoint;
				break;
			case DsqlStatement::TYPE_EXEC_BLOCK:
				number = isc_info_sql_stmt_exec_procedure;
				break;
			case DsqlStatement::TYPE_SELECT_BLOCK:
				number = isc_info_sql_stmt_select;
				break;
			default:
				number = 0;
				break;
			}
			length = put_vax_long(buffer, (SLONG) number);
			info = put_item(item, length, buffer, info, end_info);
			if (!info)
				return;
			break;

		case isc_info_sql_sqlda_start:
			if (items < end_items)
			{
				length = *items++;

				if (end_items - items >= length)
				{
					first_index = static_cast<USHORT>(gds__vax_integer(items, length));
					items += length;
					break;
				}
			}

			buffer[0] = item;
			length = 1 + INF_convert(isc_inf_invalid_args, buffer + 1);

			if (!(info = put_item(isc_info_error, length, buffer, info, end_info)))
				return;

			items = end_items;
			break;

		case isc_info_sql_batch_fetch:
			if (dsqlStatement->getFlags() & DsqlStatement::FLAG_NO_BATCH)
				number = 0;
			else
				number = 1;
			length = put_vax_long(buffer, (SLONG) number);
			if (!(info = put_item(item, length, buffer, info, end_info)))
				return;
			break;

		case isc_info_sql_records:
			length = get_request_info(tdbb, dsqlRequest, sizeof(buffer), buffer);
			if (length && !(info = put_item(item, length, buffer, info, end_info)))
				return;
			break;

		case isc_info_sql_stmt_timeout_user:
		case isc_info_sql_stmt_timeout_run:
			value = (item == isc_info_sql_stmt_timeout_user) ? dsqlRequest->getTimeout() : dsqlRequest->getActualTimeout();

			length = put_vax_long(buffer, value);
			if (!(info = put_item(item, length, buffer, info, end_info)))
				return;
			break;

		case isc_info_sql_stmt_blob_align:
			value = DsqlBatch::BLOB_STREAM_ALIGN;

			length = put_vax_long(buffer, value);
			if (!(info = put_item(item, length, buffer, info, end_info)))
				return;
			break;

		case isc_info_sql_get_plan:
		case isc_info_sql_explain_plan:
			{
				const bool detailed = (item == isc_info_sql_explain_plan);
				string plan = tdbb->getAttachment()->stringToUserCharSet(tdbb,
					Optimizer::getPlan(tdbb, dsqlRequest->getStatement(), detailed));

				if (plan.hasData())
				{
					// 1-byte item + 2-byte length + isc_info_end/isc_info_truncated == 4
					const ULONG buffer_length = end_info - info - 4;
					const ULONG max_length = MIN(buffer_length, MAX_USHORT);

					if (plan.length() > max_length)
					{
						// If the plan doesn't fit the supplied buffer or exceeds the API limits,
						// truncate it to the rightmost space and add ellipsis to the end
						plan.resize(max_length);

						while (plan.length() > max_length - 4)
						{
							const FB_SIZE_T pos = plan.find_last_of(' ');
							if (pos == string::npos)
								break;
							plan.resize(pos);
						}

						plan += " ...";

						if (plan.length() <= max_length)
						{
							info = put_item(item, plan.length(), reinterpret_cast<const UCHAR*>(plan.c_str()),
											info, end_info);
						}

						*info = isc_info_truncated;
						info = NULL;
					}
					else
					{
						info = put_item(item, plan.length(), reinterpret_cast<const UCHAR*>(plan.c_str()),
										info, end_info);
					}
				}

				if (!info)
					return;
			}
			break;

		case isc_info_sql_exec_path_blr_bytes:
		case isc_info_sql_exec_path_blr_text:
			{
				HalfStaticArray<UCHAR, 128> path;

				if (dsqlRequest->getStatement())
				{
					const auto& blr = dsqlRequest->getStatement()->blr;

					if (blr.hasData())
					{
						if (item == isc_info_sql_exec_path_blr_bytes)
							path.push(blr.begin(), blr.getCount());
						else if (item == isc_info_sql_exec_path_blr_text)
						{
							fb_print_blr(blr.begin(), (ULONG) blr.getCount(),
								[](void* arg, SSHORT offset, const char* line)
								{
									auto& localPath = *static_cast<decltype(path)*>(arg);
									auto lineLen = strlen(line);

									// Trim trailing spaces.
									while (lineLen > 0 && line[lineLen - 1] == ' ')
										--lineLen;

									char offsetStr[10];
									const auto offsetLen = sprintf(offsetStr, "%5d", (int) offset);

									localPath.push(reinterpret_cast<const UCHAR*>(offsetStr), offsetLen);
									localPath.push(' ');
									localPath.push(reinterpret_cast<const UCHAR*>(line), lineLen);
									localPath.push('\n');
								},
								&path, 0);
						}
					}
				}

				if (path.hasData())
				{
					// 1-byte item + 2-byte length + isc_info_end/isc_info_truncated == 4
					const ULONG bufferLength = end_info - info - 4;
					const ULONG maxLength = MIN(bufferLength, MAX_USHORT);

					if (path.getCount() > maxLength)
					{
						*info = isc_info_truncated;
						info = NULL;
					}
					else
						info = put_item(item, path.getCount(), path.begin(), info, end_info);
				}

				if (!info)
					return;
			}
			break;

		case isc_info_sql_num_variables:
		case isc_info_sql_describe_vars:
			if (messageFound)
			{
				number = message ? message->msg_index : 0;
				length = put_vax_long(buffer, (SLONG) number);
				if (!(info = put_item(item, length, buffer, info, end_info)))
					return;
				if (item == isc_info_sql_num_variables)
					continue;

				const UCHAR* end_describe = items;
				while (end_describe < end_items &&
					*end_describe != isc_info_end && *end_describe != isc_info_sql_describe_end)
				{
					end_describe++;
				}

				info = var_info(message, items, end_describe, info, end_info, first_index,
					message == dsqlStatement->getSendMsg());
				if (!info)
					return;

				items = end_describe;
				if (*items == isc_info_sql_describe_end)
					items++;
				break;
			}
			// else fall into

		default:
			buffer[0] = item;
			length = 1 + put_vax_long(buffer + 1, (SLONG) isc_infunk);
			if (!(info = put_item(isc_info_error, length, buffer, info, end_info)))
				return;
		}
	}

	if (info < end_info)
		*info++ = isc_info_end;

	if (start_info && (end_info - info >= 7))
	{
		const SLONG number = info - start_info;
		fb_assert(number > 0);
		memmove(start_info + 7, start_info, number);
		USHORT length = put_vax_long(buffer, number);
		fb_assert(length == 4); // We only accept SLONG
		put_item(isc_info_length, length, buffer, start_info, end_info);
	}
}


/**

 	var_info

    @brief	Provide information on an internal message.


    @param message
    @param items
    @param end_describe
    @param info
    @param end
    @param first_index

 **/
static UCHAR* var_info(const dsql_msg* message,
					   const UCHAR* items,
					   const UCHAR* const end_describe,
					   UCHAR* info,
					   const UCHAR* const end,
					   USHORT first_index,
					   bool input_message)
{
	if (!message || !message->msg_index)
		return info;

	thread_db* tdbb = JRD_get_thread_data();
	Jrd::Attachment* attachment = tdbb->getAttachment();

	HalfStaticArray<const dsql_par*, 16> parameters;

	for (FB_SIZE_T i = 0; i < message->msg_parameters.getCount(); ++i)
	{
		const dsql_par* param = message->msg_parameters[i];

		if (param->par_index)
		{
			if (param->par_index > parameters.getCount())
				parameters.grow(param->par_index);
			fb_assert(!parameters[param->par_index - 1]);
			parameters[param->par_index - 1] = param;
		}
	}

	UCHAR buf[128];

	for (FB_SIZE_T i = 0; i < parameters.getCount(); i++)
	{
		const dsql_par* param = parameters[i];
		fb_assert(param);

		if (param->par_index >= first_index)
		{
			dsc desc = param->par_desc;

			// Scan sources of coercion rules in reverse order to observe
			// 'last entered in use' rule. Start with dynamic binding rules ...
			if (!attachment->att_bindings.coerce(&desc))
			{
				// next - given in DPB ...
				if (!attachment->getInitialBindings()->coerce(&desc))
				{
					Database* dbb = tdbb->getDatabase();
					// and finally - rules from .conf files.
					dbb->getBindings()->coerce(&desc, dbb->dbb_compatibility_index);
				}
			}

			SLONG sql_len, sql_sub_type, sql_scale, sql_type;
			desc.getSqlInfo(&sql_len, &sql_sub_type, &sql_scale, &sql_type);

			if (input_message &&
				(desc.dsc_dtype == dtype_text || param->par_is_text) &&
				(desc.dsc_flags & DSC_null))
			{
				sql_type = SQL_NULL;
				sql_len = 0;
				sql_sub_type = 0;
			}
			else if (desc.dsc_dtype == dtype_varying && param->par_is_text)
				sql_type = SQL_TEXT;

			if (sql_type && (desc.dsc_flags & DSC_nullable))
				sql_type |= 0x1;

			for (const UCHAR* describe = items; describe < end_describe;)
			{
				USHORT length;
				MetaName name;
				const UCHAR* buffer = buf;
				UCHAR item = *describe++;

				switch (item)
				{
				case isc_info_sql_sqlda_seq:
					length = put_vax_long(buf, (SLONG) param->par_index);
					break;

				case isc_info_sql_message_seq:
					length = 0;
					break;

				case isc_info_sql_type:
					length = put_vax_long(buf, (SLONG) sql_type);
					break;

				case isc_info_sql_sub_type:
					length = put_vax_long(buf, (SLONG) sql_sub_type);
					break;

				case isc_info_sql_scale:
					length = put_vax_long(buf, (SLONG) sql_scale);
					break;

				case isc_info_sql_length:
					length = put_vax_long(buf, (SLONG) sql_len);
					break;

				case isc_info_sql_null_ind:
					length = put_vax_long(buf, (SLONG) (sql_type & 1));
					break;

				case isc_info_sql_field:
					if (param->par_name.hasData())
					{
						name = attachment->nameToUserCharSet(tdbb, param->par_name);
						length = name.length();
						buffer = reinterpret_cast<const UCHAR*>(name.c_str());
					}
					else
						length = 0;
					break;

				case isc_info_sql_relation:
					if (param->par_rel_name.hasData())
					{
						name = attachment->nameToUserCharSet(tdbb, param->par_rel_name);
						length = name.length();
						buffer = reinterpret_cast<const UCHAR*>(name.c_str());
					}
					else
						length = 0;
					break;

				case isc_info_sql_owner:
					if (param->par_owner_name.hasData())
					{
						name = attachment->nameToUserCharSet(tdbb, param->par_owner_name);
						length = name.length();
						buffer = reinterpret_cast<const UCHAR*>(name.c_str());
					}
					else
						length = 0;
					break;

				case isc_info_sql_relation_alias:
					if (param->par_rel_alias.hasData())
					{
						name = attachment->nameToUserCharSet(tdbb, param->par_rel_alias);
						length = name.length();
						buffer = reinterpret_cast<const UCHAR*>(name.c_str());
					}
					else
						length = 0;
					break;

				case isc_info_sql_alias:
					if (param->par_alias.hasData())
					{
						name = attachment->nameToUserCharSet(tdbb, param->par_alias);
						length = name.length();
						buffer = reinterpret_cast<const UCHAR*>(name.c_str());
					}
					else
						length = 0;
					break;

				default:
					buf[0] = item;
					item = isc_info_error;
					length = 1 + put_vax_long(buf + 1, (SLONG) isc_infunk);
					break;
				}

				if (!(info = put_item(item, length, buffer, info, end)))
					return info;
			}

			if (info + 1 >= end)
			{
				*info = isc_info_truncated;
				return NULL;
			}
			*info++ = isc_info_sql_describe_end;
		} // if()
	} // for()

	return info;
}<|MERGE_RESOLUTION|>--- conflicted
+++ resolved
@@ -177,158 +177,8 @@
 			(Arg::Gds(isc_random) << "Cannot execute SELECT statement").raise();
 	}
 
-<<<<<<< HEAD
-	request->req_transaction = *tra_handle;
-	request->execute(tdbb, tra_handle, in_meta, in_msg, out_meta, out_msg, singleton);
-}
-
-
-// Open a dynamic SQL cursor.
-DsqlCursor* DSQL_open(thread_db* tdbb,
-			   	   	  jrd_tra** tra_handle,
-			   	   	  dsql_req* request,
-			   	   	  IMessageMetadata* in_meta, const UCHAR* in_msg,
-			   	   	  IMessageMetadata* out_meta, ULONG flags)
-{
-	SET_TDBB(tdbb);
-
-	Jrd::ContextPoolHolder context(tdbb, &request->getPool());
-
-	const DsqlCompiledStatement* statement = request->getStatement();
-
-	if (statement->getFlags() & DsqlCompiledStatement::FLAG_ORPHAN)
-	{
-		ERRD_post(Arg::Gds(isc_sqlerr) << Arg::Num(-901) <<
-		          Arg::Gds(isc_bad_req_handle));
-	}
-
-	// Validate transaction handle
-
-	if (!*tra_handle)
-	{
-		ERRD_post(Arg::Gds(isc_sqlerr) << Arg::Num(-901) <<
-				  Arg::Gds(isc_bad_trans_handle));
-	}
-
-	// Validate statement type
-
-	if (!reqTypeWithCursor(statement->getType()))
-		Arg::Gds(isc_no_cursor).raise();
-
-	// Validate cursor or batch being not already open
-
-	if (request->req_cursor)
-	{
-		ERRD_post(Arg::Gds(isc_sqlerr) << Arg::Num(-502) <<
-				  Arg::Gds(isc_dsql_cursor_open_err));
-	}
-
-	if (request->req_batch)
-	{
-		ERRD_post(Arg::Gds(isc_sqlerr) << Arg::Num(-502) <<
-				  Arg::Gds(isc_batch_open));
-	}
-
-	request->req_transaction = *tra_handle;
-	request->execute(tdbb, tra_handle, in_meta, in_msg, out_meta, NULL, false);
-
-	request->req_cursor = FB_NEW_POOL(request->getPool()) DsqlCursor(request, flags);
-	return request->req_cursor;
-}
-
-
-// Provide backward-compatibility
-void DsqlDmlRequest::setDelayedFormat(thread_db* tdbb, IMessageMetadata* metadata)
-{
-	if (!needDelayedFormat)
-	{
-		status_exception::raise(
-			Arg::Gds(isc_sqlerr) << Arg::Num(-804) <<
-			Arg::Gds(isc_dsql_sqlda_err) <<
-			Arg::Gds(isc_req_sync));
-	}
-
-	needDelayedFormat = false;
-
-	const auto message = (dsql_msg*) getStatement()->getReceiveMsg();
-	if (metadata && message)
-		parseMetadata(metadata, message->msg_parameters);
-}
-
-
-// Fetch next record from a dynamic SQL cursor.
-bool DsqlDmlRequest::fetch(thread_db* tdbb, UCHAR* msgBuffer)
-{
-	SET_TDBB(tdbb);
-
-	Jrd::ContextPoolHolder context(tdbb, &getPool());
-
-	const DsqlCompiledStatement* statement = getStatement();
-
-	// if the cursor isn't open, we've got a problem
-	if (reqTypeWithCursor(statement->getType()))
-	{
-		if (!req_cursor)
-		{
-			ERRD_post(Arg::Gds(isc_sqlerr) << Arg::Num(-504) <<
-					  Arg::Gds(isc_dsql_cursor_err) <<
-					  Arg::Gds(isc_dsql_cursor_not_open));
-		}
-	}
-
-	if (!req_request)
-	{
-		ERRD_post(Arg::Gds(isc_sqlerr) << Arg::Num(-504) <<
-				  Arg::Gds(isc_unprepared_stmt));
-	}
-
-	const auto message = (dsql_msg*) statement->getReceiveMsg();
-
-	// Set up things for tracing this call
-	Jrd::Attachment* att = req_dbb->dbb_attachment;
-	TraceDSQLFetch trace(att, this);
-
-	thread_db::TimerGuard timerGuard(tdbb, req_timer, false);
-	if (req_timer && req_timer->expired())
-		tdbb->checkCancelState();
-
-	UCHAR* dsqlMsgBuffer = req_msg_buffers[message->msg_buffer_number];
-	if (!firstRowFetched && needRestarts())
-	{
-		// Note: tra_handle can't be changed by executeReceiveWithRestarts below
-		// and outMetadata and outMsg in not used there, so passing NULL's is safe.
-		jrd_tra* tra = req_transaction;
-
-		executeReceiveWithRestarts(tdbb, &tra, NULL, NULL, false, false, true);
-		fb_assert(tra == req_transaction);
-	}
-	else
-		JRD_receive(tdbb, req_request, message->msg_number, message->msg_length, dsqlMsgBuffer);
-
-	firstRowFetched = true;
-
-	const dsql_par* const eof = statement->getEof();
-	const USHORT* eofPtr = eof ? (USHORT*) (dsqlMsgBuffer + (IPTR) eof->par_desc.dsc_address) : NULL;
-	const bool eofReached = eof && !(*eofPtr);
-
-	if (eofReached)
-	{
-		if (req_timer)
-			req_timer->stop();
-
-		trace.fetch(true, ITracePlugin::RESULT_SUCCESS);
-		return false;
-	}
-
-	if (msgBuffer)
-		mapInOut(tdbb, true, message, NULL, msgBuffer);
-
-	trace.fetch(false, ITracePlugin::RESULT_SUCCESS);
-	return true;
-=======
 	dsqlRequest->req_transaction = *tra_handle;
 	dsqlRequest->execute(tdbb, tra_handle, in_meta, in_msg, out_meta, out_msg, singleton);
->>>>>>> 92c4170e
 }
 
 
