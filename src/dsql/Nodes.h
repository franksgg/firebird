/*
 *  The contents of this file are subject to the Initial
 *  Developer's Public License Version 1.0 (the "License");
 *  you may not use this file except in compliance with the
 *  License. You may obtain a copy of the License at
 *  http://www.ibphoenix.com/main.nfs?a=ibphoenix&page=ibp_idpl.
 *
 *  Software distributed under the License is distributed AS IS,
 *  WITHOUT WARRANTY OF ANY KIND, either express or implied.
 *  See the License for the specific language governing rights
 *  and limitations under the License.
 *
 *  The Original Code was created by Adriano dos Santos Fernandes
 *  for the Firebird Open Source RDBMS project.
 *
 *  Copyright (c) 2008 Adriano dos Santos Fernandes <adrianosf@uol.com.br>
 *  and all contributors signed below.
 *
 *  All Rights Reserved.
 *  Contributor(s): ______________________________________.
 */

#ifndef DSQL_NODES_H
#define DSQL_NODES_H

#include "../jrd/jrd.h"
#include "../dsql/DsqlCompilerScratch.h"
#include "../dsql/Visitors.h"
#include "../common/classes/array.h"
#include "../common/classes/NestConst.h"
#include <functional>
#include <initializer_list>
#include <type_traits>

namespace Jrd {

class AggregateSort;
class CompilerScratch;
class SubQuery;
class Cursor;
class Node;
class NodePrinter;
class ExprNode;
class NodeRefsHolder;
class Optimizer;
class OptimizerRetrieval;
class RecordSource;
class RseNode;
class SlidingWindow;
class TypeClause;
class ValueExprNode;


// Must be less then MAX_SSHORT. Not used for static arrays.
const unsigned MAX_CONJUNCTS = 32000;

// New: MAX_STREAMS should be a multiple of BITS_PER_LONG (32 and hard to believe it will change)

const StreamType INVALID_STREAM = ~StreamType(0);
const StreamType MAX_STREAMS = 4096;

const StreamType STREAM_MAP_LENGTH = MAX_STREAMS + 2;

// New formula is simply MAX_STREAMS / BITS_PER_LONG
const int OPT_STREAM_BITS = MAX_STREAMS / BITS_PER_LONG; // 128 with 4096 streams

typedef Firebird::HalfStaticArray<StreamType, OPT_STATIC_STREAMS> StreamList;
typedef Firebird::SortedArray<StreamType> SortedStreamList;

typedef Firebird::Array<NestConst<ValueExprNode> > NestValueArray;


class Printable
{
public:
	virtual ~Printable()
	{
	}

public:
	void print(NodePrinter& printer) const;

	virtual Firebird::string internalPrint(NodePrinter& printer) const = 0;
};


template <typename T>
class RegisterNode
{
public:
	explicit RegisterNode(std::initializer_list<UCHAR> blrList)
	{
		for (const auto blr : blrList)
			PAR_register(blr, T::parse);
	}
};

template <typename T>
class RegisterBoolNode
{
public:
	explicit RegisterBoolNode(std::initializer_list<UCHAR> blrList)
	{
		for (const auto blr : blrList)
			PAR_register(blr, T::parse);
	}
};


class Node : public Printable
{
public:
	explicit Node(MemoryPool& pool)
		: line(0),
		  column(0)
	{
	}

	virtual ~Node()
	{
	}

	// Compile a parsed statement into something more interesting.
	template <typename T>
	static T* doDsqlPass(DsqlCompilerScratch* dsqlScratch, NestConst<T>& node)
	{
		if (!node)
			return NULL;

		return node->dsqlPass(dsqlScratch);
	}

	// Compile a parsed statement into something more interesting and assign it to target.
	template <typename T1, typename T2>
	static void doDsqlPass(DsqlCompilerScratch* dsqlScratch, NestConst<T1>& target, NestConst<T2>& node)
	{
		if (!node)
			target = NULL;
		else
			target = node->dsqlPass(dsqlScratch);
	}

	// Changes dsqlScratch->isPsql() value, calls doDsqlPass and restore dsqlScratch->isPsql().
	template <typename T>
	static T* doDsqlPass(DsqlCompilerScratch* dsqlScratch, NestConst<T>& node, bool psql)
	{
		PsqlChanger changer(dsqlScratch, psql);
		return doDsqlPass(dsqlScratch, node);
	}

	// Changes dsqlScratch->isPsql() value, calls doDsqlPass and restore dsqlScratch->isPsql().
	template <typename T1, typename T2>
	static void doDsqlPass(DsqlCompilerScratch* dsqlScratch, NestConst<T1>& target, NestConst<T2>& node, bool psql)
	{
		PsqlChanger changer(dsqlScratch, psql);
		doDsqlPass(dsqlScratch, target, node);
	}

	virtual Firebird::string internalPrint(NodePrinter& printer) const = 0;

	virtual void getChildren(NodeRefsHolder& holder, bool dsql) const
	{
	}

	virtual Node* dsqlPass(DsqlCompilerScratch* /*dsqlScratch*/)
	{
		return this;
	}

public:
	ULONG line;
	ULONG column;
};


class DdlNode;

class DdlNode : public Node
{
public:
	explicit DdlNode(MemoryPool& pool)
		: Node(pool)
	{
	}

	static bool deleteSecurityClass(thread_db* tdbb, jrd_tra* transaction,
		const MetaName& secClass);

	static void storePrivileges(thread_db* tdbb, jrd_tra* transaction,
		const MetaName& name, int type, const char* privileges);

	static void deletePrivilegesByRelName(thread_db* tdbb, jrd_tra* transaction,
		const MetaName& name, int type);

public:
	// Check permission on DDL operation. Return true if everything is OK.
	// Raise an exception for bad permission.
	// If returns false permissions will be check in old style at vio level as well as while direct RDB$ tables modify.
	virtual void checkPermission(thread_db* tdbb, jrd_tra* transaction) = 0;

	// Set the scratch's transaction when executing a node. Fact of accessing the scratch during
	// execution is a hack.
	void executeDdl(thread_db* tdbb, DsqlCompilerScratch* dsqlScratch, jrd_tra* transaction, bool trusted = false)
	{
		// dsqlScratch should be NULL with CREATE DATABASE.
		if (dsqlScratch)
			dsqlScratch->setTransaction(transaction);

		if (!trusted)
			checkPermission(tdbb, transaction);
		execute(tdbb, dsqlScratch, transaction);
	}

	virtual DdlNode* dsqlPass(DsqlCompilerScratch* dsqlScratch)
	{
		dsqlScratch->getDsqlStatement()->setType(DsqlStatement::TYPE_DDL);
		return this;
	}

public:
	enum DdlTriggerWhen { DTW_BEFORE, DTW_AFTER };

	static void executeDdlTrigger(thread_db* tdbb, jrd_tra* transaction,
		DdlTriggerWhen when, int action, const MetaName& objectName,
		const MetaName& oldNewObjectName, const Firebird::string& sqlText);

protected:
	typedef Firebird::Pair<Firebird::Left<MetaName, bid> > MetaNameBidPair;
	typedef Firebird::GenericMap<MetaNameBidPair> MetaNameBidMap;

	// Return exception code based on combination of create and alter clauses.
	static ISC_STATUS createAlterCode(bool create, bool alter, ISC_STATUS createCode,
		ISC_STATUS alterCode, ISC_STATUS createOrAlterCode)
	{
		if (create && alter)
			return createOrAlterCode;

		if (create)
			return createCode;

		if (alter)
			return alterCode;

		fb_assert(false);
		return 0;
	}

	void executeDdlTrigger(thread_db* tdbb, DsqlCompilerScratch* dsqlScratch, jrd_tra* transaction,
		DdlTriggerWhen when, int action, const MetaName& objectName,
		const MetaName& oldNewObjectName);
	void storeGlobalField(thread_db* tdbb, jrd_tra* transaction, MetaName& name,
		const TypeClause* field,
		const Firebird::string& computedSource = "",
		const BlrDebugWriter::BlrData& computedValue = BlrDebugWriter::BlrData());

public:
	// Prefix DDL exceptions. To be implemented in each command.
	// Attention: do not store temp strings in Arg::StatusVector,
	// when needed keep them permanently in command's node.
	virtual void putErrorPrefix(Firebird::Arg::StatusVector& statusVector) = 0;

	virtual void execute(thread_db* tdbb, DsqlCompilerScratch* dsqlScratch, jrd_tra* transaction) = 0;

	virtual bool mustBeReplicated() const
	{
		return true;
	}
};


class TransactionNode : public Node
{
public:
	explicit TransactionNode(MemoryPool& pool)
		: Node(pool)
	{
	}

public:
	virtual TransactionNode* dsqlPass(DsqlCompilerScratch* dsqlScratch)
	{
		Node::dsqlPass(dsqlScratch);
		return this;
	}

	virtual void execute(thread_db* tdbb, DsqlRequest* request, jrd_tra** transaction) const = 0;
};


class SessionManagementNode : public Node
{
public:
	explicit SessionManagementNode(MemoryPool& pool)
		: Node(pool)
	{
	}

public:
	virtual SessionManagementNode* dsqlPass(DsqlCompilerScratch* dsqlScratch)
	{
		Node::dsqlPass(dsqlScratch);

		dsqlScratch->getDsqlStatement()->setType(DsqlStatement::TYPE_SESSION_MANAGEMENT);

		return this;
	}

	virtual void execute(thread_db* tdbb, DsqlRequest* request, jrd_tra** traHandle) const = 0;
};


class DmlNode : public Node
{
public:
	// DML node kinds
	enum Kind
	{
		KIND_STATEMENT,
		KIND_VALUE,
		KIND_BOOLEAN,
		KIND_REC_SOURCE,
		KIND_LIST
	};

	explicit DmlNode(MemoryPool& pool)
		: Node(pool)
	{
	}

	// Merge missing values, computed values, validation expressions, and views into a parsed request.
	template <typename T> static void doPass1(thread_db* tdbb, CompilerScratch* csb, T** node)
	{
		if (!*node)
			return;

		*node = (*node)->pass1(tdbb, csb);
	}

public:
	virtual Kind getKind() = 0;
	virtual void genBlr(DsqlCompilerScratch* dsqlScratch) = 0;
	virtual DmlNode* pass1(thread_db* tdbb, CompilerScratch* csb) = 0;
	virtual DmlNode* pass2(thread_db* tdbb, CompilerScratch* csb) = 0;
	virtual DmlNode* copy(thread_db* tdbb, NodeCopier& copier) const = 0;
};


template <typename T, typename T::Type typeConst>
class TypedNode : public T
{
public:
	explicit TypedNode(MemoryPool& pool)
		: T(typeConst, pool)
	{
	}

public:
	typename T::Type getType() const override
	{
		return typeConst;
	}

public:
	const static typename T::Type TYPE = typeConst;
};


template <typename To, typename From> static To* nodeAs(From* fromNode)
{
	return fromNode && fromNode->getType() == To::TYPE ? static_cast<To*>(fromNode) : NULL;
}

template <typename To, typename From> static To* nodeAs(NestConst<From>& fromNode)
{
	return fromNode && fromNode->getType() == To::TYPE ? static_cast<To*>(fromNode.getObject()) : NULL;
}

template <typename To, typename From> static const To* nodeAs(const From* fromNode)
{
	return fromNode && fromNode->getType() == To::TYPE ? static_cast<const To*>(fromNode) : NULL;
}

template <typename To, typename From> static const To* nodeAs(const NestConst<From>& fromNode)
{
	return fromNode && fromNode->getType() == To::TYPE ? static_cast<const To*>(fromNode.getObject()) : NULL;
}

template <typename To, typename From> static bool nodeIs(const From* fromNode)
{
	return fromNode && fromNode->getType() == To::TYPE;
}

template <typename To, typename From> static bool nodeIs(const NestConst<From>& fromNode)
{
	return fromNode && fromNode->getType() == To::TYPE;
}


class NodeRefsHolder : public Firebird::AutoStorage
{
public:
	NodeRefsHolder()
		: refs(getPool())
	{
	}

	explicit NodeRefsHolder(MemoryPool& pool)
		: AutoStorage(pool),
		  refs(pool)
	{
	}

	template <typename T> void add(const NestConst<T>& node)
	{
		static_assert(std::is_base_of<ExprNode, T>::value, "T must be derived from ExprNode");

		static_assert(
			std::is_convertible<
				decltype(const_cast<T*>(node.getObject())->pass1(
					(thread_db*) nullptr, (CompilerScratch*) nullptr)),
				decltype(const_cast<T*>(node.getObject()))
			>::value,
			"pass1 problem");

		static_assert(
			std::is_convertible<
				decltype(const_cast<T*>(node.getObject())->pass2(
					(thread_db*) nullptr, (CompilerScratch*) nullptr)),
				decltype(const_cast<T*>(node.getObject()))
			>::value,
			"pass2 problem");

		static_assert(
			std::is_convertible<
				decltype(const_cast<T*>(node.getObject())->dsqlFieldRemapper(*(FieldRemapper*) nullptr)),
				decltype(const_cast<T*>(node.getObject()))
			>::value,
			"dsqlFieldRemapper problem");

		T** ptr = const_cast<T**> (node.getAddress());
		fb_assert(ptr);

		refs.add(reinterpret_cast<ExprNode**>(ptr));
	}

public:
	Firebird::HalfStaticArray<ExprNode**, 8> refs;
};


class ExprNode : public DmlNode
{
public:
	enum Type
	{
		// Value types
		TYPE_AGGREGATE,
		TYPE_ALIAS,
		TYPE_ARITHMETIC,
		TYPE_ARRAY,
		TYPE_AT,
		TYPE_BOOL_AS_VALUE,
		TYPE_CAST,
		TYPE_COALESCE,
		TYPE_COLLATE,
		TYPE_CONCATENATE,
		TYPE_CURRENT_DATE,
		TYPE_CURRENT_TIME,
		TYPE_CURRENT_TIMESTAMP,
		TYPE_CURRENT_ROLE,
		TYPE_CURRENT_USER,
		TYPE_DERIVED_EXPR,
		TYPE_DECODE,
		TYPE_DEFAULT,
		TYPE_DERIVED_FIELD,
		TYPE_DOMAIN_VALIDATION,
		TYPE_EXTRACT,
		TYPE_FIELD,
		TYPE_GEN_ID,
		TYPE_INTERNAL_INFO,
		TYPE_LITERAL,
		TYPE_LOCAL_TIME,
		TYPE_LOCAL_TIMESTAMP,
		TYPE_MAP,
		TYPE_NEGATE,
		TYPE_NULL,
		TYPE_ORDER,
		TYPE_OVER,
		TYPE_PARAMETER,
		TYPE_RECORD_KEY,
		TYPE_SCALAR,
		TYPE_STMT_EXPR,
		TYPE_STR_CASE,
		TYPE_STR_LEN,
		TYPE_SUBQUERY,
		TYPE_SUBSTRING,
		TYPE_SUBSTRING_SIMILAR,
		TYPE_SYSFUNC_CALL,
		TYPE_TRIM,
		TYPE_UDF_CALL,
		TYPE_VALUE_IF,
		TYPE_VARIABLE,
		TYPE_WINDOW_CLAUSE,
		TYPE_WINDOW_CLAUSE_FRAME,
		TYPE_WINDOW_CLAUSE_FRAME_EXTENT,

		// Bool types
		TYPE_BINARY_BOOL,
		TYPE_COMPARATIVE_BOOL,
		TYPE_MISSING_BOOL,
		TYPE_NOT_BOOL,
		TYPE_RSE_BOOL,

		// RecordSource types
		TYPE_AGGREGATE_SOURCE,
		TYPE_LOCAL_TABLE,
		TYPE_PROCEDURE,
		TYPE_RELATION,
		TYPE_RSE,
		TYPE_SELECT_EXPR,
		TYPE_UNION,
		TYPE_WINDOW,

		// List types
		TYPE_REC_SOURCE_LIST,
		TYPE_VALUE_LIST
	};

	// Generic flags.
	static const USHORT FLAG_INVARIANT	= 0x01;	// Node is recognized as being invariant.
	static const USHORT FLAG_PATTERN_MATCHER_CACHE	= 0x02;

	// Boolean flags.
	static const USHORT FLAG_DEOPTIMIZE	= 0x04;	// Boolean which requires deoptimization.
	static const USHORT FLAG_RESIDUAL	= 0x08;	// Boolean which must remain residual.
	static const USHORT FLAG_ANSI_NOT	= 0x10;	// ANY/ALL predicate is prefixed with a NOT one.

	// Value flags.
	static const USHORT FLAG_DOUBLE		= 0x20;
	static const USHORT FLAG_DATE		= 0x40;
	static const USHORT FLAG_DECFLOAT	= 0x80;
	static const USHORT FLAG_INT128		= 0x100;

	explicit ExprNode(Type aType, MemoryPool& pool)
		: DmlNode(pool),
		  impureOffset(0),
		  nodFlags(0)
	{
	}

	virtual const char* getCompatDialectVerb()
	{
		return NULL;
	}

	// Allocate and assign impure space for various nodes.
	template <typename T> static void doPass2(thread_db* tdbb, CompilerScratch* csb, T** node)
	{
		if (!*node)
			return;

		*node = (*node)->pass2(tdbb, csb);
	}

	virtual Type getType() const = 0;
	virtual Firebird::string internalPrint(NodePrinter& printer) const = 0;

	virtual bool dsqlAggregateFinder(AggregateFinder& visitor)
	{
		bool ret = false;

		NodeRefsHolder holder(visitor.getPool());
		getChildren(holder, true);

		for (auto i : holder.refs)
			ret |= visitor.visit(*i);

		return ret;
	}

	virtual bool dsqlAggregate2Finder(Aggregate2Finder& visitor)
	{
		bool ret = false;

		NodeRefsHolder holder(visitor.getPool());
		getChildren(holder, true);

		for (auto i : holder.refs)
			ret |= visitor.visit(*i);

		return ret;
	}

	virtual bool dsqlFieldFinder(FieldFinder& visitor)
	{
		bool ret = false;

		NodeRefsHolder holder(visitor.getPool());
		getChildren(holder, true);

		for (auto i : holder.refs)
			ret |= visitor.visit(*i);

		return ret;
	}

	virtual bool dsqlInvalidReferenceFinder(InvalidReferenceFinder& visitor)
	{
		bool ret = false;

		NodeRefsHolder holder(visitor.dsqlScratch->getPool());
		getChildren(holder, true);

		for (auto i : holder.refs)
			ret |= visitor.visit(*i);

		return ret;
	}

	virtual bool dsqlSubSelectFinder(SubSelectFinder& visitor)
	{
		bool ret = false;

		NodeRefsHolder holder(visitor.getPool());
		getChildren(holder, true);

		for (auto i : holder.refs)
			ret |= visitor.visit(*i);

		return ret;
	}

	virtual ExprNode* dsqlFieldRemapper(FieldRemapper& visitor)
	{
		NodeRefsHolder holder(visitor.getPool());
		getChildren(holder, true);

		for (auto i : holder.refs)
		{
			if (*i)
				*i = (*i)->dsqlFieldRemapper(visitor);
		}

		return this;
	}

	template <typename T>
	static void doDsqlFieldRemapper(FieldRemapper& visitor, NestConst<T>& node)
	{
		if (node)
			node = node->dsqlFieldRemapper(visitor);
	}

	template <typename T1, typename T2>
	static void doDsqlFieldRemapper(FieldRemapper& visitor, NestConst<T1>& target, NestConst<T2> node)
	{
		target = node ? node->dsqlFieldRemapper(visitor) : NULL;
	}

	// Check if expression could return NULL or expression can turn NULL into a true/false.
	virtual bool possiblyUnknown(const StreamList& streams) const;

	// Verify if this node is allowed in an unmapped boolean.
	virtual bool unmappable(const MapNode* mapNode, StreamType shellStream) const;

	// Return all streams referenced by the expression.
	virtual void collectStreams(SortedStreamList& streamList) const;

<<<<<<< HEAD
	virtual bool containsStream(StreamType stream, bool only = false) const
=======
	bool containsStream(StreamType stream) const
>>>>>>> 89087e0e
	{
		SortedStreamList nodeStreams;
		collectStreams(nodeStreams);

<<<<<<< HEAD
		return only ?
			streams.getCount() == 1 && streams[0] == stream :
			streams.exist(stream);
=======
		return nodeStreams.exist(stream);
	}

	bool containsAnyStream(const StreamList& streams) const
	{
		SortedStreamList nodeStreams;
		collectStreams(nodeStreams);

		for (const auto stream : streams)
		{
			if (nodeStreams.exist(stream))
				return true;
		}

		return false;
>>>>>>> 89087e0e
	}

	virtual bool dsqlMatch(DsqlCompilerScratch* dsqlScratch, const ExprNode* other, bool ignoreMapCast) const;

	virtual ExprNode* dsqlPass(DsqlCompilerScratch* dsqlScratch)
	{
		DmlNode::dsqlPass(dsqlScratch);
		return this;
	}

	// Determine if two expression trees are the same.
	virtual bool sameAs(const ExprNode* other, bool ignoreStreams) const;

	// See if node is presently computable.
	// A node is said to be computable, if all the streams involved
	// in that node are csb_active. The csb_active flag defines
	// all the streams available in the current scope of the query.
	virtual bool computable(CompilerScratch* csb, StreamType stream,
		bool allowOnlyCurrentStream, ValueExprNode* value = NULL);

	virtual void findDependentFromStreams(const CompilerScratch* csb,
		StreamType currentStream, SortedStreamList* streamList);
	virtual ExprNode* pass1(thread_db* tdbb, CompilerScratch* csb);
	virtual ExprNode* pass2(thread_db* tdbb, CompilerScratch* csb);
	virtual ExprNode* copy(thread_db* tdbb, NodeCopier& copier) const = 0;

public:
	ULONG impureOffset;
	USHORT nodFlags;
};


class BoolExprNode : public ExprNode
{
public:
	BoolExprNode(Type aType, MemoryPool& pool)
		: ExprNode(aType, pool)
	{
	}

	virtual Kind getKind()
	{
		return KIND_BOOLEAN;
	}

	virtual BoolExprNode* dsqlPass(DsqlCompilerScratch* dsqlScratch)
	{
		ExprNode::dsqlPass(dsqlScratch);
		return this;
	}

	virtual BoolExprNode* dsqlFieldRemapper(FieldRemapper& visitor)
	{
		ExprNode::dsqlFieldRemapper(visitor);
		return this;
	}

	virtual BoolExprNode* pass1(thread_db* tdbb, CompilerScratch* csb)
	{
		ExprNode::pass1(tdbb, csb);
		return this;
	}

	virtual BoolExprNode* pass2(thread_db* tdbb, CompilerScratch* csb);

	virtual void pass2Boolean1(thread_db* /*tdbb*/, CompilerScratch* /*csb*/)
	{
	}

	virtual void pass2Boolean2(thread_db* /*tdbb*/, CompilerScratch* /*csb*/)
	{
	}

	virtual BoolExprNode* copy(thread_db* tdbb, NodeCopier& copier) const = 0;
	virtual bool execute(thread_db* tdbb, Request* request) const = 0;
};

class ValueExprNode : public ExprNode
{
public:
	ValueExprNode(Type aType, MemoryPool& pool)
		: ExprNode(aType, pool),
		  nodScale(0)
	{
		dsqlDesc.clear();
	}

public:
	virtual Firebird::string internalPrint(NodePrinter& printer) const = 0;

	virtual Kind getKind()
	{
		return KIND_VALUE;
	}

	const dsc& getDsqlDesc() const
	{
		return dsqlDesc;
	}

	void makeDsqlDesc(DsqlCompilerScratch* dsqlScratch)
	{
		auto settableDesc = dsqlSetableDesc();

		if (settableDesc)
			make(dsqlScratch, settableDesc);
	}

	dsc* dsqlSetableDesc()
	{
		return isSharedNode() ? nullptr : &dsqlDesc;
	}

	// Must be overriden returning true in shared nodes.
	virtual bool isSharedNode()
	{
		return false;
	}

	virtual ValueExprNode* dsqlPass(DsqlCompilerScratch* dsqlScratch)
	{
		ExprNode::dsqlPass(dsqlScratch);
		return this;
	}

	virtual bool setParameterType(DsqlCompilerScratch* /*dsqlScratch*/,
		std::function<void (dsc*)> /*makeDesc*/, bool /*forceVarChar*/)
	{
		return false;
	}

	virtual void setParameterName(dsql_par* parameter) const = 0;
	virtual void make(DsqlCompilerScratch* dsqlScratch, dsc* desc) = 0;

	virtual ValueExprNode* dsqlFieldRemapper(FieldRemapper& visitor)
	{
		ExprNode::dsqlFieldRemapper(visitor);
		return this;
	}

	virtual ValueExprNode* pass1(thread_db* tdbb, CompilerScratch* csb)
	{
		ExprNode::pass1(tdbb, csb);
		return this;
	}

	virtual ValueExprNode* pass2(thread_db* tdbb, CompilerScratch* csb)
	{
		ExprNode::pass2(tdbb, csb);
		return this;
	}

	// Compute descriptor for value expression.
	virtual void getDesc(thread_db* tdbb, CompilerScratch* csb, dsc* desc) = 0;

	virtual ValueExprNode* copy(thread_db* tdbb, NodeCopier& copier) const = 0;
	virtual dsc* execute(thread_db* tdbb, Request* request) const = 0;

public:
	SCHAR nodScale;

protected:
	dsc dsqlDesc;
};

template <typename T, typename ValueExprNode::Type typeConst>
class DsqlNode : public TypedNode<ValueExprNode, typeConst>
{
public:
	DsqlNode(MemoryPool& pool)
		: TypedNode<ValueExprNode, typeConst>(pool)
	{
	}

public:
	virtual void setParameterName(dsql_par* /*parameter*/) const
	{
		fb_assert(false);
	}

	virtual void genBlr(DsqlCompilerScratch* /*dsqlScratch*/)
	{
		fb_assert(false);
	}

	virtual void make(DsqlCompilerScratch* /*dsqlScratch*/, dsc* /*desc*/)
	{
		fb_assert(false);
	}

	virtual void getDesc(thread_db* /*tdbb*/, CompilerScratch* /*csb*/, dsc* /*desc*/)
	{
		fb_assert(false);
	}

	virtual ValueExprNode* pass1(thread_db* /*tdbb*/, CompilerScratch* /*csb*/)
	{
		fb_assert(false);
		return NULL;
	}

	virtual ValueExprNode* pass2(thread_db* /*tdbb*/, CompilerScratch* /*csb*/)
	{
		fb_assert(false);
		return NULL;
	}

	virtual ValueExprNode* copy(thread_db* /*tdbb*/, NodeCopier& /*copier*/) const
	{
		fb_assert(false);
		return NULL;
	}

	virtual dsc* execute(thread_db* /*tdbb*/, Request* /*request*/) const
	{
		fb_assert(false);
		return NULL;
	}
};

class AggNode : public TypedNode<ValueExprNode, ExprNode::TYPE_AGGREGATE>
{
public:
	// Capabilities
	// works in a window frame
	static const unsigned CAP_SUPPORTS_WINDOW_FRAME	= 0x01;
	// respects window frame boundaries
	static const unsigned CAP_RESPECTS_WINDOW_FRAME	= 0x02 | CAP_SUPPORTS_WINDOW_FRAME;
	// wants aggPass/aggExecute calls in a window
	static const unsigned CAP_WANTS_AGG_CALLS		= 0x04;
	// wants winPass call in a window
	static const unsigned CAP_WANTS_WIN_PASS_CALL	= 0x08;

protected:
	struct AggInfo
	{
		AggInfo(const char* aName, UCHAR aBlr, UCHAR aDistinctBlr)
			: name(aName),
			  blr(aBlr),
			  distinctBlr(aDistinctBlr)
		{
		}

		const char* const name;
		const UCHAR blr;
		const UCHAR distinctBlr;
	};

	// Base factory to create instance of subclasses.
	class Factory : public AggInfo
	{
	public:
		explicit Factory(const char* aName)
			: AggInfo(aName, 0, 0)
		{
			next = factories;
			factories = this;
		}

		virtual AggNode* newInstance(MemoryPool& pool) const = 0;

	public:
		const Factory* next;
	};

public:
	// Concrete implementations for the factory.

	template <typename T>
	class RegisterFactory0 : public Factory
	{
	public:
		explicit RegisterFactory0(const char* aName)
			: Factory(aName)
		{
		}

		AggNode* newInstance(MemoryPool& pool) const
		{
			return FB_NEW_POOL(pool) T(pool);
		}
	};

	template <typename T, typename Type>
	class RegisterFactory1 : public Factory
	{
	public:
		explicit RegisterFactory1(const char* aName, Type aType)
			: Factory(aName),
			  type(aType)
		{
		}

		AggNode* newInstance(MemoryPool& pool) const
		{
			return FB_NEW_POOL(pool) T(pool, type);
		}

	public:
		const Type type;
	};

	template <typename T>
	class Register : public AggInfo
	{
	public:
		explicit Register(const char* aName, UCHAR blr, UCHAR blrDistinct)
			: AggInfo(aName, blr, blrDistinct),
			  registerNode({blr, blrDistinct})
		{
		}

		explicit Register(const char* aName, UCHAR blr)
			: AggInfo(aName, blr, blr),
			  registerNode({blr})
		{
		}

	private:
		RegisterNode<T> registerNode;
	};

public:
	explicit AggNode(MemoryPool& pool, const AggInfo& aAggInfo, bool aDistinct, bool aDialect1,
		ValueExprNode* aArg = NULL);

	static DmlNode* parse(thread_db* tdbb, MemoryPool& pool, CompilerScratch* csb, const UCHAR blrOp);

	virtual void getChildren(NodeRefsHolder& holder, bool dsql) const
	{
		ValueExprNode::getChildren(holder, dsql);
		holder.add(arg);
	}

	virtual Firebird::string internalPrint(NodePrinter& printer) const = 0;

	virtual bool dsqlAggregateFinder(AggregateFinder& visitor);
	virtual bool dsqlAggregate2Finder(Aggregate2Finder& visitor);
	virtual bool dsqlInvalidReferenceFinder(InvalidReferenceFinder& visitor);
	virtual bool dsqlSubSelectFinder(SubSelectFinder& visitor);
	virtual ValueExprNode* dsqlFieldRemapper(FieldRemapper& visitor);

	virtual bool dsqlMatch(DsqlCompilerScratch* dsqlScratch, const ExprNode* other, bool ignoreMapCast) const;
	virtual void setParameterName(dsql_par* parameter) const;
	virtual void genBlr(DsqlCompilerScratch* dsqlScratch);

	virtual AggNode* pass1(thread_db* tdbb, CompilerScratch* csb)
	{
		ValueExprNode::pass1(tdbb, csb);
		return this;
	}

	virtual AggNode* pass2(thread_db* tdbb, CompilerScratch* csb);

	virtual bool possiblyUnknown(const StreamList& /*streams*/) const
	{
		return true;
	}

	virtual void collectStreams(SortedStreamList& /*streamList*/) const
	{
		// ASF: Although in v2.5 the visitor happens normally for the node childs, nod_count has
		// been set to 0 in CMP_pass2, so that doesn't happens.
		return;
	}

	virtual bool unmappable(const MapNode* /*mapNode*/, StreamType /*shellStream*/) const
	{
		return false;
	}

	virtual dsc* winPass(thread_db* /*tdbb*/, Request* /*request*/, SlidingWindow* /*window*/) const
	{
		return NULL;
	}

	virtual void aggInit(thread_db* tdbb, Request* request) const = 0;	// pure, but defined
	virtual void aggFinish(thread_db* tdbb, Request* request) const;
	virtual bool aggPass(thread_db* tdbb, Request* request) const;
	virtual dsc* execute(thread_db* tdbb, Request* request) const;

	virtual unsigned getCapabilities() const = 0;
	virtual void aggPass(thread_db* tdbb, Request* request, dsc* desc) const = 0;
	virtual dsc* aggExecute(thread_db* tdbb, Request* request) const = 0;

	virtual AggNode* dsqlPass(DsqlCompilerScratch* dsqlScratch);

protected:
	virtual void parseArgs(thread_db* /*tdbb*/, CompilerScratch* /*csb*/, unsigned count)
	{
		fb_assert(count == 0);
	}

	virtual AggNode* dsqlCopy(DsqlCompilerScratch* dsqlScratch) /*const*/ = 0;

public:
	const AggInfo& aggInfo;
	NestConst<ValueExprNode> arg;
	const AggregateSort* asb;
	bool distinct;
	bool dialect1;
	bool indexed;

private:
	static Factory* factories;
};


// Base class for window functions.
class WinFuncNode : public AggNode
{
public:
	explicit WinFuncNode(MemoryPool& pool, const AggInfo& aAggInfo, ValueExprNode* aArg = NULL);

public:
	virtual void aggPass(thread_db* tdbb, Request* request, dsc* desc) const
	{
	}

	virtual dsc* aggExecute(thread_db* tdbb, Request* request) const
	{
		return NULL;
	}
};


class RecordSourceNode : public ExprNode
{
public:
	static const USHORT DFLAG_SINGLETON					= 0x01;
	static const USHORT DFLAG_VALUE						= 0x02;
	static const USHORT DFLAG_RECURSIVE					= 0x04;	// recursive member of recursive CTE
	static const USHORT DFLAG_DERIVED					= 0x08;
	static const USHORT DFLAG_DT_IGNORE_COLUMN_CHECK	= 0x10;
	static const USHORT DFLAG_DT_CTE_USED				= 0x20;
	static const USHORT DFLAG_CURSOR					= 0x40;
	static const USHORT DFLAG_LATERAL					= 0x80;
	static const USHORT DFLAG_PLAN_ITEM					= 0x100;

	RecordSourceNode(Type aType, MemoryPool& pool)
		: ExprNode(aType, pool),
		  dsqlContext(NULL),
		  stream(INVALID_STREAM),
		  dsqlFlags(0)
	{
	}

	virtual Kind getKind()
	{
		return KIND_REC_SOURCE;
	}

	virtual StreamType getStream() const
	{
		return stream;
	}

	void setStream(StreamType value)
	{
		stream = value;
	}

	virtual Firebird::string internalPrint(NodePrinter& printer) const = 0;

	virtual RecordSourceNode* dsqlPass(DsqlCompilerScratch* dsqlScratch)
	{
		ExprNode::dsqlPass(dsqlScratch);
		return this;
	}

	virtual RecordSourceNode* dsqlFieldRemapper(FieldRemapper& visitor)
	{
		ExprNode::dsqlFieldRemapper(visitor);
		return this;
	}

	virtual RecordSourceNode* copy(thread_db* tdbb, NodeCopier& copier) const = 0;
	virtual RecordSourceNode* pass1(thread_db* tdbb, CompilerScratch* csb) = 0;
	virtual void pass1Source(thread_db* tdbb, CompilerScratch* csb, RseNode* rse,
		BoolExprNode** boolean, RecordSourceNodeStack& stack) = 0;
	virtual RecordSourceNode* pass2(thread_db* tdbb, CompilerScratch* csb) = 0;
	virtual void pass2Rse(thread_db* tdbb, CompilerScratch* csb) = 0;
	virtual bool containsStream(StreamType checkStream) const = 0;

	virtual void genBlr(DsqlCompilerScratch* /*dsqlScratch*/)
	{
		fb_assert(false);
	}

	virtual bool possiblyUnknown(const StreamList& /*streams*/) const
	{
		return true;
	}

	virtual bool unmappable(const MapNode* /*mapNode*/, StreamType /*shellStream*/) const
	{
		return false;
	}

	virtual void collectStreams(SortedStreamList& streamList) const
	{
		if (!streamList.exist(getStream()))
			streamList.add(getStream());
	}

	virtual bool sameAs(const ExprNode* /*other*/, bool /*ignoreStreams*/) const
	{
		return false;
	}

	// Identify all of the streams for which a dbkey may need to be carried through a sort.
	virtual void computeDbKeyStreams(StreamList& streamList) const = 0;

	// Identify the streams that make up an RseNode.
	virtual void computeRseStreams(StreamList& streamList) const
	{
		streamList.add(getStream());
	}

	virtual RecordSource* compile(thread_db* tdbb, Optimizer* opt, bool innerSubStream) = 0;

public:
	dsql_ctx* dsqlContext;

protected:
	StreamType stream;

public:
	USHORT dsqlFlags;
};


class ListExprNode : public ExprNode
{
public:
	ListExprNode(Type aType, MemoryPool& pool)
		: ExprNode(aType, pool)
	{
	}

	virtual Kind getKind()
	{
		return KIND_LIST;
	}

	virtual void genBlr(DsqlCompilerScratch* /*dsqlScratch*/)
	{
		fb_assert(false);
	}
};

// Container for a list of value expressions.
class ValueListNode : public TypedNode<ListExprNode, ExprNode::TYPE_VALUE_LIST>
{
public:
	ValueListNode(MemoryPool& pool, unsigned count)
		: TypedNode<ListExprNode, ExprNode::TYPE_VALUE_LIST>(pool),
		  items(pool, INITIAL_CAPACITY)
	{
		items.resize(count);

		for (unsigned i = 0; i < count; ++i)
			items[i] = NULL;
	}

	ValueListNode(MemoryPool& pool, ValueExprNode* arg1)
		: TypedNode<ListExprNode, ExprNode::TYPE_VALUE_LIST>(pool),
		  items(pool, INITIAL_CAPACITY)
	{
		items.push(arg1);
	}

	virtual void getChildren(NodeRefsHolder& holder, bool dsql) const
	{
		ListExprNode::getChildren(holder, dsql);

		for (auto& item : items)
			holder.add(item);
	}

	ValueListNode* add(ValueExprNode* argn)
	{
		items.add(argn);
		return this;
	}

	ValueListNode* addFront(ValueExprNode* argn)
	{
		items.insert(0, argn);
		return this;
	}

	void clear()
	{
		items.clear();
	}

	virtual Firebird::string internalPrint(NodePrinter& printer) const;

	virtual ValueListNode* dsqlPass(DsqlCompilerScratch* dsqlScratch)
	{
		ValueListNode* node = FB_NEW_POOL(dsqlScratch->getPool()) ValueListNode(dsqlScratch->getPool(),
			items.getCount());

		NestConst<ValueExprNode>* dst = node->items.begin();

		for (NestConst<ValueExprNode>* src = items.begin(); src != items.end(); ++src, ++dst)
			*dst = doDsqlPass(dsqlScratch, *src);

		return node;
	}

	virtual ValueListNode* dsqlFieldRemapper(FieldRemapper& visitor)
	{
		ExprNode::dsqlFieldRemapper(visitor);
		return this;
	}

	virtual ValueListNode* pass1(thread_db* tdbb, CompilerScratch* csb)
	{
		ExprNode::pass1(tdbb, csb);
		return this;
	}

	virtual ValueListNode* pass2(thread_db* tdbb, CompilerScratch* csb)
	{
		ExprNode::pass2(tdbb, csb);
		return this;
	}

	virtual ValueListNode* copy(thread_db* tdbb, NodeCopier& copier) const
	{
		ValueListNode* node = FB_NEW_POOL(*tdbb->getDefaultPool()) ValueListNode(*tdbb->getDefaultPool(),
			items.getCount());

		NestConst<ValueExprNode>* j = node->items.begin();

		for (const NestConst<ValueExprNode>* i = items.begin(); i != items.end(); ++i, ++j)
			*j = copier.copy(tdbb, *i);

		return node;
	}

public:
	NestValueArray items;

private:
	static const unsigned INITIAL_CAPACITY = 4;
};

// Container for a list of record source expressions.
class RecSourceListNode : public TypedNode<ListExprNode, ExprNode::TYPE_REC_SOURCE_LIST>
{
public:
	RecSourceListNode(MemoryPool& pool, unsigned count);
	RecSourceListNode(MemoryPool& pool, RecordSourceNode* arg1);

	RecSourceListNode* add(RecordSourceNode* argn)
	{
		items.add(argn);
		return this;
	}

	virtual void getChildren(NodeRefsHolder& holder, bool dsql) const
	{
		ListExprNode::getChildren(holder, dsql);

		for (auto& item : items)
			holder.add(item);
	}

	virtual Firebird::string internalPrint(NodePrinter& printer) const;

	virtual RecSourceListNode* dsqlPass(DsqlCompilerScratch* dsqlScratch);

	virtual RecSourceListNode* dsqlFieldRemapper(FieldRemapper& visitor)
	{
		ExprNode::dsqlFieldRemapper(visitor);
		return this;
	}

	virtual RecSourceListNode* pass1(thread_db* tdbb, CompilerScratch* csb)
	{
		ExprNode::pass1(tdbb, csb);
		return this;
	}

	virtual RecSourceListNode* pass2(thread_db* tdbb, CompilerScratch* csb)
	{
		ExprNode::pass2(tdbb, csb);
		return this;
	}

	virtual RecSourceListNode* copy(thread_db* tdbb, NodeCopier& copier) const
	{
		fb_assert(false);
		return NULL;
	}

public:
	Firebird::Array<NestConst<RecordSourceNode> > items;
};


class StmtNode : public DmlNode
{
public:
	enum Type
	{
		TYPE_ASSIGNMENT,
		TYPE_BLOCK,
		TYPE_COMPOUND_STMT,
		TYPE_CONTINUE_LEAVE,
		TYPE_CURSOR_STMT,
		TYPE_DECLARE_CURSOR,
		TYPE_DECLARE_LOCAL_TABLE,
		TYPE_DECLARE_SUBFUNC,
		TYPE_DECLARE_SUBPROC,
		TYPE_DECLARE_VARIABLE,
		TYPE_ERASE,
		TYPE_ERROR_HANDLER,
		TYPE_EXCEPTION,
		TYPE_EXEC_BLOCK,
		TYPE_EXEC_PROCEDURE,
		TYPE_EXEC_STATEMENT,
		TYPE_EXIT,
		TYPE_IF,
		TYPE_IN_AUTO_TRANS,
		TYPE_INIT_VARIABLE,
		TYPE_FOR,
		TYPE_HANDLER,
		TYPE_LABEL,
		TYPE_LINE_COLUMN,
		TYPE_LOOP,
		TYPE_MERGE,
		TYPE_MERGE_SEND,
		TYPE_MESSAGE,
		TYPE_MODIFY,
		TYPE_OUTER_MAP,
		TYPE_POST_EVENT,
		TYPE_RECEIVE,
		TYPE_RETURN,
		TYPE_SAVEPOINT,
		TYPE_SELECT,
		TYPE_SESSION_MANAGEMENT_WRAPPER,
		TYPE_SET_GENERATOR,
		TYPE_STALL,
		TYPE_STORE,
		TYPE_SUSPEND,
		TYPE_TRUNCATE_LOCAL_TABLE,
		TYPE_UPDATE_OR_INSERT,

		TYPE_EXT_INIT_PARAMETER,
		TYPE_EXT_TRIGGER
	};

	enum WhichTrigger : UCHAR
	{
		ALL_TRIGS = 0,
		PRE_TRIG = 1,
		POST_TRIG = 2
	};

	// Marks used by EraseNode, ModifyNode, StoreNode and ForNode
	static const unsigned MARK_POSITIONED		= 0x01;	// Erase|Modify node is positioned at explicit cursor
	static const unsigned MARK_MERGE			= 0x02;	// node is part of MERGE statement
	static const unsigned MARK_FOR_UPDATE		= 0x04;	// implicit cursor used in UPDATE\DELETE\MERGE statement
	static const unsigned MARK_AVOID_COUNTERS	= 0x08;	// do not touch record counters
	static const unsigned MARK_BULK_INSERT		= 0x10; // StoreNode is used for bulk operation

	struct ExeState
	{
		ExeState(thread_db* tdbb, Request* request, jrd_tra* transaction)
			: savedTdbb(tdbb),
			  oldPool(tdbb->getDefaultPool()),
			  oldRequest(tdbb->getRequest()),
			  oldTransaction(tdbb->getTransaction()),
			  topNode(NULL),
			  prevNode(NULL),
			  whichEraseTrig(ALL_TRIGS),
			  whichStoTrig(ALL_TRIGS),
			  whichModTrig(ALL_TRIGS),
			  errorPending(false),
			  catchDisabled(false),
			  exit(false)
		{
			savedTdbb->setTransaction(transaction);
			savedTdbb->setRequest(request);
		}

		~ExeState()
		{
			savedTdbb->setTransaction(oldTransaction);
			savedTdbb->setRequest(oldRequest);
		}

		thread_db* savedTdbb;
		MemoryPool* oldPool;		// Save the old pool to restore on exit.
		Request* oldRequest;		// Save the old request to restore on exit.
		jrd_tra* oldTransaction;	// Save the old transcation to restore on exit.
		const StmtNode* topNode;
		const StmtNode* prevNode;
		WhichTrigger whichEraseTrig;
		WhichTrigger whichStoTrig;
		WhichTrigger whichModTrig;
		bool errorPending;			// Is there an error pending to be handled?
		bool catchDisabled;			// Catch errors so we can unwind cleanly.
		bool exit;					// Exit the looper when true.
	};

public:
	explicit StmtNode(Type aType, MemoryPool& pool)
		: DmlNode(pool),
		  parentStmt(NULL),
		  impureOffset(0),
		  hasLineColumn(false)
	{
	}

	virtual Type getType() const = 0;

	// Allocate and assign impure space for various nodes.
	template <typename T> static void doPass2(thread_db* tdbb, CompilerScratch* csb, T** node,
		StmtNode* parentStmt)
	{
		if (!*node)
			return;

		if (parentStmt)
			(*node)->parentStmt = parentStmt;

		*node = (*node)->pass2(tdbb, csb);
	}

	virtual Kind getKind()
	{
		return KIND_STATEMENT;
	}

	virtual Firebird::string internalPrint(NodePrinter& printer) const;

	virtual StmtNode* dsqlPass(DsqlCompilerScratch* dsqlScratch)
	{
		DmlNode::dsqlPass(dsqlScratch);
		return this;
	}

	virtual StmtNode* pass1(thread_db* tdbb, CompilerScratch* csb) = 0;
	virtual StmtNode* pass2(thread_db* tdbb, CompilerScratch* csb) = 0;

	virtual StmtNode* copy(thread_db* /*tdbb*/, NodeCopier& /*copier*/) const
	{
		fb_assert(false);
		Firebird::status_exception::raise(
			Firebird::Arg::Gds(isc_cannot_copy_stmt) <<
			Firebird::Arg::Num(int(getType())));

		return NULL;
	}

	virtual bool isProfileAware() const
	{
		return true;
	}

	virtual const StmtNode* execute(thread_db* tdbb, Request* request, ExeState* exeState) const = 0;

public:
	NestConst<StmtNode> parentStmt;
	ULONG impureOffset;	// Inpure offset from request block.
	bool hasLineColumn;
};


// Used to represent nodes that don't have a specific BLR verb, i.e.,
// do not use RegisterNode.
class DsqlOnlyStmtNode : public StmtNode
{
public:
	explicit DsqlOnlyStmtNode(Type aType, MemoryPool& pool)
		: StmtNode(aType, pool)
	{
	}

public:
	virtual DsqlOnlyStmtNode* pass1(thread_db* /*tdbb*/, CompilerScratch* /*csb*/)
	{
		fb_assert(false);
		return this;
	}

	virtual DsqlOnlyStmtNode* pass2(thread_db* /*tdbb*/, CompilerScratch* /*csb*/)
	{
		fb_assert(false);
		return this;
	}

	virtual DsqlOnlyStmtNode* copy(thread_db* /*tdbb*/, NodeCopier& /*copier*/) const
	{
		fb_assert(false);
		return NULL;
	}

	const StmtNode* execute(thread_db* /*tdbb*/, Request* /*request*/, ExeState* /*exeState*/) const
	{
		fb_assert(false);
		return NULL;
	}
};


struct ScaledNumber
{
	FB_UINT64 number;
	SCHAR scale;
	bool hex;
};


class RowsClause : public Printable
{
public:
	explicit RowsClause(MemoryPool& pool)
		: length(NULL),
		  skip(NULL)
	{
	}

public:
	virtual Firebird::string internalPrint(NodePrinter& printer) const;

public:
	NestConst<ValueExprNode> length;
	NestConst<ValueExprNode> skip;
};


class GeneratorItem : public Printable
{
public:
	GeneratorItem(Firebird::MemoryPool& pool, const MetaName& name)
		: id(0), name(pool, name), secName(pool)
	{}

	GeneratorItem& operator=(const GeneratorItem& other)
	{
		id = other.id;
		name = other.name;
		secName = other.secName;
		return *this;
	}

public:
	virtual Firebird::string internalPrint(NodePrinter& printer) const;

public:
	SLONG id;
	MetaName name;
	MetaName secName;
};

typedef Firebird::Array<StreamType> StreamMap;

// Copy sub expressions (including subqueries).
class SubExprNodeCopier : private StreamMap, public NodeCopier
{
public:
	SubExprNodeCopier(Firebird::MemoryPool& pool, CompilerScratch* aCsb)
		: NodeCopier(pool, aCsb, getBuffer(STREAM_MAP_LENGTH))
	{
		// Initialize the map so all streams initially resolve to the original number.
		// As soon as copy creates new streams, the map is being overwritten.
		for (unsigned i = 0; i < STREAM_MAP_LENGTH; ++i)
			remap[i] = i;
	}
};


} // namespace

#endif // DSQL_NODES_H<|MERGE_RESOLUTION|>--- conflicted
+++ resolved
@@ -666,21 +666,14 @@
 	// Return all streams referenced by the expression.
 	virtual void collectStreams(SortedStreamList& streamList) const;
 
-<<<<<<< HEAD
-	virtual bool containsStream(StreamType stream, bool only = false) const
-=======
-	bool containsStream(StreamType stream) const
->>>>>>> 89087e0e
+	bool containsStream(StreamType stream, bool only = false) const
 	{
 		SortedStreamList nodeStreams;
 		collectStreams(nodeStreams);
 
-<<<<<<< HEAD
 		return only ?
-			streams.getCount() == 1 && streams[0] == stream :
-			streams.exist(stream);
-=======
-		return nodeStreams.exist(stream);
+			nodeStreams.getCount() == 1 && nodeStreams[0] == stream :
+			nodeStreams.exist(stream);
 	}
 
 	bool containsAnyStream(const StreamList& streams) const
@@ -695,7 +688,6 @@
 		}
 
 		return false;
->>>>>>> 89087e0e
 	}
 
 	virtual bool dsqlMatch(DsqlCompilerScratch* dsqlScratch, const ExprNode* other, bool ignoreMapCast) const;
