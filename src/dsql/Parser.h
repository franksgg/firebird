--- conflicted
+++ resolved
@@ -101,11 +101,7 @@
 		const TEXT* line_start;
 		const TEXT* last_token_bk;
 		const TEXT* line_start_bk;
-<<<<<<< HEAD
-		CSetId att_charset;
-=======
-		SSHORT charSetId;
->>>>>>> 7aac4d79
+		CSetId charSetId;
 		SLONG lines, lines_bk;
 		int prev_keyword;
 		USHORT param_number;
@@ -137,12 +133,8 @@
 
 public:
 	Parser(thread_db* tdbb, MemoryPool& pool, MemoryPool* aStatementPool, DsqlCompilerScratch* aScratch,
-<<<<<<< HEAD
-		USHORT aClientDialect, USHORT aDbDialect, const TEXT* string, size_t length, CSetId characterSet);
-=======
 		USHORT aClientDialect, USHORT aDbDialect, bool aRequireSemicolon,
-		const TEXT* string, size_t length, SSHORT charSetId);
->>>>>>> 7aac4d79
+		const TEXT* string, size_t length, CSetId charSetId);
 	~Parser();
 
 public:
