--- conflicted
+++ resolved
@@ -799,7 +799,7 @@
 		dsqlDesc = desc;
 	}
 
-	virtual bool deterministic() const override
+	virtual bool deterministic(thread_db*) const override
 	{
 		return true;
 	}
@@ -880,7 +880,7 @@
 	virtual void genBlr(DsqlCompilerScratch* dsqlScratch);
 	virtual void make(DsqlCompilerScratch* dsqlScratch, dsc* desc);
 
-	virtual bool deterministic() const override
+	virtual bool deterministic(thread_db*) const override
 	{
 		return false;
 	}
@@ -1644,7 +1644,7 @@
 
 	Request* getParamRequest(Request* request) const;
 
-	virtual bool deterministic() const override
+	virtual bool deterministic(thread_db*) const override
 	{
 		return true;
 	}
@@ -1696,7 +1696,7 @@
 	virtual void genBlr(DsqlCompilerScratch* dsqlScratch);
 	virtual void make(DsqlCompilerScratch* dsqlScratch, dsc* desc);
 
-	virtual bool deterministic() const override
+	virtual bool deterministic(thread_db*) const override
 	{
 		return true;
 	}
@@ -2103,7 +2103,7 @@
 	virtual void genBlr(DsqlCompilerScratch* dsqlScratch);
 	virtual void make(DsqlCompilerScratch* dsqlScratch, dsc* desc);
 
-	virtual bool deterministic() const override;
+	virtual bool deterministic(thread_db*) const override;
 
 	virtual void getDesc(thread_db* tdbb, CompilerScratch* csb, dsc* desc);
 	virtual ValueExprNode* copy(thread_db* tdbb, NodeCopier& copier) const;
@@ -2187,7 +2187,7 @@
 	virtual void genBlr(DsqlCompilerScratch* dsqlScratch);
 	virtual void make(DsqlCompilerScratch* dsqlScratch, dsc* desc);
 
-	virtual bool deterministic() const override;
+	virtual bool deterministic(thread_db* tdbb) const override;
 
 	virtual bool possiblyUnknown() const
 	{
@@ -2210,12 +2210,8 @@
 public:
 	QualifiedName name;
 	NestConst<ValueListNode> args;
-<<<<<<< HEAD
+	NestConst<Firebird::ObjectsArray<MetaName>> dsqlArgNames;
 	SubRoutine<Function> function;		// NestConst ????????????????
-=======
-	NestConst<Firebird::ObjectsArray<MetaName>> dsqlArgNames;
-	NestConst<Function> function;
->>>>>>> 7aac4d79
 
 private:
 	dsql_udf* dsqlFunction = nullptr;
@@ -2293,7 +2289,7 @@
 
 	Request* getVarRequest(Request* request) const;
 
-	virtual bool deterministic() const override
+	virtual bool deterministic(thread_db*) const override
 	{
 		return false;
 	}
