--- conflicted
+++ resolved
@@ -41,12 +41,8 @@
 
 
 Parser::Parser(thread_db* tdbb, MemoryPool& pool, MemoryPool* aStatementPool, DsqlCompilerScratch* aScratch,
-<<<<<<< HEAD
-			USHORT aClientDialect, USHORT aDbDialect, const TEXT* string, size_t length, CSetId characterSet)
-=======
 			USHORT aClientDialect, USHORT aDbDialect, bool aRequireSemicolon,
-			const TEXT* string, size_t length, SSHORT charSetId)
->>>>>>> 7aac4d79
+			const TEXT* string, size_t length, CSetId charSetId)
 	: PermanentStorage(pool),
 	  statementPool(aStatementPool),
 	  scratch(aScratch),
