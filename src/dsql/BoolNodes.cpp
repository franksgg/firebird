--- conflicted
+++ resolved
@@ -1706,61 +1706,6 @@
 	return node;
 }
 
-BoolExprNode* RseBoolNode::pass1(thread_db* tdbb, CompilerScratch* csb)
-{
-<<<<<<< HEAD
-	rse->ignoreDbKey(tdbb, csb);
-=======
-	switch (blrOp)
-	{
-		case blr_ansi_all:
-		{
-			BoolExprNode* newNode = convertNeqAllToNotAny(tdbb, csb);
-			if (newNode)
-			{
-				doPass1(tdbb, csb, &newNode);
-				return newNode;
-			}
-
-			nodFlags |= FLAG_DEOPTIMIZE;
-		}
-		// fall into
-
-		case blr_ansi_any:
-		{
-			bool deoptimize = false;
-
-			if (nodFlags & FLAG_DEOPTIMIZE)
-			{
-				nodFlags &= ~FLAG_DEOPTIMIZE;
-				deoptimize = true;
-			}
-
-			// Mark the injected boolean as residual, this is required
-			// to process quantified predicates correctly in some cases.
-			//
-			// If necessary, also deoptimize the injected boolean.
-			// ALL predicate should not be evaluated using an index scan.
-			// This fixes bug SF #543106.
-
-			BoolExprNode* boolean = rse->rse_boolean;
-			if (boolean)
-			{
-				BinaryBoolNode* const binaryNode = nodeAs<BinaryBoolNode>(boolean);
-				if (binaryNode && binaryNode->blrOp == blr_and)
-					boolean = binaryNode->arg2;
-
-				boolean->nodFlags |= FLAG_RESIDUAL | (deoptimize ? FLAG_DEOPTIMIZE : 0);
-			}
-		}
-
-		break;
-	}
->>>>>>> cb6fee68
-
-	return BoolExprNode::pass1(tdbb, csb);
-}
-
 void RseBoolNode::pass2Boolean1(thread_db* tdbb, CompilerScratch* csb)
 {
 	if (!(rse->flags & RseNode::FLAG_VARIANT))
@@ -1814,40 +1759,12 @@
 	subQuery->open(tdbb);
 	TriState value(subQuery->fetch(tdbb));
 
-<<<<<<< HEAD
 	switch (blrOp)
 	{
 		case blr_unique:
 			if (value == true)
 				value = !subQuery->fetch(tdbb);
 			break;
-=======
-	RseNode* outerRse = rse;	// blr_ansi_all rse
-	ComparativeBoolNode* outerRseNeq;
-
-	if (!outerRse ||
-		outerRse->getType() != RseNode::TYPE ||		// Reduntant test?
-		outerRse->rse_relations.getCount() != 1 ||
-		!outerRse->rse_boolean ||
-		!(outerRseNeq = nodeAs<ComparativeBoolNode>(outerRse->rse_boolean)) ||
-		outerRseNeq->blrOp != blr_neq)
-	{
-		return NULL;
-	}
-
-	RseNode* innerRse = static_cast<RseNode*>(outerRse->rse_relations[0].getObject());	// user rse
-
-	// If the rse is different than we expected, do nothing. Do nothing also if it uses FIRST or
-	// SKIP, as we can't inject booleans there without changing the behavior.
-	if (!innerRse || innerRse->getType() != RseNode::TYPE || innerRse->rse_first || innerRse->rse_skip)
-		return NULL;
-
-	NotBoolNode* newNode = FB_NEW_POOL(csb->csb_pool) NotBoolNode(csb->csb_pool);
-
-	BinaryBoolNode* orNode = FB_NEW_POOL(csb->csb_pool) BinaryBoolNode(csb->csb_pool, blr_or);
-
-	newNode->arg = orNode;
->>>>>>> cb6fee68
 
 		case blr_ansi_all:
 		case blr_ansi_any:
@@ -1874,12 +1791,8 @@
 				const auto valueNode = missingValueNode->arg;
 				const auto cmpNode = boolNode2->arg1;
 
-<<<<<<< HEAD
 				fb_assert(missingValueNode && nodeIs<MissingBoolNode>(boolNode2->arg2));  // equivalent MissingBoolNode
 				fb_assert(valueNode && cmpNode);
-=======
-	RseNode* newInnerRse = innerRse->clone(csb->csb_pool);
->>>>>>> cb6fee68
 
 				// Test our value. NULL op ANY (non empty) is UNKNOWN.
 				if (!EVL_expr(tdbb, request, valueNode))
