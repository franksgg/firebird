--- conflicted
+++ resolved
@@ -211,20 +211,6 @@
 	}
 
 public:
-<<<<<<< HEAD
-	USHORT dtype;
-	FLD_LENGTH length;
-	SSHORT scale;
-	SSHORT subType;
-	USHORT segLength;					// Segment length for blobs
-	USHORT precision;					// Precision for exact numeric types
-	USHORT charLength;					// Length of field in characters
-	Nullable<CSetId> charSetId;
-	CollId collationId;
-	TTypeId textType;
-	bool fullDomain;					// Domain name without TYPE OF prefix
-	bool notNull;						// NOT NULL was explicit specified
-=======
 	USHORT dtype = dtype_unknown;
 	FLD_LENGTH length = 0;
 	SSHORT scale = 0;
@@ -232,12 +218,11 @@
 	USHORT segLength = 0;				// Segment length for blobs
 	USHORT precision = 0;				// Precision for exact numeric types
 	USHORT charLength = 0;				// Length of field in characters
-	std::optional<SSHORT> charSetId;
-	SSHORT collationId = 0;
-	SSHORT textType = 0;
+	std::optional<CSetId> charSetId;
+	CollId collationId = CollId();
+	TTypeId textType = TTypeId();
 	bool fullDomain = false;			// Domain name without TYPE OF prefix
 	bool notNull = false;				// NOT NULL was explicit specified
->>>>>>> 7aac4d79
 	MetaName fieldSource;
 	MetaName typeOfTable;				// TYPE OF table name
 	MetaName typeOfName;				// TYPE OF
@@ -306,10 +291,10 @@
 	dsql_fld* prc_outputs = nullptr;	// Output parameters
 	QualifiedName prc_name;				// Name of procedure
 	MetaName prc_owner;					// Owner of procedure
-	SSHORT prc_in_count = 0;
-	SSHORT prc_def_count = 0;			// number of inputs with default values
-	SSHORT prc_out_count = 0;
-	USHORT prc_id = 0;					// Procedure id
+	USHORT prc_in_count = 0;
+	USHORT prc_def_count = 0;			// number of inputs with default values
+	USHORT prc_out_count = 0;
+	SSHORT prc_id = 0;					// Procedure id
 	USHORT prc_flags = 0;
 	bool prc_private = false;			// Packaged private procedure
 };
@@ -345,22 +330,12 @@
 	{
 	}
 
-<<<<<<< HEAD
-	USHORT		udf_dtype;
-	SSHORT		udf_scale;
-	SSHORT		udf_sub_type;
-	USHORT		udf_length;
-	CSetId		udf_character_set_id;
-	//USHORT		udf_character_length;
-    USHORT      udf_flags;
-=======
 	USHORT udf_dtype = 0;
 	SSHORT udf_scale = 0;
 	SSHORT udf_sub_type = 0;
 	USHORT udf_length = 0;
-	SSHORT udf_character_set_id = 0;
+	CSetId udf_character_set_id = CSetId();
 	USHORT udf_flags = 0;
->>>>>>> 7aac4d79
 	QualifiedName udf_name;
 	Firebird::ObjectsArray<Argument> udf_arguments;
 	bool udf_private = false;	// Packaged private function
@@ -419,21 +394,12 @@
 	}
 
 	MetaName intlsym_name;
-<<<<<<< HEAD
-	USHORT		intlsym_type;		// what type of name
-	USHORT		intlsym_flags;
-	TTypeId		intlsym_ttype;		// id of implementation
-	CSetId		intlsym_charset_id;
-	CollId		intlsym_collate_id;
-	USHORT		intlsym_bytes_per_char;
-=======
 	USHORT intlsym_type = 0;		// what type of name
 	USHORT intlsym_flags = 0;
-	SSHORT intlsym_ttype = 0;		// id of implementation
-	SSHORT intlsym_charset_id = 0;
-	SSHORT intlsym_collate_id = 0;
+	TTypeId intlsym_ttype = TTypeId();		// id of implementation
+	CSetId intlsym_charset_id = CSetId();
+	CollId intlsym_collate_id = CollId();
 	USHORT intlsym_bytes_per_char = 0;
->>>>>>> 7aac4d79
 };
 
 // values used in intlsym_flags
@@ -764,22 +730,7 @@
 	MetaName charSetName;
 	MetaName collationName;
 	MetaName subTypeName;
-<<<<<<< HEAD
-	Nullable<CollId> collationId;
-	Nullable<SSHORT> nullFlag;
-	SSHORT mechanism;
-	Nullable<SSHORT> fieldLength;
-	Nullable<SSHORT> fieldScale;
-	Nullable<SSHORT> fieldType;
-	Nullable<SSHORT> fieldSubType;
-	Nullable<SSHORT> fieldSegmentLength;
-	Nullable<SSHORT> fieldNullFlag;
-	Nullable<SSHORT> fieldCharLength;
-	Nullable<CollId> fieldCollationId;
-	Nullable<CSetId> fieldCharSetId;
-	Nullable<SSHORT> fieldPrecision;
-=======
-	std::optional<SSHORT> collationId;
+	std::optional<CollId> collationId;
 	std::optional<SSHORT> nullFlag;
 	SSHORT mechanism = 0;
 	std::optional<SSHORT> fieldLength;
@@ -792,7 +743,6 @@
 	std::optional<SSHORT> fieldCollationId;
 	std::optional<SSHORT> fieldCharSetId;
 	std::optional<SSHORT> fieldPrecision;
->>>>>>> 7aac4d79
 
 	bool operator >(const SignatureParameter& o) const
 	{
@@ -822,11 +772,7 @@
 			charSetName == o.charSetName &&
 			collationName == o.collationName &&
 			subTypeName == o.subTypeName &&
-<<<<<<< HEAD
-			fieldCollationId.orElse(CollId()) == o.fieldCollationId.orElse(CollId()) &&
-=======
-			fieldCollationId.value_or(0) == o.fieldCollationId.value_or(0) &&
->>>>>>> 7aac4d79
+			fieldCollationId.value_or(CollId()) == o.fieldCollationId.value_or(CollId()) &&
 			fieldCharSetId == o.fieldCharSetId &&
 			fieldPrecision == o.fieldPrecision;
 	}
