/*
 *	PROGRAM:	Dynamic SQL runtime support
 *	MODULE:		dsql.h
 *	DESCRIPTION:	General Definitions for V4 DSQL module
 *
 *
 * The contents of this file are subject to the Interbase Public
 * License Version 1.0 (the "License"); you may not use this file
 * except in compliance with the License. You may obtain a copy
 * of the License at http://www.Inprise.com/IPL.html
 *
 * Software distributed under the License is distributed on an
 * "AS IS" basis, WITHOUT WARRANTY OF ANY KIND, either express
 * or implied. See the License for the specific language governing
 * rights and limitations under the License.
 *
 * The Original Code was created by Inprise Corporation
 * and its predecessors. Portions created by Inprise Corporation are
 * Copyright (C) Inprise Corporation.
 *
 * All Rights Reserved.
 * Contributor(s): ______________________________________.
 *
 * 2001.11.26 Claudio Valderrama: include udf_arguments and udf_flags
 *   in the udf struct, so we can load the arguments and check for
 *   collisions between dropping and redefining the udf concurrently.
 *   This closes SF Bug# 409769.
 * 2002.10.29 Nickolay Samofatov: Added support for savepoints
 * 2004.01.16 Vlad Horsun: added support for default parameters and
 *   EXECUTE BLOCK statement
 * Adriano dos Santos Fernandes
 */

#ifndef DSQL_DSQL_H
#define DSQL_DSQL_H

#include "../common/classes/array.h"
#include "../common/classes/fb_atomic.h"
#include "../common/classes/GenericMap.h"
#include "../jrd/MetaName.h"
#include "../common/classes/stack.h"
#include "../common/classes/auto.h"
#include "../common/classes/NestConst.h"
#include "../jrd/EngineInterface.h"
#include "../jrd/RuntimeStatistics.h"
#include "../jrd/ntrace.h"
#include "../jrd/val.h"  // Get rid of duplicated FUN_T enum.
#include "../jrd/Attachment.h"
#include "../dsql/BlrDebugWriter.h"
#include "../dsql/ddl_proto.h"
#include "../dsql/DsqlCursor.h"


#ifdef DEV_BUILD
// This macro enables DSQL tracing code
#define DSQL_DEBUG
#endif

#ifdef DSQL_DEBUG
DEFINE_TRACE_ROUTINE(dsql_trace);
#endif

// generic block used as header to all allocated structures
#include "../include/fb_blk.h"

#include "../dsql/sym.h"

// Context aliases used in triggers
const char* const OLD_CONTEXT_NAME = "OLD";
const char* const NEW_CONTEXT_NAME = "NEW";

const int OLD_CONTEXT_VALUE = 0;
const int NEW_CONTEXT_VALUE = 1;

namespace Jrd
{
	class Attachment;
	class Database;
	class DsqlCompilerScratch;
	class DsqlStatement;
	class DsqlStatementCache;
	class RseNode;
	class ValueExprNode;
	class ValueListNode;
	class WindowClause;
	class jrd_tra;
	class Request;
	class blb;
	struct bid;

	class dsql_ctx;
	class dsql_par;
	class dsql_map;
	class dsql_intlsym;
	class TimeoutTimer;
	class MetaName;

	typedef Firebird::Stack<dsql_ctx*> DsqlContextStack;

	typedef Firebird::Pair<Firebird::Left<MetaName, NestConst<Jrd::WindowClause> > >
		NamedWindowClause;

	typedef Firebird::ObjectsArray<NamedWindowClause> NamedWindowsClause;
}

//======================================================================
// remaining node definitions for local processing
//

/// Include definition of descriptor

#include "../common/dsc.h"

namespace Jrd {

// blocks used to cache metadata

// Database Block
class dsql_dbb : public pool_alloc<dsql_type_dbb>
{
public:
	Firebird::LeftPooledMap<MetaName, class dsql_rel*> dbb_relations;		// known relations in database
	Firebird::LeftPooledMap<QualifiedName, class dsql_prc*> dbb_procedures;	// known procedures in database
	Firebird::LeftPooledMap<QualifiedName, class dsql_udf*> dbb_functions;	// known functions in database
	Firebird::LeftPooledMap<MetaName, class dsql_intlsym*> dbb_charsets;	// known charsets in database
	Firebird::LeftPooledMap<MetaName, class dsql_intlsym*> dbb_collations;	// known collations in database
	Firebird::NonPooledMap<SSHORT, dsql_intlsym*> dbb_charsets_by_id;		// charsets sorted by charset_id
	Firebird::LeftPooledMap<Firebird::string, DsqlDmlRequest*> dbb_cursors;	// known cursors in database
	Firebird::AutoPtr<DsqlStatementCache> dbb_statement_cache;

	MemoryPool&		dbb_pool;			// The current pool for the dbb
	Attachment*		dbb_attachment;
	MetaName dbb_dfl_charset;
	bool			dbb_no_charset;

	dsql_dbb(MemoryPool& p, Attachment* attachment);
	~dsql_dbb();

	MemoryPool* createPool()
	{
		return dbb_attachment->createPool();
	}

	void deletePool(MemoryPool* pool)
	{
		dbb_attachment->deletePool(pool);
	}
};

//! Relation block
class dsql_rel : public pool_alloc<dsql_type_rel>
{
public:
	explicit dsql_rel(MemoryPool& p)
		: rel_name(p),
		  rel_owner(p)
	{
	}

	class dsql_fld* rel_fields;		// Field block
	//dsql_rel* rel_base_relation;	// base relation for an updatable view
	MetaName rel_name;				// Name of relation
	MetaName rel_owner;				// Owner of relation
	USHORT rel_id;					// Relation id
	USHORT rel_dbkey_length;
	USHORT rel_flags;
};

// rel_flags bits
enum rel_flags_vals {
	REL_new_relation	= 1, // relation exists in sys tables, not committed yet
	REL_dropped			= 2, // relation has been dropped
	REL_view			= 4, // relation is a view
	REL_external		= 8, // relation is an external table
	REL_creating		= 16 // we are creating the bare relation in memory
};

class TypeClause
{
public:
	TypeClause(MemoryPool& pool, const MetaName& aCollate)
		: dtype(dtype_unknown),
		  length(0),
		  scale(0),
		  subType(0),
		  segLength(0),
		  precision(0),
		  charLength(0),
		  collationId(0),
		  textType(0),
		  fullDomain(false),
		  notNull(false),
		  fieldSource(pool),
		  typeOfTable(pool),
		  typeOfName(pool),
		  collate(pool, aCollate),
		  charSet(pool),
		  subTypeName(pool, NULL),
		  flags(0),
		  elementDtype(0),
		  elementLength(0),
		  dimensions(0),
		  ranges(NULL),
		  explicitCollation(false)
	{
	}

	virtual ~TypeClause()
	{
	}

public:
	void setExactPrecision()
	{
		if (precision != 0)
			return;

		switch (dtype)
		{
			case dtype_short:
				precision = 4;
				break;

			case dtype_long:
				precision = 9;
				break;

			case dtype_int64:
				precision = 18;
				break;

			case dtype_int128:
				precision = 38;
				break;

			default:
				fb_assert(!DTYPE_IS_EXACT(dtype));
		}
	}

public:
	USHORT dtype;
	FLD_LENGTH length;
	SSHORT scale;
	SSHORT subType;
	USHORT segLength;					// Segment length for blobs
	USHORT precision;					// Precision for exact numeric types
	USHORT charLength;					// Length of field in characters
	Nullable<SSHORT> charSetId;
	SSHORT collationId;
	SSHORT textType;
	bool fullDomain;					// Domain name without TYPE OF prefix
	bool notNull;						// NOT NULL was explicit specified
	MetaName fieldSource;
	MetaName typeOfTable;		// TYPE OF table name
	MetaName typeOfName;		// TYPE OF
	MetaName collate;
	MetaName charSet;		// empty means not specified
	MetaName subTypeName;	// Subtype name for later resolution
	USHORT flags;
	USHORT elementDtype;			// Data type of array element
	USHORT elementLength;			// Length of array element
	SSHORT dimensions;				// Non-zero means array
	ValueListNode* ranges;			// ranges for multi dimension array
	bool explicitCollation;			// COLLATE was explicit specified
};

class dsql_fld : public TypeClause
{
public:
	explicit dsql_fld(MemoryPool& p)
		: TypeClause(p, NULL),
		  fld_next(NULL),
		  fld_relation(NULL),
		  fld_procedure(NULL),
		  fld_id(0),
		  fld_name(p)
	{
	}

public:
	void resolve(DsqlCompilerScratch* dsqlScratch, bool modifying = false)
	{
		DDL_resolve_intl_type(dsqlScratch, this, collate, modifying);
	}

public:
	dsql_fld*	fld_next;				// Next field in relation
	dsql_rel*	fld_relation;			// Parent relation
	dsql_prc*	fld_procedure;			// Parent procedure
	USHORT		fld_id;					// Field in in database
	MetaName fld_name;
};

// values used in fld_flags

enum fld_flags_vals {
	FLD_computed	= 0x1,
	FLD_national	= 0x2, // field uses NATIONAL character set
	FLD_nullable	= 0x4,
	FLD_system		= 0x8,
	FLD_has_len		= 0x10,
	FLD_has_chset	= 0x20,
	FLD_has_scale	= 0x40,
	FLD_has_sub		= 0x80,
	FLD_legacy		= 0x100,
	FLD_native		= 0x200,
	FLD_extended	= 0x400,
	FLD_has_prec	= 0x800
};

//! Stored Procedure block
class dsql_prc : public pool_alloc<dsql_type_prc>
{
public:
	explicit dsql_prc(MemoryPool& p)
		: prc_name(p),
		  prc_owner(p)
	{
	}

	dsql_fld*	prc_inputs;		// Input parameters
	dsql_fld*	prc_outputs;	// Output parameters
	QualifiedName prc_name;	// Name of procedure
	MetaName prc_owner;	// Owner of procedure
	SSHORT		prc_in_count;
	SSHORT		prc_def_count;	// number of inputs with default values
	SSHORT		prc_out_count;
	USHORT		prc_id;			// Procedure id
	USHORT		prc_flags;
	bool		prc_private;	// Packaged private procedure
};

// prc_flags bits

enum prc_flags_vals {
	PRC_new_procedure	= 1,	// procedure is newly defined, not committed yet
	PRC_dropped			= 2,	// procedure has been dropped
	PRC_subproc			= 4		// Sub procedure
};

//! User defined function block
class dsql_udf : public pool_alloc<dsql_type_udf>
{
public:
	explicit dsql_udf(MemoryPool& p)
		: udf_name(p), udf_arguments(p)
	{
	}

	USHORT		udf_dtype;
	SSHORT		udf_scale;
	SSHORT		udf_sub_type;
	USHORT		udf_length;
	SSHORT		udf_character_set_id;
	//USHORT		udf_character_length;
    USHORT      udf_flags;
	QualifiedName udf_name;
	Firebird::Array<dsc> udf_arguments;
	bool		udf_private;	// Packaged private function
	SSHORT		udf_def_count;	// number of inputs with default values
};

// udf_flags bits

enum udf_flags_vals {
	UDF_new_udf		= 1,	// udf is newly declared, not committed yet
	UDF_dropped		= 2,	// udf has been dropped
	UDF_subfunc		= 4,	// sub function
	UDF_sys_based	= 8		// return value based on column from system table
};

// Variables - input, output & local

//! Variable block
class dsql_var : public Firebird::PermanentStorage
{
public:
	enum Type
	{
		TYPE_INPUT,
		TYPE_OUTPUT,
		TYPE_LOCAL,
		TYPE_HIDDEN
	};

public:
	explicit dsql_var(MemoryPool& p)
		: PermanentStorage(p),
		  field(NULL),
		  type(TYPE_INPUT),
		  msgNumber(0),
		  msgItem(0),
		  number(0)
	{
		desc.clear();
	}

	dsql_fld* field;	// Field on which variable is based
	Type type;			// Input, output, local or hidden variable
	USHORT msgNumber;	// Message number containing variable
	USHORT msgItem;		// Item number in message
	USHORT number;		// Local variable number
	dsc desc;
};


// Symbolic names for international text types
// (either collation or character set name)

//! International symbol
class dsql_intlsym : public pool_alloc<dsql_type_intlsym>
{
public:
	explicit dsql_intlsym(MemoryPool& p)
		: intlsym_name(p)
	{
	}

	MetaName intlsym_name;
	USHORT		intlsym_type;		// what type of name
	USHORT		intlsym_flags;
	SSHORT		intlsym_ttype;		// id of implementation
	SSHORT		intlsym_charset_id;
	SSHORT		intlsym_collate_id;
	USHORT		intlsym_bytes_per_char;
};

// values used in intlsym_flags

enum intlsym_flags_vals {
	INTLSYM_dropped	= 1  // intlsym has been dropped
};

<<<<<<< HEAD

// Compiled statement - shared by multiple requests.
class DsqlCompiledStatement : public Firebird::PermanentStorage
{
public:
	enum Type	// statement type
	{
		TYPE_SELECT, TYPE_SELECT_UPD, TYPE_INSERT, TYPE_DELETE, TYPE_UPDATE, TYPE_UPDATE_CURSOR,
		TYPE_DELETE_CURSOR, TYPE_COMMIT, TYPE_ROLLBACK, TYPE_CREATE_DB, TYPE_DDL, TYPE_START_TRANS,
		TYPE_EXEC_PROCEDURE, TYPE_COMMIT_RETAIN, TYPE_ROLLBACK_RETAIN, TYPE_SET_GENERATOR,
		TYPE_SAVEPOINT, TYPE_EXEC_BLOCK, TYPE_SELECT_BLOCK, TYPE_SESSION_MANAGEMENT,
		TYPE_RETURNING_CURSOR
	};

	// Statement flags.
	static const unsigned FLAG_ORPHAN		= 0x01;
	static const unsigned FLAG_NO_BATCH		= 0x02;
	//static const unsigned FLAG_BLR_VERSION4	= 0x04;
	//static const unsigned FLAG_BLR_VERSION5	= 0x08;
	static const unsigned FLAG_SELECTABLE	= 0x10;

public:
	explicit DsqlCompiledStatement(MemoryPool& p)
		: PermanentStorage(p),
		  type(TYPE_SELECT),
		  flags(0),
		  blrVersion(5),
		  sendMsg(NULL),
		  receiveMsg(NULL),
		  eof(NULL),
		  dbKey(NULL),
		  recVersion(NULL),
		  parentRecVersion(NULL),
		  parentDbKey(NULL),
		  parentRequest(NULL)
	{
	}

public:
	Type getType() const { return type; }
	void setType(Type value) { type = value; }

	ULONG getFlags() const { return flags; }
	void setFlags(ULONG value) { flags = value; }
	void addFlags(ULONG value) { flags |= value; }

	unsigned getBlrVersion() const { return blrVersion; }
	void setBlrVersion(unsigned value) { blrVersion = value; }

	Firebird::RefStrPtr& getSqlText() { return sqlText; }
	const Firebird::RefStrPtr& getSqlText() const { return sqlText; }
	void setSqlText(Firebird::RefString* value) { sqlText = value; }

	void setOrgText(const char* ptr, ULONG len);
	const Firebird::string& getOrgText() const { return *orgText; }

	dsql_msg* getSendMsg() { return sendMsg; }
	const dsql_msg* getSendMsg() const { return sendMsg; }
	void setSendMsg(dsql_msg* value) { sendMsg = value; }

	dsql_msg* getReceiveMsg() { return receiveMsg; }
	const dsql_msg* getReceiveMsg() const { return receiveMsg; }
	void setReceiveMsg(dsql_msg* value) { receiveMsg = value; }

	dsql_par* getEof() { return eof; }
	const dsql_par* getEof() const { return eof; }
	void setEof(dsql_par* value) { eof = value; }

	dsql_par* getDbKey() { return dbKey; }
	const dsql_par* getDbKey() const { return dbKey; }
	void setDbKey(dsql_par* value) { dbKey = value; }

	dsql_par* getRecVersion() { return recVersion; }
	const dsql_par* getRecVersion() const { return recVersion; }
	void setRecVersion(dsql_par* value) { recVersion = value; }

	dsql_par* getParentRecVersion() { return parentRecVersion; }
	const dsql_par* getParentRecVersion() const { return parentRecVersion; }
	void setParentRecVersion(dsql_par* value) { parentRecVersion = value; }

	dsql_par* getParentDbKey() { return parentDbKey; }
	const dsql_par* getParentDbKey() const { return parentDbKey; }
	void setParentDbKey(dsql_par* value) { parentDbKey = value; }

	dsql_req* getParentRequest() const { return parentRequest; }
	void setParentRequest(dsql_req* value) { parentRequest = value; }

private:
	Type type;					// Type of statement
	ULONG flags;				// generic flag
	unsigned blrVersion;
	Firebird::RefStrPtr sqlText;
	Firebird::RefStrPtr orgText;
	dsql_msg* sendMsg;			// Message to be sent to start request
	dsql_msg* receiveMsg;		// Per record message to be received
	dsql_par* eof;				// End of file parameter
	dsql_par* dbKey;			// Database key for current of
	dsql_par* recVersion;		// Record Version for current of
	dsql_par* parentRecVersion;	// parent record version
	dsql_par* parentDbKey;		// Parent database key for current of
	dsql_req* parentRequest;	// Source request, if cursor update
};

class dsql_req : public pool_alloc<dsql_type_req>
{
public:
	explicit dsql_req(MemoryPool& pool);

public:
	MemoryPool& getPool()
	{
		return req_pool;
	}

	jrd_tra* getTransaction()
	{
		return req_transaction;
	}

	const DsqlCompiledStatement* getStatement() const
	{
		return statement;
	}

	virtual bool mustBeReplicated() const
	{
		return false;
	}

	virtual void dsqlPass(thread_db* tdbb, DsqlCompilerScratch* scratch, bool* destroyScratchPool,
		ntrace_result_t* traceResult) = 0;

	virtual void execute(thread_db* tdbb, jrd_tra** traHandle,
		Firebird::IMessageMetadata* inMetadata, const UCHAR* inMsg,
		Firebird::IMessageMetadata* outMetadata, UCHAR* outMsg,
		bool singleton) = 0;

	virtual void setCursor(thread_db* tdbb, const TEXT* name);

	virtual bool fetch(thread_db* tdbb, UCHAR* buffer);

	virtual void setDelayedFormat(thread_db* tdbb, Firebird::IMessageMetadata* metadata);

	// Get session-level timeout, milliseconds
	unsigned int getTimeout();

	// Set session-level timeout, milliseconds
	void setTimeout(unsigned int timeOut);

	// Get actual timeout, milliseconds
	unsigned int getActualTimeout();

	// Evaluate actual timeout value, consider config- and session-level timeout values,
	// setup and start timer
	TimeoutTimer* setupTimer(thread_db* tdbb);

	USHORT parseMetadata(Firebird::IMessageMetadata* meta, const Firebird::Array<dsql_par*>& parameters_list);
	void mapInOut(Jrd::thread_db* tdbb, bool toExternal, const dsql_msg* message, Firebird::IMessageMetadata* meta,
		UCHAR* dsql_msg_buf, const UCHAR* in_dsql_msg_buf = NULL);

	static void destroy(thread_db* tdbb, dsql_req* request, bool drop);

private:
	MemoryPool&	req_pool;

public:
	const DsqlCompiledStatement* statement;
	MemoryPool* liveScratchPool;
	Firebird::Array<DsqlCompiledStatement*> cursors;	// Cursor update statements

	dsql_dbb* req_dbb;			// DSQL attachment
	jrd_tra* req_transaction;	// JRD transaction
	jrd_req* req_request;		// JRD request

	Firebird::Array<UCHAR*>	req_msg_buffers;
	Firebird::string req_cursor_name;	// Cursor name, if any
	DsqlCursor* req_cursor;		// Open cursor, if any
	DsqlBatch* req_batch;		// Active batch, if any
	Firebird::GenericMap<Firebird::NonPooled<const dsql_par*, dsc> > req_user_descs; // SQLDA data type

	Firebird::AutoPtr<Jrd::RuntimeStatistics> req_fetch_baseline; // State of request performance counters when we reported it last time
	SINT64 req_fetch_elapsed;		// Number of clock ticks spent while fetching rows for this request since we reported it last time
	SINT64 req_fetch_rowcount;		// Total number of rows returned by this request
	bool req_traced;				// request is traced via TraceAPI

protected:
	unsigned int req_timeout;					// query timeout in milliseconds, set by the user
	Firebird::RefPtr<TimeoutTimer> req_timer;	// timeout timer

	// Request should never be destroyed using delete.
	// It dies together with it's pool in release_request().
	~dsql_req();

	// To avoid posix warning about missing public destructor declare
	// MemoryPool as friend class. In fact IT releases request memory!
	friend class Firebird::MemoryPool;
};

class DsqlDmlRequest : public dsql_req
{
public:
	explicit DsqlDmlRequest(MemoryPool& pool, StmtNode* aNode)
		: dsql_req(pool),
		  node(aNode),
		  needDelayedFormat(false),
		  firstRowFetched(false)
	{
	}

	virtual void dsqlPass(thread_db* tdbb, DsqlCompilerScratch* scratch, bool* destroyScratchPool,
		ntrace_result_t* traceResult);

	virtual void execute(thread_db* tdbb, jrd_tra** traHandle,
		Firebird::IMessageMetadata* inMetadata, const UCHAR* inMsg,
		Firebird::IMessageMetadata* outMetadata, UCHAR* outMsg,
		bool singleton);

	virtual void setCursor(thread_db* tdbb, const TEXT* name);

	virtual bool fetch(thread_db* tdbb, UCHAR* buffer);

	virtual void setDelayedFormat(thread_db* tdbb, Firebird::IMessageMetadata* metadata);

private:
	// True, if request could be restarted
	bool needRestarts();

	void doExecute(thread_db* tdbb, jrd_tra** traHandle,
		Firebird::IMessageMetadata* outMetadata, UCHAR* outMsg,
		bool singleton);

	// [Re]start part of "request restarts" algorithm
	void executeReceiveWithRestarts(thread_db* tdbb, jrd_tra** traHandle,
		Firebird::IMessageMetadata* outMetadata, UCHAR* outMsg,
		bool singleton, bool exec, bool fetch);

	NestConst<StmtNode> node;
	bool needDelayedFormat;
	bool firstRowFetched;
};

class DsqlDdlRequest : public dsql_req
{
public:
	explicit DsqlDdlRequest(MemoryPool& pool, DdlNode* aNode)
		: dsql_req(pool),
		  node(aNode),
		  internalScratch(NULL)
	{
	}

	virtual void dsqlPass(thread_db* tdbb, DsqlCompilerScratch* scratch, bool* destroyScratchPool,
		ntrace_result_t* traceResult);

	virtual void execute(thread_db* tdbb, jrd_tra** traHandle,
		Firebird::IMessageMetadata* inMetadata, const UCHAR* inMsg,
		Firebird::IMessageMetadata* outMetadata, UCHAR* outMsg,
		bool singleton);

	virtual bool mustBeReplicated() const;

private:
	// Rethrow an exception with isc_no_meta_update and prefix codes.
	void rethrowDdlException(Firebird::status_exception& ex, bool metadataUpdate);

private:
	NestConst<DdlNode> node;
	DsqlCompilerScratch* internalScratch;
};

class DsqlTransactionRequest : public dsql_req
{
public:
	explicit DsqlTransactionRequest(MemoryPool& pool, TransactionNode* aNode)
		: dsql_req(pool),
		  node(aNode)
	{
		req_traced = false;
	}

	virtual void dsqlPass(thread_db* tdbb, DsqlCompilerScratch* scratch, bool* destroyScratchPool,
		ntrace_result_t* traceResult);

	virtual void execute(thread_db* tdbb, jrd_tra** traHandle,
		Firebird::IMessageMetadata* inMetadata, const UCHAR* inMsg,
		Firebird::IMessageMetadata* outMetadata, UCHAR* outMsg,
		bool singleton);

private:
	NestConst<TransactionNode> node;
};

class DsqlSessionManagementRequest : public dsql_req
{
public:
	explicit DsqlSessionManagementRequest(MemoryPool& pool, SessionManagementNode* aNode)
		: dsql_req(pool),
		  node(aNode)
	{
		req_traced = false;
	}

	virtual void dsqlPass(thread_db* tdbb, DsqlCompilerScratch* scratch, bool* destroyScratchPool,
		ntrace_result_t* traceResult);

	virtual void execute(thread_db* tdbb, jrd_tra** traHandle,
		Firebird::IMessageMetadata* inMetadata, const UCHAR* inMsg,
		Firebird::IMessageMetadata* outMetadata, UCHAR* outMsg,
		bool singleton);

private:
	NestConst<SessionManagementNode> node;
};

=======
>>>>>>> 92c4170e
//! Implicit (NATURAL and USING) joins
class ImplicitJoin : public pool_alloc<dsql_type_imp_join>
{
public:
	ValueExprNode* value;
	dsql_ctx* visibleInContext;
};

struct WindowMap
{
	WindowMap(WindowClause* aWindow)
		: partitionRemapped(NULL),
		  window(aWindow),
		  map(NULL),
		  context(0)
	{
	}

	NestConst<ValueListNode> partitionRemapped;
	NestConst<WindowClause> window;
	dsql_map* map;
	USHORT context;
};

//! Context block used to create an instance of a relation reference
class dsql_ctx : public pool_alloc<dsql_type_ctx>
{
public:
	explicit dsql_ctx(MemoryPool& p)
		: ctx_alias(p),
		  ctx_internal_alias(p),
		  ctx_main_derived_contexts(p),
		  ctx_childs_derived_table(p),
	      ctx_imp_join(p),
	      ctx_win_maps(p),
	      ctx_named_windows(p)
	{
	}

	dsql_rel*			ctx_relation;		// Relation for context
	dsql_prc*			ctx_procedure;		// Procedure for context
	NestConst<ValueListNode> ctx_proc_inputs;	// Procedure input parameters
	dsql_map*			ctx_map;			// Maps for aggregates and unions
	RseNode*			ctx_rse;			// Sub-rse for aggregates
	dsql_ctx*			ctx_parent;			// Parent context for aggregates
	USHORT				ctx_context;		// Context id
	USHORT				ctx_recursive;		// Secondary context id for recursive UNION (nobody referred to this context)
	USHORT				ctx_scope_level;	// Subquery level within this request
	USHORT				ctx_flags;			// Various flag values
	USHORT				ctx_in_outer_join;	// inOuterJoin when context was created
	Firebird::string	ctx_alias;			// Context alias (can include concatenated derived table alias)
	Firebird::string	ctx_internal_alias;	// Alias as specified in query
	DsqlContextStack	ctx_main_derived_contexts;	// contexts used for blr_derived_expr
	DsqlContextStack	ctx_childs_derived_table;	// Childs derived table context
	Firebird::LeftPooledMap<MetaName, ImplicitJoin*> ctx_imp_join;	// Map of USING fieldname to ImplicitJoin
	Firebird::Array<WindowMap*> ctx_win_maps;	// Maps for window functions
	Firebird::GenericMap<NamedWindowClause> ctx_named_windows;

	dsql_ctx& operator=(dsql_ctx& v)
	{
		ctx_relation = v.ctx_relation;
		ctx_procedure = v.ctx_procedure;
		ctx_proc_inputs = v.ctx_proc_inputs;
		ctx_map = v.ctx_map;
		ctx_rse = v.ctx_rse;
		ctx_parent = v.ctx_parent;
		ctx_alias = v.ctx_alias;
		ctx_context = v.ctx_context;
		ctx_recursive = v.ctx_recursive;
		ctx_scope_level = v.ctx_scope_level;
		ctx_flags = v.ctx_flags;
		ctx_in_outer_join = v.ctx_in_outer_join;
		ctx_main_derived_contexts.assign(v.ctx_main_derived_contexts);
		ctx_childs_derived_table.assign(v.ctx_childs_derived_table);
		ctx_imp_join.assign(v.ctx_imp_join);
		ctx_win_maps.assign(v.ctx_win_maps);
		ctx_named_windows.assign(v.ctx_named_windows);

		return *this;
	}

	Firebird::string getObjectName() const
	{
		if (ctx_relation)
			return ctx_relation->rel_name.c_str();
		if (ctx_procedure)
			return ctx_procedure->prc_name.toString();
		return "";
	}

	bool getImplicitJoinField(const MetaName& name, NestConst<ValueExprNode>& node);
	WindowMap* getWindowMap(DsqlCompilerScratch* dsqlScratch, WindowClause* windowNode);
};

// Flag values for ctx_flags

const USHORT CTX_outer_join 			= 0x01;		// reference is part of an outer join
const USHORT CTX_system					= 0x02;		// Context generated by system (NEW/OLD in triggers, check-constraint, RETURNING)
const USHORT CTX_null					= 0x04;		// Fields of the context should be resolved to NULL constant
const USHORT CTX_returning				= 0x08;		// Context generated by RETURNING
const USHORT CTX_recursive				= 0x10;		// Context has secondary number (ctx_recursive) generated for recursive UNION
const USHORT CTX_view_with_check_store	= 0x20;		// Context of WITH CHECK OPTION view's store trigger
const USHORT CTX_view_with_check_modify	= 0x40;		// Context of WITH CHECK OPTION view's modify trigger
const USHORT CTX_cursor					= 0x80;		// Context is a cursor
const USHORT CTX_lateral				= 0x100;	// Context is a lateral derived table

//! Aggregate/union map block to map virtual fields to their base
//! TMN: NOTE! This datatype should definitely be renamed!
class dsql_map : public pool_alloc<dsql_type_map>
{
public:
	dsql_map* map_next;						// Next map in item
	NestConst<ValueExprNode> map_node;		// Value for map item
	USHORT map_position;					// Position in map
	NestConst<WindowMap> map_window;		// Partition
};

// Message block used in communicating with a running request
class dsql_msg : public Firebird::PermanentStorage
{
public:
	explicit dsql_msg(MemoryPool& p)
		: PermanentStorage(p),
		  msg_parameters(p),
		  msg_number(0),
		  msg_buffer_number(0),
		  msg_length(0),
		  msg_parameter(0),
		  msg_index(0)
	{
	}

	Firebird::Array<dsql_par*> msg_parameters;	// Parameter list
	USHORT		msg_number;		// Message number
	USHORT		msg_buffer_number;	// Message buffer number (used instead of msg_number for blob msgs)
	ULONG		msg_length;		// Message length
	USHORT		msg_parameter;	// Next parameter number
	USHORT		msg_index;		// Next index into SQLDA
};

// Parameter block used to describe a parameter of a message
class dsql_par : public Firebird::PermanentStorage
{
public:
	explicit dsql_par(MemoryPool& p)
		: PermanentStorage(p),
		  par_message(NULL),
		  par_null(NULL),
		  par_node(NULL),
		  par_dbkey_relname(p),
		  par_rec_version_relname(p),
		  par_name(p),
		  par_rel_name(p),
		  par_owner_name(p),
		  par_rel_alias(p),
		  par_alias(p),
		  par_parameter(0),
		  par_index(0),
		  par_is_text(false)
	{
		par_desc.clear();
	}

	dsql_msg*	par_message;		// Parent message
	dsql_par*	par_null;			// Null parameter, if used
	ValueExprNode* par_node;					// Associated value node, if any
	MetaName par_dbkey_relname;		// Context of internally requested dbkey
	MetaName par_rec_version_relname;	// Context of internally requested rec. version
	MetaName par_name;				// Parameter name, if any
	MetaName par_rel_name;			// Relation name, if any
	MetaName par_owner_name;			// Owner name, if any
	MetaName par_rel_alias;			// Relation alias, if any
	MetaName par_alias;				// Alias, if any
	dsc			par_desc;			// Field data type
	USHORT		par_parameter;		// BLR parameter number
	USHORT		par_index;			// Index into SQLDA, if appropriate
	bool		par_is_text;		// Parameter should be dtype_text (SQL_TEXT) externaly
};

class CStrCmp
{
public:
	static int greaterThan(const char* s1, const char* s2)
	{
		return strcmp(s1, s2) > 0;
	}
};

typedef Firebird::SortedArray<const char*,
			Firebird::EmptyStorage<const char*>, const char*,
			Firebird::DefaultKeyValue<const char*>,
			CStrCmp>
		StrArray;

class IntlString
{
public:
	IntlString(Firebird::MemoryPool& p, const Firebird::string& str,
		const MetaName& cs = NULL)
		: charset(p, cs),
		  s(p, str)
	{ }

	explicit IntlString(const Firebird::string& str, const MetaName& cs = NULL)
		: charset(cs),
		  s(str)
	{ }

	IntlString(Firebird::MemoryPool& p, const IntlString& o)
		: charset(p, o.charset),
		  s(p, o.s)
	{ }

	explicit IntlString(Firebird::MemoryPool& p)
		: charset(p),
		  s(p)
	{ }

	Firebird::string toUtf8(jrd_tra* transaction) const;

	const MetaName& getCharSet() const
	{
		return charset;
	}

	void setCharSet(const MetaName& value)
	{
		charset = value;
	}

	const Firebird::string& getString() const
	{
		return s;
	}

	bool hasData() const
	{
		return s.hasData();
	}

	bool isEmpty() const
	{
		return s.isEmpty();
	}

private:
	MetaName charset;
	Firebird::string s;
};

class Lim64String : public Firebird::string
{
public:
	Lim64String(Firebird::MemoryPool& p, const Firebird::string& str, int sc)
		: Firebird::string(p, str),
		  scale(sc)
	{ }

	int getScale()
	{
		return scale;
	}

private:
	int scale;
};

struct SignatureParameter
{
	explicit SignatureParameter(MemoryPool& p)
		: type(0),
		  number(0),
		  name(p),
		  fieldSource(p),
		  fieldName(p),
		  relationName(p),
		  charSetName(p),
		  collationName(p),
		  subTypeName(p),
		  mechanism(0)
	{
	}

	SignatureParameter(MemoryPool& p, const SignatureParameter& o)
		: type(o.type),
		  number(o.number),
		  name(p, o.name),
		  fieldSource(p, o.fieldSource),
		  fieldName(p, o.fieldName),
		  relationName(p, o.relationName),
		  charSetName(p, o.charSetName),
		  collationName(p, o.collationName),
		  subTypeName(p, o.subTypeName),
		  collationId(o.collationId),
		  nullFlag(o.nullFlag),
		  mechanism(o.mechanism),
		  fieldLength(o.fieldLength),
		  fieldScale(o.fieldScale),
		  fieldType(o.fieldType),
		  fieldSubType(o.fieldSubType),
		  fieldSegmentLength(o.fieldSegmentLength),
		  fieldNullFlag(o.fieldNullFlag),
		  fieldCharLength(o.fieldCharLength),
		  fieldCollationId(o.fieldCollationId),
		  fieldCharSetId(o.fieldCharSetId),
		  fieldPrecision(o.fieldPrecision)
	{
	}

	void fromType(const TypeClause* type)
	{
		fieldType = type->dtype;
		fieldScale = type->scale;
		subTypeName = type->subTypeName;
		fieldSubType = type->subType;
		fieldLength = type->length;
		fieldCharLength = type->charLength;
		charSetName = type->charSet;
		fieldCharSetId = type->charSetId;
		collationName = type->collate;
		fieldCollationId = type->collationId;
		fieldSource = type->fieldSource;
		fieldName = type->typeOfName;
		relationName = type->typeOfTable;
		fieldSegmentLength = type->segLength;
		fieldPrecision = type->precision;
		nullFlag = (SSHORT) type->notNull;
		mechanism = (SSHORT) type->fullDomain;
	}

	SSHORT type;
	SSHORT number;
	MetaName name;
	MetaName fieldSource;
	MetaName fieldName;
	MetaName relationName;
	MetaName charSetName;
	MetaName collationName;
	MetaName subTypeName;
	Nullable<SSHORT> collationId;
	Nullable<SSHORT> nullFlag;
	SSHORT mechanism;
	Nullable<SSHORT> fieldLength;
	Nullable<SSHORT> fieldScale;
	Nullable<SSHORT> fieldType;
	Nullable<SSHORT> fieldSubType;
	Nullable<SSHORT> fieldSegmentLength;
	Nullable<SSHORT> fieldNullFlag;
	Nullable<SSHORT> fieldCharLength;
	Nullable<SSHORT> fieldCollationId;
	Nullable<SSHORT> fieldCharSetId;
	Nullable<SSHORT> fieldPrecision;

	bool operator >(const SignatureParameter& o) const
	{
		return type > o.type || (type == o.type && number > o.number);
	}

	bool operator ==(const SignatureParameter& o) const
	{
		return type == o.type &&
			number == o.number &&
			name == o.name &&
			(fieldSource == o.fieldSource ||
				(fb_utils::implicit_domain(fieldSource.c_str()) &&
					fb_utils::implicit_domain(o.fieldSource.c_str()))) &&
			fieldName == o.fieldName &&
			relationName == o.relationName &&
			collationId == o.collationId &&
			nullFlag.orElse(FALSE) == o.nullFlag.orElse(FALSE) &&
			mechanism == o.mechanism &&
			fieldLength == o.fieldLength &&
			fieldScale == o.fieldScale &&
			fieldType == o.fieldType &&
			fieldSubType.orElse(0) == o.fieldSubType.orElse(0) &&
			fieldSegmentLength == o.fieldSegmentLength &&
			fieldNullFlag.orElse(FALSE) == o.fieldNullFlag.orElse(FALSE) &&
			fieldCharLength == o.fieldCharLength &&
			charSetName == o.charSetName &&
			collationName == o.collationName &&
			subTypeName == o.subTypeName &&
			fieldCollationId.orElse(0) == o.fieldCollationId.orElse(0) &&
			fieldCharSetId == o.fieldCharSetId &&
			fieldPrecision == o.fieldPrecision;
	}

	bool operator !=(const SignatureParameter& o) const
	{
		return !(*this == o);
	}
};

struct Signature
{
	const static unsigned FLAG_DETERMINISTIC = 0x01;

	Signature(MemoryPool& p, const MetaName& aName)
		: name(p, aName),
		  parameters(p),
		  flags(0),
		  defined(false)
	{
	}

	explicit Signature(const MetaName& aName)
		: name(aName),
		  parameters(*getDefaultMemoryPool()),
		  flags(0),
		  defined(false)
	{
	}

	explicit Signature(MemoryPool& p)
		: name(p),
		  parameters(p),
		  flags(0),
		  defined(false)
	{
	}

	Signature(MemoryPool& p, const Signature& o)
		: name(p, o.name),
		  parameters(p),
		  flags(o.flags),
		  defined(o.defined)
	{
		for (Firebird::SortedObjectsArray<SignatureParameter>::const_iterator i = o.parameters.begin();
			 i != o.parameters.end();
			 ++i)
		{
			parameters.add(*i);
		}
	}

	bool operator >(const Signature& o) const
	{
		return name > o.name;
	}

	bool operator ==(const Signature& o) const
	{
		if (name != o.name || flags != o.flags || parameters.getCount() != o.parameters.getCount())
			return false;

		for (Firebird::SortedObjectsArray<SignatureParameter>::const_iterator i = parameters.begin(),
				j = o.parameters.begin();
			i != parameters.end();
			++i, ++j)
		{
			if (*i != *j)
				return false;
		}

		return true;
	}

	bool operator !=(const Signature& o) const
	{
		return !(*this == o);
	}

	MetaName name;
	Firebird::SortedObjectsArray<SignatureParameter> parameters;
	unsigned flags;
	bool defined;
};


} // namespace

/*! \var unsigned DSQL_debug
    \brief Debug level

    0       No output
    1       Display output tree in PASS1_statment
    2       Display input tree in PASS1_statment
    4       Display ddl BLR
    8       Display BLR
    16      Display PASS1_rse input tree
    32      Display SQL input string
    64      Display BLR in dsql/prepare
    > 256   Display yacc parser output level = DSQL_level>>8
*/

#ifdef DSQL_DEBUG
extern unsigned DSQL_debug;
#endif

#endif // DSQL_DSQL_H<|MERGE_RESOLUTION|>--- conflicted
+++ resolved
@@ -432,323 +432,6 @@
 	INTLSYM_dropped	= 1  // intlsym has been dropped
 };
 
-<<<<<<< HEAD
-
-// Compiled statement - shared by multiple requests.
-class DsqlCompiledStatement : public Firebird::PermanentStorage
-{
-public:
-	enum Type	// statement type
-	{
-		TYPE_SELECT, TYPE_SELECT_UPD, TYPE_INSERT, TYPE_DELETE, TYPE_UPDATE, TYPE_UPDATE_CURSOR,
-		TYPE_DELETE_CURSOR, TYPE_COMMIT, TYPE_ROLLBACK, TYPE_CREATE_DB, TYPE_DDL, TYPE_START_TRANS,
-		TYPE_EXEC_PROCEDURE, TYPE_COMMIT_RETAIN, TYPE_ROLLBACK_RETAIN, TYPE_SET_GENERATOR,
-		TYPE_SAVEPOINT, TYPE_EXEC_BLOCK, TYPE_SELECT_BLOCK, TYPE_SESSION_MANAGEMENT,
-		TYPE_RETURNING_CURSOR
-	};
-
-	// Statement flags.
-	static const unsigned FLAG_ORPHAN		= 0x01;
-	static const unsigned FLAG_NO_BATCH		= 0x02;
-	//static const unsigned FLAG_BLR_VERSION4	= 0x04;
-	//static const unsigned FLAG_BLR_VERSION5	= 0x08;
-	static const unsigned FLAG_SELECTABLE	= 0x10;
-
-public:
-	explicit DsqlCompiledStatement(MemoryPool& p)
-		: PermanentStorage(p),
-		  type(TYPE_SELECT),
-		  flags(0),
-		  blrVersion(5),
-		  sendMsg(NULL),
-		  receiveMsg(NULL),
-		  eof(NULL),
-		  dbKey(NULL),
-		  recVersion(NULL),
-		  parentRecVersion(NULL),
-		  parentDbKey(NULL),
-		  parentRequest(NULL)
-	{
-	}
-
-public:
-	Type getType() const { return type; }
-	void setType(Type value) { type = value; }
-
-	ULONG getFlags() const { return flags; }
-	void setFlags(ULONG value) { flags = value; }
-	void addFlags(ULONG value) { flags |= value; }
-
-	unsigned getBlrVersion() const { return blrVersion; }
-	void setBlrVersion(unsigned value) { blrVersion = value; }
-
-	Firebird::RefStrPtr& getSqlText() { return sqlText; }
-	const Firebird::RefStrPtr& getSqlText() const { return sqlText; }
-	void setSqlText(Firebird::RefString* value) { sqlText = value; }
-
-	void setOrgText(const char* ptr, ULONG len);
-	const Firebird::string& getOrgText() const { return *orgText; }
-
-	dsql_msg* getSendMsg() { return sendMsg; }
-	const dsql_msg* getSendMsg() const { return sendMsg; }
-	void setSendMsg(dsql_msg* value) { sendMsg = value; }
-
-	dsql_msg* getReceiveMsg() { return receiveMsg; }
-	const dsql_msg* getReceiveMsg() const { return receiveMsg; }
-	void setReceiveMsg(dsql_msg* value) { receiveMsg = value; }
-
-	dsql_par* getEof() { return eof; }
-	const dsql_par* getEof() const { return eof; }
-	void setEof(dsql_par* value) { eof = value; }
-
-	dsql_par* getDbKey() { return dbKey; }
-	const dsql_par* getDbKey() const { return dbKey; }
-	void setDbKey(dsql_par* value) { dbKey = value; }
-
-	dsql_par* getRecVersion() { return recVersion; }
-	const dsql_par* getRecVersion() const { return recVersion; }
-	void setRecVersion(dsql_par* value) { recVersion = value; }
-
-	dsql_par* getParentRecVersion() { return parentRecVersion; }
-	const dsql_par* getParentRecVersion() const { return parentRecVersion; }
-	void setParentRecVersion(dsql_par* value) { parentRecVersion = value; }
-
-	dsql_par* getParentDbKey() { return parentDbKey; }
-	const dsql_par* getParentDbKey() const { return parentDbKey; }
-	void setParentDbKey(dsql_par* value) { parentDbKey = value; }
-
-	dsql_req* getParentRequest() const { return parentRequest; }
-	void setParentRequest(dsql_req* value) { parentRequest = value; }
-
-private:
-	Type type;					// Type of statement
-	ULONG flags;				// generic flag
-	unsigned blrVersion;
-	Firebird::RefStrPtr sqlText;
-	Firebird::RefStrPtr orgText;
-	dsql_msg* sendMsg;			// Message to be sent to start request
-	dsql_msg* receiveMsg;		// Per record message to be received
-	dsql_par* eof;				// End of file parameter
-	dsql_par* dbKey;			// Database key for current of
-	dsql_par* recVersion;		// Record Version for current of
-	dsql_par* parentRecVersion;	// parent record version
-	dsql_par* parentDbKey;		// Parent database key for current of
-	dsql_req* parentRequest;	// Source request, if cursor update
-};
-
-class dsql_req : public pool_alloc<dsql_type_req>
-{
-public:
-	explicit dsql_req(MemoryPool& pool);
-
-public:
-	MemoryPool& getPool()
-	{
-		return req_pool;
-	}
-
-	jrd_tra* getTransaction()
-	{
-		return req_transaction;
-	}
-
-	const DsqlCompiledStatement* getStatement() const
-	{
-		return statement;
-	}
-
-	virtual bool mustBeReplicated() const
-	{
-		return false;
-	}
-
-	virtual void dsqlPass(thread_db* tdbb, DsqlCompilerScratch* scratch, bool* destroyScratchPool,
-		ntrace_result_t* traceResult) = 0;
-
-	virtual void execute(thread_db* tdbb, jrd_tra** traHandle,
-		Firebird::IMessageMetadata* inMetadata, const UCHAR* inMsg,
-		Firebird::IMessageMetadata* outMetadata, UCHAR* outMsg,
-		bool singleton) = 0;
-
-	virtual void setCursor(thread_db* tdbb, const TEXT* name);
-
-	virtual bool fetch(thread_db* tdbb, UCHAR* buffer);
-
-	virtual void setDelayedFormat(thread_db* tdbb, Firebird::IMessageMetadata* metadata);
-
-	// Get session-level timeout, milliseconds
-	unsigned int getTimeout();
-
-	// Set session-level timeout, milliseconds
-	void setTimeout(unsigned int timeOut);
-
-	// Get actual timeout, milliseconds
-	unsigned int getActualTimeout();
-
-	// Evaluate actual timeout value, consider config- and session-level timeout values,
-	// setup and start timer
-	TimeoutTimer* setupTimer(thread_db* tdbb);
-
-	USHORT parseMetadata(Firebird::IMessageMetadata* meta, const Firebird::Array<dsql_par*>& parameters_list);
-	void mapInOut(Jrd::thread_db* tdbb, bool toExternal, const dsql_msg* message, Firebird::IMessageMetadata* meta,
-		UCHAR* dsql_msg_buf, const UCHAR* in_dsql_msg_buf = NULL);
-
-	static void destroy(thread_db* tdbb, dsql_req* request, bool drop);
-
-private:
-	MemoryPool&	req_pool;
-
-public:
-	const DsqlCompiledStatement* statement;
-	MemoryPool* liveScratchPool;
-	Firebird::Array<DsqlCompiledStatement*> cursors;	// Cursor update statements
-
-	dsql_dbb* req_dbb;			// DSQL attachment
-	jrd_tra* req_transaction;	// JRD transaction
-	jrd_req* req_request;		// JRD request
-
-	Firebird::Array<UCHAR*>	req_msg_buffers;
-	Firebird::string req_cursor_name;	// Cursor name, if any
-	DsqlCursor* req_cursor;		// Open cursor, if any
-	DsqlBatch* req_batch;		// Active batch, if any
-	Firebird::GenericMap<Firebird::NonPooled<const dsql_par*, dsc> > req_user_descs; // SQLDA data type
-
-	Firebird::AutoPtr<Jrd::RuntimeStatistics> req_fetch_baseline; // State of request performance counters when we reported it last time
-	SINT64 req_fetch_elapsed;		// Number of clock ticks spent while fetching rows for this request since we reported it last time
-	SINT64 req_fetch_rowcount;		// Total number of rows returned by this request
-	bool req_traced;				// request is traced via TraceAPI
-
-protected:
-	unsigned int req_timeout;					// query timeout in milliseconds, set by the user
-	Firebird::RefPtr<TimeoutTimer> req_timer;	// timeout timer
-
-	// Request should never be destroyed using delete.
-	// It dies together with it's pool in release_request().
-	~dsql_req();
-
-	// To avoid posix warning about missing public destructor declare
-	// MemoryPool as friend class. In fact IT releases request memory!
-	friend class Firebird::MemoryPool;
-};
-
-class DsqlDmlRequest : public dsql_req
-{
-public:
-	explicit DsqlDmlRequest(MemoryPool& pool, StmtNode* aNode)
-		: dsql_req(pool),
-		  node(aNode),
-		  needDelayedFormat(false),
-		  firstRowFetched(false)
-	{
-	}
-
-	virtual void dsqlPass(thread_db* tdbb, DsqlCompilerScratch* scratch, bool* destroyScratchPool,
-		ntrace_result_t* traceResult);
-
-	virtual void execute(thread_db* tdbb, jrd_tra** traHandle,
-		Firebird::IMessageMetadata* inMetadata, const UCHAR* inMsg,
-		Firebird::IMessageMetadata* outMetadata, UCHAR* outMsg,
-		bool singleton);
-
-	virtual void setCursor(thread_db* tdbb, const TEXT* name);
-
-	virtual bool fetch(thread_db* tdbb, UCHAR* buffer);
-
-	virtual void setDelayedFormat(thread_db* tdbb, Firebird::IMessageMetadata* metadata);
-
-private:
-	// True, if request could be restarted
-	bool needRestarts();
-
-	void doExecute(thread_db* tdbb, jrd_tra** traHandle,
-		Firebird::IMessageMetadata* outMetadata, UCHAR* outMsg,
-		bool singleton);
-
-	// [Re]start part of "request restarts" algorithm
-	void executeReceiveWithRestarts(thread_db* tdbb, jrd_tra** traHandle,
-		Firebird::IMessageMetadata* outMetadata, UCHAR* outMsg,
-		bool singleton, bool exec, bool fetch);
-
-	NestConst<StmtNode> node;
-	bool needDelayedFormat;
-	bool firstRowFetched;
-};
-
-class DsqlDdlRequest : public dsql_req
-{
-public:
-	explicit DsqlDdlRequest(MemoryPool& pool, DdlNode* aNode)
-		: dsql_req(pool),
-		  node(aNode),
-		  internalScratch(NULL)
-	{
-	}
-
-	virtual void dsqlPass(thread_db* tdbb, DsqlCompilerScratch* scratch, bool* destroyScratchPool,
-		ntrace_result_t* traceResult);
-
-	virtual void execute(thread_db* tdbb, jrd_tra** traHandle,
-		Firebird::IMessageMetadata* inMetadata, const UCHAR* inMsg,
-		Firebird::IMessageMetadata* outMetadata, UCHAR* outMsg,
-		bool singleton);
-
-	virtual bool mustBeReplicated() const;
-
-private:
-	// Rethrow an exception with isc_no_meta_update and prefix codes.
-	void rethrowDdlException(Firebird::status_exception& ex, bool metadataUpdate);
-
-private:
-	NestConst<DdlNode> node;
-	DsqlCompilerScratch* internalScratch;
-};
-
-class DsqlTransactionRequest : public dsql_req
-{
-public:
-	explicit DsqlTransactionRequest(MemoryPool& pool, TransactionNode* aNode)
-		: dsql_req(pool),
-		  node(aNode)
-	{
-		req_traced = false;
-	}
-
-	virtual void dsqlPass(thread_db* tdbb, DsqlCompilerScratch* scratch, bool* destroyScratchPool,
-		ntrace_result_t* traceResult);
-
-	virtual void execute(thread_db* tdbb, jrd_tra** traHandle,
-		Firebird::IMessageMetadata* inMetadata, const UCHAR* inMsg,
-		Firebird::IMessageMetadata* outMetadata, UCHAR* outMsg,
-		bool singleton);
-
-private:
-	NestConst<TransactionNode> node;
-};
-
-class DsqlSessionManagementRequest : public dsql_req
-{
-public:
-	explicit DsqlSessionManagementRequest(MemoryPool& pool, SessionManagementNode* aNode)
-		: dsql_req(pool),
-		  node(aNode)
-	{
-		req_traced = false;
-	}
-
-	virtual void dsqlPass(thread_db* tdbb, DsqlCompilerScratch* scratch, bool* destroyScratchPool,
-		ntrace_result_t* traceResult);
-
-	virtual void execute(thread_db* tdbb, jrd_tra** traHandle,
-		Firebird::IMessageMetadata* inMetadata, const UCHAR* inMsg,
-		Firebird::IMessageMetadata* outMetadata, UCHAR* outMsg,
-		bool singleton);
-
-private:
-	NestConst<SessionManagementNode> node;
-};
-
-=======
->>>>>>> 92c4170e
 //! Implicit (NATURAL and USING) joins
 class ImplicitJoin : public pool_alloc<dsql_type_imp_join>
 {
