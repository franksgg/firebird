--- conflicted
+++ resolved
@@ -397,14 +397,14 @@
 	return true;
 }
 
-bool ExprNode::deterministic() const
+bool ExprNode::deterministic(thread_db* tdbb) const
 {
 	NodeRefsHolder holder;
 	getChildren(holder, false);
 
 	for (auto i : holder.refs)
 	{
-		if (*i && !(*i)->deterministic())
+		if (*i && !(*i)->deterministic(tdbb))
 			return false;
 	}
 
@@ -5342,16 +5342,8 @@
 
 	SortedStreamList newStreams;
 
-<<<<<<< HEAD
-	for (const auto i : internalStreamList)
-	{
-		markVariant(csb, i);
-		expandViewStreams(tdbb, csb, i, newStreams);
-	}
-=======
 	for (const auto stream : internalStreamList)
-		expandViewStreams(csb, stream, newStreams);
->>>>>>> 7aac4d79
+		expandViewStreams(tdbb, csb, stream, newStreams);
 
 #ifdef CMP_DEBUG
 	for (const auto i : newStreams)
@@ -6886,13 +6878,8 @@
 		sub = cast;
 	}
 
-<<<<<<< HEAD
 	AutoSetRestore<Rsc::Rel> autoRelationStream(&csb->csb_parent_relation,
-		relation(tdbb)->rel_ss_definer.value ? relation : Rsc::Rel());
-=======
-	AutoSetRestore<jrd_rel*> autoRelationStream(&csb->csb_parent_relation,
-		relation->rel_ss_definer.asBool() ? relation : NULL);
->>>>>>> 7aac4d79
+		relation(tdbb)->rel_ss_definer.asBool() ? relation : Rsc::Rel());
 
 	if (relation()->isView())
 	{
@@ -12331,10 +12318,10 @@
 			MetaName relName;
 			CVT2_make_metaname(&literal->litDesc, relName, tdbb->getAttachment()->att_dec_status);
 
-			const jrd_rel* const relation = MET_lookup_relation(tdbb, relName);
+			const auto* const relation = MetadataCache::lookupRelation(tdbb, relName, CacheFlag::AUTOCREATE);
 
 			if (relation)
-				node->args->items[0] = MAKE_const_slong(relation->rel_id);
+				node->args->items[0] = MAKE_const_slong(relation->getId());
 		}
 	}
 
@@ -12388,9 +12375,9 @@
 	function->makeFunc(&dataTypeUtil, function, desc, argsArray.getCount(), argsArray.begin());
 }
 
-bool SysFuncCallNode::deterministic() const
-{
-	return ExprNode::deterministic() && function->deterministic;
+bool SysFuncCallNode::deterministic(thread_db* tdbb) const
+{
+	return ExprNode::deterministic(tdbb) && function->deterministic;
 }
 
 void SysFuncCallNode::getDesc(thread_db* tdbb, CompilerScratch* csb, dsc* desc)
@@ -12925,15 +12912,10 @@
 	: TypedNode<ValueExprNode, ExprNode::TYPE_UDF_CALL>(pool),
 	  name(pool, aName),
 	  args(aArgs),
-<<<<<<< HEAD
-	  function(),
-	  dsqlFunction(NULL),
-	  isSubRoutine(false)
-=======
 	  dsqlArgNames(aDsqlArgNames)
->>>>>>> 7aac4d79
-{
-}
+{
+}
+
 
 DmlNode* UdfCallNode::parse(thread_db* tdbb, MemoryPool& pool, CompilerScratch* csb,
 	const UCHAR blrOp)
@@ -12996,7 +12978,11 @@
 						}
 					}
 					else if (!node->function)
-						node->function = Function::lookup(tdbb, name, false);
+					{
+						auto* func = MetadataCache::lookupFunction(tdbb, name, CacheFlag::AUTOCREATE);
+						if (func)
+							node->function = csb->csb_resources->functions.registerResource(func);
+					}
 
 					if (!node->function)
 					{
@@ -13031,7 +13017,7 @@
 					predateCheck(node->function, "blr_invoke_function_type", "blr_invoke_function_args");
 
 					argCount = blrReader.getWord();
-					node->args = PAR_args(tdbb, csb, argCount, MAX(argCount, node->function->fun_inputs));
+					node->args = PAR_args(tdbb, csb, argCount, MAX(argCount, node->function(tdbb)->fun_inputs));
 					break;
 
 				default:
@@ -13062,7 +13048,11 @@
 			}
 		}
 		else if (!node->function)
-			node->function = Function::lookup(tdbb, name, false);
+		{
+			auto* func = MetadataCache::lookupFunction(tdbb, name, CacheFlag::AUTOCREATE);
+			if (func)
+				node->function = csb->csb_resources->functions.registerResource(func);
+		}
 
 		if (!node->function)
 		{
@@ -13071,7 +13061,7 @@
 		}
 
 		argCount = blrReader.getByte();
-		node->args = PAR_args(tdbb, csb, argCount, MAX(argCount, node->function->fun_inputs));
+		node->args = PAR_args(tdbb, csb, argCount, MAX(argCount, node->function(tdbb)->fun_inputs));
 	}
 
 	if (argNames && argNames->getCount() > argCount)
@@ -13084,7 +13074,7 @@
 
 	fb_assert(node->function);
 
-	if (node->function->isImplemented() && !node->function->isDefined())
+	if (node->function(tdbb)->isImplemented() && !node->function(tdbb)->isDefined())
 	{
 		if (tdbb->getAttachment()->isGbak() || (tdbb->tdbb_flags & TDBB_replicator))
 		{
@@ -13099,19 +13089,8 @@
 		}
 	}
 
-<<<<<<< HEAD
-	if (!node->function)
-	{
-		auto* func = MetadataCache::lookupFunction(tdbb, name, CacheFlag::AUTOCREATE);
-		if (func)
-			node->function = csb->csb_resources->functions.registerResource(func);
-	}
-
-	Function* const function = node->function(tdbb);
-	if (function)
-=======
 	node->name = name;
-	node->isSubRoutine = node->function->isSubRoutine();
+	node->isSubRoutine = node->function.isSubRoutine();
 
 	Arg::StatusVector mismatchStatus;
 
@@ -13123,16 +13102,15 @@
 	LeftPooledMap<MetaName, NestConst<ValueExprNode>> argsByName;
 
 	if (positionalArgCount)
->>>>>>> 7aac4d79
-	{
-		if (argCount > node->function->fun_inputs)
+	{
+		if (argCount > node->function(tdbb)->fun_inputs)
 			mismatchStatus << Arg::Gds(isc_wronumarg);
 
 		for (auto pos = 0u; pos < positionalArgCount; ++pos)
 		{
-			if (pos < node->function->fun_inputs)
+			if (pos < node->function(tdbb)->fun_inputs)
 			{
-				const auto& parameter = node->function->getInputFields()[pos];
+				const auto& parameter = node->function(tdbb)->getInputFields()[pos];
 
 				if (parameter->prm_name.hasData() && argsByName.put(parameter->prm_name, *argIt))
 					mismatchStatus << Arg::Gds(isc_param_multiple_assignments) << parameter->prm_name;
@@ -13151,13 +13129,10 @@
 		}
 	}
 
-<<<<<<< HEAD
-	node->isSubRoutine = node->function.isSubRoutine();
-=======
-	node->args->items.resize(node->function->getInputFields().getCount());
+	node->args->items.resize(node->function(tdbb)->getInputFields().getCount());
 	argIt = node->args->items.begin();
 
-	for (auto& parameter : node->function->getInputFields())
+	for (auto& parameter : node->function(tdbb)->getInputFields())
 	{
 		NestConst<Jrd::ValueExprNode>* argValue;
 		bool argExists = false;
@@ -13188,7 +13163,6 @@
 					!fb_utils::implicit_domain(parameter->prm_field_source.c_str()))
 				{
 					const MetaNamePair namePair(parameter->prm_field_source, "");
->>>>>>> 7aac4d79
 
 					if (!csb->csb_map_field_info.get(namePair, fieldInfo))
 					{
@@ -13220,18 +13194,11 @@
 		status_exception::raise(Arg::Gds(isc_fun_param_mismatch) << name.toString() << mismatchStatus);
 
 	// CVC: I will track ufds only if a function is not being dropped.
-<<<<<<< HEAD
 	if (!node->function.isSubRoutine() && csb->collectingDependencies())
 	{
-		Dependency dependency(obj_udf);
-		dependency.function = getPermanent(function);
-		csb->addDependency(dependency);
-=======
-	if (!node->function->isSubRoutine() && csb->collectingDependencies())
-	{
 		{	// scope
-			CompilerScratch::Dependency dependency(obj_udf);
-			dependency.function = node->function;
+			Dependency dependency(obj_udf);
+			dependency.function = node->function();
 			csb->addDependency(dependency);
 		}
 
@@ -13239,17 +13206,19 @@
 		{
 			for (const auto& argName : *argNames)
 			{
-				CompilerScratch::Dependency dependency(obj_udf);
-				dependency.function = node->function;
-				dependency.subName = &argName;
+				Dependency dependency(obj_udf);
+				dependency.function = node->function();
+				dependency.subName = argName;
 				csb->addDependency(dependency);
 			}
 		}
->>>>>>> 7aac4d79
 	}
 
 	return node;
 }
+
+
+
 
 string UdfCallNode::internalPrint(NodePrinter& printer) const
 {
@@ -13332,23 +13301,16 @@
 	// pointer.
 	desc->setNullable(true);
 
-<<<<<<< HEAD
-	if (desc->dsc_dtype <= dtype_any_text)
-		desc->setTextType(dsqlFunction->udf_character_set_id);
-	else
+	if (!desc->isText())
 		desc->dsc_sub_type = dsqlFunction->udf_sub_type;
-=======
-	if (!desc->isText())
-		desc->dsc_ttype() = dsqlFunction->udf_sub_type;
 
 	if (desc->isText() || (desc->isBlob() && desc->getBlobSubType() == isc_blob_text))
 		desc->setTextType(dsqlFunction->udf_character_set_id);
 }
 
-bool UdfCallNode::deterministic() const
-{
-	return ExprNode::deterministic() && function->fun_deterministic;
->>>>>>> 7aac4d79
+bool UdfCallNode::deterministic(thread_db* tdbb) const
+{
+	return ExprNode::deterministic(tdbb) && function(tdbb)->fun_deterministic;
 }
 
 void UdfCallNode::getDesc(thread_db* tdbb, CompilerScratch* /*csb*/, dsc* desc)
@@ -13415,13 +13377,8 @@
 
 				if (!ssRelationId && csb->csb_parent_relation)
 				{
-<<<<<<< HEAD
-					fb_assert(csb->csb_parent_relation(tdbb)->rel_ss_definer.value);
+					fb_assert(csb->csb_parent_relation(tdbb)->rel_ss_definer.asBool());
 					ssRelationId = csb->csb_parent_relation()->rel_id;
-=======
-					fb_assert(csb->csb_parent_relation->rel_ss_definer.asBool());
-					ssRelationId = csb->csb_parent_relation->rel_id;
->>>>>>> 7aac4d79
 				}
 
 				CMP_post_access(tdbb, csb, function()->getSecurityName(), ssRelationId,
