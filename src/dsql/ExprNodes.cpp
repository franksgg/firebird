/*
 * The contents of this file are subject to the Interbase Public
 * License Version 1.0 (the "License"); you may not use this file
 * except in compliance with the License. You may obtain a copy
 * of the License at http://www.Inprise.com/IPL.html
 *
 * Software distributed under the License is distributed on an
 * "AS IS" basis, WITHOUT WARRANTY OF ANY KIND, either express
 * or implied. See the License for the specific language governing
 * rights and limitations under the License.
 *
 * The Original Code was created by Inprise Corporation
 * and its predecessors. Portions created by Inprise Corporation are
 * Copyright (C) Inprise Corporation.
 *
 * All Rights Reserved.
 * Contributor(s): ______________________________________.
 * Adriano dos Santos Fernandes - refactored from pass1.cpp, gen.cpp, cmp.cpp, par.cpp and evl.cpp
 */

#include "firebird.h"
#include <cmath>
#include <math.h>
#include <ctype.h>
#include "../common/TimeZoneUtil.h"
#include "../common/classes/FpeControl.h"
#include "../common/classes/VaryStr.h"
#include "../common/CvtFormat.h"
#include "../dsql/ExprNodes.h"
#include "../dsql/BoolNodes.h"
#include "../dsql/StmtNodes.h"
#include "../jrd/align.h"
#include "firebird/impl/blr.h"
#include "../jrd/tra.h"
#include "../jrd/Function.h"
#include "../jrd/SysFunction.h"
#include "../jrd/recsrc/RecordSource.h"
#include "../jrd/recsrc/Cursor.h"
#include "../jrd/optimizer/Optimizer.h"
#include "../jrd/recsrc/Cursor.h"
#include "../jrd/blb_proto.h"
#include "../jrd/cmp_proto.h"
#include "../jrd/cvt_proto.h"
#include "../jrd/dpm_proto.h"
#include "../common/dsc_proto.h"
#include "../jrd/evl_proto.h"
#include "../jrd/exe_proto.h"
#include "../jrd/fun_proto.h"
#include "../jrd/intl_proto.h"
#include "../jrd/met_proto.h"
#include "../jrd/mov_proto.h"
#include "../jrd/pag_proto.h"
#include "../jrd/par_proto.h"
#include "../jrd/cvt2_proto.h"
#include "../dsql/ddl_proto.h"
#include "../dsql/errd_proto.h"
#include "../dsql/gen_proto.h"
#include "../dsql/make_proto.h"
#include "../dsql/metd_proto.h"
#include "../dsql/pass1_proto.h"
#include "../dsql/utld_proto.h"
#include "../dsql/DSqlDataTypeUtil.h"
#include "../jrd/DataTypeUtil.h"
#include "../jrd/Collation.h"
#include "../jrd/trace/TraceManager.h"
#include "../jrd/trace/TraceObjects.h"
#include "../jrd/trace/TraceJrdHelpers.h"

using namespace Firebird;
using namespace Jrd;

namespace
{
	bool sameNodes(const ValueIfNode* node1, const CoalesceNode* node2, bool ignoreStreams)
	{
		// dimitr:	COALESCE could be represented as ValueIfNode in older databases,
		// 			so compare them for actually being the same thing:
		//			COALESCE(A, B) == VALUE_IF(A IS NULL, B, A)

		if (node1 && node2)
		{
			const auto missing = nodeAs<MissingBoolNode>(node1->condition);
			if (missing && missing->arg->sameAs(node1->falseValue, false) &&
				node2->args->items.getCount() == 2 &&
				node2->args->items[0]->sameAs(node1->falseValue, ignoreStreams) &&
				node2->args->items[1]->sameAs(node1->trueValue, ignoreStreams))
			{
				return true;
			}
		}

		return false;
	}

	// In previous versions COALESCE is automatically wrapped by a CAST.
	bool sameNodes(const CoalesceNode* coalesceNode, const CastNode* castNode, bool ignoreStreams)
	{
		if (coalesceNode && castNode)
		{
			if (const auto castCoalesceNode = nodeAs<CoalesceNode>(castNode->source))
			{
				const auto desc1 = &castCoalesceNode->castDesc;
				const auto desc2 = &castNode->castDesc;

				if (DSC_EQUIV(desc1, desc2, true) ||
					(desc1->isText() && desc2->isText() && desc1->getTextType() == desc2->getTextType()) ||
					(desc1->isNumeric() && desc2->isNumeric()))
				{
					return castCoalesceNode->sameAs(coalesceNode, ignoreStreams);
				}
			}
			else if (const auto castValueIfNode = nodeAs<ValueIfNode>(castNode->source))
			{
				return sameNodes(castValueIfNode, coalesceNode, ignoreStreams);
			}
		}

		return false;
	}

	// Try to expand the given stream. If it's a view reference, collect its base streams
	// (the ones directly residing in the FROM clause) and recurse.
	void expandViewStreams(CompilerScratch* csb, StreamType baseStream, SortedStreamList& streams)
	{
		const auto csb_tail = &csb->csb_rpt[baseStream];

		const RseNode* const rse =
			csb_tail->csb_relation ? csb_tail->csb_relation->rel_view_rse : NULL;

		// If we have a view, collect its base streams and remap/expand them

		if (rse)
		{
			const auto map = csb_tail->csb_map;
			fb_assert(map);

			StreamList viewStreams;
			rse->computeRseStreams(viewStreams);

			for (auto stream : viewStreams)
			{
				// Remap stream and expand it recursively
				expandViewStreams(csb, map[stream], streams);
			}

			return;
		}

		// Otherwise, just add the current stream to the list

		if (!streams.exist(baseStream))
			streams.add(baseStream);
	}

	// Expand DBKEY for view
	void expandViewNodes(CompilerScratch* csb, StreamType baseStream,
						 ValueExprNodeStack& stack, UCHAR blrOp)
	{
		SortedStreamList viewStreams;
		expandViewStreams(csb, baseStream, viewStreams);

		for (auto stream : viewStreams)
		{
			const auto csb_tail = &csb->csb_rpt[stream];

			// If relation is primitive, make DBKEY node

			if (csb_tail->csb_relation)
			{
				const auto node = FB_NEW_POOL(csb->csb_pool) RecordKeyNode(csb->csb_pool, blrOp);
				node->recStream = stream;
				stack.push(node);
			}
		}
	}

	// Look at all RSEs which are lower in scope than the RSE which this field is
	// referencing, and mark them as variant - the rule is that if a field from one RSE is
	// referenced within the scope of another RSE, the inner RSE can't be invariant.
	// This won't optimize all cases, but it is the simplest operating assumption for now.
	void markVariant(CompilerScratch* csb, StreamType stream)
	{
		if (csb->csb_current_nodes.isEmpty())
			return;

		for (ExprNode** node = csb->csb_current_nodes.end() - 1;
			 node >= csb->csb_current_nodes.begin(); --node)
		{
			if (const auto rseNode = nodeAs<RseNode>(*node))
			{
				if (rseNode->containsStream(stream))
					break;

				rseNode->flags |= RseNode::FLAG_VARIANT;
			}
			else if (*node)
				(*node)->nodFlags &= ~ExprNode::FLAG_INVARIANT;
		}
	}
}

namespace Jrd {


static const long LONG_POS_MAX = 2147483647;
static const SINT64 MAX_INT64_LIMIT = MAX_SINT64 / 10;
static const SINT64 MIN_INT64_LIMIT = MIN_SINT64 / 10;
static const SINT64 SECONDS_PER_DAY = TimeStamp::SECONDS_PER_DAY;
static const SCHAR DIALECT_3_TIMESTAMP_SCALE = -9;
static const SCHAR DIALECT_1_TIMESTAMP_SCALE = 0;

static bool couldBeDate(const dsc desc);
static SINT64 getDayFraction(const dsc* d);
static SINT64 getTimeStampToIscTicks(thread_db* tdbb, const dsc* d);
static bool isDateAndTime(const dsc& d1, const dsc& d2);
static void setParameterInfo(dsql_par* parameter, const dsql_ctx* context);


//--------------------


int SortValueItem::compare(const dsc* desc1, const dsc* desc2)
{
	if (!desc1 && !desc2)
		return 0;

	if (!desc1)
		return -1;

	if (!desc2)
		return 1;

	return MOV_compare(JRD_get_thread_data(), desc1, desc2);
}

LookupValueList::LookupValueList(MemoryPool& pool, ValueListNode* values, ULONG impure)
	: m_values(pool, values->items.getCount()), m_impureOffset(impure)
{
	for (auto& item : values->items)
		m_values.add(item);
}

const SortedValueList* LookupValueList::init(thread_db* tdbb, Request* request) const
{
	auto createList = [&]()
	{
		const auto sortedList = FB_NEW_POOL(*tdbb->getDefaultPool())
			SortedValueList(*tdbb->getDefaultPool(), m_values.getCount());

		sortedList->setSortMode(FB_ARRAY_SORT_MANUAL);

		for (const auto value : m_values)
		{
			const auto valueDesc = EVL_expr(tdbb, request, value);
			sortedList->add(SortValueItem(value, valueDesc));
		}

		sortedList->sort();

		return sortedList;
	};

	// Non-zero impure offset means that the list expression is invariant,
	// so the sorted list can be cached inside the impure area

	if (m_impureOffset)
	{
		const auto impure = request->getImpure<impure_value>(m_impureOffset);
		auto sortedList = impure->vlu_misc.vlu_sortedList;

		if (!(impure->vlu_flags & VLU_computed))
		{
			delete impure->vlu_misc.vlu_sortedList;
			impure->vlu_misc.vlu_sortedList = nullptr;

			sortedList = impure->vlu_misc.vlu_sortedList = createList();
			impure->vlu_flags |= VLU_computed;
		}

		return sortedList;
	}

	// Otherwise, create a temporary list for early evaluation during index lookup

	return createList();
}

bool LookupValueList::find(thread_db* tdbb, Request* request, const ValueExprNode* value, const dsc* desc) const
{
	const auto sortedList = init(tdbb, request);
	fb_assert(sortedList && sortedList->hasData());

	if (!sortedList->front().desc)
		request->req_flags |= req_null;
	else
		request->req_flags &= ~req_null;

	return sortedList->exist(SortValueItem(value, desc));
}

//--------------------


void Printable::print(NodePrinter& printer) const
{
	NodePrinter subPrinter(printer.getIndent() + 1);
	Firebird::string tag(internalPrint(subPrinter));
	printer.begin(tag);
	printer.append(subPrinter);
	printer.end();
}


//--------------------


string Node::internalPrint(NodePrinter& printer) const
{
	NODE_PRINT(printer, line);
	NODE_PRINT(printer, column);

	return "Node";
}


//--------------------


string ExprNode::internalPrint(NodePrinter& printer) const
{
	Node::internalPrint(printer);

	NODE_PRINT(printer, nodFlags);
	NODE_PRINT(printer, impureOffset);

	return "ExprNode";
}


bool ExprNode::dsqlMatch(DsqlCompilerScratch* dsqlScratch, const ExprNode* other, bool ignoreMapCast) const
{
	if (other->getType() != getType())
		return false;

	NodeRefsHolder thisHolder(dsqlScratch->getPool());
	getChildren(thisHolder, true);

	NodeRefsHolder otherHolder(dsqlScratch->getPool());
	other->getChildren(otherHolder, true);

	size_t count = thisHolder.refs.getCount();
	if (otherHolder.refs.getCount() != count)
		return false;

	const auto* j = otherHolder.refs.begin();

	for (const auto i : thisHolder.refs)
	{
		if (!*i != !**j || !PASS1_node_match(dsqlScratch, *i, **j, ignoreMapCast))
			return false;

		++j;
	}

	return true;
}

bool ExprNode::sameAs(const ExprNode* other, bool ignoreStreams) const
{
	if (!other || other->getType() != getType())
		return false;

	NodeRefsHolder thisHolder;
	getChildren(thisHolder, false);

	NodeRefsHolder otherHolder;
	other->getChildren(otherHolder, false);

	size_t count = thisHolder.refs.getCount();
	if (otherHolder.refs.getCount() != count)
		return false;

	const auto* j = otherHolder.refs.begin();

	for (const auto i : thisHolder.refs)
	{
		if (!*i && !**j)
			continue;

		if (!*i || !**j || !(*i)->sameAs(**j, ignoreStreams))
			return false;

		++j;
	}

	return true;
}

bool ExprNode::deterministic() const
{
	NodeRefsHolder holder;
	getChildren(holder, false);

	for (auto i : holder.refs)
	{
		if (*i && !(*i)->deterministic())
			return false;
	}

	return true;
}

bool ExprNode::possiblyUnknown() const
{
	NodeRefsHolder holder;
	getChildren(holder, false);

	for (auto i : holder.refs)
	{
		if (*i && (*i)->possiblyUnknown())
			return true;
	}

	return false;
}

bool ExprNode::ignoreNulls(const StreamList& streams) const
{
	NodeRefsHolder holder;
	getChildren(holder, false);

	for (auto i : holder.refs)
	{
		if (*i && (*i)->ignoreNulls(streams))
			return true;
	}

	return false;
}

bool ExprNode::unmappable(const MapNode* mapNode, StreamType shellStream) const
{
	NodeRefsHolder holder;
	getChildren(holder, false);

	for (auto i : holder.refs)
	{
		if (*i && !(*i)->unmappable(mapNode, shellStream))
			return false;
	}

	return true;
}

void ExprNode::collectStreams(SortedStreamList& streamList) const
{
	NodeRefsHolder holder;
	getChildren(holder, false);

	for (auto i : holder.refs)
	{
		if (*i)
			(*i)->collectStreams(streamList);
	}
}

bool ExprNode::computable(CompilerScratch* csb, StreamType stream,
	bool allowOnlyCurrentStream, ValueExprNode* /*value*/)
{
	NodeRefsHolder holder(csb->csb_pool);
	getChildren(holder, false);

	for (auto i : holder.refs)
	{
		if (*i && !(*i)->computable(csb, stream, allowOnlyCurrentStream))
			return false;
	}

	return true;
}

void ExprNode::findDependentFromStreams(const CompilerScratch* csb,
	StreamType currentStream, SortedStreamList* streamList)
{
	NodeRefsHolder holder(csb->csb_pool);
	getChildren(holder, false);

	for (auto i : holder.refs)
	{
		if (*i)
			(*i)->findDependentFromStreams(csb, currentStream, streamList);
	}
}

ExprNode* ExprNode::pass1(thread_db* tdbb, CompilerScratch* csb)
{
	NodeRefsHolder holder(csb->csb_pool);
	getChildren(holder, false);

	for (auto i : holder.refs)
	{
		if (*i)
			doPass1(tdbb, csb, i);
	}

	return this;
}

ExprNode* ExprNode::pass2(thread_db* tdbb, CompilerScratch* csb)
{
	NodeRefsHolder holder(csb->csb_pool);
	getChildren(holder, false);

	for (auto i : holder.refs)
	{
		if (!*i)
			continue;

		doPass2(tdbb, csb, i);

		ExprNode* node = *i;

		// Bind values of invariant nodes to top-level RSE (if present)
		if (node && (node->nodFlags & ExprNode::FLAG_INVARIANT))
		{
			if (csb->csb_current_nodes.hasData())
			{
				RseNode* topRseNode = nodeAs<RseNode>(csb->csb_current_nodes[0]);
				fb_assert(topRseNode);

				if (!topRseNode->rse_invariants)
				{
					topRseNode->rse_invariants =
						FB_NEW_POOL(*tdbb->getDefaultPool()) VarInvariantArray(*tdbb->getDefaultPool());
				}

				topRseNode->rse_invariants->add(node->impureOffset);
			}
		}
	}

	return this;
}


//--------------------


string ValueExprNode::internalPrint(NodePrinter& printer) const
{
	ExprNode::internalPrint(printer);

	NODE_PRINT(printer, nodScale);
	NODE_PRINT(printer, getDsqlDesc());

	return "ValueExprNode";
}


//--------------------


Firebird::string ValueListNode::internalPrint(NodePrinter& printer) const
{
	ListExprNode::internalPrint(printer);

	NODE_PRINT(printer, items);

	return "ValueListNode";
}


void ValueListNode::getDesc(thread_db* tdbb, CompilerScratch* csb, dsc* desc)
{
	HalfStaticArray<dsc, INITIAL_CAPACITY> descs;
	descs.resize(items.getCount());

	unsigned i = 0;
	HalfStaticArray<const dsc*, INITIAL_CAPACITY> descPtrs;
	descPtrs.resize(items.getCount());

	for (auto& value : items)
	{
		value->getDesc(tdbb, csb, &descs[i]);
		descPtrs[i] = &descs[i];
		++i;
	}

	DataTypeUtil(tdbb).makeFromList(desc, "LIST", descPtrs.getCount(), descPtrs.begin());

	desc->setNullable(true);
}


//--------------------


Firebird::string RecSourceListNode::internalPrint(NodePrinter& printer) const
{
	ListExprNode::internalPrint(printer);

	NODE_PRINT(printer, items);

	return "RecSourceListNode";
}


//--------------------


static RegisterNode<ArithmeticNode> regArithmeticNode({blr_add, blr_subtract, blr_multiply, blr_divide});

ArithmeticNode::ArithmeticNode(MemoryPool& pool, UCHAR aBlrOp, bool aDialect1,
			ValueExprNode* aArg1, ValueExprNode* aArg2)
	: TypedNode<ValueExprNode, ExprNode::TYPE_ARITHMETIC>(pool),
	  label(pool),
	  arg1(aArg1),
	  arg2(aArg2),
	  blrOp(aBlrOp),
	  dialect1(aDialect1)
{
	label = getCompatDialectVerb();
	label.upper();
}

DmlNode* ArithmeticNode::parse(thread_db* tdbb, MemoryPool& pool, CompilerScratch* csb, const UCHAR blrOp)
{
	ArithmeticNode* node = FB_NEW_POOL(pool) ArithmeticNode(
		pool, blrOp, (csb->blrVersion == 4));
	node->arg1 = PAR_parse_value(tdbb, csb);
	node->arg2 = PAR_parse_value(tdbb, csb);
	return node;
}

string ArithmeticNode::internalPrint(NodePrinter& printer) const
{
	ValueExprNode::internalPrint(printer);

	NODE_PRINT(printer, blrOp);
	NODE_PRINT(printer, dialect1);
	NODE_PRINT(printer, label);
	NODE_PRINT(printer, arg1);
	NODE_PRINT(printer, arg2);

	return "ArithmeticNode";
}

void ArithmeticNode::setParameterName(dsql_par* parameter) const
{
	parameter->par_name = parameter->par_alias = label;
}

bool ArithmeticNode::setParameterType(DsqlCompilerScratch* dsqlScratch,
	std::function<void (dsc*)> makeDesc, bool forceVarChar)
{
	return PASS1_set_parameter_type(dsqlScratch, arg1, makeDesc, forceVarChar) |
		PASS1_set_parameter_type(dsqlScratch, arg2, makeDesc, forceVarChar);
}

void ArithmeticNode::genBlr(DsqlCompilerScratch* dsqlScratch)
{
	dsqlScratch->appendUChar(blrOp);
	GEN_expr(dsqlScratch, arg1);
	GEN_expr(dsqlScratch, arg2);
}

namespace
{

bool setFixedSubType(dsc* to, const dsc& from1, const dsc& from2)
{
	if (!to->isExact())
		return false;

	if (from1.isExact() && from2.isExact())
		to->dsc_sub_type = MAX(from1.dsc_sub_type, from2.dsc_sub_type);
	else if (from1.isExact())
		to->dsc_sub_type = from1.dsc_sub_type;
	else if (from2.isExact())
		to->dsc_sub_type = from2.dsc_sub_type;
	else
		to->dsc_sub_type = 0;

	return true;
}

const UCHAR DSC_ZTYPE_FLT64 = 0;
const UCHAR DSC_ZTYPE_FLT128 = 1;
const UCHAR DSC_ZTYPE_FIXED = 2;
const UCHAR DSC_ZTYPE_INT64 = 3;
const UCHAR DSC_ZTYPE_INT = 4;
const UCHAR DSC_ZTYPE_OTHER = 5;
const UCHAR DSC_ZTYPE_BAD = 6;

const UCHAR decimalDescTable[6][6] = {
/*							 DSC_ZTYPE_FLT64	DSC_ZTYPE_FLT128	DSC_ZTYPE_FIXED		DSC_ZTYPE_INT64		DSC_ZTYPE_INT		DSC_ZTYPE_OTHER	*/
/*	DSC_ZTYPE_FLT64		*/	{DSC_ZTYPE_FLT64,	DSC_ZTYPE_FLT128,	DSC_ZTYPE_FLT128,	DSC_ZTYPE_FLT128,	DSC_ZTYPE_FLT128,	DSC_ZTYPE_FLT128},
/*	DSC_ZTYPE_FLT128	*/	{DSC_ZTYPE_FLT128,	DSC_ZTYPE_FLT128,	DSC_ZTYPE_FLT128,	DSC_ZTYPE_FLT128,	DSC_ZTYPE_FLT128,	DSC_ZTYPE_FLT128},
/*	DSC_ZTYPE_FIXED		*/	{DSC_ZTYPE_FLT128,	DSC_ZTYPE_FLT128,	DSC_ZTYPE_FIXED,	DSC_ZTYPE_FIXED,	DSC_ZTYPE_FIXED,	DSC_ZTYPE_FLT128},
/*	DSC_ZTYPE_INT64		*/	{DSC_ZTYPE_FLT128,	DSC_ZTYPE_FLT128,	DSC_ZTYPE_FIXED,	DSC_ZTYPE_FIXED,	DSC_ZTYPE_FIXED,	DSC_ZTYPE_BAD},
/*	DSC_ZTYPE_INT		*/	{DSC_ZTYPE_FLT128,	DSC_ZTYPE_FLT128,	DSC_ZTYPE_FIXED,	DSC_ZTYPE_FIXED,	DSC_ZTYPE_BAD,		DSC_ZTYPE_BAD},
/*	DSC_ZTYPE_OTHER		*/	{DSC_ZTYPE_FLT128,	DSC_ZTYPE_FLT128,	DSC_ZTYPE_FLT128,	DSC_ZTYPE_BAD,		DSC_ZTYPE_BAD,		DSC_ZTYPE_BAD}
};

UCHAR getFType(const dsc& desc)
{
	switch (desc.dsc_dtype)
	{
	case dtype_dec64:
		return DSC_ZTYPE_FLT64;
	case dtype_dec128:
		return DSC_ZTYPE_FLT128;
	case dtype_int128:
		return DSC_ZTYPE_FIXED;
	case dtype_int64:
		return DSC_ZTYPE_INT64;
	}

	if (DTYPE_IS_EXACT(desc.dsc_dtype))
		return DSC_ZTYPE_INT;

	return DSC_ZTYPE_OTHER;
}

enum Scaling { SCALE_MIN, SCALE_SUM };

USHORT setDecDesc(dsc* desc, const dsc& desc1, const dsc& desc2, Scaling sc, SCHAR* nodScale = nullptr)
{
	UCHAR zipType = decimalDescTable[getFType(desc1)][getFType(desc2)];
	fb_assert(zipType <= DSC_ZTYPE_FIXED);
	if (zipType > DSC_ZTYPE_FIXED)
		zipType = DSC_ZTYPE_FLT128;		// In production case fallback to Decimal128

	desc->dsc_dtype = zipType == DSC_ZTYPE_FLT64 ? dtype_dec64 :
		zipType == DSC_ZTYPE_FLT128 ? dtype_dec128 : dtype_int128;
	if (!setFixedSubType(desc, desc1, desc2))
		desc->dsc_sub_type = 0;
	desc->dsc_flags = (desc1.dsc_flags | desc2.dsc_flags) & DSC_nullable;
	desc->dsc_scale = 0;

	if (zipType == DSC_ZTYPE_FIXED)
	{
		switch (sc)
		{
		case SCALE_MIN:
			desc->dsc_scale = MIN(NUMERIC_SCALE(desc1), NUMERIC_SCALE(desc2));
			break;
		case SCALE_SUM:
			desc->dsc_scale = NUMERIC_SCALE(desc1) + NUMERIC_SCALE(desc2);
			break;
		}
	}

	if (nodScale)
		*nodScale = desc->dsc_scale;

	desc->dsc_length = zipType == DSC_ZTYPE_FLT64 ? sizeof(Decimal64) :
		zipType == DSC_ZTYPE_FLT128 ? sizeof(Decimal128) : sizeof(Int128);

	return zipType == DSC_ZTYPE_FIXED ? ExprNode::FLAG_INT128 : ExprNode::FLAG_DECFLOAT;
}

} // anon namespace

void ArithmeticNode::make(DsqlCompilerScratch* dsqlScratch, dsc* desc)
{
	dsc desc1, desc2;

	DsqlDescMaker::fromNode(dsqlScratch, &desc1, arg1);
	DsqlDescMaker::fromNode(dsqlScratch, &desc2, arg2);

	if (desc1.isNull())
	{
		desc1 = desc2;
		desc1.setNull();
	}

	if (desc2.isNull())
	{
		desc2 = desc1;
		desc2.setNull();
	}

	if (nodeIs<NullNode>(arg1) && nodeIs<NullNode>(arg2))
	{
		// NULL + NULL = NULL of INT
		desc->makeLong(0);
		desc->setNullable(true);
	}
	else if (dialect1)
		makeDialect1(desc, desc1, desc2);
	else
		makeDialect3(desc, desc1, desc2);
}

void ArithmeticNode::makeDialect1(dsc* desc, dsc& desc1, dsc& desc2)
{
	USHORT dtype, dtype1, dtype2;

	switch (blrOp)
	{
		case blr_add:
		case blr_subtract:
			dtype1 = desc1.dsc_dtype;
			if (dtype_int64 == dtype1 || DTYPE_IS_TEXT(dtype1))
				dtype1 = dtype_double;

			dtype2 = desc2.dsc_dtype;
			if (dtype_int64 == dtype2 || DTYPE_IS_TEXT(dtype2))
				dtype2 = dtype_double;

			dtype = MAX(dtype1, dtype2);

			if (DTYPE_IS_BLOB(dtype))
			{
				ERRD_post(Arg::Gds(isc_sqlerr) << Arg::Num(-607) <<
						  Arg::Gds(isc_dsql_no_blob_array));
			}

			desc->dsc_flags = (desc1.dsc_flags | desc2.dsc_flags) & DSC_nullable;

			switch (dtype)
			{
				case dtype_ex_time_tz:
				case dtype_ex_timestamp_tz:
					fb_assert(false);
					ERRD_post(Arg::Gds(isc_expression_eval_err));

				case dtype_sql_time:
				case dtype_sql_time_tz:
				case dtype_sql_date:
					// CVC: I don't see how this case can happen since dialect 1 doesn't accept
					// DATE or TIME
					// Forbid <date/time> +- <string>
					if (DTYPE_IS_TEXT(desc1.dsc_dtype) || DTYPE_IS_TEXT(desc2.dsc_dtype))
					{
						ERRD_post(Arg::Gds(isc_expression_eval_err) <<
									Arg::Gds(isc_dsql_nodateortime_pm_string));
					}
					// fall into

				case dtype_timestamp:
				case dtype_timestamp_tz:

					// Allow <timestamp> +- <string> (historical)
					if (couldBeDate(desc1) && couldBeDate(desc2))
					{
						if (blrOp == blr_subtract)
						{
							// <any date> - <any date>

							// Legal permutations are:
							// <timestamp> - <timestamp>
							// <timestamp> - <date>
							// <date> - <date>
							// <date> - <timestamp>
							// <time> - <time>
							// <timestamp> - <string>
							// <string> - <timestamp>
							// <string> - <string>

							if (DTYPE_IS_TEXT(desc1.dsc_dtype))
								dtype = dtype_timestamp;
							else if (DTYPE_IS_TEXT(desc2.dsc_dtype))
								dtype = dtype_timestamp;
							else if (desc1.dsc_dtype == desc2.dsc_dtype)
								dtype = desc1.dsc_dtype;
							else if (desc1.isTime() && dtype2 == dtype_sql_time)
								dtype = dtype1;
							else if (desc2.isTime() && dtype1 == dtype_sql_time)
								dtype = dtype2;
							else if (desc1.isTimeStamp() && dtype2 == dtype_timestamp)
								dtype = dtype1;
							else if (desc2.isTimeStamp() && dtype1 == dtype_timestamp)
								dtype = dtype2;
							else if (desc1.isTimeStamp() && desc2.dsc_dtype == dtype_sql_date)
								dtype = desc1.dsc_dtype;
							else if (desc2.isTimeStamp() && desc1.dsc_dtype == dtype_sql_date)
								dtype = desc2.dsc_dtype;
							else
							{
								ERRD_post(Arg::Gds(isc_expression_eval_err) <<
										  Arg::Gds(isc_dsql_invalid_datetime_subtract));
							}

							if (dtype == dtype_sql_date)
							{
								desc->dsc_dtype = dtype_long;
								desc->dsc_length = sizeof(SLONG);
								desc->dsc_scale = 0;
							}
							else if (dtype == dtype_sql_time || dtype == dtype_sql_time_tz)
							{
								desc->dsc_dtype = dtype_long;
								desc->dsc_length = sizeof(SLONG);
								desc->dsc_scale = ISC_TIME_SECONDS_PRECISION_SCALE;
								desc->dsc_sub_type = dsc_num_type_numeric;
							}
							else
							{
								fb_assert(dtype == dtype_timestamp || dtype == dtype_timestamp_tz);
								desc->dsc_dtype = dtype_double;
								desc->dsc_length = sizeof(double);
								desc->dsc_scale = 0;
							}
						}
						else if (isDateAndTime(desc1, desc2))
						{
							// <date> + <time>
							// <time> + <date>
							desc->dsc_dtype = desc1.isDateTimeTz() || desc2.isDateTimeTz() ?
								dtype_timestamp_tz : dtype_timestamp;
							desc->dsc_length = type_lengths[desc->dsc_dtype];
							desc->dsc_scale = 0;
						}
						else
						{
							// <date> + <date>
							// <time> + <time>
							// CVC: Hard to see it, since we are in dialect 1.
							ERRD_post(Arg::Gds(isc_expression_eval_err) <<
									  Arg::Gds(isc_dsql_invalid_dateortime_add));
						}
					}
					else if (DTYPE_IS_DATE(desc1.dsc_dtype) || blrOp == blr_add)
					{
						// <date> +/- <non-date>
						// <non-date> + <date>
						desc->dsc_dtype = desc1.dsc_dtype;
						if (!DTYPE_IS_DATE(desc->dsc_dtype))
							desc->dsc_dtype = desc2.dsc_dtype;
						fb_assert(DTYPE_IS_DATE(desc->dsc_dtype));
						desc->dsc_length = type_lengths[desc->dsc_dtype];
						desc->dsc_scale = 0;
					}
					else
					{
						// <non-date> - <date>
						fb_assert(blrOp == blr_subtract);
						ERRD_post(Arg::Gds(isc_expression_eval_err) <<
								  Arg::Gds(isc_dsql_invalid_type_minus_date));
					}
					break;

				case dtype_varying:
				case dtype_cstring:
				case dtype_text:
				case dtype_double:
				case dtype_real:
					desc->dsc_dtype = dtype_double;
					desc->dsc_sub_type = 0;
					desc->dsc_scale = 0;
					desc->dsc_length = sizeof(double);
					break;

				case dtype_dec64:
				case dtype_dec128:
				case dtype_int128:
					setDecDesc(desc, desc1, desc2, SCALE_MIN);
					break;

				default:
					desc->dsc_dtype = dtype_long;
					setFixedSubType(desc, desc1, desc2);
					desc->dsc_length = sizeof(SLONG);
					desc->dsc_scale = MIN(NUMERIC_SCALE(desc1), NUMERIC_SCALE(desc2));
					break;
			}

			break;

		case blr_multiply:
			// Arrays and blobs can never partipate in multiplication
			if (DTYPE_IS_BLOB(desc1.dsc_dtype) || DTYPE_IS_BLOB(desc2.dsc_dtype))
			{
				ERRD_post(Arg::Gds(isc_sqlerr) << Arg::Num(-607) <<
						  Arg::Gds(isc_dsql_no_blob_array));
			}

			dtype = DSC_multiply_blr4_result[desc1.dsc_dtype][desc2.dsc_dtype];
			desc->dsc_flags = (desc1.dsc_flags | desc2.dsc_flags) & DSC_nullable;

			switch (dtype)
			{
				case dtype_dec128:
				case dtype_int128:
					setDecDesc(desc, desc1, desc2, SCALE_SUM);
					break;

				case dtype_double:
					desc->dsc_dtype = dtype_double;
					desc->dsc_sub_type = 0;
					desc->dsc_scale = 0;
					desc->dsc_length = sizeof(double);
					break;

				case dtype_long:
					desc->dsc_dtype = dtype_long;
					setFixedSubType(desc, desc1, desc2);
					desc->dsc_length = sizeof(SLONG);
					desc->dsc_scale = NUMERIC_SCALE(desc1) + NUMERIC_SCALE(desc2);
					break;

				default:
					ERRD_post(Arg::Gds(isc_expression_eval_err) <<
							  Arg::Gds(isc_dsql_invalid_type_multip_dial1));
			}

			break;

		case blr_divide:
			// Arrays and blobs can never partipate in division
			if (DTYPE_IS_BLOB(desc1.dsc_dtype) || DTYPE_IS_BLOB(desc2.dsc_dtype))
			{
				ERRD_post(Arg::Gds(isc_sqlerr) << Arg::Num(-607) <<
						  Arg::Gds(isc_dsql_no_blob_array));
			}

			dtype1 = desc1.dsc_dtype;
			if (dtype_int64 == dtype1 || DTYPE_IS_TEXT(dtype1))
				dtype1 = dtype_double;

			dtype2 = desc2.dsc_dtype;
			if (dtype_int64 == dtype2 || DTYPE_IS_TEXT(dtype2))
				dtype2 = dtype_double;

			dtype = MAX(dtype1, dtype2);

			if (DTYPE_IS_DECFLOAT(dtype))
			{
				setDecDesc(desc, desc1, desc2, SCALE_SUM);
				break;
			}

			if (!DTYPE_IS_NUMERIC(dtype))
			{
				ERRD_post(Arg::Gds(isc_expression_eval_err) <<
						  Arg::Gds(isc_dsql_mustuse_numeric_div_dial1));
			}

			desc->dsc_dtype = dtype_double;
			desc->dsc_length = sizeof(double);
			desc->dsc_scale = 0;
			desc->dsc_flags = (desc1.dsc_flags | desc2.dsc_flags) & DSC_nullable;
			break;
	}
}

void ArithmeticNode::makeDialect3(dsc* desc, dsc& desc1, dsc& desc2)
{
	USHORT dtype, dtype1, dtype2;

	switch (blrOp)
	{
		case blr_add:
		case blr_subtract:
			dtype1 = desc1.dsc_dtype;
			dtype2 = desc2.dsc_dtype;

			// Arrays and blobs can never partipate in addition/subtraction
			if (DTYPE_IS_BLOB(dtype1) || DTYPE_IS_BLOB(dtype2))
			{
				ERRD_post(Arg::Gds(isc_sqlerr) << Arg::Num(-607) <<
						  Arg::Gds(isc_dsql_no_blob_array));
			}

			// In Dialect 2 or 3, strings can never partipate in addition / sub
			// (use a specific cast instead)
			if (DTYPE_IS_TEXT(dtype1) || DTYPE_IS_TEXT(dtype2))
			{
				ERRD_post(Arg::Gds(isc_expression_eval_err) <<
						  Arg::Gds(isc_dsql_nostring_addsub_dial3));
			}

			// Determine the TYPE of arithmetic to perform, store it
			// in dtype.  Note:  this is different from the result of
			// the operation, as <timestamp>-<timestamp> uses
			// <timestamp> arithmetic, but returns a <double>
			if (DTYPE_IS_EXACT(dtype1) && DTYPE_IS_EXACT(dtype2))
			{
				if (desc1.isInt128() || desc2.isInt128())
					dtype = dtype_int128;
				else
					dtype = dtype_int64;
			}
			else if (DTYPE_IS_NUMERIC(dtype1) && DTYPE_IS_NUMERIC(dtype2))
			{
				if (DTYPE_IS_DECFLOAT(dtype1) || DTYPE_IS_DECFLOAT(dtype2))
				{
					USHORT d1 = DTYPE_IS_DECFLOAT(dtype1) ? dtype1 : 0;
					USHORT d2 = DTYPE_IS_DECFLOAT(dtype2) ? dtype2 : 0;
					dtype = MAX(d1, d2);
				}
				else
				{
					fb_assert(DTYPE_IS_APPROX(dtype1) || DTYPE_IS_APPROX(dtype2));
					dtype = dtype_double;
				}
			}
			else
			{
				// mixed numeric and non-numeric:

				// The MAX(dtype) rule doesn't apply with dtype_int64

				if (dtype1 == dtype_int64)
					dtype1 = dtype_double;
				if (dtype2 == dtype_int64)
					dtype2 = dtype_double;

				dtype = CVT2_compare_priority[dtype1] > CVT2_compare_priority[dtype2] ? dtype1 : dtype2;
			}

			desc->dsc_flags = (desc1.dsc_flags | desc2.dsc_flags) & DSC_nullable;

			switch (dtype)
			{
				case dtype_ex_time_tz:
				case dtype_ex_timestamp_tz:
					fb_assert(false);
					ERRD_post(Arg::Gds(isc_expression_eval_err));

				case dtype_sql_time:
				case dtype_sql_time_tz:
				case dtype_sql_date:
				case dtype_timestamp:
				case dtype_timestamp_tz:
					if ((DTYPE_IS_DATE(dtype1) || dtype1 == dtype_unknown) &&
						(DTYPE_IS_DATE(dtype2) || dtype2 == dtype_unknown))
					{
						if (blrOp == blr_subtract)
						{
							// <any date> - <any date>
							// Legal permutations are:
							// <timestamp> - <timestamp>
							// <timestamp> - <date>
							// <date> - <date>
							// <date> - <timestamp>
							// <time> - <time>

							if (dtype1 == dtype2)
								dtype = dtype1;
							else if (desc1.isTime() && dtype2 == dtype_sql_time)
								dtype = dtype1;
							else if (desc2.isTime() && dtype1 == dtype_sql_time)
								dtype = dtype2;
							else if (desc1.isTimeStamp() && dtype2 == dtype_timestamp)
								dtype = dtype1;
							else if (desc2.isTimeStamp() && dtype1 == dtype_timestamp)
								dtype = dtype2;
							else if (desc1.isTimeStamp() && dtype2 == dtype_sql_date)
								dtype = dtype1;
							else if (desc2.isTimeStamp() && dtype1 == dtype_sql_date)
								dtype = dtype2;
							else
							{
								ERRD_post(Arg::Gds(isc_expression_eval_err) <<
										  Arg::Gds(isc_dsql_invalid_datetime_subtract));
							}

							if (dtype == dtype_sql_date)
							{
								desc->dsc_dtype = dtype_long;
								desc->dsc_length = sizeof(SLONG);
								desc->dsc_scale = 0;
							}
							else if (dtype == dtype_sql_time || dtype == dtype_sql_time_tz)
							{
								desc->dsc_dtype = dtype_long;
								desc->dsc_length = sizeof(SLONG);
								desc->dsc_scale = ISC_TIME_SECONDS_PRECISION_SCALE;
								desc->dsc_sub_type = dsc_num_type_numeric;
							}
							else
							{
								fb_assert(dtype == dtype_timestamp || dtype == dtype_timestamp_tz);
								desc->dsc_dtype = dtype_int64;
								desc->dsc_length = sizeof(SINT64);
								desc->dsc_scale = -9;
								desc->dsc_sub_type = dsc_num_type_numeric;
							}
						}
						else if (isDateAndTime(desc1, desc2))
						{
							// <date> + <time>
							// <time> + <date>
							desc->dsc_dtype = desc1.isDateTimeTz() || desc2.isDateTimeTz() ?
								dtype_timestamp_tz : dtype_timestamp;
							desc->dsc_length = type_lengths[desc->dsc_dtype];
							desc->dsc_scale = 0;
						}
						else
						{
							// <date> + <date>
							// <time> + <time>
							ERRD_post(Arg::Gds(isc_expression_eval_err) <<
									  Arg::Gds(isc_dsql_invalid_dateortime_add));
						}
					}
					else if (DTYPE_IS_DATE(desc1.dsc_dtype) || blrOp == blr_add)
					{
						// <date> +/- <non-date>
						// <non-date> + <date>
						desc->dsc_dtype = desc1.dsc_dtype;
						if (!DTYPE_IS_DATE(desc->dsc_dtype))
							desc->dsc_dtype = desc2.dsc_dtype;
						fb_assert(DTYPE_IS_DATE(desc->dsc_dtype));
						desc->dsc_length = type_lengths[desc->dsc_dtype];
						desc->dsc_scale = 0;
					}
					else
					{
						// <non-date> - <date>
						fb_assert(blrOp == blr_subtract);
						ERRD_post(Arg::Gds(isc_expression_eval_err) <<
								  Arg::Gds(isc_dsql_invalid_type_minus_date));
					}
					break;

				case dtype_varying:
				case dtype_cstring:
				case dtype_text:
				case dtype_double:
				case dtype_real:
					desc->dsc_dtype = dtype_double;
					desc->dsc_sub_type = 0;
					desc->dsc_scale = 0;
					desc->dsc_length = sizeof(double);
					break;

				case dtype_dec64:
				case dtype_dec128:
				case dtype_int128:
					setDecDesc(desc, desc1, desc2, SCALE_MIN);
					break;

				case dtype_short:
				case dtype_long:
				case dtype_int64:
					desc->dsc_dtype = dtype_int64;
					setFixedSubType(desc, desc1, desc2);
					desc->dsc_length = sizeof(SINT64);

					// The result type is int64 because both operands are
					// exact numeric: hence we don't need the NUMERIC_SCALE
					// macro here.
					fb_assert(desc1.dsc_dtype == dtype_unknown || DTYPE_IS_EXACT(desc1.dsc_dtype));
					fb_assert(desc2.dsc_dtype == dtype_unknown || DTYPE_IS_EXACT(desc2.dsc_dtype));

					desc->dsc_scale = MIN(desc1.dsc_scale, desc2.dsc_scale);
					break;

				default:
					// a type which cannot participate in an add or subtract
					ERRD_post(Arg::Gds(isc_expression_eval_err) <<
							  Arg::Gds(isc_dsql_invalid_type_addsub_dial3));
			}

			break;

		case blr_multiply:
			// In Dialect 2 or 3, strings can never partipate in multiplication
			// (use a specific cast instead)
			if (DTYPE_IS_TEXT(desc1.dsc_dtype) || DTYPE_IS_TEXT(desc2.dsc_dtype))
			{
				ERRD_post(Arg::Gds(isc_expression_eval_err) <<
						  Arg::Gds(isc_dsql_nostring_multip_dial3));
			}

			// Arrays and blobs can never partipate in multiplication
			if (DTYPE_IS_BLOB(desc1.dsc_dtype) || DTYPE_IS_BLOB(desc2.dsc_dtype))
			{
				ERRD_post(Arg::Gds(isc_sqlerr) << Arg::Num(-607) <<
						  Arg::Gds(isc_dsql_no_blob_array));
			}

			dtype = DSC_multiply_result[desc1.dsc_dtype][desc2.dsc_dtype];
			desc->dsc_flags = (desc1.dsc_flags | desc2.dsc_flags) & DSC_nullable;

			switch (dtype)
			{
				case dtype_int128:
				case dtype_dec128:
					setDecDesc(desc, desc1, desc2, SCALE_SUM);
					break;

				case dtype_double:
					desc->dsc_dtype = dtype_double;
					desc->dsc_sub_type = 0;
					desc->dsc_scale = 0;
					desc->dsc_length = sizeof(double);
					break;

				case dtype_int64:
					desc->dsc_dtype = dtype_int64;
					setFixedSubType(desc, desc1, desc2);
					desc->dsc_length = sizeof(SINT64);
					desc->dsc_scale = NUMERIC_SCALE(desc1) + NUMERIC_SCALE(desc2);
					break;

				default:
					ERRD_post(Arg::Gds(isc_expression_eval_err) <<
							  Arg::Gds(isc_dsql_invalid_type_multip_dial3));
			}

			break;

		case blr_divide:
			// In Dialect 2 or 3, strings can never partipate in division
			// (use a specific cast instead)
			if (DTYPE_IS_TEXT(desc1.dsc_dtype) || DTYPE_IS_TEXT(desc2.dsc_dtype))
			{
				ERRD_post(Arg::Gds(isc_expression_eval_err) <<
						  Arg::Gds(isc_dsql_nostring_div_dial3));
			}

			// Arrays and blobs can never partipate in division
			if (DTYPE_IS_BLOB(desc1.dsc_dtype) || DTYPE_IS_BLOB(desc2.dsc_dtype))
			{
				ERRD_post(Arg::Gds(isc_sqlerr) << Arg::Num(-607) <<
						  Arg::Gds(isc_dsql_no_blob_array));
			}

			dtype = DSC_multiply_result[desc1.dsc_dtype][desc2.dsc_dtype];
			desc->dsc_dtype = static_cast<UCHAR>(dtype);
			desc->dsc_flags = (desc1.dsc_flags | desc2.dsc_flags) & DSC_nullable;

			switch (dtype)
			{
				case dtype_int64:
					desc->dsc_length = sizeof(SINT64);
					desc->dsc_scale = NUMERIC_SCALE(desc1) + NUMERIC_SCALE(desc2);
					break;

				case dtype_double:
					desc->dsc_length = sizeof(double);
					desc->dsc_scale = 0;
					break;

				case dtype_dec128:
				case dtype_int128:
					setDecDesc(desc, desc1, desc2, SCALE_SUM);
					break;

				default:
					ERRD_post(Arg::Gds(isc_expression_eval_err) <<
							  Arg::Gds(isc_dsql_invalid_type_div_dial3));
			}

			break;
	}
}

void ArithmeticNode::getDesc(thread_db* tdbb, CompilerScratch* csb, dsc* desc)
{
	dsc desc1, desc2;

	arg1->getDesc(tdbb, csb, &desc1);
	arg2->getDesc(tdbb, csb, &desc2);

	if (desc1.isNull())
	{
		desc1 = desc2;
		desc1.setNull();
	}

	if (desc2.isNull())
	{
		desc2 = desc1;
		desc2.setNull();
	}

	if (dialect1)
		getDescDialect1(tdbb, desc, desc1, desc2);
	else
		getDescDialect3(tdbb, desc, desc1, desc2);
}

void ArithmeticNode::getDescDialect1(thread_db* /*tdbb*/, dsc* desc, dsc& desc1, dsc& desc2)
{
	USHORT dtype = 0;

	switch (blrOp)
	{
		case blr_add:
		case blr_subtract:
		{
			/* 92/05/29 DAVES - don't understand why this is done for ONLY
				dtype_text (eg: not dtype_cstring or dtype_varying) Doesn't
				appear to hurt.

				94/04/04 DAVES - NOW I understand it!  QLI will pass floating
				point values to the engine as text.  All other numeric constants
				it turns into either integers or longs (with scale). */

			USHORT dtype1 = desc1.dsc_dtype;
			if (dtype1 == dtype_int64)
				dtype1 = dtype_double;

			USHORT dtype2 = desc2.dsc_dtype;
			if (dtype2 == dtype_int64)
				dtype2 = dtype_double;

			if (dtype1 == dtype_text || dtype2 == dtype_text)
				dtype = MAX(MAX(dtype1, dtype2), (UCHAR) DEFAULT_DOUBLE);
			else
				dtype = MAX(dtype1, dtype2);

			switch (dtype)
			{
				case dtype_short:
					desc->dsc_dtype = dtype_long;
					desc->dsc_length = sizeof(SLONG);
					if (DTYPE_IS_TEXT(desc1.dsc_dtype) || DTYPE_IS_TEXT(desc2.dsc_dtype))
						desc->dsc_scale = 0;
					else
						desc->dsc_scale = MIN(desc1.dsc_scale, desc2.dsc_scale);

					nodScale = desc->dsc_scale;
					setFixedSubType(desc, desc1, desc2);
					desc->dsc_flags = 0;
					return;

				case dtype_ex_time_tz:
				case dtype_ex_timestamp_tz:
					fb_assert(false);
					ERRD_post(Arg::Gds(isc_expression_eval_err));

				case dtype_sql_date:
				case dtype_sql_time:
				case dtype_sql_time_tz:
					if (DTYPE_IS_TEXT(desc1.dsc_dtype) || DTYPE_IS_TEXT(desc2.dsc_dtype))
						ERR_post(Arg::Gds(isc_expression_eval_err));
					// fall into

				case dtype_timestamp:
				case dtype_timestamp_tz:
					nodFlags |= FLAG_DATE;

					fb_assert(DTYPE_IS_DATE(desc1.dsc_dtype) || DTYPE_IS_DATE(desc2.dsc_dtype));

					if (couldBeDate(desc1) && couldBeDate(desc2))
					{
						if (blrOp == blr_subtract)
						{
							// <any date> - <any date>

							/* Legal permutations are:
								<timestamp> - <timestamp>
								<timestamp> - <date>
								<date> - <date>
								<date> - <timestamp>
								<time> - <time>
								<timestamp> - <string>
								<string> - <timestamp>
								<string> - <string>   */

							if (DTYPE_IS_TEXT(dtype1))
								dtype = dtype_timestamp;
							else if (DTYPE_IS_TEXT(dtype2))
								dtype = dtype_timestamp;
							else if (dtype1 == dtype2)
								dtype = dtype1;
							else if (desc1.isTime() && dtype2 == dtype_sql_time)
								dtype = dtype1;
							else if (desc2.isTime() && dtype1 == dtype_sql_time)
								dtype = dtype2;
							else if (desc1.isTimeStamp() && dtype2 == dtype_timestamp)
								dtype = dtype1;
							else if (desc2.isTimeStamp() && dtype1 == dtype_timestamp)
								dtype = dtype2;
							else if (desc1.isTimeStamp() && dtype2 == dtype_sql_date)
								dtype = dtype1;
							else if (desc2.isTimeStamp() && dtype1 == dtype_sql_date)
								dtype = dtype2;
							else
								ERR_post(Arg::Gds(isc_expression_eval_err));

							if (dtype == dtype_sql_date)
							{
								desc->dsc_dtype = dtype_long;
								desc->dsc_length = type_lengths[desc->dsc_dtype];
								desc->dsc_scale = 0;
								desc->dsc_sub_type = 0;
								desc->dsc_flags = 0;
							}
							else if (dtype == dtype_sql_time || dtype == dtype_sql_time_tz)
							{
								desc->dsc_dtype = dtype_long;
								desc->dsc_length = type_lengths[desc->dsc_dtype];
								desc->dsc_scale = ISC_TIME_SECONDS_PRECISION_SCALE;
								desc->dsc_sub_type = 0;
								desc->dsc_flags = 0;
							}
							else
							{
								fb_assert(dtype == dtype_timestamp || dtype == dtype_timestamp_tz);
								desc->dsc_dtype = DEFAULT_DOUBLE;
								desc->dsc_length = type_lengths[desc->dsc_dtype];
								desc->dsc_scale = 0;
								desc->dsc_sub_type = 0;
								desc->dsc_flags = 0;
							}
						}
						else if (isDateAndTime(desc1, desc2))
						{
							// <date> + <time>
							// <time> + <date>
							desc->dsc_dtype = desc1.isDateTimeTz() || desc2.isDateTimeTz() ?
								dtype_timestamp_tz : dtype_timestamp;
							desc->dsc_length = type_lengths[desc->dsc_dtype];
							desc->dsc_scale = 0;
							desc->dsc_sub_type = 0;
							desc->dsc_flags = 0;
						}
						else
						{
							// <date> + <date>
							ERR_post(Arg::Gds(isc_expression_eval_err));
						}
					}
					else if (DTYPE_IS_DATE(desc1.dsc_dtype) || blrOp == blr_add)
					{
						// <date> +/- <non-date> || <non-date> + <date>
						desc->dsc_dtype = desc1.dsc_dtype;
						if (!DTYPE_IS_DATE(desc->dsc_dtype))
							desc->dsc_dtype = desc2.dsc_dtype;

						fb_assert(DTYPE_IS_DATE(desc->dsc_dtype));
						desc->dsc_length = type_lengths[desc->dsc_dtype];
						desc->dsc_scale = 0;
						desc->dsc_sub_type = 0;
						desc->dsc_flags = 0;
					}
					else
					{
						// <non-date> - <date>
						ERR_post(Arg::Gds(isc_expression_eval_err));
					}
					return;

				case dtype_text:
				case dtype_cstring:
				case dtype_varying:
				case dtype_long:
				case dtype_real:
				case dtype_double:
					nodFlags |= FLAG_DOUBLE;
					desc->dsc_dtype = DEFAULT_DOUBLE;
					desc->dsc_length = sizeof(double);
					desc->dsc_scale = 0;
					desc->dsc_sub_type = 0;
					desc->dsc_flags = 0;
					return;

				case dtype_dec64:
				case dtype_dec128:
				case dtype_int128:
					nodFlags |= setDecDesc(desc, desc1, desc2, SCALE_MIN, &nodScale);
					break;

				case dtype_unknown:
					desc->dsc_dtype = dtype_unknown;
					desc->dsc_length = 0;
					desc->dsc_scale = 0;
					desc->dsc_sub_type = 0;
					desc->dsc_flags = 0;
					return;

				case dtype_quad:
				case dtype_blob:
				case dtype_array:
					break;

				default:
					fb_assert(false);
			}

			break;
		}

		case blr_multiply:
			dtype = DSC_multiply_blr4_result[desc1.dsc_dtype][desc2.dsc_dtype];

			switch (dtype)
			{
				case dtype_long:
					desc->dsc_dtype = dtype_long;
					desc->dsc_length = sizeof(SLONG);
					desc->dsc_scale = nodScale = NUMERIC_SCALE(desc1) + NUMERIC_SCALE(desc2);
					setFixedSubType(desc, desc1, desc2);
					desc->dsc_flags = 0;
					return;

				case dtype_double:
					nodFlags |= FLAG_DOUBLE;
					desc->dsc_dtype = DEFAULT_DOUBLE;
					desc->dsc_length = sizeof(double);
					desc->dsc_scale = 0;
					desc->dsc_sub_type = 0;
					desc->dsc_flags = 0;
					return;

				case dtype_dec128:
				case dtype_int128:
					nodFlags |= setDecDesc(desc, desc1, desc2, SCALE_SUM, &nodScale);
					break;

				case dtype_unknown:
					desc->dsc_dtype = dtype_unknown;
					desc->dsc_length = 0;
					desc->dsc_scale = 0;
					desc->dsc_sub_type = 0;
					desc->dsc_flags = 0;
					return;

				default:
					fb_assert(false);
					// FALLINTO

				case DTYPE_CANNOT:
					// break to error reporting code
					break;
			}

			break;

		case blr_divide:
			// for compatibility with older versions of the product, we accept
			// text types for division in blr_version4 (dialect <= 1) only
			if (!(DTYPE_IS_NUMERIC(desc1.dsc_dtype) || DTYPE_IS_TEXT(desc1.dsc_dtype)))
			{
				if (desc1.dsc_dtype != dtype_unknown)
					break;	// error, dtype not supported by arithmetic
			}

			if (!(DTYPE_IS_NUMERIC(desc2.dsc_dtype) || DTYPE_IS_TEXT(desc2.dsc_dtype)))
			{
				if (desc2.dsc_dtype != dtype_unknown)
					break;	// error, dtype not supported by arithmetic
			}

			desc->dsc_dtype = DEFAULT_DOUBLE;
			desc->dsc_length = sizeof(double);
			desc->dsc_scale = 0;
			desc->dsc_sub_type = 0;
			desc->dsc_flags = 0;
			return;
	}

	if (dtype == dtype_quad)
		IBERROR(224);	// msg 224 quad word arithmetic not supported

	ERR_post(Arg::Gds(isc_datype_notsup));	// data type not supported for arithmetic
}

void ArithmeticNode::getDescDialect3(thread_db* /*tdbb*/, dsc* desc, dsc& desc1, dsc& desc2)
{
	USHORT dtype;

	switch (blrOp)
	{
		case blr_add:
		case blr_subtract:
		{
			USHORT dtype1 = desc1.dsc_dtype;
			USHORT dtype2 = desc2.dsc_dtype;

			// In Dialect 2 or 3, strings can never participate in addition / sub
			// (use a specific cast instead)
			if (DTYPE_IS_TEXT(dtype1) || DTYPE_IS_TEXT(dtype2))
				ERR_post(Arg::Gds(isc_expression_eval_err));

			// Because dtype_int64 > dtype_double, we cannot just use the MAX macro to set
			// the result dtype. The rule is that two exact numeric operands yield an int64
			// result, while an approximate numeric and anything yield a double result.

			if (DTYPE_IS_EXACT(dtype1) && DTYPE_IS_EXACT(dtype2))
			{
				if (desc1.isInt128() || desc2.isInt128())
					dtype = dtype_int128;
				else
					dtype = dtype_int64;
			}
			else if (DTYPE_IS_NUMERIC(dtype1) && DTYPE_IS_NUMERIC(dtype2))
			{
				if (DTYPE_IS_DECFLOAT(dtype1) || DTYPE_IS_DECFLOAT(dtype2))
				{
					USHORT d1 = DTYPE_IS_DECFLOAT(dtype1) ? dtype1 : 0;
					USHORT d2 = DTYPE_IS_DECFLOAT(dtype2) ? dtype2 : 0;
					dtype = MAX(d1, d2);
				}
				else
				{
					fb_assert(DTYPE_IS_APPROX(dtype1) || DTYPE_IS_APPROX(dtype2));
					dtype = dtype_double;
				}
			}
			else
			{
				// mixed numeric and non-numeric:

				fb_assert(couldBeDate(desc1) || couldBeDate(desc2));

				// the MAX(dtype) rule doesn't apply with dtype_int64

				if (dtype_int64 == dtype1)
					dtype1 = dtype_double;

				if (dtype_int64 == dtype2)
					dtype2 = dtype_double;

				dtype = CVT2_compare_priority[dtype1] > CVT2_compare_priority[dtype2] ? dtype1 : dtype2;
			}

			switch (dtype)
			{
				case dtype_ex_time_tz:
				case dtype_ex_timestamp_tz:
					fb_assert(false);
					ERRD_post(Arg::Gds(isc_expression_eval_err));

				case dtype_timestamp:
				case dtype_timestamp_tz:
				case dtype_sql_date:
				case dtype_sql_time:
				case dtype_sql_time_tz:
					nodFlags |= FLAG_DATE;

					fb_assert(DTYPE_IS_DATE(desc1.dsc_dtype) || DTYPE_IS_DATE(desc2.dsc_dtype));

					if ((DTYPE_IS_DATE(dtype1) || dtype1 == dtype_unknown) &&
						(DTYPE_IS_DATE(dtype2) || dtype2 == dtype_unknown))
					{
						if (blrOp == blr_subtract)
						{
							// <any date> - <any date>

							/* Legal permutations are:
							   <timestamp> - <timestamp>
							   <timestamp> - <date>
							   <date> - <date>
							   <date> - <timestamp>
							   <time> - <time> */

							if (dtype1 == dtype_unknown)
								dtype1 = dtype2;
							else if (dtype2 == dtype_unknown)
								dtype2 = dtype1;

							if (dtype1 == dtype2)
								dtype = dtype1;
							else if (desc1.isTime() && dtype2 == dtype_sql_time)
								dtype = dtype1;
							else if (desc2.isTime() && dtype1 == dtype_sql_time)
								dtype = dtype2;
							else if (desc1.isTimeStamp() && dtype2 == dtype_timestamp)
								dtype = dtype1;
							else if (desc2.isTimeStamp() && dtype1 == dtype_timestamp)
								dtype = dtype2;
							else if (desc1.isTimeStamp() && dtype2 == dtype_sql_date)
								dtype = dtype1;
							else if (desc2.isTimeStamp() && dtype1 == dtype_sql_date)
								dtype = dtype2;
							else
								ERR_post(Arg::Gds(isc_expression_eval_err));

							if (dtype == dtype_sql_date)
							{
								desc->dsc_dtype = dtype_long;
								desc->dsc_length = type_lengths[desc->dsc_dtype];
								desc->dsc_scale = 0;
								desc->dsc_sub_type = 0;
								desc->dsc_flags = 0;
							}
							else if (dtype == dtype_sql_time || dtype == dtype_sql_time_tz)
							{
								desc->dsc_dtype = dtype_long;
								desc->dsc_length = type_lengths[desc->dsc_dtype];
								desc->dsc_scale = ISC_TIME_SECONDS_PRECISION_SCALE;
								desc->dsc_sub_type = 0;
								desc->dsc_flags = 0;
							}
							else
							{
								fb_assert(dtype == dtype_timestamp || dtype == dtype_timestamp_tz ||
									dtype == dtype_unknown);
								desc->dsc_dtype = DEFAULT_DOUBLE;
								desc->dsc_length = type_lengths[desc->dsc_dtype];
								desc->dsc_scale = 0;
								desc->dsc_sub_type = 0;
								desc->dsc_flags = 0;
							}
						}
						else if (isDateAndTime(desc1, desc2))
						{
							// <date> + <time>
							// <time> + <date>
							desc->dsc_dtype = desc1.isDateTimeTz() || desc2.isDateTimeTz() ?
								dtype_timestamp_tz : dtype_timestamp;
							desc->dsc_length = type_lengths[desc->dsc_dtype];
							desc->dsc_scale = 0;
							desc->dsc_sub_type = 0;
							desc->dsc_flags = 0;
						}
						else
						{
							// <date> + <date>
							ERR_post(Arg::Gds(isc_expression_eval_err));
						}
					}
					else if (DTYPE_IS_DATE(desc1.dsc_dtype) || blrOp == blr_add)
					{
						// <date> +/- <non-date> || <non-date> + <date>
						desc->dsc_dtype = desc1.dsc_dtype;
						if (!DTYPE_IS_DATE(desc->dsc_dtype))
							desc->dsc_dtype = desc2.dsc_dtype;
						fb_assert(DTYPE_IS_DATE(desc->dsc_dtype));
						desc->dsc_length = type_lengths[desc->dsc_dtype];
						desc->dsc_scale = 0;
						desc->dsc_sub_type = 0;
						desc->dsc_flags = 0;
					}
					else
					{
						// <non-date> - <date>
						ERR_post(Arg::Gds(isc_expression_eval_err));
					}
					return;

				case dtype_text:
				case dtype_cstring:
				case dtype_varying:
				case dtype_real:
				case dtype_double:
					nodFlags |= FLAG_DOUBLE;
					desc->dsc_dtype = DEFAULT_DOUBLE;
					desc->dsc_length = sizeof(double);
					desc->dsc_scale = 0;
					desc->dsc_sub_type = 0;
					desc->dsc_flags = 0;
					return;

				case dtype_dec64:
				case dtype_dec128:
				case dtype_int128:
					nodFlags |= setDecDesc(desc, desc1, desc2, SCALE_MIN, &nodScale);
					return;

				case dtype_short:
				case dtype_long:
				case dtype_int64:
					desc->dsc_dtype = dtype_int64;
					desc->dsc_length = sizeof(SINT64);
					if (DTYPE_IS_TEXT(desc1.dsc_dtype) || DTYPE_IS_TEXT(desc2.dsc_dtype))
						desc->dsc_scale = 0;
					else
						desc->dsc_scale = MIN(desc1.dsc_scale, desc2.dsc_scale);
					nodScale = desc->dsc_scale;
					setFixedSubType(desc, desc1, desc2);
					desc->dsc_flags = 0;
					return;

				case dtype_unknown:
					desc->dsc_dtype = dtype_unknown;
					desc->dsc_length = 0;
					desc->dsc_scale = 0;
					desc->dsc_sub_type = 0;
					desc->dsc_flags = 0;
					return;

				case dtype_quad:
				case dtype_blob:
				case dtype_array:
					break;

				default:
					fb_assert(false);
			}

			break;
		}

		case blr_multiply:
		case blr_divide:
			dtype = DSC_multiply_result[desc1.dsc_dtype][desc2.dsc_dtype];

			switch (dtype)
			{
				case dtype_double:
					nodFlags |= FLAG_DOUBLE;
					desc->dsc_dtype = DEFAULT_DOUBLE;
					desc->dsc_length = sizeof(double);
					desc->dsc_scale = 0;
					desc->dsc_sub_type = 0;
					desc->dsc_flags = 0;
					return;

				case dtype_dec128:
				case dtype_int128:
					nodFlags |= setDecDesc(desc, desc1, desc2, SCALE_SUM, &nodScale);
					return;

				case dtype_int64:
					desc->dsc_dtype = dtype_int64;
					desc->dsc_length = sizeof(SINT64);
					desc->dsc_scale = nodScale = NUMERIC_SCALE(desc1) + NUMERIC_SCALE(desc2);
					setFixedSubType(desc, desc1, desc2);
					desc->dsc_flags = 0;
					return;

				case dtype_unknown:
					desc->dsc_dtype = dtype_unknown;
					desc->dsc_length = 0;
					desc->dsc_scale = 0;
					desc->dsc_sub_type = 0;
					desc->dsc_flags = 0;
					return;

				default:
					fb_assert(false);
					// FALLINTO

				case DTYPE_CANNOT:
					// break to error reporting code
					break;
			}

			break;
	}

	if (dtype == dtype_quad)
		IBERROR(224);	// msg 224 quad word arithmetic not supported

	ERR_post(Arg::Gds(isc_datype_notsup));	// data type not supported for arithmetic
}

ValueExprNode* ArithmeticNode::copy(thread_db* tdbb, NodeCopier& copier) const
{
	ArithmeticNode* node = FB_NEW_POOL(*tdbb->getDefaultPool()) ArithmeticNode(*tdbb->getDefaultPool(),
		blrOp, dialect1);
	node->nodScale = nodScale;
	node->arg1 = copier.copy(tdbb, arg1);
	node->arg2 = copier.copy(tdbb, arg2);
	return node;
}

bool ArithmeticNode::dsqlMatch(DsqlCompilerScratch* dsqlScratch, const ExprNode* other, bool ignoreMapCast) const
{
	if (!ExprNode::dsqlMatch(dsqlScratch, other, ignoreMapCast))
		return false;

	const ArithmeticNode* o = nodeAs<ArithmeticNode>(other);
	fb_assert(o);

	return dialect1 == o->dialect1 && blrOp == o->blrOp;
}

bool ArithmeticNode::sameAs(const ExprNode* other, bool ignoreStreams) const
{
	const ArithmeticNode* const otherNode = nodeAs<ArithmeticNode>(other);

	if (!otherNode || blrOp != otherNode->blrOp || dialect1 != otherNode->dialect1)
		return false;

	if (arg1->sameAs(otherNode->arg1, ignoreStreams) &&
		arg2->sameAs(otherNode->arg2, ignoreStreams))
	{
		return true;
	}

	if (blrOp == blr_add || blrOp == blr_multiply)
	{
		// A + B is equivalent to B + A, ditto for A * B and B * A.
		// Note: If one expression is A + B + C, but the other is B + C + A we won't
		// necessarily match them.
		if (arg1->sameAs(otherNode->arg2, ignoreStreams) &&
			arg2->sameAs(otherNode->arg1, ignoreStreams))
		{
			return true;
		}
	}

	return false;
}

ValueExprNode* ArithmeticNode::pass2(thread_db* tdbb, CompilerScratch* csb)
{
	ValueExprNode::pass2(tdbb, csb);

	dsc desc;
	getDesc(tdbb, csb, &desc);
	impureOffset = csb->allocImpure<impure_value>();

	return this;
}

dsc* ArithmeticNode::execute(thread_db* tdbb, Request* request) const
{
	impure_value* const impure = request->getImpure<impure_value>(impureOffset);

	request->req_flags &= ~req_null;

	// Evaluate arguments.  If either is null, result is null, but in
	// any case, evaluate both, since some expressions may later depend
	// on mappings which are developed here

	const dsc* desc1 = EVL_expr(tdbb, request, arg1);
	const ULONG flags = request->req_flags;
	request->req_flags &= ~req_null;

	const dsc* desc2 = EVL_expr(tdbb, request, arg2);

	// restore saved NULL state

	if (flags & req_null)
		request->req_flags |= req_null;

	if (request->req_flags & req_null)
		return NULL;

	EVL_make_value(tdbb, desc1, impure);

	if (dialect1)	// dialect-1 semantics
	{
		switch (blrOp)
		{
			case blr_add:
			case blr_subtract:
				return add(tdbb, desc2, impure, this, blrOp);

			case blr_divide:
			{
				const double divisor = MOV_get_double(tdbb, desc2);

				if (divisor == 0)
				{
					ERR_post(Arg::Gds(isc_arith_except) <<
							 Arg::Gds(isc_exception_float_divide_by_zero));
				}

				impure->vlu_misc.vlu_double = MOV_get_double(tdbb, desc1) / divisor;

				if (std::isinf(impure->vlu_misc.vlu_double))
				{
					ERR_post(Arg::Gds(isc_arith_except) <<
							 Arg::Gds(isc_exception_float_overflow));
				}

				impure->vlu_desc.dsc_dtype = DEFAULT_DOUBLE;
				impure->vlu_desc.dsc_length = sizeof(double);
				impure->vlu_desc.dsc_address = (UCHAR*) &impure->vlu_misc;

				return &impure->vlu_desc;
			}

			case blr_multiply:
				return multiply(desc2, impure);
		}
	}
	else	// with dialect-3 semantics
	{
		switch (blrOp)
		{
			case blr_add:
			case blr_subtract:
				return add2(tdbb, desc2, impure, this, blrOp);

			case blr_multiply:
				return multiply2(desc2, impure);

			case blr_divide:
				return divide2(desc2, impure);
		}
	}

	SOFT_BUGCHECK(232);	// msg 232 EVL_expr: invalid operation
	return NULL;
}

// Add (or subtract) the contents of a descriptor to value block, with dialect-1 semantics.
// This function can be removed when dialect-3 becomes the lowest supported dialect. (Version 7.0?)
dsc* ArithmeticNode::add(thread_db* tdbb, const dsc* desc, impure_value* value, const ValueExprNode* node,
	const UCHAR blrOp)
{
	const ArithmeticNode* arithmeticNode = nodeAs<ArithmeticNode>(node);

#ifdef DEV_BUILD
	const SubQueryNode* subQueryNode = nodeAs<SubQueryNode>(node);
	fb_assert(
		(arithmeticNode && arithmeticNode->dialect1 &&
			(arithmeticNode->blrOp == blr_add || arithmeticNode->blrOp == blr_subtract)) ||
		nodeIs<AggNode>(node) ||
		(subQueryNode && (subQueryNode->blrOp == blr_total || subQueryNode->blrOp == blr_average)));
#endif

	dsc* const result = &value->vlu_desc;

	// Handle date arithmetic

	if (node->nodFlags & FLAG_DATE)
	{
		fb_assert(arithmeticNode);
		return arithmeticNode->addDateTime(tdbb, desc, value);
	}

	// Handle decimal arithmetic

	if (node->nodFlags & FLAG_DECFLOAT)
	{
		const Decimal128 d1 = MOV_get_dec128(tdbb, desc);
		const Decimal128 d2 = MOV_get_dec128(tdbb, &value->vlu_desc);

		DecimalStatus decSt = tdbb->getAttachment()->att_dec_status;
		value->vlu_misc.vlu_dec128 = (blrOp == blr_subtract) ? d2.sub(decSt, d1) : d1.add(decSt, d2);

		result->dsc_dtype = dtype_dec128;
		result->dsc_length = sizeof(Decimal128);
		result->dsc_scale = 0;
		result->dsc_sub_type = 0;
		result->dsc_address = (UCHAR*) &value->vlu_misc.vlu_dec128;

		return result;
	}

	// Handle floating arithmetic

	if (node->nodFlags & FLAG_DOUBLE)
	{
		const double d1 = MOV_get_double(tdbb, desc);
		const double d2 = MOV_get_double(tdbb, &value->vlu_desc);

		value->vlu_misc.vlu_double = (blrOp == blr_subtract) ? d2 - d1 : d1 + d2;

		if (std::isinf(value->vlu_misc.vlu_double))
			ERR_post(Arg::Gds(isc_arith_except) << Arg::Gds(isc_exception_float_overflow));

		result->dsc_dtype = DEFAULT_DOUBLE;
		result->dsc_length = sizeof(double);
		result->dsc_scale = 0;
		result->dsc_sub_type = 0;
		result->dsc_address = (UCHAR*) &value->vlu_misc.vlu_double;

		return result;
	}

	// Everything else defaults to longword

	// CVC: Maybe we should upgrade the sum to double if it doesn't fit?
	// This is what was done for multiplicaton in dialect 1.

	const SLONG l1 = MOV_get_long(tdbb, desc, node->nodScale);
	const SINT64 l2 = MOV_get_long(tdbb, &value->vlu_desc, node->nodScale);
	const SINT64 rc = (blrOp == blr_subtract) ? l2 - l1 : l2 + l1;

	if (rc < MIN_SLONG || rc > MAX_SLONG)
		ERR_post(Arg::Gds(isc_exception_integer_overflow));

	value->make_long(rc, node->nodScale);

	return result;
}

// Add (or subtract) the contents of a descriptor to value block, with dialect-3 semantics, as in
// the blr_add, blr_subtract, and blr_agg_total verbs following a blr_version5.
dsc* ArithmeticNode::add2(thread_db* tdbb, const dsc* desc, impure_value* value, const ValueExprNode* node,
	const UCHAR blrOp)
{
	const ArithmeticNode* arithmeticNode = nodeAs<ArithmeticNode>(node);

	fb_assert(
		(arithmeticNode && !arithmeticNode->dialect1 &&
			(arithmeticNode->blrOp == blr_add || arithmeticNode->blrOp == blr_subtract)) ||
		nodeIs<AggNode>(node));

	dsc* result = &value->vlu_desc;

	// Handle date arithmetic

	if (node->nodFlags & FLAG_DATE)
	{
		fb_assert(arithmeticNode);
		return arithmeticNode->addDateTime(tdbb, desc, value);
	}

	// Handle decimal arithmetic

	if (node->nodFlags & FLAG_DECFLOAT)
	{
		const Decimal128 d1 = MOV_get_dec128(tdbb, desc);
		const Decimal128 d2 = MOV_get_dec128(tdbb, &value->vlu_desc);

		DecimalStatus decSt = tdbb->getAttachment()->att_dec_status;
		value->vlu_misc.vlu_dec128 = (blrOp == blr_subtract) ? d2.sub(decSt, d1) : d1.add(decSt, d2);

		result->dsc_dtype = dtype_dec128;
		result->dsc_length = sizeof(Decimal128);
		result->dsc_scale = 0;
		result->dsc_sub_type = 0;
		result->dsc_address = (UCHAR*) &value->vlu_misc.vlu_dec128;

		return result;
	}

	// 128-bit arithmetic

	if (node->nodFlags & FLAG_INT128)
	{
		const Int128 d1 = MOV_get_int128(tdbb, desc, node->nodScale);
		const Int128 d2 = MOV_get_int128(tdbb, &value->vlu_desc, node->nodScale);

		value->vlu_misc.vlu_int128 = (blrOp == blr_subtract) ? d2.sub(d1) : d1.add(d2);

		result->dsc_dtype = dtype_int128;
		result->dsc_length = sizeof(Int128);
		result->dsc_scale = node->nodScale;
		setFixedSubType(result, *desc, value->vlu_desc);
		result->dsc_address = (UCHAR*) &value->vlu_misc.vlu_int128;

		return result;
	}

	// Handle floating arithmetic

	if (node->nodFlags & FLAG_DOUBLE)
	{
		const double d1 = MOV_get_double(tdbb, desc);
		const double d2 = MOV_get_double(tdbb, &value->vlu_desc);

		value->vlu_misc.vlu_double = (blrOp == blr_subtract) ? d2 - d1 : d1 + d2;

		if (std::isinf(value->vlu_misc.vlu_double))
			ERR_post(Arg::Gds(isc_arith_except) << Arg::Gds(isc_exception_float_overflow));

		result->dsc_dtype = DEFAULT_DOUBLE;
		result->dsc_length = sizeof(double);
		result->dsc_scale = 0;
		result->dsc_sub_type = 0;
		result->dsc_address = (UCHAR*) &value->vlu_misc.vlu_double;

		return result;
	}

	// Everything else defaults to int64

	SINT64 i1 = MOV_get_int64(tdbb, desc, node->nodScale);
	const SINT64 i2 = MOV_get_int64(tdbb, &value->vlu_desc, node->nodScale);

	result->dsc_dtype = dtype_int64;
	result->dsc_length = sizeof(SINT64);
	result->dsc_scale = node->nodScale;
	value->vlu_misc.vlu_int64 = (blrOp == blr_subtract) ? i2 - i1 : i1 + i2;
	result->dsc_address = (UCHAR*) &value->vlu_misc.vlu_int64;
	setFixedSubType(result, *desc, value->vlu_desc);

	/* If the operands of an addition have the same sign, and their sum has
	the opposite sign, then overflow occurred.  If the two addends have
	opposite signs, then the result will lie between the two addends, and
	overflow cannot occur.
	If this is a subtraction, note that we invert the sign bit, rather than
	negating the argument, so that subtraction of MIN_SINT64, which is
	unchanged by negation, will be correctly treated like the addition of
	a positive number for the purposes of this test.

	Test cases for a Gedankenexperiment, considering the sign bits of the
	operands and result after the inversion below:                L  Rt  Sum

		MIN_SINT64 - MIN_SINT64 ==          0, with no overflow  1   0   0
	   -MAX_SINT64 - MIN_SINT64 ==          1, with no overflow  1   0   0
		1          - MIN_SINT64 == overflow                      0   0   1
	   -1          - MIN_SINT64 == MAX_SINT64, no overflow       1   0   0
	*/

	if (blrOp == blr_subtract)
		i1 ^= MIN_SINT64;		// invert the sign bit

	if ((i1 ^ i2) >= 0 && (i1 ^ value->vlu_misc.vlu_int64) < 0)
		ERR_post(Arg::Gds(isc_exception_integer_overflow));

	return result;
}

// Multiply two numbers, with SQL dialect-1 semantics.
// This function can be removed when dialect-3 becomes the lowest supported dialect. (Version 7.0?)
dsc* ArithmeticNode::multiply(const dsc* desc, impure_value* value) const
{
	thread_db* tdbb = JRD_get_thread_data();
	DEV_BLKCHK(node, type_nod);

	// Handle decimal arithmetic

	if (nodFlags & FLAG_DECFLOAT)
	{
		const Decimal128 d1 = MOV_get_dec128(tdbb, desc);
		const Decimal128 d2 = MOV_get_dec128(tdbb, &value->vlu_desc);

		DecimalStatus decSt = tdbb->getAttachment()->att_dec_status;
		value->vlu_misc.vlu_dec128 = d1.mul(decSt, d2);

		value->vlu_desc.dsc_dtype = dtype_dec128;
		value->vlu_desc.dsc_length = sizeof(Decimal128);
		value->vlu_desc.dsc_scale = 0;
		value->vlu_desc.dsc_sub_type = 0;
		value->vlu_desc.dsc_address = (UCHAR*) &value->vlu_misc.vlu_dec128;

		return &value->vlu_desc;
	}

	// 128-bit arithmetic

	if (nodFlags & FLAG_INT128)
	{
		const Int128 d1 = MOV_get_int128(tdbb, desc, nodScale);
		const Int128 d2 = MOV_get_int128(tdbb, &value->vlu_desc, nodScale);

		value->vlu_misc.vlu_int128 = d1.mul(d2);

		value->vlu_desc.dsc_dtype = dtype_int128;
		value->vlu_desc.dsc_length = sizeof(Int128);
		value->vlu_desc.dsc_scale = nodScale;
		setFixedSubType(&value->vlu_desc, *desc, value->vlu_desc);
		value->vlu_desc.dsc_address = (UCHAR*) &value->vlu_misc.vlu_int128;

		return &value->vlu_desc;
	}

	// Handle floating arithmetic

	if (nodFlags & FLAG_DOUBLE)
	{
		const double d1 = MOV_get_double(tdbb, desc);
		const double d2 = MOV_get_double(tdbb, &value->vlu_desc);
		value->vlu_misc.vlu_double = d1 * d2;

		if (std::isinf(value->vlu_misc.vlu_double))
		{
			ERR_post(Arg::Gds(isc_arith_except) <<
					 Arg::Gds(isc_exception_float_overflow));
		}

		value->vlu_desc.dsc_dtype = DEFAULT_DOUBLE;
		value->vlu_desc.dsc_length = sizeof(double);
		value->vlu_desc.dsc_scale = 0;
		value->vlu_desc.dsc_address = (UCHAR*) &value->vlu_misc.vlu_double;

		return &value->vlu_desc;
	}

	// Everything else defaults to longword

	/* CVC: With so many problems cropping with dialect 1 and multiplication,
			I decided to close this Pandora box by incurring in INT64 performance
			overhead (if noticeable) and try to get the best result. When I read it,
			this function didn't bother even to check for overflow! */

#define FIREBIRD_AVOID_DIALECT1_OVERFLOW
	// SLONG l1, l2;
	//{
	const SSHORT scale = NUMERIC_SCALE(value->vlu_desc);
	const SINT64 i1 = MOV_get_long(tdbb, desc, nodScale - scale);
	const SINT64 i2 = MOV_get_long(tdbb, &value->vlu_desc, scale);
	value->vlu_desc.dsc_dtype = dtype_long;
	value->vlu_desc.dsc_length = sizeof(SLONG);
	value->vlu_desc.dsc_scale = nodScale;
	const SINT64 rc = i1 * i2;
	if (rc < MIN_SLONG || rc > MAX_SLONG)
	{
#ifdef FIREBIRD_AVOID_DIALECT1_OVERFLOW
		value->vlu_misc.vlu_int64 = rc;
		value->vlu_desc.dsc_address = (UCHAR*) &value->vlu_misc.vlu_int64;
		value->vlu_desc.dsc_dtype = dtype_int64;
		value->vlu_desc.dsc_length = sizeof(SINT64);
		value->vlu_misc.vlu_double = MOV_get_double(tdbb, &value->vlu_desc);
		/* This is the Borland solution instead of the five lines above.
		d1 = MOV_get_double (desc);
		d2 = MOV_get_double (&value->vlu_desc);
		value->vlu_misc.vlu_double = d1 * d2; */
		value->vlu_desc.dsc_dtype = DEFAULT_DOUBLE;
		value->vlu_desc.dsc_length = sizeof(double);
		value->vlu_desc.dsc_scale = 0;
		value->vlu_desc.dsc_address = (UCHAR*) &value->vlu_misc.vlu_double;
#else
		ERR_post(Arg::Gds(isc_exception_integer_overflow));
#endif
	}
	else
	{
		value->vlu_misc.vlu_long = (SLONG) rc; // l1 * l2;
		value->vlu_desc.dsc_address = (UCHAR*) &value->vlu_misc.vlu_long;
	}
	//}

	return &value->vlu_desc;
}

// Multiply two numbers, with dialect-3 semantics, implementing blr_version5 ... blr_multiply.
dsc* ArithmeticNode::multiply2(const dsc* desc, impure_value* value) const
{
	thread_db* tdbb = JRD_get_thread_data();
	DEV_BLKCHK(node, type_nod);

	// Handle decimal arithmetic

	if (nodFlags & FLAG_DECFLOAT)
	{
		const Decimal128 d1 = MOV_get_dec128(tdbb, desc);
		const Decimal128 d2 = MOV_get_dec128(tdbb, &value->vlu_desc);

		DecimalStatus decSt = tdbb->getAttachment()->att_dec_status;
		value->vlu_misc.vlu_dec128 = d1.mul(decSt, d2);

		value->vlu_desc.dsc_dtype = dtype_dec128;
		value->vlu_desc.dsc_length = sizeof(Decimal128);
		value->vlu_desc.dsc_scale = 0;
		value->vlu_desc.dsc_sub_type = 0;
		value->vlu_desc.dsc_address = (UCHAR*) &value->vlu_misc.vlu_dec128;

		return &value->vlu_desc;
	}

	// 128-bit arithmetic

	if (nodFlags & FLAG_INT128)
	{
		const SSHORT scale = NUMERIC_SCALE(*desc);
		const Int128 d1 = MOV_get_int128(tdbb, desc, scale);
		const Int128 d2 = MOV_get_int128(tdbb, &value->vlu_desc, nodScale - scale);

		value->vlu_misc.vlu_int128 = d1.mul(d2);

		value->vlu_desc.dsc_dtype = dtype_int128;
		value->vlu_desc.dsc_length = sizeof(Int128);
		value->vlu_desc.dsc_scale = nodScale;
		setFixedSubType(&value->vlu_desc, *desc, value->vlu_desc);
		value->vlu_desc.dsc_address = (UCHAR*) &value->vlu_misc.vlu_int128;

		return &value->vlu_desc;
	}

	// Handle floating arithmetic

	if (nodFlags & FLAG_DOUBLE)
	{
		const double d1 = MOV_get_double(tdbb, desc);
		const double d2 = MOV_get_double(tdbb, &value->vlu_desc);
		value->vlu_misc.vlu_double = d1 * d2;

		if (std::isinf(value->vlu_misc.vlu_double))
		{
			ERR_post(Arg::Gds(isc_arith_except) <<
					 Arg::Gds(isc_exception_float_overflow));
		}

		value->vlu_desc.dsc_dtype = DEFAULT_DOUBLE;
		value->vlu_desc.dsc_length = sizeof(double);
		value->vlu_desc.dsc_scale = 0;
		value->vlu_desc.dsc_address = (UCHAR*) &value->vlu_misc.vlu_double;

		return &value->vlu_desc;
	}

	// Everything else defaults to int64

	const SSHORT scale = NUMERIC_SCALE(value->vlu_desc);
	const SINT64 i1 = MOV_get_int64(tdbb, desc, nodScale - scale);
	const SINT64 i2 = MOV_get_int64(tdbb, &value->vlu_desc, scale);

	/*
	We need to report an overflow if
	   (i1 * i2 < MIN_SINT64) || (i1 * i2 > MAX_SINT64)
	which is equivalent to
	   (i1 < MIN_SINT64 / i2) || (i1 > MAX_SINT64 / i2)

	Unfortunately, a trial division to see whether the multiplication will
	overflow is expensive: fortunately, we only need perform one division and
	test for one of the two cases, depending on whether the factors have the
	same or opposite signs.

	Unfortunately, in C it is unspecified which way division rounds
	when one or both arguments are negative.  (ldiv() is guaranteed to
	round towards 0, but the standard does not yet require an lldiv()
	or whatever for 64-bit operands.  This makes the problem messy.
	We use FB_UINT64s for the checking, thus ensuring that our division rounds
	down.  This means that we have to check the sign of the product first
	in order to know whether the maximum abs(i1*i2) is MAX_SINT64 or
	(MAX_SINT64+1).

	Of course, if a factor is 0, the product will also be 0, and we don't
	need a trial-division to be sure the multiply won't overflow.
	*/

	const FB_UINT64 u1 = (i1 >= 0) ? i1 : -i1;	// abs(i1)
	const FB_UINT64 u2 = (i2 >= 0) ? i2 : -i2;	// abs(i2)
	// largest product
	const FB_UINT64 u_limit = ((i1 ^ i2) >= 0) ? MAX_SINT64 : (FB_UINT64) MAX_SINT64 + 1;

	if ((u1 != 0) && ((u_limit / u1) < u2)) {
		ERR_post(Arg::Gds(isc_exception_integer_overflow));
	}

	value->vlu_desc.dsc_dtype = dtype_int64;
	value->vlu_desc.dsc_length = sizeof(SINT64);
	value->vlu_desc.dsc_scale = nodScale;
	value->vlu_misc.vlu_int64 = i1 * i2;
	value->vlu_desc.dsc_address = (UCHAR*) &value->vlu_misc.vlu_int64;

	return &value->vlu_desc;
}

// Divide two numbers, with SQL dialect-3 semantics, as in the blr_version5 ... blr_divide or
// blr_version5 ... blr_average ....
dsc* ArithmeticNode::divide2(const dsc* desc, impure_value* value) const
{
	thread_db* tdbb = JRD_get_thread_data();
	DEV_BLKCHK(node, type_nod);

	// Handle decimal arithmetic

	if (nodFlags & FLAG_DECFLOAT)
	{
		const Decimal128 d1 = MOV_get_dec128(tdbb, desc);
		const Decimal128 d2 = MOV_get_dec128(tdbb, &value->vlu_desc);

		DecimalStatus decSt = tdbb->getAttachment()->att_dec_status;
		value->vlu_misc.vlu_dec128 = d2.div(decSt, d1);

		value->vlu_desc.dsc_dtype = dtype_dec128;
		value->vlu_desc.dsc_length = sizeof(Decimal128);
		value->vlu_desc.dsc_scale = 0;
		value->vlu_desc.dsc_sub_type = 0;
		value->vlu_desc.dsc_address = (UCHAR*) &value->vlu_misc.vlu_dec128;

		return &value->vlu_desc;
	}

	// 128-bit arithmetic

	if (nodFlags & FLAG_INT128)
	{
		const SSHORT scale = NUMERIC_SCALE(*desc);
		const Int128 d2 = MOV_get_int128(tdbb, desc, scale);
		const Int128 d1 = MOV_get_int128(tdbb, &value->vlu_desc, nodScale - scale);

		value->vlu_misc.vlu_int128 = d1.div(d2, scale * 2);

		value->vlu_desc.dsc_dtype = dtype_int128;
		value->vlu_desc.dsc_length = sizeof(Int128);
		value->vlu_desc.dsc_scale = nodScale;
		setFixedSubType(&value->vlu_desc, *desc, value->vlu_desc);
		value->vlu_desc.dsc_address = (UCHAR*) &value->vlu_misc.vlu_int128;

		return &value->vlu_desc;
	}

	// Handle floating arithmetic

	if (nodFlags & FLAG_DOUBLE)
	{
		const double d2 = MOV_get_double(tdbb, desc);
		if (d2 == 0.0)
		{
			ERR_post(Arg::Gds(isc_arith_except) <<
					 Arg::Gds(isc_exception_float_divide_by_zero));
		}
		const double d1 = MOV_get_double(tdbb, &value->vlu_desc);
		value->vlu_misc.vlu_double = d1 / d2;
		if (std::isinf(value->vlu_misc.vlu_double))
		{
			ERR_post(Arg::Gds(isc_arith_except) <<
					 Arg::Gds(isc_exception_float_overflow));
		}
		value->vlu_desc.dsc_dtype = DEFAULT_DOUBLE;
		value->vlu_desc.dsc_length = sizeof(double);
		value->vlu_desc.dsc_scale = 0;
		value->vlu_desc.dsc_address = (UCHAR*) &value->vlu_misc.vlu_double;
		return &value->vlu_desc;
	}

	// Everything else defaults to int64

	/*
	 * In the SQL standard, the precision and scale of the quotient of exact
	 * numeric dividend and divisor are implementation-defined: we have defined
	 * the precision as 18 (in other words, an SINT64), and the scale as the
	 * sum of the scales of the two operands.  To make this work, we have to
	 * multiply by pow(10, -2* (scale of divisor)).
	 *
	 * To see this, consider the operation n1 / n2, and represent the numbers
	 * by ordered pairs (v1, s1) and (v2, s2), representing respectively the
	 * integer value and the scale of each operation, so that
	 *     n1 = v1 * pow(10, s1), and
	 *     n2 = v2 * pow(10, s2)
	 * Then the quotient is ...
	 *
	 *     v1 * pow(10,s1)
	 *     ----------------- = (v1/v2) * pow(10, s1-s2)
	 *     v2 * pow(10,s2)
	 *
	 * But we want the scale of the result to be (s1+s2), not (s1-s2)
	 * so we need to multiply by 1 in the form
	 *         pow(10, -2 * s2) * pow(20, 2 * s2)
	 * which, after regrouping, gives us ...
	 *   =  ((v1 * pow(10, -2*s2))/v2) * pow(10, 2*s2) * pow(10, s1-s2)
	 *   =  ((v1 * pow(10, -2*s2))/v2) * pow(10, 2*s2 + s1 - s2)
	 *   =  ((v1 * pow(10, -2*s2))/v2) * pow(10, s1 + s2)
	 * or in our ordered-pair notation,
	 *      ( v1 * pow(10, -2*s2) / v2, s1 + s2 )
	 *
	 * To maximize the amount of information in the result, we scale up
	 * the dividend as far as we can without causing overflow, then we perform
	 * the division, then do any additional required scaling.
	 *
	 * Who'da thunk that 9th-grade algebra would prove so useful.
	 *                                      -- Chris Jewell, December 1998
	 */
	SINT64 i2 = MOV_get_int64(tdbb, desc, desc->dsc_scale);
	if (i2 == 0)
	{
		ERR_post(Arg::Gds(isc_arith_except) <<
				 Arg::Gds(isc_exception_integer_divide_by_zero));
	}

	SINT64 i1 = MOV_get_int64(tdbb, &value->vlu_desc, nodScale - desc->dsc_scale);

	// Scale the dividend by as many of the needed powers of 10 as possible
	// without causing an overflow.
	int addl_scale = 2 * desc->dsc_scale;
	if (i1 >= 0)
	{
		while ((addl_scale < 0) && (i1 <= MAX_INT64_LIMIT))
		{
			i1 *= 10;
			++addl_scale;
		}
	}
	else
	{
		while ((addl_scale < 0) && (i1 >= MIN_INT64_LIMIT))
		{
			i1 *= 10;
			++addl_scale;
		}
	}

	// If we couldn't use up all the additional scaling by multiplying the
	// dividend by 10, but there are trailing zeroes in the divisor, we can
	// get the same effect by dividing the divisor by 10 instead.
	while ((addl_scale < 0) && (0 == (i2 % 10)))
	{
		i2 /= 10;
		++addl_scale;
	}

	// MIN_SINT64 / -1 = (MAX_SINT64 + 1), which overflows in SINT64.
	if ((i1 == MIN_SINT64) && (i2 == -1))
		ERR_post(Arg::Gds(isc_exception_integer_overflow));

	value->vlu_desc.dsc_dtype = dtype_int64;
	value->vlu_desc.dsc_length = sizeof(SINT64);
	value->vlu_desc.dsc_scale = nodScale;
	value->vlu_misc.vlu_int64 = i1 / i2;
	value->vlu_desc.dsc_address = (UCHAR*) &value->vlu_misc.vlu_int64;

	// If we couldn't do all the required scaling beforehand without causing
	// an overflow, do the rest of it now.  If we get an overflow now, then
	// the result is really too big to store in a properly-scaled SINT64,
	// so report the error. For example, MAX_SINT64 / 1.00 overflows.
	if (value->vlu_misc.vlu_int64 >= 0)
	{
		while ((addl_scale < 0) && (value->vlu_misc.vlu_int64 <= MAX_INT64_LIMIT))
		{
			value->vlu_misc.vlu_int64 *= 10;
			addl_scale++;
		}
	}
	else
	{
		while ((addl_scale < 0) && (value->vlu_misc.vlu_int64 >= MIN_INT64_LIMIT))
		{
			value->vlu_misc.vlu_int64 *= 10;
			addl_scale++;
		}
	}

	if (addl_scale < 0)
	{
		ERR_post(Arg::Gds(isc_arith_except) <<
				 Arg::Gds(isc_numeric_out_of_range));
	}

	return &value->vlu_desc;
}

// Vector out to one of the actual datetime addition routines.
dsc* ArithmeticNode::addDateTime(thread_db* tdbb, const dsc* desc, impure_value* value) const
{
	BYTE dtype;					// Which addition routine to use?

	fb_assert(nodFlags & FLAG_DATE);

	// Value is the LHS of the operand.  desc is the RHS

	if (blrOp == blr_add)
		dtype = DSC_add_result[value->vlu_desc.dsc_dtype][desc->dsc_dtype];
	else
	{
		fb_assert(blrOp == blr_subtract);
		dtype = DSC_sub_result[value->vlu_desc.dsc_dtype][desc->dsc_dtype];

		/* Is this a <date type> - <date type> construct?
		   chose the proper routine to do the subtract from the
		   LHS of expression
		   Thus:   <TIME> - <TIMESTAMP> uses TIME arithmetic
		   <DATE> - <TIMESTAMP> uses DATE arithmetic
		   <TIMESTAMP> - <DATE> uses TIMESTAMP arithmetic */
		if (DTYPE_IS_NUMERIC(dtype))
			dtype = value->vlu_desc.dsc_dtype;

		// Handle historical <timestamp> = <string> - <value> case
		if (!DTYPE_IS_DATE(dtype) &&
			(DTYPE_IS_TEXT(value->vlu_desc.dsc_dtype) || DTYPE_IS_TEXT(desc->dsc_dtype)))
		{
			dtype = dtype_timestamp;
		}
	}

	switch (dtype)
	{
		case dtype_sql_time:
		case dtype_sql_time_tz:
			return addSqlTime(tdbb, desc, value);

		case dtype_sql_date:
			return addSqlDate(desc, value);

		case DTYPE_CANNOT:
			ERR_post(Arg::Gds(isc_expression_eval_err) << Arg::Gds(isc_invalid_type_datetime_op));
			break;

		case dtype_ex_time_tz:
		case dtype_ex_timestamp_tz:
			fb_assert(false);
			ERRD_post(Arg::Gds(isc_expression_eval_err));

		case dtype_timestamp:
		case dtype_timestamp_tz:
		default:
			// This needs to handle a dtype_sql_date + dtype_sql_time
			// For historical reasons prior to V6 - handle any types for timestamp arithmetic
			return addTimeStamp(tdbb, desc, value);
	}

	return NULL;
}

// Perform date arithmetic.
// DATE -   DATE	   Result is SLONG
// DATE +/- NUMERIC   Numeric is interpreted as days DECIMAL(*,0).
// NUMERIC +/- TIME   Numeric is interpreted as days DECIMAL(*,0).
dsc* ArithmeticNode::addSqlDate(const dsc* desc, impure_value* value) const
{
	DEV_BLKCHK(node, type_nod);
	fb_assert(blrOp == blr_add || blrOp == blr_subtract);

	dsc* result = &value->vlu_desc;
	thread_db* tdbb = JRD_get_thread_data();

	fb_assert(value->vlu_desc.dsc_dtype == dtype_sql_date || desc->dsc_dtype == dtype_sql_date);

	SINT64 d1;
	// Coerce operand1 to a count of days
	bool op1_is_date = false;
	if (value->vlu_desc.dsc_dtype == dtype_sql_date)
	{
		d1 = *((GDS_DATE*) value->vlu_desc.dsc_address);
		op1_is_date = true;
	}
	else
	{
		d1 = MOV_get_int64(tdbb, &value->vlu_desc, 0);

		if (fb_utils::abs64Compare(d1, TimeStamp::MAX_DATE - TimeStamp::MIN_DATE) > 0)
			ERR_post(Arg::Gds(isc_date_range_exceeded));
	}

	SINT64 d2;
	// Coerce operand2 to a count of days
	bool op2_is_date = false;
	if (desc->dsc_dtype == dtype_sql_date)
	{
		d2 = *((GDS_DATE*) desc->dsc_address);
		op2_is_date = true;
	}
	else
	{
		d2 = MOV_get_int64(tdbb, desc, 0);

		if (fb_utils::abs64Compare(d2, TimeStamp::MAX_DATE - TimeStamp::MIN_DATE) > 0)
			ERR_post(Arg::Gds(isc_date_range_exceeded));
	}

	if (blrOp == blr_subtract && op1_is_date && op2_is_date)
	{
		d2 = d1 - d2;
		value->make_int64(d2);
		return result;
	}

	fb_assert(op1_is_date || op2_is_date);
	fb_assert(!(op1_is_date && op2_is_date));

	// Perform the operation

	if (blrOp == blr_subtract)
	{
		fb_assert(op1_is_date);
		d2 = d1 - d2;
	}
	else
		d2 = d1 + d2;

	value->vlu_misc.vlu_sql_date = d2;

	if (!TimeStamp::isValidDate(value->vlu_misc.vlu_sql_date))
		ERR_post(Arg::Gds(isc_date_range_exceeded));

	result->dsc_dtype = dtype_sql_date;
	result->dsc_length = type_lengths[result->dsc_dtype];
	result->dsc_scale = 0;
	result->dsc_sub_type = 0;
	result->dsc_address = (UCHAR*) &value->vlu_misc.vlu_sql_date;
	return result;

}

// Perform time arithmetic.
// TIME - TIME			Result is SLONG, scale -4
// TIME +/- NUMERIC		Numeric is interpreted as seconds DECIMAL(*,4).
// NUMERIC +/- TIME		Numeric is interpreted as seconds DECIMAL(*,4).
dsc* ArithmeticNode::addSqlTime(thread_db* tdbb, const dsc* desc, impure_value* value) const
{
	fb_assert(blrOp == blr_add || blrOp == blr_subtract);

	dsc* result = &value->vlu_desc;
	Attachment* const attachment = tdbb->getAttachment();

	fb_assert(value->vlu_desc.isTime() || desc->isTime());

	const dsc* op1_desc = &value->vlu_desc;
	const dsc* op2_desc = desc;

	bool op1_is_time = op1_desc->isTime();
	bool op2_is_time = op2_desc->isTime();

	std::optional<USHORT> op1_tz, op2_tz;

	if (op1_desc->dsc_dtype == dtype_sql_time_tz)
		op1_tz = ((ISC_TIME_TZ*) op1_desc->dsc_address)->time_zone;

	if (op2_desc->dsc_dtype == dtype_sql_time_tz)
		op2_tz = ((ISC_TIME_TZ*) op2_desc->dsc_address)->time_zone;

	dsc op1_tz_desc, op2_tz_desc;
	ISC_TIME_TZ op1_time_tz, op2_time_tz;

	if (op1_desc->dsc_dtype == dtype_sql_time && op2_is_time && op2_tz.has_value())
	{
		op1_tz_desc.makeTimeTz(&op1_time_tz);
		MOV_move(tdbb, const_cast<dsc*>(op1_desc), &op1_tz_desc);
		op1_desc = &op1_tz_desc;
	}

	if (op2_desc->dsc_dtype == dtype_sql_time && op1_is_time && op1_tz.has_value())
	{
		op2_tz_desc.makeTimeTz(&op2_time_tz);
		MOV_move(tdbb, const_cast<dsc*>(op2_desc), &op2_tz_desc);
		op2_desc = &op2_tz_desc;
	}

	// Coerce operand1 to a count of seconds
	SINT64 d1;

	if (op1_is_time)
	{
		d1 = *(GDS_TIME*) op1_desc->dsc_address;
		fb_assert(d1 >= 0 && d1 < TimeStamp::ISC_TICKS_PER_DAY);
	}
	else
		d1 = MOV_get_int64(tdbb, op1_desc, ISC_TIME_SECONDS_PRECISION_SCALE);

	// Coerce operand2 to a count of seconds
	SINT64 d2;

	if (op2_is_time)
	{
		d2 = *(GDS_TIME*) op2_desc->dsc_address;
		fb_assert(d2 >= 0 && d2 < TimeStamp::ISC_TICKS_PER_DAY);
	}
	else
		d2 = MOV_get_int64(tdbb, op2_desc, ISC_TIME_SECONDS_PRECISION_SCALE);

	if (blrOp == blr_subtract && op1_is_time && op2_is_time)
	{
		d2 = d1 - d2;
		// Overflow cannot occur as the range of supported TIME values
		// is less than the range of INTEGER
		value->vlu_misc.vlu_long = d2;
		result->dsc_dtype = dtype_long;
		result->dsc_length = sizeof(SLONG);
		result->dsc_scale = ISC_TIME_SECONDS_PRECISION_SCALE;
		result->dsc_address = (UCHAR*) &value->vlu_misc.vlu_long;
		return result;
	}

	fb_assert(op1_is_time || op2_is_time);
	fb_assert(!(op1_is_time && op2_is_time));

	// Perform the operation

	if (blrOp == blr_subtract)
	{
		fb_assert(op1_is_time);
		d2 = d1 - d2;
	}
	else
		d2 = d1 + d2;

	// Make sure to use modulo 24 hour arithmetic

	// Make the result positive
	while (d2 < 0)
		d2 += TimeStamp::ISC_TICKS_PER_DAY;

	// And make it in the range of values for a day
	d2 %= TimeStamp::ISC_TICKS_PER_DAY;

	fb_assert(d2 >= 0 && d2 < TimeStamp::ISC_TICKS_PER_DAY);

	value->vlu_misc.vlu_sql_time_tz.utc_time = d2;

	result->dsc_dtype = op1_tz.has_value() || op2_tz.has_value() ? dtype_sql_time_tz : dtype_sql_time;
	result->dsc_length = type_lengths[result->dsc_dtype];
	result->dsc_scale = 0;
	result->dsc_sub_type = 0;
	result->dsc_address = (UCHAR*) &value->vlu_misc.vlu_sql_time_tz;

	fb_assert(!(op1_tz.has_value() && op2_tz.has_value()));

	if (op1_tz.has_value())
		value->vlu_misc.vlu_sql_time_tz.time_zone = op1_tz.value();
	else if (op2_tz.has_value())
		value->vlu_misc.vlu_sql_time_tz.time_zone = op2_tz.value();

	return result;
}

// Perform date&time arithmetic.
// TIMESTAMP - TIMESTAMP	Result is INT64
// TIMESTAMP +/- NUMERIC   Numeric is interpreted as days DECIMAL(*,*).
// NUMERIC +/- TIMESTAMP   Numeric is interpreted as days DECIMAL(*,*).
// DATE + TIME
// TIME + DATE
dsc* ArithmeticNode::addTimeStamp(thread_db* tdbb, const dsc* desc, impure_value* value) const
{
	fb_assert(blrOp == blr_add || blrOp == blr_subtract);

	const dsc* op1_desc = &value->vlu_desc;
	const dsc* op2_desc = desc;

	std::optional<USHORT> op1_tz, op2_tz;

	if (op1_desc->dsc_dtype == dtype_sql_time_tz)
		op1_tz = ((ISC_TIME_TZ*) op1_desc->dsc_address)->time_zone;
	else if (op1_desc->dsc_dtype == dtype_timestamp_tz)
		op1_tz = ((ISC_TIMESTAMP_TZ*) op1_desc->dsc_address)->time_zone;

	if (op2_desc->dsc_dtype == dtype_sql_time_tz)
		op2_tz = ((ISC_TIME_TZ*) op2_desc->dsc_address)->time_zone;
	else if (op2_desc->dsc_dtype == dtype_timestamp_tz)
		op2_tz = ((ISC_TIMESTAMP_TZ*) op2_desc->dsc_address)->time_zone;

	dsc op1_tz_desc, op2_tz_desc;
	ISC_TIMESTAMP_TZ op1_timestamp_tz, op2_timestamp_tz;
	ISC_TIME_TZ op1_time_tz, op2_time_tz;

	if ((op1_desc->dsc_dtype == dtype_sql_time || op1_desc->dsc_dtype == dtype_timestamp) &&
		op2_desc->isDateTime() && op2_tz.has_value())
	{
		if (op1_desc->dsc_dtype == dtype_sql_time)
			op1_tz_desc.makeTimeTz(&op1_time_tz);
		else
			op1_tz_desc.makeTimestampTz(&op1_timestamp_tz);

		MOV_move(tdbb, const_cast<dsc*>(op1_desc), &op1_tz_desc);
		op1_desc = &op1_tz_desc;
	}

	if ((op2_desc->dsc_dtype == dtype_sql_time || op2_desc->dsc_dtype == dtype_timestamp) &&
		op1_desc->isDateTime() && op1_tz.has_value())
	{
		if (op2_desc->dsc_dtype == dtype_sql_time)
			op2_tz_desc.makeTimeTz(&op2_time_tz);
		else
			op2_tz_desc.makeTimestampTz(&op2_timestamp_tz);

		MOV_move(tdbb, const_cast<dsc*>(op2_desc), &op2_tz_desc);
		op2_desc = &op2_tz_desc;
	}

	SINT64 d1, d2;

	dsc* result = &value->vlu_desc;

	// Operand 1 is Value -- Operand 2 is desc

	if (op1_desc->dsc_dtype == dtype_sql_date)
	{
		// DATE + TIME
		if (op2_desc->isTime() && blrOp == blr_add)
		{
			value->vlu_misc.vlu_timestamp_tz.utc_timestamp.timestamp_date = *(GDS_DATE*) op1_desc->dsc_address;
			value->vlu_misc.vlu_timestamp_tz.utc_timestamp.timestamp_time = *(GDS_TIME*) op2_desc->dsc_address;
		}
		else
			ERR_post(Arg::Gds(isc_expression_eval_err) << Arg::Gds(isc_onlycan_add_timetodate));
	}
	else if (op2_desc->dsc_dtype == dtype_sql_date)
	{
		// TIME + DATE
		if (op1_desc->isTime() && blrOp == blr_add)
		{
			value->vlu_misc.vlu_timestamp_tz.utc_timestamp.timestamp_time = *(GDS_TIME*) op1_desc->dsc_address;
			value->vlu_misc.vlu_timestamp_tz.utc_timestamp.timestamp_date = *(GDS_DATE*) op2_desc->dsc_address;
		}
		else
			ERR_post(Arg::Gds(isc_expression_eval_err) << Arg::Gds(isc_onlycan_add_datetotime));
	}
	else
	{
		/* For historical reasons (behavior prior to V6),
		there are times we will do timestamp arithmetic without a
		timestamp being involved.
		In such an event we need to convert a text type to a timestamp when
		we don't already have one.
		We assume any text string must represent a timestamp value. */

		/* If we're subtracting, and the 2nd operand is a timestamp, or
		something that looks & smells like it could be a timestamp, then
		we must be doing <timestamp> - <timestamp> subtraction.
		Notes that this COULD be as strange as <string> - <string>, but
		because FLAG_DATE is set in the nod_flags we know we're supposed
		to use some form of date arithmetic */

		if (blrOp == blr_subtract &&
			(op2_desc->isTimeStamp() || DTYPE_IS_TEXT(op2_desc->dsc_dtype)))
		{
			/* Handle cases of
			   <string>    - <string>
			   <string>    - <timestamp>
			   <timestamp> - <string>
			   <timestamp> - <timestamp>
			   in which cases we assume the string represents a timestamp value */

			// If the first operand couldn't represent a timestamp, bomb out

			if (!(op1_desc->isTimeStamp() || DTYPE_IS_TEXT(op1_desc->dsc_dtype)))
				ERR_post(Arg::Gds(isc_expression_eval_err) << Arg::Gds(isc_onlycansub_tstampfromtstamp));

			d1 = getTimeStampToIscTicks(tdbb, op1_desc);
			d2 = getTimeStampToIscTicks(tdbb, op2_desc);

			d2 = d1 - d2;

			if (!dialect1)
			{
				/* multiply by 100,000 so that we can have the result as decimal (18,9)
				 * We have 10 ^-4; to convert this to 10^-9 we need to multiply by
				 * 100,000. Of course all this is true only because we are dividing
				 * by SECONDS_PER_DAY
				 * now divide by the number of seconds per day, this will give us the
				 * result as a int64 of type decimal (18, 9) in days instead of
				 * seconds.
				 *
				 * But SECONDS_PER_DAY has 2 trailing zeroes (because it is 24 * 60 *
				 * 60), so instead of calculating (X * 100000) / SECONDS_PER_DAY,
				 * use (X * (100000 / 100)) / (SECONDS_PER_DAY / 100), which can be
				 * simplified to (X * 1000) / (SECONDS_PER_DAY / 100)
				 * Since the largest possible difference in timestamps is about 3E11
				 * seconds or 3E15 isc_ticks, the product won't exceed approximately
				 * 3E18, which fits into an INT64.
				 */
				// 09-Apr-2004, Nickolay Samofatov. Adjust number before division to
				// make sure we don't lose a tick as a result of remainder truncation

				if (d2 >= 0)
					d2 = (d2 * 1000 + (SECONDS_PER_DAY / 200)) / (SINT64) (SECONDS_PER_DAY / 100);
				else
					d2 = (d2 * 1000 - (SECONDS_PER_DAY / 200)) / (SINT64) (SECONDS_PER_DAY / 100);

				value->vlu_misc.vlu_int64 = d2;
				result->dsc_dtype = dtype_int64;
				result->dsc_length = sizeof(SINT64);
				result->dsc_scale = DIALECT_3_TIMESTAMP_SCALE;
				result->dsc_address = (UCHAR*) &value->vlu_misc.vlu_int64;

				return result;
			}

			// This is dialect 1 subtraction returning double as before
			value->vlu_misc.vlu_double = (double) d2 / ((double) TimeStamp::ISC_TICKS_PER_DAY);
			result->dsc_dtype = dtype_double;
			result->dsc_length = sizeof(double);
			result->dsc_scale = DIALECT_1_TIMESTAMP_SCALE;
			result->dsc_address = (UCHAR*) &value->vlu_misc.vlu_double;

			return result;
		}

		/* From here we know our result must be a <timestamp>.  The only
		legal cases are:
		<timestamp> +/-  <numeric>
		<numeric>   +    <timestamp>
		However, the FLAG_DATE flag might have been set on any type of
		nod_add / nod_subtract equation -- so we must detect any invalid
		operands.   Any <string> value is assumed to be convertable to
		a timestamp */

		// Coerce operand1 to a count of microseconds
		bool op1_is_timestamp = op1_desc->isTimeStamp() || DTYPE_IS_TEXT(op1_desc->dsc_dtype);

		// Coerce operand2 to a count of microseconds
		bool op2_is_timestamp = op2_desc->isTimeStamp() || DTYPE_IS_TEXT(op2_desc->dsc_dtype);

		// Exactly one of the operands must be a timestamp or
		// convertable into a timestamp, otherwise it's one of
		//    <numeric>   +/- <numeric>
		// or <timestamp> +/- <timestamp>
		// or <string>    +/- <string>
		// which are errors

		if (op1_is_timestamp == op2_is_timestamp)
			ERR_post(Arg::Gds(isc_expression_eval_err) << Arg::Gds(isc_onlyoneop_mustbe_tstamp));

		if (op1_is_timestamp)
		{
			d1 = getTimeStampToIscTicks(tdbb, op1_desc);
			d2 = getDayFraction(op2_desc);
		}
		else
		{
			fb_assert(blrOp == blr_add);
			fb_assert(op2_is_timestamp);
			d1 = getDayFraction(op1_desc);
			d2 = getTimeStampToIscTicks(tdbb, op2_desc);
		}

		// Perform the operation

		if (blrOp == blr_subtract)
		{
			fb_assert(op1_is_timestamp);
			d2 = d1 - d2;
		}
		else
			d2 = d1 + d2;

		// Convert the count of microseconds back to a date / time format

		value->vlu_misc.vlu_timestamp_tz.utc_timestamp = TimeStamp::ticksToTimeStamp(d2);

		if (!TimeStamp::isValidTimeStamp(*(ISC_TIMESTAMP*) &value->vlu_misc.vlu_timestamp_tz))
			ERR_post(Arg::Gds(isc_datetime_range_exceeded));
	}

	fb_assert(!(op1_tz.has_value() && op2_tz.has_value()));

	result->dsc_dtype = op1_tz.has_value() || op2_tz.has_value() ? dtype_timestamp_tz : dtype_timestamp;
	result->dsc_length = type_lengths[result->dsc_dtype];
	result->dsc_scale = 0;
	result->dsc_sub_type = 0;
	result->dsc_address = (UCHAR*) &value->vlu_misc.vlu_timestamp_tz;

	if (op1_tz.has_value())
		value->vlu_misc.vlu_timestamp_tz.time_zone = op1_tz.value();
	else if (op2_tz.has_value())
		value->vlu_misc.vlu_timestamp_tz.time_zone = op2_tz.value();

	return result;
}

ValueExprNode* ArithmeticNode::dsqlPass(DsqlCompilerScratch* dsqlScratch)
{
	return FB_NEW_POOL(dsqlScratch->getPool()) ArithmeticNode(dsqlScratch->getPool(),
		blrOp, dialect1, doDsqlPass(dsqlScratch, arg1), doDsqlPass(dsqlScratch, arg2));
}


//--------------------


ArrayNode::ArrayNode(MemoryPool& pool, FieldNode* aField)
	: TypedNode<ValueExprNode, ExprNode::TYPE_ARRAY>(pool),
	  field(aField)
{
}

string ArrayNode::internalPrint(NodePrinter& printer) const
{
	ValueExprNode::internalPrint(printer);

	NODE_PRINT(printer, field);

	return "ArrayNode";
}

ValueExprNode* ArrayNode::dsqlPass(DsqlCompilerScratch* dsqlScratch)
{
	if (dsqlScratch->isPsql())
	{
		ERRD_post(Arg::Gds(isc_sqlerr) << Arg::Num(-104) <<
				  Arg::Gds(isc_dsql_invalid_array));
	}

	return field->internalDsqlPass(dsqlScratch, NULL);
}


//--------------------


static RegisterNode<AtNode> regAtNode({blr_at});

AtNode::AtNode(MemoryPool& pool, ValueExprNode* aDateTimeArg, ValueExprNode* aZoneArg)
	: TypedNode<ValueExprNode, ExprNode::TYPE_AT>(pool),
	  dateTimeArg(aDateTimeArg),
	  zoneArg(aZoneArg)
{
}

DmlNode* AtNode::parse(thread_db* tdbb, MemoryPool& pool, CompilerScratch* csb, const UCHAR /*blrOp*/)
{
	AtNode* node = FB_NEW_POOL(pool) AtNode(pool);

	node->dateTimeArg = PAR_parse_value(tdbb, csb);

	switch (csb->csb_blr_reader.getByte())
	{
		default:
			fb_assert(false);
			// fall into

		case blr_at_local:
			node->zoneArg = NULL;
			break;

		case blr_at_zone:
			node->zoneArg = PAR_parse_value(tdbb, csb);
			break;
	}

	return node;
}

string AtNode::internalPrint(NodePrinter& printer) const
{
	ValueExprNode::internalPrint(printer);

	NODE_PRINT(printer, dateTimeArg);
	NODE_PRINT(printer, zoneArg);

	return "AtNode";
}

ValueExprNode* AtNode::dsqlPass(DsqlCompilerScratch* dsqlScratch)
{
	AtNode* node = FB_NEW_POOL(dsqlScratch->getPool()) AtNode(dsqlScratch->getPool(),
		doDsqlPass(dsqlScratch, dateTimeArg), doDsqlPass(dsqlScratch, zoneArg));
	node->setParameterType(dsqlScratch, NULL, false);
	return node;
}

void AtNode::setParameterName(dsql_par* parameter) const
{
	parameter->par_name = parameter->par_alias = "AT";
}

bool AtNode::setParameterType(DsqlCompilerScratch* dsqlScratch,
	std::function<void (dsc*)> makeDesc, bool forceVarChar)
{
	auto makeZoneDesc = [] (dsc* desc)
		{
			desc->makeText(TimeZoneUtil::MAX_LEN, ttype_ascii);
			desc->setNullable(true);
		};

	return PASS1_set_parameter_type(dsqlScratch, dateTimeArg, makeDesc, forceVarChar) |
		PASS1_set_parameter_type(dsqlScratch, zoneArg, makeZoneDesc, forceVarChar);
}

void AtNode::genBlr(DsqlCompilerScratch* dsqlScratch)
{
	dsqlScratch->appendUChar(blr_at);

	GEN_expr(dsqlScratch, dateTimeArg);

	if (zoneArg)
	{
		dsqlScratch->appendUChar(blr_at_zone);
		GEN_expr(dsqlScratch, zoneArg);
	}
	else
		dsqlScratch->appendUChar(blr_at_local);
}

void AtNode::make(DsqlCompilerScratch* dsqlScratch, dsc* desc)
{
	dsc dateTimeDesc, zoneDesc;
	DsqlDescMaker::fromNode(dsqlScratch, &dateTimeDesc, dateTimeArg);

	if (zoneArg)
		DsqlDescMaker::fromNode(dsqlScratch, &zoneDesc, zoneArg);
	else
	{
		zoneDesc.clear();
		zoneDesc.setNullable(false);
	}

	if (dateTimeDesc.isTime())
		desc->makeTimeTz();
	else if (dateTimeDesc.isTimeStamp())
		desc->makeTimestampTz();
	else
		ERRD_post(Arg::Gds(isc_expression_eval_err));	//// TODO: more info

	desc->setNullable(dateTimeDesc.isNullable() || (zoneArg && zoneDesc.isNullable()));
}

void AtNode::getDesc(thread_db* tdbb, CompilerScratch* csb, dsc* desc)
{
	dsc dateTimeDesc, zoneDesc;

	dateTimeArg->getDesc(tdbb, csb, &dateTimeDesc);

	if (zoneArg)
		zoneArg->getDesc(tdbb, csb, &zoneDesc);

	if (dateTimeDesc.isTime())
		desc->makeTimeTz();
	else if (dateTimeDesc.isTimeStamp())
		desc->makeTimestampTz();

	desc->setNullable(dateTimeDesc.isNullable() || (zoneArg && zoneDesc.isNullable()));
}

ValueExprNode* AtNode::copy(thread_db* tdbb, NodeCopier& copier) const
{
	AtNode* node = FB_NEW_POOL(*tdbb->getDefaultPool()) AtNode(*tdbb->getDefaultPool());
	node->dateTimeArg = copier.copy(tdbb, dateTimeArg);
	node->zoneArg = copier.copy(tdbb, zoneArg);
	return node;
}

ValueExprNode* AtNode::pass2(thread_db* tdbb, CompilerScratch* csb)
{
	ValueExprNode::pass2(tdbb, csb);

	dsc desc;
	getDesc(tdbb, csb, &desc);
	impureOffset = csb->allocImpure<impure_value>();

	return this;
}

dsc* AtNode::execute(thread_db* tdbb, Request* request) const
{
	impure_value* const impure = request->getImpure<impure_value>(impureOffset);
	request->req_flags &= ~req_null;

	dsc* dateTimeDesc = EVL_expr(tdbb, request, dateTimeArg);

	if (!dateTimeDesc || (request->req_flags & req_null))
		return NULL;

	dsc* zoneDesc = zoneArg ? EVL_expr(tdbb, request, zoneArg) : NULL;

	if (zoneArg && (!zoneDesc || (request->req_flags & req_null)))
		return NULL;

	USHORT zone;

	if (zoneArg)
	{
		MoveBuffer zoneBuffer;
		UCHAR* zoneStr;
		unsigned zoneLen = MOV_make_string2(tdbb, zoneDesc, CS_ASCII, &zoneStr, zoneBuffer);

		zone = TimeZoneUtil::parse((char*) zoneStr, zoneLen);
	}
	else
		zone = tdbb->getAttachment()->att_current_timezone;

	if (dateTimeDesc->isTimeStamp())
	{
		impure->vlu_desc.makeTimestampTz(&impure->vlu_misc.vlu_timestamp_tz);
		MOV_move(tdbb, dateTimeDesc, &impure->vlu_desc);
		impure->vlu_misc.vlu_timestamp_tz.time_zone = zone;
	}
	else if (dateTimeDesc->isTime())
	{
		impure->vlu_desc.makeTimeTz(&impure->vlu_misc.vlu_sql_time_tz);
		MOV_move(tdbb, dateTimeDesc, &impure->vlu_desc);
		impure->vlu_misc.vlu_sql_time_tz.time_zone = zone;
	}
	else
		ERR_post(Arg::Gds(isc_expression_eval_err));	//// TODO: more info

	return &impure->vlu_desc;
}


//--------------------


static RegisterNode<BoolAsValueNode> regBoolAsValueNode({blr_bool_as_value});

BoolAsValueNode::BoolAsValueNode(MemoryPool& pool, BoolExprNode* aBoolean)
	: TypedNode<ValueExprNode, ExprNode::TYPE_BOOL_AS_VALUE>(pool),
	  boolean(aBoolean)
{
}

DmlNode* BoolAsValueNode::parse(thread_db* tdbb, MemoryPool& pool, CompilerScratch* csb, const UCHAR /*blrOp*/)
{
	BoolAsValueNode* node = FB_NEW_POOL(pool) BoolAsValueNode(pool);
	node->boolean = PAR_parse_boolean(tdbb, csb);
	return node;
}

string BoolAsValueNode::internalPrint(NodePrinter& printer) const
{
	ValueExprNode::internalPrint(printer);

	NODE_PRINT(printer, boolean);

	return "BoolAsValueNode";
}

ValueExprNode* BoolAsValueNode::dsqlPass(DsqlCompilerScratch* dsqlScratch)
{
	BoolAsValueNode* node = FB_NEW_POOL(dsqlScratch->getPool()) BoolAsValueNode(
		dsqlScratch->getPool(), doDsqlPass(dsqlScratch, boolean));

	return node;
}

void BoolAsValueNode::genBlr(DsqlCompilerScratch* dsqlScratch)
{
	dsqlScratch->appendUChar(blr_bool_as_value);
	GEN_expr(dsqlScratch, boolean);
}

void BoolAsValueNode::make(DsqlCompilerScratch* /*dsqlScratch*/, dsc* desc)
{
	desc->makeBoolean();
	desc->setNullable(true);
}

void BoolAsValueNode::getDesc(thread_db* /*tdbb*/, CompilerScratch* /*csb*/, dsc* desc)
{
	desc->makeBoolean();
	desc->setNullable(true);
}

ValueExprNode* BoolAsValueNode::copy(thread_db* tdbb, NodeCopier& copier) const
{
	BoolAsValueNode* node = FB_NEW_POOL(*tdbb->getDefaultPool()) BoolAsValueNode(*tdbb->getDefaultPool());
	node->boolean = copier.copy(tdbb, boolean);
	return node;
}

ValueExprNode* BoolAsValueNode::pass2(thread_db* tdbb, CompilerScratch* csb)
{
	ValueExprNode::pass2(tdbb, csb);

	dsc desc;
	getDesc(tdbb, csb, &desc);
	impureOffset = csb->allocImpure<impure_value>();

	return this;
}

dsc* BoolAsValueNode::execute(thread_db* tdbb, Request* request) const
{
	UCHAR booleanVal = (UCHAR) boolean->execute(tdbb, request);

	if (request->req_flags & req_null)
		return NULL;

	const auto impure = request->getImpure<impure_value>(impureOffset);

	dsc desc;
	desc.makeBoolean(&booleanVal);
	EVL_make_value(tdbb, &desc, impure);

	return &impure->vlu_desc;
}


//--------------------


static RegisterNode<CastNode> regCastNode({blr_cast, blr_cast_format});

CastNode::CastNode(MemoryPool& pool, ValueExprNode* aSource, dsql_fld* aDsqlField, const string& aFormat)
	: TypedNode<ValueExprNode, ExprNode::TYPE_CAST>(pool),
	  dsqlAlias("CAST"),
	  dsqlField(aDsqlField),
	  source(aSource),
	  itemInfo(NULL),
	  format(pool, aFormat),
	  artificial(false)
{
	castDesc.clear();
}

// Parse a datatype cast.
DmlNode* CastNode::parse(thread_db* tdbb, MemoryPool& pool, CompilerScratch* csb, const UCHAR blrOp)
{
	fb_assert(blrOp == blr_cast || blrOp == blr_cast_format);

	CastNode* node = FB_NEW_POOL(pool) CastNode(pool);

	if (blrOp == blr_cast_format)
		csb->csb_blr_reader.getString(node->format);

	ItemInfo itemInfo;
	PAR_desc(tdbb, csb, &node->castDesc, &itemInfo);

	node->source = PAR_parse_value(tdbb, csb);

	if (itemInfo.isSpecial())
		node->itemInfo = FB_NEW_POOL(*tdbb->getDefaultPool()) ItemInfo(*tdbb->getDefaultPool(), itemInfo);

	if (csb->collectingDependencies() && itemInfo.explicitCollation)
	{
		CompilerScratch::Dependency dependency(obj_collation);
		dependency.number = INTL_TEXT_TYPE(node->castDesc);
		csb->addDependency(dependency);
	}

	return node;
}

string CastNode::internalPrint(NodePrinter& printer) const
{
	ValueExprNode::internalPrint(printer);

	NODE_PRINT(printer, dsqlAlias);
	NODE_PRINT(printer, dsqlField);
	NODE_PRINT(printer, castDesc);
	NODE_PRINT(printer, source);
	NODE_PRINT(printer, itemInfo);
	NODE_PRINT(printer, format);

	return "CastNode";
}

ValueExprNode* CastNode::dsqlPass(DsqlCompilerScratch* dsqlScratch)
{
	CastNode* node = FB_NEW_POOL(dsqlScratch->getPool()) CastNode(dsqlScratch->getPool());
	node->dsqlAlias = dsqlAlias;
	node->source = doDsqlPass(dsqlScratch, source);
	node->dsqlField = dsqlField;
	node->format = format;

	DDL_resolve_intl_type(dsqlScratch, node->dsqlField, node->dsqlField->collate);
	node->setParameterType(dsqlScratch, NULL, false);

	DsqlDescMaker::fromField(&node->castDesc, node->dsqlField);
	DsqlDescMaker::fromNode(dsqlScratch, node->source);

	node->castDesc.dsc_flags = node->source->getDsqlDesc().dsc_flags & DSC_nullable;

	return node;
}

void CastNode::setParameterName(dsql_par* parameter) const
{
	parameter->par_name = parameter->par_alias = dsqlAlias;
}

bool CastNode::setParameterType(DsqlCompilerScratch* /*dsqlScratch*/,
	std::function<void (dsc*)> /*makeDesc*/, bool /*forceVarChar*/)
{
	// ASF: Attention: CastNode::dsqlPass calls us with NULL node.

	ParameterNode* paramNode = nodeAs<ParameterNode>(source);

	if (paramNode)
	{
		dsql_par* parameter = paramNode->dsqlParameter;

		if (parameter)
		{
			parameter->par_node = source;
			DsqlDescMaker::fromField(&parameter->par_desc, dsqlField);
			if (!dsqlField->fullDomain)
				parameter->par_desc.setNullable(true);
			return true;
		}
	}

	return false;
}

// Generate BLR for a data-type cast operation.
void CastNode::genBlr(DsqlCompilerScratch* dsqlScratch)
{
	if (format.hasData())
	{
		dsqlScratch->appendUChar(blr_cast_format);
		dsqlScratch->appendString(0, format);
	}
	else
		dsqlScratch->appendUChar(blr_cast);

	dsqlScratch->putDtype(dsqlField, true);

	GEN_expr(dsqlScratch, source);
}

void CastNode::make(DsqlCompilerScratch* /*dsqlScratch*/, dsc* desc)
{
	*desc = castDesc;
}

void CastNode::getDesc(thread_db* tdbb, CompilerScratch* csb, dsc* desc)
{
	// ASF: Commented out code here appears correct and makes the expression
	// "1 + NULLIF(NULL, 0)" (failing since v2.1) to work. While this is natural as others
	// nodes calling getDesc on sub nodes, it's causing some problem with contexts of
	// views.

	dsc desc1;
	////source->getDesc(tdbb, csb, &desc1);

	*desc = castDesc;

	if ((desc->dsc_dtype <= dtype_any_text && !desc->dsc_length) ||
		(desc->dsc_dtype == dtype_varying && desc->dsc_length <= sizeof(USHORT)))
	{
		// Remove this call if enable the one above.
		source->getDesc(tdbb, csb, &desc1);

		desc->dsc_length = DSC_string_length(&desc1);

		if (desc->dsc_dtype == dtype_cstring)
			desc->dsc_length++;
		else if (desc->dsc_dtype == dtype_varying)
			desc->dsc_length += sizeof(USHORT);
	}

	////if (desc1.isNull())
	////	desc->setNull();
}

ValueExprNode* CastNode::copy(thread_db* tdbb, NodeCopier& copier) const
{
	CastNode* node = FB_NEW_POOL(*tdbb->getDefaultPool()) CastNode(*tdbb->getDefaultPool());

	node->source = copier.copy(tdbb, source);
	node->castDesc = castDesc;
	node->itemInfo = itemInfo;
	node->format = format;

	return node;
}

bool CastNode::dsqlMatch(DsqlCompilerScratch* dsqlScratch, const ExprNode* other, bool ignoreMapCast) const
{
	if (!ExprNode::dsqlMatch(dsqlScratch, other, ignoreMapCast))
		return false;

	const CastNode* o = nodeAs<CastNode>(other);
	fb_assert(o);

	return dsqlField == o->dsqlField && format == o->format;
}

bool CastNode::sameAs(const ExprNode* other, bool ignoreStreams) const
{
	if (sameNodes(nodeAs<CoalesceNode>(other), this, ignoreStreams))
		return true;

	if (!ExprNode::sameAs(other, ignoreStreams))
		return false;

	const CastNode* const otherNode = nodeAs<CastNode>(other);
	fb_assert(otherNode);

	return DSC_EQUIV(&castDesc, &otherNode->castDesc, true) && format == otherNode->format;
}

ValueExprNode* CastNode::pass1(thread_db* tdbb, CompilerScratch* csb)
{
	ValueExprNode::pass1(tdbb, csb);

	const USHORT ttype = INTL_TEXT_TYPE(castDesc);

	// Are we using a collation?
	if (TTYPE_TO_COLLATION(ttype) != 0)
	{
		CMP_post_resource(&csb->csb_resources, INTL_texttype_lookup(tdbb, ttype),
			Resource::rsc_collation, ttype);
	}

	return this;
}

ValueExprNode* CastNode::pass2(thread_db* tdbb, CompilerScratch* csb)
{
	ValueExprNode::pass2(tdbb, csb);

	dsc desc;
	getDesc(tdbb, csb, &desc);
	impureOffset = csb->allocImpure<impure_value>();

	return this;
}

// Cast from one datatype to another.
dsc* CastNode::execute(thread_db* tdbb, Request* request) const
{
	dsc* value = EVL_expr(tdbb, request, source);

	if (request->req_flags & req_null)
		value = nullptr;

	const auto impure = request->getImpure<impure_value>(impureOffset);

	return perform(tdbb, impure, value, &castDesc, itemInfo, format);
}

// Cast from one datatype to another.
dsc* CastNode::perform(thread_db* tdbb, impure_value* impure, dsc* value,
	const dsc* castDesc, const ItemInfo* itemInfo, const Firebird::string& format)
{
	// If validation is not required and the source value is either NULL
	// or already in the desired data type, simply return it "as is"

	if (!itemInfo && (!value || DSC_EQUIV(value, castDesc, true)))
		return value;

	impure->vlu_desc = *castDesc;
	impure->vlu_desc.dsc_address = (UCHAR*) &impure->vlu_misc;

	if (DTYPE_IS_TEXT(impure->vlu_desc.dsc_dtype))
	{
		USHORT length = DSC_string_length(&impure->vlu_desc);

		if (length <= 0 && value)
		{
			// cast is a subtype cast only

			length = DSC_string_length(value);

			if (impure->vlu_desc.dsc_dtype == dtype_cstring)
				++length;	// for NULL byte
			else if (impure->vlu_desc.dsc_dtype == dtype_varying)
				length += sizeof(USHORT);

			impure->vlu_desc.dsc_length = length;
		}

		length = impure->vlu_desc.dsc_length;

		// Allocate a string block of sufficient size.

		auto string = impure->vlu_string;

		if (string && string->str_length < length)
		{
			delete string;
			string = nullptr;
		}

		if (!string)
		{
			string = impure->vlu_string = FB_NEW_RPT(*tdbb->getDefaultPool(), length) VaryingString();
			string->str_length = length;
		}

		impure->vlu_desc.dsc_address = string->str_data;
	}

	EVL_validate(tdbb, Item(Item::TYPE_CAST), itemInfo,
		value, !value || (value->dsc_flags & DSC_null));

	if (!value)
		return nullptr;


	if (format.hasData())
	{
		if (DTYPE_IS_TEXT(impure->vlu_desc.dsc_dtype))
		{
			string result = CVT_format_datetime_to_string(value, format, &EngineCallbacks::instance);
			USHORT dscLength = DSC_string_length(&impure->vlu_desc);
			string::size_type resultLength = result.length();
			if (resultLength > dscLength)
			{
				ERR_post(Arg::Gds(isc_arith_except) << Arg::Gds(isc_string_truncation) <<
					Arg::Gds(isc_trunc_limits) << Arg::Num(dscLength) << Arg::Num(resultLength));
			}

			USHORT dscOffset = 0;
			if (impure->vlu_desc.dsc_dtype == dtype_cstring)
				dscOffset = 1;
			else if (impure->vlu_desc.dsc_dtype == dtype_varying)
			{
				dscOffset = sizeof(USHORT);
				((vary*) impure->vlu_desc.dsc_address)->vary_length = resultLength;
			}

			memcpy(impure->vlu_desc.dsc_address + dscOffset, result.c_str(), resultLength);
		}
		else
		{
			switch (impure->vlu_desc.dsc_dtype)
			{
				case dtype_sql_time:
				{
					ISC_TIMESTAMP_TZ timestampTZ = CVT_format_string_to_datetime(value, format, expect_sql_time,
						&EngineCallbacks::instance);
					*(ISC_TIME*) impure->vlu_desc.dsc_address = timestampTZ.utc_timestamp.timestamp_time;
					break;
				}
				case dtype_sql_date:
				{
					ISC_TIMESTAMP_TZ timestampTZ = CVT_format_string_to_datetime(value, format, expect_sql_date,
						&EngineCallbacks::instance);
					*(ISC_DATE*) impure->vlu_desc.dsc_address = timestampTZ.utc_timestamp.timestamp_date;
					break;
				}
				case dtype_timestamp:
				{
					ISC_TIMESTAMP_TZ timestampTZ = CVT_format_string_to_datetime(value, format, expect_timestamp,
						&EngineCallbacks::instance);
					*(ISC_TIMESTAMP*) impure->vlu_desc.dsc_address = timestampTZ.utc_timestamp;
					break;
				}
				case dtype_sql_time_tz:
				case dtype_ex_time_tz:
				{
					ISC_TIMESTAMP_TZ timestampTZ = CVT_format_string_to_datetime(value, format, expect_sql_time_tz,
						&EngineCallbacks::instance);
					*(ISC_TIME_TZ*) impure->vlu_desc.dsc_address = TimeZoneUtil::timeStampTzToTimeTz(timestampTZ);
					break;
				}
				case dtype_timestamp_tz:
				case dtype_ex_timestamp_tz:
				{
					ISC_TIMESTAMP_TZ timestampTZ = CVT_format_string_to_datetime(value, format, expect_timestamp_tz,
						&EngineCallbacks::instance);
					*(ISC_TIMESTAMP_TZ*) impure->vlu_desc.dsc_address = timestampTZ;
					break;
				}
			}
		}
	}
	else
		MOV_move(tdbb, value, &impure->vlu_desc);

	if (impure->vlu_desc.dsc_dtype == dtype_text)
		INTL_adjust_text_descriptor(tdbb, &impure->vlu_desc);

	return &impure->vlu_desc;
}


//--------------------


static RegisterNode<CoalesceNode> regCoalesceNode({blr_coalesce});

DmlNode* CoalesceNode::parse(thread_db* tdbb, MemoryPool& pool, CompilerScratch* csb, const UCHAR /*blrOp*/)
{
	CoalesceNode* node = FB_NEW_POOL(pool) CoalesceNode(pool);
	node->args = PAR_args(tdbb, csb);
	return node;
}

string CoalesceNode::internalPrint(NodePrinter& printer) const
{
	ValueExprNode::internalPrint(printer);

	NODE_PRINT(printer, args);

	return "CoalesceNode";
}

ValueExprNode* CoalesceNode::dsqlPass(DsqlCompilerScratch* dsqlScratch)
{
	CoalesceNode* node = FB_NEW_POOL(dsqlScratch->getPool()) CoalesceNode(
		dsqlScratch->getPool(), doDsqlPass(dsqlScratch, args));

	node->makeDsqlDesc(dsqlScratch);	// Set descriptor for output node.

	for (auto& item : node->args->items)
		PASS1_set_parameter_type(dsqlScratch, item, node, false);

	return node;
}

void CoalesceNode::setParameterName(dsql_par* parameter) const
{
	parameter->par_name = parameter->par_alias = "COALESCE";
}

bool CoalesceNode::setParameterType(DsqlCompilerScratch* dsqlScratch,
	std::function<void (dsc*)> makeDesc, bool /*forceVarChar*/)
{
	return false;
}

void CoalesceNode::genBlr(DsqlCompilerScratch* dsqlScratch)
{
	dsqlScratch->appendUChar(blr_coalesce);
	dsqlScratch->appendUChar(args->items.getCount());

	for (auto& item : args->items)
		GEN_expr(dsqlScratch, item);
}

void CoalesceNode::make(DsqlCompilerScratch* dsqlScratch, dsc* desc)
{
	DsqlDescMaker::fromList(dsqlScratch, desc, args, "COALESCE");
}

void CoalesceNode::getDesc(thread_db* tdbb, CompilerScratch* csb, dsc* desc)
{
	Array<dsc> descs;
	descs.resize(args->items.getCount());

	unsigned i = 0;
	Array<const dsc*> descPtrs;
	descPtrs.resize(args->items.getCount());

	for (auto& item : args->items)
	{
		item->getDesc(tdbb, csb, &descs[i]);
		descPtrs[i] = &descs[i];
		++i;
	}

	DataTypeUtil(tdbb).makeFromList(desc, "COALESCE", descPtrs.getCount(), descPtrs.begin());
}

ValueExprNode* CoalesceNode::copy(thread_db* tdbb, NodeCopier& copier) const
{
	CoalesceNode* node = FB_NEW_POOL(*tdbb->getDefaultPool()) CoalesceNode(*tdbb->getDefaultPool());
	node->args = copier.copy(tdbb, args);
	node->castDesc = castDesc;
	return node;
}

bool CoalesceNode::sameAs(const ExprNode* other, bool ignoreStreams) const
{
	if (ExprNode::sameAs(other, ignoreStreams))
		return true;

	return sameNodes(this, nodeAs<CastNode>(other), ignoreStreams) ||
		sameNodes(nodeAs<ValueIfNode>(other), this, ignoreStreams);
}

ValueExprNode* CoalesceNode::pass2(thread_db* tdbb, CompilerScratch* csb)
{
	ValueExprNode::pass2(tdbb, csb);

	getDesc(tdbb, csb, &castDesc);
	impureOffset = csb->allocImpure<impure_value>();

	return this;
}

dsc* CoalesceNode::execute(thread_db* tdbb, Request* request) const
{
	dsc* value = nullptr;

	for (auto& item : args->items)
	{
		value = EVL_expr(tdbb, request, item);

		if (value)
			break;
	}

	if (!value || DSC_EQUIV(value, &castDesc, true))
		return value;

	const auto impure = request->getImpure<impure_value>(impureOffset);

	return CastNode::perform(tdbb, impure, value, &castDesc, nullptr);
}


//--------------------


CollateNode::CollateNode(MemoryPool& pool, ValueExprNode* aArg, const MetaName& aCollation)
	: TypedNode<ValueExprNode, ExprNode::TYPE_COLLATE>(pool),
	  arg(aArg),
	  collation(pool, aCollation)
{
}

string CollateNode::internalPrint(NodePrinter& printer) const
{
	ValueExprNode::internalPrint(printer);

	NODE_PRINT(printer, arg);
	NODE_PRINT(printer, collation);

	return "CollateNode";
}

// Turn a collate clause into a cast clause.
// If the source is not already text, report an error. (SQL 92: Section 13.1, pg 308, item 11).
ValueExprNode* CollateNode::dsqlPass(DsqlCompilerScratch* dsqlScratch)
{
	ValueExprNode* nod = doDsqlPass(dsqlScratch, arg);
	return pass1Collate(dsqlScratch, nod, collation);
}

ValueExprNode* CollateNode::pass1Collate(DsqlCompilerScratch* dsqlScratch, ValueExprNode* input,
	const MetaName& collation)
{
	thread_db* tdbb = JRD_get_thread_data();
	MemoryPool& pool = *tdbb->getDefaultPool();

	dsql_fld* field = FB_NEW_POOL(pool) dsql_fld(pool);
	CastNode* castNode = FB_NEW_POOL(pool) CastNode(pool, input, field);

	DsqlDescMaker::fromNode(dsqlScratch, input);

	if (input->getDsqlDesc().dsc_dtype <= dtype_any_text ||
		(input->getDsqlDesc().dsc_dtype == dtype_blob && input->getDsqlDesc().dsc_sub_type == isc_blob_text))
	{
		assignFieldDtypeFromDsc(field, &input->getDsqlDesc());
		field->charLength = 0;
	}
	else
	{
		ERRD_post(Arg::Gds(isc_sqlerr) << Arg::Num(-204) <<
				  Arg::Gds(isc_dsql_datatype_err) <<
				  Arg::Gds(isc_collation_requires_text));
	}

	DDL_resolve_intl_type(dsqlScratch, field, collation);
	DsqlDescMaker::fromField(&castNode->castDesc, field);

	return castNode;
}

// Set a field's descriptor from a DSC.
// (If dsql_fld* is ever redefined this can be removed)
void CollateNode::assignFieldDtypeFromDsc(dsql_fld* field, const dsc* desc)
{
	DEV_BLKCHK(field, dsql_type_fld);

	field->dtype = desc->dsc_dtype;
	field->scale = desc->dsc_scale;
	field->subType = desc->dsc_sub_type;
	field->length = desc->dsc_length;

	if (desc->dsc_dtype <= dtype_any_text)
	{
		field->collationId = DSC_GET_COLLATE(desc);
		field->charSetId = DSC_GET_CHARSET(desc);
	}
	else if (desc->dsc_dtype == dtype_blob)
	{
		field->charSetId = desc->dsc_scale;
		field->collationId = desc->dsc_flags >> 8;
	}

	if (desc->dsc_flags & DSC_nullable)
		field->flags |= FLD_nullable;
}


//--------------------


static RegisterNode<ConcatenateNode> regConcatenateNode({blr_concatenate});

ConcatenateNode::ConcatenateNode(MemoryPool& pool, ValueExprNode* aArg1, ValueExprNode* aArg2)
	: TypedNode<ValueExprNode, ExprNode::TYPE_CONCATENATE>(pool),
	  arg1(aArg1),
	  arg2(aArg2)
{
}

DmlNode* ConcatenateNode::parse(thread_db* tdbb, MemoryPool& pool, CompilerScratch* csb, const UCHAR /*blrOp*/)
{
	ConcatenateNode* node = FB_NEW_POOL(pool) ConcatenateNode(pool);
	node->arg1 = PAR_parse_value(tdbb, csb);
	node->arg2 = PAR_parse_value(tdbb, csb);
	return node;
}

string ConcatenateNode::internalPrint(NodePrinter& printer) const
{
	ValueExprNode::internalPrint(printer);

	NODE_PRINT(printer, arg1);
	NODE_PRINT(printer, arg2);

	return "ConcatenateNode";
}

void ConcatenateNode::setParameterName(dsql_par* parameter) const
{
	parameter->par_name = parameter->par_alias = "CONCATENATION";
}

bool ConcatenateNode::setParameterType(DsqlCompilerScratch* dsqlScratch,
	std::function<void (dsc*)> makeDesc, bool forceVarChar)
{
	return PASS1_set_parameter_type(dsqlScratch, arg1, makeDesc, forceVarChar) |
		PASS1_set_parameter_type(dsqlScratch, arg2, makeDesc, forceVarChar);
}

void ConcatenateNode::genBlr(DsqlCompilerScratch* dsqlScratch)
{
	dsqlScratch->appendUChar(blr_concatenate);
	GEN_expr(dsqlScratch, arg1);
	GEN_expr(dsqlScratch, arg2);
}

void ConcatenateNode::make(DsqlCompilerScratch* dsqlScratch, dsc* desc)
{
	dsc desc1, desc2;

	DsqlDescMaker::fromNode(dsqlScratch, &desc1, arg1);
	DsqlDescMaker::fromNode(dsqlScratch, &desc2, arg2);

	if (desc1.isNull())
	{
		desc1.makeText(0, desc2.getTextType());
		desc1.setNull();
	}

	if (desc2.isNull())
	{
		desc2.makeText(0, desc1.getTextType());
		desc2.setNull();
	}

	DSqlDataTypeUtil(dsqlScratch).makeConcatenate(desc, &desc1, &desc2);
}

void ConcatenateNode::getDesc(thread_db* tdbb, CompilerScratch* csb, dsc* desc)
{
	dsc desc1, desc2;

	arg1->getDesc(tdbb, csb, &desc1);
	arg2->getDesc(tdbb, csb, &desc2);

	DataTypeUtil(tdbb).makeConcatenate(desc, &desc1, &desc2);
}

ValueExprNode* ConcatenateNode::copy(thread_db* tdbb, NodeCopier& copier) const
{
	ConcatenateNode* node = FB_NEW_POOL(*tdbb->getDefaultPool()) ConcatenateNode(*tdbb->getDefaultPool());
	node->arg1 = copier.copy(tdbb, arg1);
	node->arg2 = copier.copy(tdbb, arg2);
	return node;
}

ValueExprNode* ConcatenateNode::pass2(thread_db* tdbb, CompilerScratch* csb)
{
	ValueExprNode::pass2(tdbb, csb);

	dsc desc;
	getDesc(tdbb, csb, &desc);
	impureOffset = csb->allocImpure<impure_value>();

	return this;
}

dsc* ConcatenateNode::execute(thread_db* tdbb, Request* request) const
{
	const dsc* value1 = EVL_expr(tdbb, request, arg1);
	const ULONG flags = request->req_flags;
	const dsc* value2 = EVL_expr(tdbb, request, arg2);

	// restore saved NULL state

	if (flags & req_null)
		request->req_flags |= req_null;

	if (request->req_flags & req_null)
		return NULL;

	impure_value* impure = request->getImpure<impure_value>(impureOffset);
	dsc desc;

	if (value1->dsc_dtype == dtype_dbkey && value2->dsc_dtype == dtype_dbkey)
	{
		if ((ULONG) value1->dsc_length + (ULONG) value2->dsc_length > MAX_STR_SIZE)
		{
			ERR_post(Arg::Gds(isc_concat_overflow));
			return NULL;
		}

		desc.dsc_dtype = dtype_dbkey;
		desc.dsc_length = value1->dsc_length + value2->dsc_length;
		desc.dsc_address = NULL;

		VaryingString* string = NULL;
		if (value1->dsc_address == impure->vlu_desc.dsc_address ||
			value2->dsc_address == impure->vlu_desc.dsc_address)
		{
			string = impure->vlu_string;
			impure->vlu_string = NULL;
		}

		EVL_make_value(tdbb, &desc, impure);
		UCHAR* p = impure->vlu_desc.dsc_address;

		memcpy(p, value1->dsc_address, value1->dsc_length);
		p += value1->dsc_length;
		memcpy(p, value2->dsc_address, value2->dsc_length);

		delete string;

		return &impure->vlu_desc;
	}

	DataTypeUtil(tdbb).makeConcatenate(&desc, value1, value2);

	// Both values are present; build the concatenation

	MoveBuffer temp1;
	UCHAR* address1 = NULL;
	USHORT length1 = 0;

	if (!value1->isBlob())
		length1 = MOV_make_string2(tdbb, value1, desc.getTextType(), &address1, temp1);

	MoveBuffer temp2;
	UCHAR* address2 = NULL;
	USHORT length2 = 0;

	if (!value2->isBlob())
		length2 = MOV_make_string2(tdbb, value2, desc.getTextType(), &address2, temp2);

	if (address1 && address2)
	{
		fb_assert(desc.dsc_dtype == dtype_varying);

		if ((ULONG) length1 + (ULONG) length2 > MAX_STR_SIZE)
		{
			ERR_post(Arg::Gds(isc_concat_overflow));
			return NULL;
		}

		desc.dsc_dtype = dtype_text;
		desc.dsc_length = length1 + length2;
		desc.dsc_address = NULL;

		VaryingString* string = NULL;
		if (value1->dsc_address == impure->vlu_desc.dsc_address ||
			value2->dsc_address == impure->vlu_desc.dsc_address)
		{
			string = impure->vlu_string;
			impure->vlu_string = NULL;
		}

		EVL_make_value(tdbb, &desc, impure);
		UCHAR* p = impure->vlu_desc.dsc_address;

		if (length1)
		{
			memcpy(p, address1, length1);
			p += length1;
		}

		if (length2)
			memcpy(p, address2, length2);

		delete string;
	}
	else
	{
		fb_assert(desc.isBlob());

		desc.dsc_address = (UCHAR*)&impure->vlu_misc.vlu_bid;

		blb* newBlob = blb::create(tdbb, tdbb->getRequest()->req_transaction,
			&impure->vlu_misc.vlu_bid);

		HalfStaticArray<UCHAR, BUFFER_SMALL> buffer;

		if (address1)
			newBlob->BLB_put_data(tdbb, address1, length1);	// first value is not a blob
		else
		{
			UCharBuffer bpb;
			BLB_gen_bpb_from_descs(value1, &desc, bpb);

			blb* blob = blb::open2(tdbb, tdbb->getRequest()->req_transaction,
				reinterpret_cast<bid*>(value1->dsc_address), bpb.getCount(), bpb.begin());

			while (!(blob->blb_flags & BLB_eof))
			{
				SLONG len = blob->BLB_get_data(tdbb, buffer.begin(), buffer.getCapacity(), false);

				if (len)
					newBlob->BLB_put_data(tdbb, buffer.begin(), len);
			}

			blob->BLB_close(tdbb);
		}

		if (address2)
			newBlob->BLB_put_data(tdbb, address2, length2);	// second value is not a blob
		else
		{
			UCharBuffer bpb;
			BLB_gen_bpb_from_descs(value2, &desc, bpb);

			blb* blob = blb::open2(tdbb, tdbb->getRequest()->req_transaction,
				reinterpret_cast<bid*>(value2->dsc_address), bpb.getCount(), bpb.begin());

			while (!(blob->blb_flags & BLB_eof))
			{
				SLONG len = blob->BLB_get_data(tdbb, buffer.begin(), buffer.getCapacity(), false);

				if (len)
					newBlob->BLB_put_data(tdbb, buffer.begin(), len);
			}

			blob->BLB_close(tdbb);
		}

		newBlob->BLB_close(tdbb);

		EVL_make_value(tdbb, &desc, impure);
	}

	return &impure->vlu_desc;
}

ValueExprNode* ConcatenateNode::dsqlPass(DsqlCompilerScratch* dsqlScratch)
{
	return FB_NEW_POOL(dsqlScratch->getPool()) ConcatenateNode(dsqlScratch->getPool(),
		doDsqlPass(dsqlScratch, arg1), doDsqlPass(dsqlScratch, arg2));
}


//--------------------


static RegisterNode<CurrentDateNode> regCurrentDateNode({blr_current_date});

DmlNode* CurrentDateNode::parse(thread_db* /*tdbb*/, MemoryPool& pool, CompilerScratch* /*csb*/,
								const UCHAR /*blrOp*/)
{
	return FB_NEW_POOL(pool) CurrentDateNode(pool);
}

string CurrentDateNode::internalPrint(NodePrinter& printer) const
{
	ValueExprNode::internalPrint(printer);

	return "CurrentDateNode";
}

void CurrentDateNode::setParameterName(dsql_par* parameter) const
{
	parameter->par_name = parameter->par_alias = "CURRENT_DATE";
}

void CurrentDateNode::genBlr(DsqlCompilerScratch* dsqlScratch)
{
	dsqlScratch->appendUChar(blr_current_date);
}

void CurrentDateNode::make(DsqlCompilerScratch* /*dsqlScratch*/, dsc* desc)
{
	desc->dsc_dtype = dtype_sql_date;
	desc->dsc_sub_type = 0;
	desc->dsc_scale = 0;
	desc->dsc_flags = 0;
	desc->dsc_length = type_lengths[desc->dsc_dtype];
}

void CurrentDateNode::getDesc(thread_db* /*tdbb*/, CompilerScratch* /*csb*/, dsc* desc)
{
	desc->dsc_dtype = dtype_sql_date;
	desc->dsc_sub_type = 0;
	desc->dsc_scale = 0;
	desc->dsc_flags = 0;
	desc->dsc_length = type_lengths[desc->dsc_dtype];
}

ValueExprNode* CurrentDateNode::copy(thread_db* tdbb, NodeCopier& /*copier*/) const
{
	return FB_NEW_POOL(*tdbb->getDefaultPool()) CurrentDateNode(*tdbb->getDefaultPool());
}

ValueExprNode* CurrentDateNode::pass2(thread_db* tdbb, CompilerScratch* csb)
{
	ValueExprNode::pass2(tdbb, csb);

	dsc desc;
	getDesc(tdbb, csb, &desc);
	impureOffset = csb->allocImpure<impure_value>();

	return this;
}

dsc* CurrentDateNode::execute(thread_db* tdbb, Request* request) const
{
	impure_value* const impure = request->getImpure<impure_value>(impureOffset);
	request->req_flags &= ~req_null;

	// Use the request timestamp.
	impure->vlu_misc.vlu_sql_date = request->getLocalTimeStamp().timestamp_date;

	impure->vlu_desc.makeDate(&impure->vlu_misc.vlu_sql_date);

	return &impure->vlu_desc;
}


//--------------------


static RegisterNode<CurrentTimeNode> regCurrentTimeNode({blr_current_time, blr_current_time2});

DmlNode* CurrentTimeNode::parse(thread_db* /*tdbb*/, MemoryPool& pool, CompilerScratch* csb, const UCHAR blrOp)
{
	unsigned precision = DEFAULT_TIME_PRECISION;

	fb_assert(blrOp == blr_current_time || blrOp == blr_current_time2);

	if (blrOp == blr_current_time2)
	{
		precision = csb->csb_blr_reader.getByte();

		if (precision > MAX_TIME_PRECISION)
			ERR_post(Arg::Gds(isc_invalid_time_precision) << Arg::Num(MAX_TIME_PRECISION));
	}

	return FB_NEW_POOL(pool) CurrentTimeNode(pool, precision);
}

string CurrentTimeNode::internalPrint(NodePrinter& printer) const
{
	ValueExprNode::internalPrint(printer);

	NODE_PRINT(printer, precision);

	return "CurrentTimeNode";
}

void CurrentTimeNode::setParameterName(dsql_par* parameter) const
{
	parameter->par_name = parameter->par_alias = "CURRENT_TIME";
}

void CurrentTimeNode::genBlr(DsqlCompilerScratch* dsqlScratch)
{
	if (precision == DEFAULT_TIME_PRECISION)
		dsqlScratch->appendUChar(blr_current_time);
	else
	{
		dsqlScratch->appendUChar(blr_current_time2);
		dsqlScratch->appendUChar(precision);
	}
}

void CurrentTimeNode::make(DsqlCompilerScratch* /*dsqlScratch*/, dsc* desc)
{
	desc->dsc_dtype = dtype_sql_time_tz;
	desc->dsc_sub_type = 0;
	desc->dsc_scale = 0;
	desc->dsc_flags = 0;
	desc->dsc_length = type_lengths[desc->dsc_dtype];
}

void CurrentTimeNode::getDesc(thread_db* /*tdbb*/, CompilerScratch* /*csb*/, dsc* desc)
{
	desc->dsc_dtype = dtype_sql_time_tz;
	desc->dsc_sub_type = 0;
	desc->dsc_scale = 0;
	desc->dsc_flags = 0;
	desc->dsc_length = type_lengths[desc->dsc_dtype];
}

ValueExprNode* CurrentTimeNode::copy(thread_db* tdbb, NodeCopier& /*copier*/) const
{
	return FB_NEW_POOL(*tdbb->getDefaultPool()) CurrentTimeNode(*tdbb->getDefaultPool(), precision);
}

ValueExprNode* CurrentTimeNode::pass2(thread_db* tdbb, CompilerScratch* csb)
{
	ValueExprNode::pass2(tdbb, csb);

	dsc desc;
	getDesc(tdbb, csb, &desc);
	impureOffset = csb->allocImpure<impure_value>();

	return this;
}

ValueExprNode* CurrentTimeNode::dsqlPass(DsqlCompilerScratch* /*dsqlScratch*/)
{
	if (precision > MAX_TIME_PRECISION)
		ERRD_post(Arg::Gds(isc_invalid_time_precision) << Arg::Num(MAX_TIME_PRECISION));

	return this;
}

dsc* CurrentTimeNode::execute(thread_db* tdbb, Request* request) const
{
	impure_value* const impure = request->getImpure<impure_value>(impureOffset);
	request->req_flags &= ~req_null;

	// Use the request timestamp.
	impure->vlu_misc.vlu_sql_time_tz = request->getTimeTz();
	TimeStamp::round_time(impure->vlu_misc.vlu_sql_time_tz.utc_time, precision);

	impure->vlu_desc.makeTimeTz(&impure->vlu_misc.vlu_sql_time_tz);

	return &impure->vlu_desc;
}


//--------------------


static RegisterNode<CurrentTimeStampNode> regCurrentTimeStampNode({blr_current_timestamp, blr_current_timestamp2});

DmlNode* CurrentTimeStampNode::parse(thread_db* /*tdbb*/, MemoryPool& pool, CompilerScratch* csb,
	const UCHAR blrOp)
{
	unsigned precision = DEFAULT_TIMESTAMP_PRECISION;

	fb_assert(blrOp == blr_current_timestamp || blrOp == blr_current_timestamp2);

	if (blrOp == blr_current_timestamp2)
	{
		precision = csb->csb_blr_reader.getByte();

		if (precision > MAX_TIME_PRECISION)
			ERR_post(Arg::Gds(isc_invalid_time_precision) << Arg::Num(MAX_TIME_PRECISION));
	}

	return FB_NEW_POOL(pool) CurrentTimeStampNode(pool, precision);
}

string CurrentTimeStampNode::internalPrint(NodePrinter& printer) const
{
	ValueExprNode::internalPrint(printer);

	NODE_PRINT(printer, precision);

	return "CurrentTimeStampNode";
}

void CurrentTimeStampNode::setParameterName(dsql_par* parameter) const
{
	parameter->par_name = parameter->par_alias = "CURRENT_TIMESTAMP";
}

void CurrentTimeStampNode::genBlr(DsqlCompilerScratch* dsqlScratch)
{
	if (precision == DEFAULT_TIMESTAMP_PRECISION)
		dsqlScratch->appendUChar(blr_current_timestamp);
	else
	{
		dsqlScratch->appendUChar(blr_current_timestamp2);
		dsqlScratch->appendUChar(precision);
	}
}

void CurrentTimeStampNode::make(DsqlCompilerScratch* /*dsqlScratch*/, dsc* desc)
{
	desc->dsc_dtype = dtype_timestamp_tz;
	desc->dsc_sub_type = 0;
	desc->dsc_scale = 0;
	desc->dsc_flags = 0;
	desc->dsc_length = type_lengths[desc->dsc_dtype];
}

void CurrentTimeStampNode::getDesc(thread_db* /*tdbb*/, CompilerScratch* /*csb*/, dsc* desc)
{
	desc->dsc_dtype = dtype_timestamp_tz;
	desc->dsc_sub_type = 0;
	desc->dsc_scale = 0;
	desc->dsc_flags = 0;
	desc->dsc_length = type_lengths[desc->dsc_dtype];
}

ValueExprNode* CurrentTimeStampNode::copy(thread_db* tdbb, NodeCopier& /*copier*/) const
{
	return FB_NEW_POOL(*tdbb->getDefaultPool()) CurrentTimeStampNode(*tdbb->getDefaultPool(), precision);
}

ValueExprNode* CurrentTimeStampNode::pass2(thread_db* tdbb, CompilerScratch* csb)
{
	ValueExprNode::pass2(tdbb, csb);

	dsc desc;
	getDesc(tdbb, csb, &desc);
	impureOffset = csb->allocImpure<impure_value>();

	return this;
}

ValueExprNode* CurrentTimeStampNode::dsqlPass(DsqlCompilerScratch* /*dsqlScratch*/)
{
	if (precision > MAX_TIME_PRECISION)
		ERRD_post(Arg::Gds(isc_invalid_time_precision) << Arg::Num(MAX_TIME_PRECISION));

	return this;
}

dsc* CurrentTimeStampNode::execute(thread_db* tdbb, Request* request) const
{
	impure_value* const impure = request->getImpure<impure_value>(impureOffset);
	request->req_flags &= ~req_null;

	// Use the request timestamp.
	impure->vlu_misc.vlu_timestamp_tz = request->getTimeStampTz();
	TimeStamp::round_time(impure->vlu_misc.vlu_timestamp_tz.utc_timestamp.timestamp_time, precision);

	impure->vlu_desc.makeTimestampTz(&impure->vlu_misc.vlu_timestamp_tz);

	return &impure->vlu_desc;
}


//--------------------


static RegisterNode<CurrentRoleNode> regCurrentRoleNode({blr_current_role});

DmlNode* CurrentRoleNode::parse(thread_db* /*tdbb*/, MemoryPool& pool, CompilerScratch* /*csb*/,
								const UCHAR /*blrOp*/)
{
	return FB_NEW_POOL(pool) CurrentRoleNode(pool);
}

string CurrentRoleNode::internalPrint(NodePrinter& printer) const
{
	ValueExprNode::internalPrint(printer);

	return "CurrentRoleNode";
}

void CurrentRoleNode::setParameterName(dsql_par* parameter) const
{
	parameter->par_name = parameter->par_alias = "ROLE";
}

void CurrentRoleNode::genBlr(DsqlCompilerScratch* dsqlScratch)
{
	dsqlScratch->appendUChar(blr_current_role);
}

void CurrentRoleNode::make(DsqlCompilerScratch* dsqlScratch, dsc* desc)
{
	desc->dsc_dtype = dtype_varying;
	desc->dsc_scale = 0;
	desc->dsc_flags = 0;
	desc->dsc_ttype() = ttype_metadata;
	desc->dsc_length = USERNAME_LENGTH + sizeof(USHORT);
}

void CurrentRoleNode::getDesc(thread_db* /*tdbb*/, CompilerScratch* /*csb*/, dsc* desc)
{
	desc->dsc_dtype = dtype_text;
	desc->dsc_ttype() = ttype_metadata;
	desc->dsc_length = USERNAME_LENGTH;
	desc->dsc_scale = 0;
	desc->dsc_flags = 0;
}

ValueExprNode* CurrentRoleNode::copy(thread_db* tdbb, NodeCopier& /*copier*/) const
{
	return FB_NEW_POOL(*tdbb->getDefaultPool()) CurrentRoleNode(*tdbb->getDefaultPool());
}

ValueExprNode* CurrentRoleNode::pass2(thread_db* tdbb, CompilerScratch* csb)
{
	ValueExprNode::pass2(tdbb, csb);

	dsc desc;
	getDesc(tdbb, csb, &desc);
	impureOffset = csb->allocImpure<impure_value>();

	return this;
}

// CVC: Current role will get a validated role; IE one that exists.
dsc* CurrentRoleNode::execute(thread_db* tdbb, Request* request) const
{
	impure_value* const impure = request->getImpure<impure_value>(impureOffset);
	request->req_flags &= ~req_null;

	impure->vlu_desc.dsc_dtype = dtype_text;
	impure->vlu_desc.dsc_sub_type = 0;
	impure->vlu_desc.dsc_scale = 0;
	impure->vlu_desc.setTextType(ttype_metadata);

	const char* curRole = tdbb->getAttachment()->getSqlRole().c_str();

	impure->vlu_desc.dsc_address = reinterpret_cast<UCHAR*>(const_cast<char*>(curRole));
	impure->vlu_desc.dsc_length = static_cast<USHORT>(strlen(curRole));

	return &impure->vlu_desc;
}

ValueExprNode* CurrentRoleNode::dsqlPass(DsqlCompilerScratch* dsqlScratch)
{
	return FB_NEW_POOL(dsqlScratch->getPool()) CurrentRoleNode(dsqlScratch->getPool());
}


//--------------------


static RegisterNode<CurrentUserNode> regCurrentUserNode({blr_user_name});

DmlNode* CurrentUserNode::parse(thread_db* /*tdbb*/, MemoryPool& pool, CompilerScratch* /*csb*/,
								const UCHAR /*blrOp*/)
{
	return FB_NEW_POOL(pool) CurrentUserNode(pool);
}

string CurrentUserNode::internalPrint(NodePrinter& printer) const
{
	ValueExprNode::internalPrint(printer);

	return "CurrentUserNode";
}

void CurrentUserNode::setParameterName(dsql_par* parameter) const
{
	parameter->par_name = parameter->par_alias = "USER";
}

void CurrentUserNode::genBlr(DsqlCompilerScratch* dsqlScratch)
{
	dsqlScratch->appendUChar(blr_user_name);
}

void CurrentUserNode::make(DsqlCompilerScratch* dsqlScratch, dsc* desc)
{
	desc->dsc_dtype = dtype_varying;
	desc->dsc_scale = 0;
	desc->dsc_flags = 0;
	desc->dsc_ttype() = ttype_metadata;
	desc->dsc_length = USERNAME_LENGTH + sizeof(USHORT);
}

void CurrentUserNode::getDesc(thread_db* /*tdbb*/, CompilerScratch* /*csb*/, dsc* desc)
{
	desc->dsc_dtype = dtype_text;
	desc->dsc_ttype() = ttype_metadata;
	desc->dsc_length = USERNAME_LENGTH;
	desc->dsc_scale = 0;
	desc->dsc_flags = 0;
}

ValueExprNode* CurrentUserNode::copy(thread_db* tdbb, NodeCopier& /*copier*/) const
{
	return FB_NEW_POOL(*tdbb->getDefaultPool()) CurrentUserNode(*tdbb->getDefaultPool());
}

ValueExprNode* CurrentUserNode::pass2(thread_db* tdbb, CompilerScratch* csb)
{
	ValueExprNode::pass2(tdbb, csb);

	dsc desc;
	getDesc(tdbb, csb, &desc);
	impureOffset = csb->allocImpure<impure_value>();

	return this;
}

dsc* CurrentUserNode::execute(thread_db* tdbb, Request* request) const
{
	impure_value* const impure = request->getImpure<impure_value>(impureOffset);
	request->req_flags &= ~req_null;

	impure->vlu_desc.dsc_dtype = dtype_text;
	impure->vlu_desc.dsc_sub_type = 0;
	impure->vlu_desc.dsc_scale = 0;
	impure->vlu_desc.setTextType(ttype_metadata);

	const char* curUser = tdbb->getAttachment()->getUserName().c_str();

	impure->vlu_desc.dsc_address = reinterpret_cast<UCHAR*>(const_cast<char*>(curUser));
	impure->vlu_desc.dsc_length = static_cast<USHORT>(strlen(curUser));

	return &impure->vlu_desc;
}

ValueExprNode* CurrentUserNode::dsqlPass(DsqlCompilerScratch* dsqlScratch)
{
	return FB_NEW_POOL(dsqlScratch->getPool()) CurrentUserNode(dsqlScratch->getPool());
}


//--------------------


static RegisterNode<DecodeNode> regDecodeNode({blr_decode});

DmlNode* DecodeNode::parse(thread_db* tdbb, MemoryPool& pool, CompilerScratch* csb, const UCHAR /*blrOp*/)
{
	DecodeNode* node = FB_NEW_POOL(pool) DecodeNode(pool);
	node->test = PAR_parse_value(tdbb, csb);
	node->conditions = PAR_args(tdbb, csb);
	node->values = PAR_args(tdbb, csb);
	return node;
}

string DecodeNode::internalPrint(NodePrinter& printer) const
{
	ValueExprNode::internalPrint(printer);

	NODE_PRINT(printer, label);
	NODE_PRINT(printer, test);
	NODE_PRINT(printer, conditions);
	NODE_PRINT(printer, values);

	return "DecodeNode";
}

ValueExprNode* DecodeNode::dsqlPass(DsqlCompilerScratch* dsqlScratch)
{
	DecodeNode* node = FB_NEW_POOL(dsqlScratch->getPool()) DecodeNode(dsqlScratch->getPool(),
		doDsqlPass(dsqlScratch, test), doDsqlPass(dsqlScratch, conditions), doDsqlPass(dsqlScratch, values));
	node->label = label;

	node->makeDsqlDesc(dsqlScratch);	// Set descriptor for output node.

	node->setParameterType(dsqlScratch,
		[&] (dsc* desc) { *desc = node->getDsqlDesc(); },
		false);

	// Workaround for DECODE/CASE supporting only 255 items - see CORE-5366.

	const static unsigned MAX_COUNT = 254;

	if (node->values->items.getCount() > MAX_COUNT)
	{
		NestValueArray conditions(node->conditions->items.getCount() - MAX_COUNT);
		conditions.push(node->conditions->items.begin() + MAX_COUNT, conditions.getCapacity());
		node->conditions->items.shrink(MAX_COUNT);

		NestValueArray values(node->values->items.getCount() - MAX_COUNT);
		values.push(node->values->items.begin() + MAX_COUNT, values.getCapacity());
		node->values->items.shrink(MAX_COUNT + 1);

		DecodeNode* innerNode = node;
		bool hasElse = values.getCount() != conditions.getCount();
		unsigned index = 0;
		bool last;

		do
		{
			unsigned count = conditions.getCount() - index;
			last = count <= MAX_COUNT;
			unsigned valuesCount = MIN(MAX_COUNT, count) + (last && hasElse ? 1 : 0);
			unsigned conditionsCount = MIN(MAX_COUNT, count);

			if (last && conditionsCount == 0)
			{
				fb_assert(valuesCount == 1);
				innerNode->values->items.back() = values[index];
			}
			else
			{
				DecodeNode* newNode = FB_NEW_POOL(dsqlScratch->getPool()) DecodeNode(dsqlScratch->getPool(),
					doDsqlPass(dsqlScratch, test),
					FB_NEW_POOL(dsqlScratch->getPool()) ValueListNode(dsqlScratch->getPool(), conditionsCount),
					FB_NEW_POOL(dsqlScratch->getPool()) ValueListNode(dsqlScratch->getPool(),
						valuesCount + (last ? 0 : 1)));

				newNode->conditions->items.assign(conditions.begin() + index, conditionsCount);
				newNode->values->items.assign(values.begin() + index, valuesCount);

				if (!last)
					newNode->values->items.push(NULL);

				innerNode->values->items.back() = newNode;
				innerNode = newNode;

				index += conditionsCount;
			}
		} while (!last);
	}

	return node;
}

void DecodeNode::setParameterName(dsql_par* parameter) const
{
	parameter->par_name = parameter->par_alias = label;
}

bool DecodeNode::setParameterType(DsqlCompilerScratch* dsqlScratch,
	std::function<void (dsc*)> makeDesc, bool /*forceVarChar*/)
{
	// Check if there is a parameter in the test/conditions.
	bool setParameters = nodeIs<ParameterNode>(test);

	if (!setParameters)
	{
		for (auto& condition : conditions->items)
		{
			if (nodeIs<ParameterNode>(condition))
			{
				setParameters = true;
				break;
			}
		}
	}

	if (setParameters)
	{
		// Build list to make describe information for the test and conditions expressions.
		AutoPtr<ValueListNode> node1(FB_NEW_POOL(dsqlScratch->getPool()) ValueListNode(dsqlScratch->getPool(),
			conditions->items.getCount() + 1));

		dsc node1Desc;
		node1Desc.clear();

		unsigned i = 0;

		node1->items[i++] = test;

		for (auto& condition : conditions->items)
		{
			node1->items[i] = condition;
			++i;
		}

		DsqlDescMaker::fromList(dsqlScratch, &node1Desc, node1, label.c_str());

		if (!node1Desc.isUnknown())
		{
			// Set parameter describe information.
			PASS1_set_parameter_type(dsqlScratch, test,
				[&] (dsc* desc) { *desc = node1Desc; },
				false);

			for (auto& condition : conditions->items)
			{
				PASS1_set_parameter_type(dsqlScratch, condition,
					[&] (dsc* desc) { *desc = node1Desc; },
					false);
			}
		}
	}

	bool ret = false;

	for (auto& value : values->items)
		ret |= PASS1_set_parameter_type(dsqlScratch, value, makeDesc, false);

	return ret;
}

void DecodeNode::genBlr(DsqlCompilerScratch* dsqlScratch)
{
	dsqlScratch->appendUChar(blr_decode);
	GEN_expr(dsqlScratch, test);

	dsqlScratch->appendUChar(conditions->items.getCount());

	for (auto& condition : conditions->items)
		condition->genBlr(dsqlScratch);

	dsqlScratch->appendUChar(values->items.getCount());

	for (auto& value : values->items)
		value->genBlr(dsqlScratch);
}

void DecodeNode::make(DsqlCompilerScratch* dsqlScratch, dsc* desc)
{
	DsqlDescMaker::fromList(dsqlScratch, desc, values, label.c_str(), true);
}

void DecodeNode::getDesc(thread_db* tdbb, CompilerScratch* csb, dsc* desc)
{
	Array<dsc> descs;
	descs.resize(values->items.getCount());

	unsigned i = 0;
	Array<const dsc*> descPtrs;
	descPtrs.resize(values->items.getCount());

	for (auto& value : values->items)
	{
		value->getDesc(tdbb, csb, &descs[i]);
		descPtrs[i] = &descs[i];
		++i;
	}

	DataTypeUtil(tdbb).makeFromList(desc, label.c_str(), descPtrs.getCount(), descPtrs.begin());

	desc->setNullable(true);
}

ValueExprNode* DecodeNode::copy(thread_db* tdbb, NodeCopier& copier) const
{
	DecodeNode* node = FB_NEW_POOL(*tdbb->getDefaultPool()) DecodeNode(*tdbb->getDefaultPool());
	node->test = copier.copy(tdbb, test);
	node->conditions = copier.copy(tdbb, conditions);
	node->values = copier.copy(tdbb, values);
	return node;
}

ValueExprNode* DecodeNode::pass2(thread_db* tdbb, CompilerScratch* csb)
{
	ValueExprNode::pass2(tdbb, csb);

	dsc desc;
	getDesc(tdbb, csb, &desc);

	return this;
}

dsc* DecodeNode::execute(thread_db* tdbb, Request* request) const
{
	dsc* testDesc = EVL_expr(tdbb, request, test);

	// The comparisons are done with "equal" operator semantics, so if the test value is
	// NULL we have nothing to compare.
	if (testDesc && !(request->req_flags & req_null))
	{
		const NestConst<ValueExprNode>* valuesPtr = values->items.begin();

		for (auto& condition : conditions->items)
		{
			dsc* desc = EVL_expr(tdbb, request, condition);

			if (desc && !(request->req_flags & req_null) && MOV_compare(tdbb, testDesc, desc) == 0)
				return EVL_expr(tdbb, request, *valuesPtr);

			++valuesPtr;
		}
	}

	if (values->items.getCount() > conditions->items.getCount())
		return EVL_expr(tdbb, request, values->items.back());

	return NULL;
}


//--------------------


static RegisterNode<DefaultNode> regDefaultNode({blr_default});

DefaultNode::DefaultNode(MemoryPool& pool, const MetaName& aRelationName,
		const MetaName& aFieldName)
	: DsqlNode<DefaultNode, ExprNode::TYPE_DEFAULT>(pool),
	  relationName(aRelationName),
	  fieldName(aFieldName),
	  field(NULL)
{
}

DmlNode* DefaultNode::parse(thread_db* tdbb, MemoryPool& pool, CompilerScratch* csb, const UCHAR /*blrOp*/)
{
	MetaName relationName, fieldName;
	csb->csb_blr_reader.getMetaName(relationName);
	csb->csb_blr_reader.getMetaName(fieldName);

	if (csb->collectingDependencies())
	{
		CompilerScratch::Dependency dependency(obj_relation);
		dependency.relation = MET_lookup_relation(tdbb, relationName);
		dependency.subName = FB_NEW_POOL(pool) MetaName(fieldName);
		csb->addDependency(dependency);
	}

	jrd_fld* fld = NULL;

	while (true)
	{
		jrd_rel* relation = MET_lookup_relation(tdbb, relationName);

		if (relation && relation->rel_fields)
		{
			int fieldId = MET_lookup_field(tdbb, relation, fieldName);

			if (fieldId >= 0)
			{
				fld = (*relation->rel_fields)[fieldId];

				if (fld)
				{
					if (fld->fld_source_rel_field.first.hasData())
					{
						relationName = fld->fld_source_rel_field.first;
						fieldName = fld->fld_source_rel_field.second;
						continue;
					}
					else
					{
						DefaultNode* node = FB_NEW_POOL(pool) DefaultNode(pool, relationName, fieldName);
						node->field = fld;
						return node;
					}
				}
			}
		}

		return NullNode::instance();
	}
}

ValueExprNode* DefaultNode::createFromField(thread_db* tdbb, CompilerScratch* csb,
	StreamType* map, jrd_fld* fld)
{
	if (fld->fld_generator_name.hasData())
	{
		// Make a (next value for <generator name>) expression.

		GenIdNode* const genNode = FB_NEW_POOL(csb->csb_pool) GenIdNode(
			csb->csb_pool, (csb->blrVersion == 4), fld->fld_generator_name, NULL, true, true);

		bool sysGen = false;
		if (!MET_load_generator(tdbb, genNode->generator, &sysGen, &genNode->step))
			status_exception::raise(Arg::Gds(isc_gennotdef) << Arg::Str(fld->fld_generator_name));

		if (sysGen)
			status_exception::raise(Arg::Gds(isc_cant_modify_sysobj) << "generator" << fld->fld_generator_name);

		return genNode;
	}
	else if (fld->fld_default_value)
	{
		StreamMap localMap;
		if (!map)
			map = localMap.getBuffer(STREAM_MAP_LENGTH);

		return NodeCopier(csb->csb_pool, csb, map).copy(tdbb, fld->fld_default_value);
	}
	else
		return NullNode::instance();
}

string DefaultNode::internalPrint(NodePrinter& printer) const
{
	ValueExprNode::internalPrint(printer);

	NODE_PRINT(printer, relationName);
	NODE_PRINT(printer, fieldName);

	return "DefaultNode";
}

ValueExprNode* DefaultNode::dsqlPass(DsqlCompilerScratch* dsqlScratch)
{
	DefaultNode* node = FB_NEW_POOL(dsqlScratch->getPool()) DefaultNode(dsqlScratch->getPool(),
		relationName, fieldName);
	return node;
}

void DefaultNode::setParameterName(dsql_par* parameter) const
{
	parameter->par_name = parameter->par_alias = "DEFAULT";
}

bool DefaultNode::setParameterType(DsqlCompilerScratch* /*dsqlScratch*/,
	std::function<void (dsc*)> /*makeDesc*/, bool /*forceVarChar*/)
{
	return false;
}

void DefaultNode::genBlr(DsqlCompilerScratch* dsqlScratch)
{
	dsqlScratch->appendUChar(blr_default);
	dsqlScratch->appendMetaString(relationName.c_str());
	dsqlScratch->appendMetaString(fieldName.c_str());
}

void DefaultNode::make(DsqlCompilerScratch* /*dsqlScratch*/, dsc* /*desc*/)
{
}

bool DefaultNode::dsqlMatch(DsqlCompilerScratch* dsqlScratch, const ExprNode* other, bool ignoreMapCast) const
{
	if (!ExprNode::dsqlMatch(dsqlScratch, other, ignoreMapCast))
		return false;

	const DefaultNode* o = nodeAs<DefaultNode>(other);
	fb_assert(o);

	return relationName == o->relationName && fieldName == o->fieldName;
}

ValueExprNode* DefaultNode::pass1(thread_db* tdbb, CompilerScratch* csb)
{
	ValueExprNode* node = createFromField(tdbb, csb, NULL, field);
	doPass1(tdbb, csb, &node);
	return node;
}


//--------------------


static RegisterNode<DerivedExprNode> regDerivedExprNode({blr_derived_expr});

DmlNode* DerivedExprNode::parse(thread_db* tdbb, MemoryPool& pool, CompilerScratch* csb, const UCHAR /*blrOp*/)
{
	DerivedExprNode* node = FB_NEW_POOL(pool) DerivedExprNode(pool);

	// CVC: bottleneck
	const StreamType streamCount = csb->csb_blr_reader.getByte();

	for (StreamType i = 0; i < streamCount; ++i)
	{
		const USHORT n = csb->csb_blr_reader.getByte();
		node->internalStreamList.add(csb->csb_rpt[n].csb_stream);
	}

	node->arg = PAR_parse_value(tdbb, csb);

	return node;
}

void DerivedExprNode::collectStreams(SortedStreamList& streamList) const
{
	arg->collectStreams(streamList);

	for (const auto i : internalStreamList)
	{
		if (!streamList.exist(i))
			streamList.add(i);
	}
}

bool DerivedExprNode::computable(CompilerScratch* csb, StreamType stream,
	bool allowOnlyCurrentStream, ValueExprNode* /*value*/)
{
	if (!arg->computable(csb, stream, allowOnlyCurrentStream))
		return false;

	SortedStreamList argStreams;
	arg->collectStreams(argStreams);

	for (const auto n : internalStreamList)
	{
		if (argStreams.exist(n))
		{
			// We've already checked computability of the argument,
			// so any stream it refers to is known to be active.
			continue;
		}

		if (allowOnlyCurrentStream)
		{
			if (n != stream && !(csb->csb_rpt[n].csb_flags & csb_sub_stream))
				return false;
		}
		else
		{
			if (n == stream)
				return false;
		}

		if (!(csb->csb_rpt[n].csb_flags & csb_active))
			return false;
	}

	return true;
}

void DerivedExprNode::findDependentFromStreams(const CompilerScratch* csb,
	StreamType currentStream, SortedStreamList* streamList)
{
	arg->findDependentFromStreams(csb, currentStream, streamList);

	for (const auto derivedStream : internalStreamList)
	{
		if (derivedStream != currentStream &&
			(csb->csb_rpt[derivedStream].csb_flags & csb_active))
		{
			if (!streamList->exist(derivedStream))
				streamList->add(derivedStream);
		}
	}
}

void DerivedExprNode::getDesc(thread_db* tdbb, CompilerScratch* csb, dsc* desc)
{
	arg->getDesc(tdbb, csb, desc);
}

ValueExprNode* DerivedExprNode::copy(thread_db* tdbb, NodeCopier& copier) const
{
	DerivedExprNode* node = FB_NEW_POOL(*tdbb->getDefaultPool()) DerivedExprNode(*tdbb->getDefaultPool());
	node->arg = copier.copy(tdbb, arg);
	node->internalStreamList = internalStreamList;

	if (copier.remap)
	{
#ifdef CMP_DEBUG
		csb->dump("remap nod_derived_expr:\n");
		for (const auto i : node->internalStreamList)
			csb->dump("\t%d: %d -> %d\n", i, i, copier.remap[i]);
#endif

		for (auto& i : node->internalStreamList)
			i = copier.remap[i];
	}

	fb_assert(!cursorNumber.has_value());

	return node;
}

ValueExprNode* DerivedExprNode::pass1(thread_db* tdbb, CompilerScratch* csb)
{
	ValueExprNode::pass1(tdbb, csb);

#ifdef CMP_DEBUG
	csb->dump("expand nod_derived_expr:");
	for (const auto i : internalStreamList)
		csb->dump(" %d", i);
	csb->dump("\n");
#endif

	SortedStreamList newStreams;

	for (const auto stream : internalStreamList)
		expandViewStreams(csb, stream, newStreams);

#ifdef CMP_DEBUG
	for (const auto i : newStreams)
		csb->dump(" %d", i);
	csb->dump("\n");
#endif

	for (const auto stream : newStreams)
		markVariant(csb, stream);

	internalStreamList.assign(newStreams);

	return this;
}

ValueExprNode* DerivedExprNode::pass2(thread_db* tdbb, CompilerScratch* csb)
{
	ValueExprNode::pass2(tdbb, csb);

	dsc desc;
	getDesc(tdbb, csb, &desc);

	// As all streams belongs to the same cursor, we use only the first.
	cursorNumber = csb->csb_rpt[internalStreamList[0]].csb_cursor_number;

	return this;
}

dsc* DerivedExprNode::execute(thread_db* tdbb, Request* request) const
{
	if (cursorNumber.has_value())
		request->req_cursors[cursorNumber.value()]->checkState(request);

	dsc* value = NULL;

	for (const auto i : internalStreamList)
	{
		if (request->req_rpb[i].rpb_number.isValid())
		{
			value = EVL_expr(tdbb, request, arg);

			if (request->req_flags & req_null)
				value = NULL;

			break;
		}
	}

	return value;
}


//--------------------


string DomainValidationNode::internalPrint(NodePrinter& printer) const
{
	ValueExprNode::internalPrint(printer);

	NODE_PRINT(printer, domDesc);

	return "DomainValidationNode";
}

ValueExprNode* DomainValidationNode::dsqlPass(DsqlCompilerScratch* dsqlScratch)
{
	if (dsqlScratch->domainValue.isUnknown())
	{
		ERRD_post(Arg::Gds(isc_sqlerr) << Arg::Num(-901) <<
				  Arg::Gds(isc_dsql_domain_err));
	}

	DomainValidationNode* node = FB_NEW_POOL(dsqlScratch->getPool()) DomainValidationNode(dsqlScratch->getPool());
	node->domDesc = dsqlScratch->domainValue;

	return node;
}

void DomainValidationNode::genBlr(DsqlCompilerScratch* dsqlScratch)
{
	dsqlScratch->appendUChar(blr_fid);
	dsqlScratch->appendUChar(0);		// context
	dsqlScratch->appendUShort(0);		// field id
}

void DomainValidationNode::make(DsqlCompilerScratch* /*dsqlScratch*/, dsc* desc)
{
	*desc = domDesc;
}

void DomainValidationNode::getDesc(thread_db* /*tdbb*/, CompilerScratch* /*csb*/, dsc* desc)
{
	*desc = domDesc;
}

ValueExprNode* DomainValidationNode::copy(thread_db* tdbb, NodeCopier& /*copier*/) const
{
	DomainValidationNode* node =
		FB_NEW_POOL(*tdbb->getDefaultPool()) DomainValidationNode(*tdbb->getDefaultPool());
	node->domDesc = domDesc;
	return node;
}

ValueExprNode* DomainValidationNode::pass2(thread_db* tdbb, CompilerScratch* csb)
{
	ValueExprNode::pass2(tdbb, csb);

	dsc desc;
	getDesc(tdbb, csb, &desc);

	return this;
}

dsc* DomainValidationNode::execute(thread_db* /*tdbb*/, Request* request) const
{
	if (request->req_domain_validation == NULL ||
		(request->req_domain_validation->dsc_flags & DSC_null))
	{
		return NULL;
	}

	return request->req_domain_validation;
}


//--------------------


static RegisterNode<ExtractNode> regExtractNode({blr_extract});

ExtractNode::ExtractNode(MemoryPool& pool, UCHAR aBlrSubOp, ValueExprNode* aArg)
	: TypedNode<ValueExprNode, ExprNode::TYPE_EXTRACT>(pool),
	  blrSubOp(aBlrSubOp),
	  arg(aArg)
{
}

DmlNode* ExtractNode::parse(thread_db* tdbb, MemoryPool& pool, CompilerScratch* csb, const UCHAR /*blrOp*/)
{
	UCHAR blrSubOp = csb->csb_blr_reader.getByte();

	ExtractNode* node = FB_NEW_POOL(pool) ExtractNode(pool, blrSubOp);
	node->arg = PAR_parse_value(tdbb, csb);
	return node;
}

string ExtractNode::internalPrint(NodePrinter& printer) const
{
	ValueExprNode::internalPrint(printer);

	NODE_PRINT(printer, blrSubOp);
	NODE_PRINT(printer, arg);

	return "ExtractNode";
}

ValueExprNode* ExtractNode::dsqlPass(DsqlCompilerScratch* dsqlScratch)
{
	// Figure out the data type of the sub parameter, and make
	// sure the requested type of information can be extracted.

	ValueExprNode* sub1 = doDsqlPass(dsqlScratch, arg);
	DsqlDescMaker::fromNode(dsqlScratch, sub1);

	switch (blrSubOp)
	{
		case blr_extract_year:
		case blr_extract_quarter:
		case blr_extract_month:
		case blr_extract_day:
		case blr_extract_weekday:
		case blr_extract_yearday:
		case blr_extract_week:
			if (!nodeIs<NullNode>(sub1) &&
				sub1->getDsqlDesc().dsc_dtype != dtype_sql_date &&
				!sub1->getDsqlDesc().isTimeStamp())
			{
				ERRD_post(Arg::Gds(isc_sqlerr) << Arg::Num(-105) <<
						  Arg::Gds(isc_extract_input_mismatch));
			}
			break;

		case blr_extract_hour:
		case blr_extract_minute:
		case blr_extract_second:
		case blr_extract_millisecond:
			if (!nodeIs<NullNode>(sub1) &&
				!sub1->getDsqlDesc().isTime() &&
				!sub1->getDsqlDesc().isTimeStamp())
			{
				ERRD_post(Arg::Gds(isc_sqlerr) << Arg::Num(-105) <<
						  Arg::Gds(isc_extract_input_mismatch));
			}
			break;

		case blr_extract_timezone_hour:
		case blr_extract_timezone_minute:
		case blr_extract_timezone_name:
			if (!nodeIs<NullNode>(sub1) &&
				!sub1->getDsqlDesc().isTime() &&
				!sub1->getDsqlDesc().isTimeStamp())
			{
				ERRD_post(Arg::Gds(isc_sqlerr) << Arg::Num(-105) <<
						  Arg::Gds(isc_extract_input_mismatch));
			}
			break;

		default:
			fb_assert(false);
			break;
	}

	return FB_NEW_POOL(dsqlScratch->getPool()) ExtractNode(dsqlScratch->getPool(), blrSubOp, sub1);
}

void ExtractNode::setParameterName(dsql_par* parameter) const
{
	parameter->par_name = parameter->par_alias = "EXTRACT";
}

bool ExtractNode::setParameterType(DsqlCompilerScratch* dsqlScratch,
	std::function<void (dsc*)> makeDesc, bool forceVarChar)
{
	return PASS1_set_parameter_type(dsqlScratch, arg, makeDesc, forceVarChar);
}

void ExtractNode::genBlr(DsqlCompilerScratch* dsqlScratch)
{
	dsqlScratch->appendUChar(blr_extract);
	dsqlScratch->appendUChar(blrSubOp);
	GEN_expr(dsqlScratch, arg);
}

void ExtractNode::make(DsqlCompilerScratch* dsqlScratch, dsc* desc)
{
	dsc desc1;
	DsqlDescMaker::fromNode(dsqlScratch, &desc1, arg);

	switch (blrSubOp)
	{
		case blr_extract_second:
			// QUADDATE - maybe this should be DECIMAL(6,4)
			desc->makeLong(ISC_TIME_SECONDS_PRECISION_SCALE);
			break;

		case blr_extract_millisecond:
			desc->makeLong(ISC_TIME_SECONDS_PRECISION_SCALE + 3);
			break;

		case blr_extract_timezone_name:
			desc->makeVarying(TimeZoneUtil::MAX_LEN, ttype_ascii);
			break;

		default:
			desc->makeShort(0);
			break;
	}

	desc->setNullable(desc1.isNullable());
}

void ExtractNode::getDesc(thread_db* /*tdbb*/, CompilerScratch* /*csb*/, dsc* desc)
{
	switch (blrSubOp)
	{
		case blr_extract_second:
			// QUADDATE - SECOND returns a float, or scaled!
			desc->makeLong(ISC_TIME_SECONDS_PRECISION_SCALE);
			break;

		case blr_extract_millisecond:
			desc->makeLong(ISC_TIME_SECONDS_PRECISION_SCALE + 3);
			break;

		case blr_extract_timezone_name:
			desc->makeVarying(TimeZoneUtil::MAX_LEN, ttype_ascii);
			break;

		default:
			desc->makeShort(0);
			break;
	}
}

ValueExprNode* ExtractNode::copy(thread_db* tdbb, NodeCopier& copier) const
{
	ExtractNode* node = FB_NEW_POOL(*tdbb->getDefaultPool()) ExtractNode(*tdbb->getDefaultPool(), blrSubOp);
	node->arg = copier.copy(tdbb, arg);
	return node;
}

bool ExtractNode::dsqlMatch(DsqlCompilerScratch* dsqlScratch, const ExprNode* other, bool ignoreMapCast) const
{
	if (!ExprNode::dsqlMatch(dsqlScratch, other, ignoreMapCast))
		return false;

	const ExtractNode* o = nodeAs<ExtractNode>(other);
	fb_assert(o);

	return blrSubOp == o->blrSubOp;
}

bool ExtractNode::sameAs(const ExprNode* other, bool ignoreStreams) const
{
	if (!ExprNode::sameAs(other, ignoreStreams))
		return false;

	const ExtractNode* const otherNode = nodeAs<ExtractNode>(other);
	fb_assert(otherNode);

	return blrSubOp == otherNode->blrSubOp;
}

ValueExprNode* ExtractNode::pass2(thread_db* tdbb, CompilerScratch* csb)
{
	ValueExprNode::pass2(tdbb, csb);

	dsc desc;
	getDesc(tdbb, csb, &desc);
	impureOffset = csb->allocImpure<impure_value>();

	return this;
}

// Handles EXTRACT(part FROM date/time/timestamp)
dsc* ExtractNode::execute(thread_db* tdbb, Request* request) const
{
	impure_value* const impure = request->getImpure<impure_value>(impureOffset);
	request->req_flags &= ~req_null;

	dsc* value = EVL_expr(tdbb, request, arg);

	if (!value || (request->req_flags & req_null))
		return NULL;

	impure->vlu_desc.makeShort(0, &impure->vlu_misc.vlu_short);

	tm times = {0};
	int fractions;
	ISC_TIMESTAMP_TZ timeStampTz;

	switch (value->dsc_dtype)
	{
		case dtype_sql_time:
			switch (blrSubOp)
			{
				case blr_extract_hour:
				case blr_extract_minute:
				case blr_extract_second:
				case blr_extract_millisecond:
					TimeStamp::decode_time(*(GDS_TIME*) value->dsc_address,
						&times.tm_hour, &times.tm_min, &times.tm_sec, &fractions);
					break;

				case blr_extract_timezone_hour:
				case blr_extract_timezone_minute:
				case blr_extract_timezone_name:
				{
					ISC_TIME_TZ timeTz = TimeZoneUtil::timeToTimeTz(
						*(ISC_TIME*) value->dsc_address, &EngineCallbacks::instance);
					timeStampTz.utc_timestamp.timestamp_date = TimeZoneUtil::TIME_TZ_BASE_DATE;
					timeStampTz.utc_timestamp.timestamp_time = timeTz.utc_time;
					timeStampTz.time_zone = timeTz.time_zone;
					break;
				}

				default:
					ERR_post(Arg::Gds(isc_expression_eval_err) <<
							 Arg::Gds(isc_invalid_extractpart_time));
			}
			break;

		case dtype_sql_time_tz:
			switch (blrSubOp)
			{
				case blr_extract_hour:
				case blr_extract_minute:
				case blr_extract_second:
				case blr_extract_millisecond:
					TimeZoneUtil::decodeTime(*(ISC_TIME_TZ*) value->dsc_address,
						false, TimeZoneUtil::NO_OFFSET, &times, &fractions);
					break;

				case blr_extract_timezone_hour:
				case blr_extract_timezone_minute:
				case blr_extract_timezone_name:
					timeStampTz.utc_timestamp.timestamp_date = TimeZoneUtil::TIME_TZ_BASE_DATE;
					timeStampTz.utc_timestamp.timestamp_time = ((ISC_TIME_TZ*) value->dsc_address)->utc_time;
					timeStampTz.time_zone = ((ISC_TIME_TZ*) value->dsc_address)->time_zone;
					break;

				default:
					ERR_post(Arg::Gds(isc_expression_eval_err) <<
							 Arg::Gds(isc_invalid_extractpart_time));
			}
			break;

		case dtype_sql_date:
			switch (blrSubOp)
			{
				case blr_extract_hour:
				case blr_extract_minute:
				case blr_extract_second:
				case blr_extract_millisecond:
				case blr_extract_timezone_hour:
				case blr_extract_timezone_minute:
				case blr_extract_timezone_name:
					ERR_post(Arg::Gds(isc_expression_eval_err) <<
							 Arg::Gds(isc_invalid_extractpart_date));
					break;

				default:
					TimeStamp::decode_date(*(GDS_DATE*) value->dsc_address, &times);
			}
			break;

		case dtype_timestamp:
			switch (blrSubOp)
			{
				case blr_extract_timezone_hour:
				case blr_extract_timezone_minute:
				case blr_extract_timezone_name:
				{
					dsc tempDsc;
					tempDsc.makeTimestampTz(&timeStampTz);
					MOV_move(tdbb, value, &tempDsc);
					break;
				}

				default:
					TimeStamp::decode_timestamp(*(GDS_TIMESTAMP*) value->dsc_address, &times, &fractions);
			}
			break;

		case dtype_timestamp_tz:
			switch (blrSubOp)
			{
				case blr_extract_timezone_hour:
				case blr_extract_timezone_minute:
				case blr_extract_timezone_name:
					timeStampTz = *(ISC_TIMESTAMP_TZ*) value->dsc_address;
					break;

				default:
					TimeZoneUtil::decodeTimeStamp(*(ISC_TIMESTAMP_TZ*) value->dsc_address, false, TimeZoneUtil::NO_OFFSET,
						&times, &fractions);
			}
			break;

		default:
			ERR_post(Arg::Gds(isc_expression_eval_err) <<
					 Arg::Gds(isc_invalidarg_extract));
			break;
	}

	USHORT part;

	switch (blrSubOp)
	{
		case blr_extract_timezone_hour:
		case blr_extract_timezone_minute:
		{
			int tzSign;
			unsigned tzh, tzm;
			TimeZoneUtil::extractOffset(timeStampTz, &tzSign, &tzh, &tzm);

			switch (blrSubOp)
			{
				case blr_extract_timezone_hour:
					*(SSHORT*) impure->vlu_desc.dsc_address = tzSign * int(tzh);
					return &impure->vlu_desc;

				case blr_extract_timezone_minute:
					*(SSHORT*) impure->vlu_desc.dsc_address = tzSign * int(tzm);
					return &impure->vlu_desc;
			}

			break;
		}

		case blr_extract_timezone_name:
		{
			char timeZoneBuffer[TimeZoneUtil::MAX_SIZE];
			const auto len = TimeZoneUtil::format(timeZoneBuffer, sizeof(timeZoneBuffer), timeStampTz.time_zone);

			impure->vlu_desc.makeText(len, ttype_ascii, (UCHAR*) timeZoneBuffer);
			EVL_make_value(tdbb, &impure->vlu_desc, impure);
			return &impure->vlu_desc;
		}

		case blr_extract_year:
			part = times.tm_year + 1900;
			break;

		case blr_extract_quarter:
			part = times.tm_mon / 3 + 1;
			break;

		case blr_extract_month:
			part = times.tm_mon + 1;
			break;

		case blr_extract_day:
			part = times.tm_mday;
			break;

		case blr_extract_hour:
			part = times.tm_hour;
			break;

		case blr_extract_minute:
			part = times.tm_min;
			break;

		case blr_extract_second:
			impure->vlu_desc.dsc_dtype = dtype_long;
			impure->vlu_desc.dsc_length = sizeof(ULONG);
			impure->vlu_desc.dsc_scale = ISC_TIME_SECONDS_PRECISION_SCALE;
			impure->vlu_desc.dsc_address = reinterpret_cast<UCHAR*>(&impure->vlu_misc.vlu_long);
			*(ULONG*) impure->vlu_desc.dsc_address = times.tm_sec * ISC_TIME_SECONDS_PRECISION + fractions;
			return &impure->vlu_desc;

		case blr_extract_millisecond:
			impure->vlu_desc.dsc_dtype = dtype_long;
			impure->vlu_desc.dsc_length = sizeof(ULONG);
			impure->vlu_desc.dsc_scale = ISC_TIME_SECONDS_PRECISION_SCALE + 3;
			impure->vlu_desc.dsc_address = reinterpret_cast<UCHAR*>(&impure->vlu_misc.vlu_long);
			(*(ULONG*) impure->vlu_desc.dsc_address) = fractions;
			return &impure->vlu_desc;

		case blr_extract_week:
		{
			part = NoThrowTimeStamp::convertGregorianDateToWeekDate(times);
			break;
		}

		case blr_extract_yearday:
			part = times.tm_yday;
			break;

		case blr_extract_weekday:
			part = times.tm_wday;
			break;

		default:
			fb_assert(false);
			part = 0;
	}

	*(USHORT*) impure->vlu_desc.dsc_address = part;

	return &impure->vlu_desc;
}


//--------------------


static RegisterNode<FieldNode> regFieldNode({blr_fid, blr_field});

FieldNode::FieldNode(MemoryPool& pool, dsql_ctx* context, dsql_fld* field, ValueListNode* indices)
	: TypedNode<ValueExprNode, ExprNode::TYPE_FIELD>(pool),
	  dsqlQualifier(pool),
	  dsqlName(pool),
	  dsqlContext(context),
	  dsqlField(field),
	  dsqlIndices(indices),
	  format(NULL),
	  fieldStream(0),
	  fieldId(0),
	  byId(false),
	  dsqlCursorField(false)
{
}

FieldNode::FieldNode(MemoryPool& pool, StreamType stream, USHORT id, bool aById)
	: TypedNode<ValueExprNode, ExprNode::TYPE_FIELD>(pool),
	  dsqlQualifier(pool),
	  dsqlName(pool),
	  dsqlContext(NULL),
	  dsqlField(NULL),
	  dsqlIndices(NULL),
	  format(NULL),
	  fieldStream(stream),
	  fieldId(id),
	  byId(aById),
	  dsqlCursorField(false)
{
}

// Parse a field.
DmlNode* FieldNode::parse(thread_db* tdbb, MemoryPool& pool, CompilerScratch* csb, const UCHAR blrOp)
{
	const USHORT context = csb->csb_blr_reader.getByte();

	// check if this is a VALUE of domain's check constraint
	if (!csb->csb_domain_validation.isEmpty() && context == 0 &&
		(blrOp == blr_fid || blrOp == blr_field))
	{
		if (blrOp == blr_fid)
		{
#ifdef DEV_BUILD
			SSHORT id =
#endif
				csb->csb_blr_reader.getWord();
			fb_assert(id == 0);
		}
		else
		{
			MetaName name;
			csb->csb_blr_reader.getMetaName(name);
		}

		DomainValidationNode* domNode = FB_NEW_POOL(pool) DomainValidationNode(pool);
		MET_get_domain(tdbb, csb->csb_pool, csb->csb_domain_validation, &domNode->domDesc, NULL);

		// Cast to the target type - see CORE-3545.
		CastNode* castNode = FB_NEW_POOL(pool) CastNode(pool);
		castNode->castDesc = domNode->domDesc;
		castNode->source = domNode;

		return castNode;
	}

	if (context >= csb->csb_rpt.getCount())/* ||
		!(csb->csb_rpt[context].csb_flags & csb_used) )

		dimitr:	commented out to support system triggers implementing
				WITH CHECK OPTION. They reference the relation stream (#2)
				directly, without a DSQL context. It breaks the layering,
				but we must support legacy BLR.
		*/
	{
		PAR_error(csb, Arg::Gds(isc_ctxnotdef));
	}

	MetaName name;
	SSHORT id;
	const StreamType stream = csb->csb_rpt[context].csb_stream;
	bool is_column = false;
	bool byId = false;

	if (blrOp == blr_fid)
	{
		id = csb->csb_blr_reader.getWord();
		byId = true;
		is_column = true;
	}
	else if (blrOp == blr_field)
	{
		CompilerScratch::csb_repeat* tail = &csb->csb_rpt[stream];
		const jrd_prc* procedure = tail->csb_procedure;

		// make sure procedure has been scanned before using it

		if (procedure && !procedure->isSubRoutine() &&
			(!(procedure->flags & Routine::FLAG_SCANNED) ||
				(procedure->flags & Routine::FLAG_BEING_SCANNED) ||
				(procedure->flags & Routine::FLAG_BEING_ALTERED)))
		{
			const jrd_prc* scan_proc = MET_procedure(tdbb, procedure->getId(), false, 0);

			if (scan_proc != procedure)
				procedure = NULL;
		}

		if (procedure)
		{
			csb->csb_blr_reader.getMetaName(name);

			if ((id = PAR_find_proc_field(procedure, name)) == -1)
			{
				PAR_error(csb, Arg::Gds(isc_fldnotdef2) <<
					Arg::Str(name) << Arg::Str(procedure->getName().toString()));
			}
		}
		else
		{
			jrd_rel* relation = tail->csb_relation;
			if (!relation)
				PAR_error(csb, Arg::Gds(isc_ctxnotdef));

			// make sure relation has been scanned before using it

			if (!(relation->rel_flags & REL_scanned) || (relation->rel_flags & REL_being_scanned))
				MET_scan_relation(tdbb, relation);

			csb->csb_blr_reader.getMetaName(name);

			if ((id = MET_lookup_field(tdbb, relation, name)) < 0)
			{
				if (csb->csb_g_flags & csb_validation)
				{
					id = 0;
					byId = true;
					is_column = true;
				}
				else
				{
					if (relation->rel_flags & REL_system)
						return NullNode::instance();

 					if (tdbb->getAttachment()->isGbak())
					{
						PAR_warning(Arg::Warning(isc_fldnotdef) << Arg::Str(name) <<
																   Arg::Str(relation->rel_name));
					}
					else if (!(relation->rel_flags & REL_deleted))
					{
						PAR_error(csb, Arg::Gds(isc_fldnotdef) << Arg::Str(name) <<
																  Arg::Str(relation->rel_name));
					}
					else
						PAR_error(csb, Arg::Gds(isc_ctxnotdef));
				}
			}
		}
	}

	// check for dependencies -- if a field name was given,
	// use it because when restoring the database the field
	// id's may not be valid yet

	if (csb->collectingDependencies())
	{
		if (blrOp == blr_fid)
			PAR_dependency(tdbb, csb, stream, id, "");
		else
			PAR_dependency(tdbb, csb, stream, id, name);
	}

	if (is_column)
	{
		const jrd_rel* const temp_rel = csb->csb_rpt[stream].csb_relation;

		if (temp_rel)
		{
			fb_assert(id >= 0);

			if (!temp_rel->rel_fields || id >= (int) temp_rel->rel_fields->count() ||
				!(*temp_rel->rel_fields)[id])
			{
				if (temp_rel->rel_flags & REL_system)
					return NullNode::instance();
			}
		}
	}

	return PAR_gen_field(tdbb, stream, id, byId);
}

string FieldNode::internalPrint(NodePrinter& printer) const
{
	ValueExprNode::internalPrint(printer);

	NODE_PRINT(printer, dsqlQualifier);
	NODE_PRINT(printer, dsqlName);
	NODE_PRINT(printer, dsqlContext);
	NODE_PRINT(printer, dsqlField);
	NODE_PRINT(printer, dsqlIndices);
	NODE_PRINT(printer, fieldStream);
	NODE_PRINT(printer, format);
	NODE_PRINT(printer, fieldId);
	NODE_PRINT(printer, byId);
	NODE_PRINT(printer, dsqlCursorField);
	NODE_PRINT(printer, cursorNumber);

	return "FieldNode";
}

ValueExprNode* FieldNode::dsqlPass(DsqlCompilerScratch* dsqlScratch)
{
	if (dsqlContext)
	{
		// AB: This is an already processed node. This could be done in expand_select_list.
		return this;
	}

	if (dsqlScratch->isPsql() && !dsqlQualifier.hasData())
	{
		VariableNode* node = FB_NEW_POOL(dsqlScratch->getPool()) VariableNode(dsqlScratch->getPool());
		node->line = line;
		node->column = column;
		node->dsqlName = dsqlName;
		return node->dsqlPass(dsqlScratch);
	}
	else
		return internalDsqlPass(dsqlScratch, NULL);
}

// Resolve a field name to an available context.
// If list is true, then this function can detect and return a relation node if there is no name.
// This is used for cases of "SELECT <table_name>. ...".
// CVC: The function attempts to detect if an unqualified field appears in more than one context
// and hence it returns the number of occurrences. This was added to allow the caller to detect
// ambiguous commands like select  from t1 join t2 on t1.f = t2.f order by common_field.
// While inoffensive on inner joins, it changes the result on outer joins.
ValueExprNode* FieldNode::internalDsqlPass(DsqlCompilerScratch* dsqlScratch, RecordSourceNode** list)
{
	thread_db* tdbb = JRD_get_thread_data();

	if (list)
		*list = NULL;

    /* CVC: PLEASE READ THIS EXPLANATION IF YOU NEED TO CHANGE THIS CODE.
       You should ensure that this function:
       1.- Never returns NULL. In such case, it such fall back to an invocation
       to PASS1_field_unknown() near the end of this function. None of the multiple callers
       of this function (inside this same module) expect a null pointer, hence they
       will crash the engine in such case.
       2.- Doesn't allocate more than one field in "node". Either you put a break,
       keep the current "continue" or call ALLD_release if you don't want nor the
       continue neither the break if node is already allocated. If it isn't evident,
       but this variable is initialized to zero in the declaration above. You
       may write an explicit line to set it to zero here, before the loop.

       3.- Doesn't waste cycles if qualifier is not null. The problem is not the cycles
       themselves, but the fact that you'll detect an ambiguity that doesn't exist: if
       the field appears in more than one context but it's always qualified, then
       there's no ambiguity. There's PASS1_make_context() that prevents a context's
       alias from being reused. However, other places in the code don't check that you
       don't create a join or subselect with the same context without disambiguating it
       with different aliases. This is the place where resolveContext() is called for
       that purpose. In the future, it will be fine if we force the use of the alias as
       the only allowed qualifier if the alias exists. Hopefully, we will eliminate
       some day this construction: "select table.field from table t" because it
       should be "t.field" instead.

       AB: 2004-01-09
       The explained query directly above doesn't work anymore, thus the day has come ;-)
	   It's allowed to use the same fieldname between different scope levels (sub-queries)
	   without being hit by the ambiguity check. The field uses the first match starting
	   from it's own level (of course ambiguity-check on each level is done).

       4.- Doesn't verify code derived automatically from check constraints. They are
       ill-formed by nature but making that code generation more orthodox is not a
       priority. Typically, they only check a field against a contant. The problem
       appears when they check a field against a subselect, for example. For now,
       allow the user to write ambiguous subselects in check() statements.
       Claudio Valderrama - 2001.1.29.
    */

	// Try to resolve field against various contexts;
	// if there is an alias, check only against the first matching

	ValueExprNode* node = NULL; // This var must be initialized.
	DsqlContextStack ambiguousCtxStack;

	// AB: Loop through the scope_levels starting by its own.
	bool done = false;
	USHORT currentScopeLevel = dsqlScratch->scopeLevel + 1;
	for (; currentScopeLevel > 0 && !done; --currentScopeLevel)
	{
		// If we've found a node we're done.
		if (node)
			break;

		for (DsqlContextStack::iterator stack(*dsqlScratch->context); stack.hasData(); ++stack)
		{
			dsql_ctx* context = stack.object();

			if (context->ctx_scope_level != currentScopeLevel - 1 ||
				((context->ctx_flags & CTX_cursor) && dsqlQualifier.isEmpty()) ||
				(!(context->ctx_flags & CTX_cursor) && dsqlCursorField))
			{
				continue;
			}

			dsql_fld* field = resolveContext(dsqlScratch, dsqlQualifier, context);

			// AB: When there's no relation and no procedure then we have a derived table.
			const bool isDerivedTable =
				(!context->ctx_procedure && !context->ctx_relation && context->ctx_rse);

			if (field)
			{
				// If there's no name then we have most probable an asterisk that
				// needs to be exploded. This should be handled by the caller and
				// when the caller can handle this, list is true.
				if (dsqlName.isEmpty())
				{
					if (list)
					{
						dsql_ctx* stackContext = stack.object();

						if (context->ctx_relation)
						{
							RelationSourceNode* relNode = FB_NEW_POOL(*tdbb->getDefaultPool())
								RelationSourceNode(*tdbb->getDefaultPool());
							relNode->dsqlContext = stackContext;
							*list = relNode;
						}
						else if (context->ctx_procedure)
						{
							ProcedureSourceNode* procNode = FB_NEW_POOL(*tdbb->getDefaultPool())
								ProcedureSourceNode(*tdbb->getDefaultPool());
							procNode->dsqlContext = stackContext;
							*list = procNode;
						}
						//// TODO: LocalTableSourceNode

						fb_assert(*list);
						return NULL;
					}

					break;
				}

				NestConst<ValueExprNode> usingField = NULL;

				for (; field; field = field->fld_next)
				{
					if (field->fld_name == dsqlName.c_str())
					{
						if (dsqlQualifier.isEmpty())
						{
							if (!context->getImplicitJoinField(field->fld_name, usingField))
							{
								field = NULL;
								break;
							}

							if (usingField)
								field = NULL;
						}

						ambiguousCtxStack.push(context);
						break;
					}
				}

				if ((context->ctx_flags & CTX_view_with_check_store) && !field)
				{
					node = NullNode::instance();
					/*** Do not set line/column of shared node.
					node->line = line;
					node->column = column;
					***/
				}
				else if (dsqlQualifier.hasData() && !field)
				{
					if (!(context->ctx_flags & CTX_view_with_check_modify))
					{
						// If a qualifier was present and we didn't find
						// a matching field then we should stop searching.
						// Column unknown error will be raised at bottom of function.
						done = true;
						break;
					}
				}
				else if (field || usingField)
				{
					// Intercept any reference to a field with datatype that
					// did not exist prior to V6 and post an error

					// CVC: Stop here if this is our second or third iteration.
					// Anyway, we can't report more than one ambiguity to the status vector.
					// AB: But only if we're on different scope level, because a
					// node inside the same context should have priority.
					if (node)
						continue;

					ValueListNode* indices = dsqlIndices ?
						doDsqlPass(dsqlScratch, dsqlIndices, false) : NULL;

					if (context->ctx_flags & CTX_null)
						node = NullNode::instance();
					else
					{
						if (field)
							node = MAKE_field(context, field, indices);
						else
							node = list ? usingField.getObject() : doDsqlPass(dsqlScratch, usingField, false);

						node->line = line;
						node->column = column;
					}
				}
			}
			else if (isDerivedTable)
			{
				// if an qualifier is present check if we have the same derived
				// table else continue;
				if (dsqlQualifier.hasData())
				{
					if (context->ctx_alias.hasData())
					{
						if (dsqlQualifier != context->ctx_alias)
							continue;
					}
					else
						continue;
				}

				// If there's no name then we have most probable a asterisk that
				// needs to be exploded. This should be handled by the caller and
				// when the caller can handle this, list is true.
				if (dsqlName.isEmpty())
				{
					if (list)
					{
						// Return node which PASS1_expand_select_node() can deal with it.
						*list = context->ctx_rse;
						return NULL;
					}

					break;
				}

				// Because every select item has an alias we can just walk
				// through the list and return the correct node when found.
				ValueListNode* rseItems = context->ctx_rse->dsqlSelectList;

				for (auto& rseItem : rseItems->items)
				{
					DerivedFieldNode* selectItem = nodeAs<DerivedFieldNode>(rseItem);

					// select-item should always be a alias!
					if (selectItem)
					{
						NestConst<ValueExprNode> usingField = NULL;

						if (dsqlQualifier.isEmpty())
						{
							if (!context->getImplicitJoinField(dsqlName, usingField))
								break;
						}

						if (dsqlName == selectItem->name || usingField)
						{
							// This is a matching item so add the context to the ambiguous list.
							ambiguousCtxStack.push(context);

							// Stop here if this is our second or more iteration.
							if (node)
								break;

							node = usingField ? usingField : rseItem;
							break;
						}
					}
					else
					{
						// Internal dsql error: alias type expected by pass1_field
						ERRD_post(Arg::Gds(isc_sqlerr) << Arg::Num(-104) <<
								  Arg::Gds(isc_dsql_command_err) <<
								  Arg::Gds(isc_dsql_derived_alias_field));
					}
				}

				if (!node && dsqlQualifier.hasData())
				{
					// If a qualifier was present and we didn't find
					// a matching field then we should stop searching.
					// Column unknown error will be raised at bottom of function.
					done = true;
					break;
				}
			}
		}
	}

	// CVC: We can't return blindly if this is a check constraint, because there's
	// the possibility of an invalid field that wasn't found. The multiple places that
	// call this function pass1_field() don't expect a NULL pointer, hence will crash.
	// Don't check ambiguity if we don't have a field.

	if (node && dsqlName.hasData())
		PASS1_ambiguity_check(dsqlScratch, dsqlName, ambiguousCtxStack);

	// Clean up stack
	ambiguousCtxStack.clear();

	if (!node)
		PASS1_field_unknown(dsqlQualifier.nullStr(), dsqlName.nullStr(), this);

	return node;
}

// Attempt to resolve field against context. Return first field in context if successful, NULL if not.
dsql_fld* FieldNode::resolveContext(DsqlCompilerScratch* dsqlScratch, const MetaName& qualifier, dsql_ctx* context)
{
	// CVC: Warning: the second param, "name" is not used anymore and
	// therefore it was removed. Thus, the local variable "table_name"
	// is being stripped here to avoid mismatches due to trailing blanks.

	DEV_BLKCHK(dsqlScratch, dsql_type_req);
	DEV_BLKCHK(context, dsql_type_ctx);

	if ((dsqlScratch->flags & DsqlCompilerScratch::FLAG_RETURNING_INTO) &&
		(context->ctx_flags & CTX_returning))
	{
		return nullptr;
	}

	dsql_rel* relation = context->ctx_relation;
	dsql_prc* procedure = context->ctx_procedure;
	if (!relation && !procedure)
		return nullptr;

	// if there is no qualifier, then we cannot match against
	// a context of a different scoping level
	// AB: Yes we can, but the scope level where the field is has priority.
	/***
	if (qualifier.isEmpty() && context->ctx_scope_level != dsqlScratch->scopeLevel)
		return nullptr;
	***/

	// AB: If this context is a system generated context as in NEW/OLD inside
	// triggers, the qualifier by the field is mandatory. While we can't
	// fall back from a higher scope-level to the NEW/OLD contexts without
	// the qualifier present.
	// An exception is a check-constraint that is allowed to reference fields
	// without the qualifier.
	if (!dsqlScratch->checkConstraintTrigger && (context->ctx_flags & CTX_system) && qualifier.isEmpty())
		return nullptr;

	MetaString aliasName = context->ctx_internal_alias;

	// AB: For a check constraint we should ignore the alias if the alias
	// contains the "NEW" alias. This is because it is possible
	// to reference a field by the complete table-name as alias
	// (see EMPLOYEE table in examples for a example).
	if (dsqlScratch->checkConstraintTrigger && aliasName.hasData())
	{
		// If a qualifier is present and it's equal to the alias then we've already the right table-name
		if (qualifier.isEmpty() || qualifier != aliasName)
		{
			if (aliasName == NEW_CONTEXT_NAME)
				aliasName.clear();
			else if (aliasName == OLD_CONTEXT_NAME)
			{
				// Only use the OLD context if it is explicit used. That means the
				// qualifer should hold the "OLD" alias.
				return nullptr;
			}
		}
	}

	if (aliasName.isEmpty())
		aliasName = relation ? relation->rel_name : procedure->prc_name.identifier;

	fb_assert(aliasName.hasData());

	// If a context qualifier is present, make sure this is the proper context
	if (qualifier.hasData() && qualifier != aliasName)
		return nullptr;

	// Lookup field in relation or procedure

	return relation ? relation->rel_fields : procedure->prc_outputs;
}

bool FieldNode::dsqlAggregateFinder(AggregateFinder& visitor)
{
	if (visitor.deepestLevel < dsqlContext->ctx_scope_level)
		visitor.deepestLevel = dsqlContext->ctx_scope_level;

	return false;
}

bool FieldNode::dsqlAggregate2Finder(Aggregate2Finder& /*visitor*/)
{
	return false;
}

bool FieldNode::dsqlInvalidReferenceFinder(InvalidReferenceFinder& visitor)
{
	// Wouldn't it be better to call an error from this point where return is true?
	// Then we could give the fieldname that's making the trouble.

	// If we come here then this field is used inside a aggregate-function. The
	// ctx_scope_level gives the info how deep the context is inside the statement.

	// If the context-scope-level from this field is lower or the same as the scope-level
	// from the given context then it is an invalid field.
	if (dsqlContext->ctx_scope_level == visitor.context->ctx_scope_level)
	{
		// Return true (invalid) if this field isn't inside the GROUP BY clause, that
		// should already been seen in the match_node test in that routine start.
		return true;
	}

	return false;
}

bool FieldNode::dsqlSubSelectFinder(SubSelectFinder& /*visitor*/)
{
	return false;
}

bool FieldNode::dsqlFieldFinder(FieldFinder& visitor)
{
	visitor.field = true;

	switch (visitor.matchType)
	{
		case FIELD_MATCH_TYPE_EQUAL:
			return dsqlContext->ctx_scope_level == visitor.checkScopeLevel;

		case FIELD_MATCH_TYPE_LOWER:
			return dsqlContext->ctx_scope_level < visitor.checkScopeLevel;

		case FIELD_MATCH_TYPE_LOWER_EQUAL:
			return dsqlContext->ctx_scope_level <= visitor.checkScopeLevel;

		///case FIELD_MATCH_TYPE_HIGHER:
		///	return dsqlContext->ctx_scope_level > visitor.checkScopeLevel;

		///case FIELD_MATCH_TYPE_HIGHER_EQUAL:
		///	return dsqlContext->ctx_scope_level >= visitor.checkScopeLevel;

		default:
			fb_assert(false);
	}

	return false;
}

ValueExprNode* FieldNode::dsqlFieldRemapper(FieldRemapper& visitor)
{
	if (dsqlContext->ctx_scope_level == visitor.context->ctx_scope_level)
		return PASS1_post_map(visitor.dsqlScratch, this, visitor.context, visitor.windowNode);

	return this;
}

void FieldNode::setParameterName(dsql_par* parameter) const
{
	parameter->par_name = parameter->par_alias = dsqlField->fld_name.c_str();
	setParameterInfo(parameter, dsqlContext);
}

// Generate blr for a field - field id's are preferred but not for trigger or view blr.
void FieldNode::genBlr(DsqlCompilerScratch* dsqlScratch)
{
	if (dsqlIndices)
		dsqlScratch->appendUChar(blr_index);

	if (DDL_ids(dsqlScratch))
	{
		dsqlScratch->appendUChar(blr_fid);
		GEN_stuff_context(dsqlScratch, dsqlContext);
		dsqlScratch->appendUShort(dsqlField->fld_id);
	}
	else
	{
		dsqlScratch->appendUChar(blr_field);
		GEN_stuff_context(dsqlScratch, dsqlContext);
		dsqlScratch->appendMetaString(dsqlField->fld_name.c_str());
	}

	if (dsqlIndices)
	{
		dsqlScratch->appendUChar(dsqlIndices->items.getCount());

		for (auto& index : dsqlIndices->items)
			GEN_expr(dsqlScratch, index);
	}
}

void FieldNode::make(DsqlCompilerScratch* /*dsqlScratch*/, dsc* desc)
{
	if (getDsqlDesc().dsc_dtype)
		*desc = getDsqlDesc();
	else
	{
		ERRD_post(Arg::Gds(isc_sqlerr) << Arg::Num(-203) <<
				  Arg::Gds(isc_dsql_field_ref));
	}
}

bool FieldNode::dsqlMatch(DsqlCompilerScratch* dsqlScratch, const ExprNode* other, bool ignoreMapCast) const
{
	if (!ExprNode::dsqlMatch(dsqlScratch, other, ignoreMapCast))
		return false;

	const FieldNode* o = nodeAs<FieldNode>(other);
	fb_assert(o);

	if (dsqlField != o->dsqlField || dsqlContext != o->dsqlContext)
		return false;

	if (dsqlIndices || o->dsqlIndices)
		return PASS1_node_match(dsqlScratch, dsqlIndices, o->dsqlIndices, ignoreMapCast);

	return true;
}

bool FieldNode::sameAs(const ExprNode* other, bool ignoreStreams) const
{
	if (!ExprNode::sameAs(other, ignoreStreams))
		return false;

	const FieldNode* const otherNode = nodeAs<FieldNode>(other);
	fb_assert(otherNode);

	return fieldId == otherNode->fieldId &&
		(ignoreStreams || fieldStream == otherNode->fieldStream);
}

bool FieldNode::computable(CompilerScratch* csb, StreamType stream,
	bool allowOnlyCurrentStream, ValueExprNode* /*value*/)
{
	if (allowOnlyCurrentStream)
	{
		if (fieldStream != stream && !(csb->csb_rpt[fieldStream].csb_flags & csb_sub_stream))
			return false;
	}
	else
	{
		if (fieldStream == stream)
			return false;
	}

	return csb->csb_rpt[fieldStream].csb_flags & csb_active;
}

void FieldNode::findDependentFromStreams(const CompilerScratch* csb,
	StreamType currentStream, SortedStreamList* streamList)
{
	// dimitr: OLD/NEW contexts shouldn't create any stream dependencies

	if (fieldStream != currentStream &&
		(csb->csb_rpt[fieldStream].csb_flags & csb_active) &&
		!(csb->csb_rpt[fieldStream].csb_flags & csb_trigger))
	{
		if (!streamList->exist(fieldStream))
			streamList->add(fieldStream);
	}
}

void FieldNode::getDesc(thread_db* tdbb, CompilerScratch* csb, dsc* desc)
{
	const Format* const format = CMP_format(tdbb, csb, fieldStream);

	if (fieldId >= format->fmt_count)
	{
		desc->clear();
	}
	else
	{
		*desc = format->fmt_desc[fieldId];
		desc->dsc_address = NULL;

		// Fix UNICODE_FSS wrong length used in system tables.
		jrd_rel* relation = csb->csb_rpt[fieldStream].csb_relation;

		if (relation && (relation->rel_flags & REL_system) &&
			desc->isText() && desc->getCharSet() == CS_UNICODE_FSS)
		{
			USHORT adjust = 0;

			if (desc->dsc_dtype == dtype_varying)
				adjust = sizeof(USHORT);
			else if (desc->dsc_dtype == dtype_cstring)
				adjust = 1;

			desc->dsc_length -= adjust;
			desc->dsc_length *= 3;
			desc->dsc_length += adjust;
		}
	}
}

ValueExprNode* FieldNode::copy(thread_db* tdbb, NodeCopier& copier) const
{
	USHORT fldId = copier.getFieldId(this);
	StreamType stream = fieldStream;

	fldId = copier.remapField(stream, fldId);

	if (copier.remap)
	{
#ifdef CMP_DEBUG
		csb->dump("remap nod_field: %d -> %d\n", stream, copier.remap[stream]);
#endif
		stream = copier.remap[stream];
	}

	fb_assert(!cursorNumber.has_value());
	return PAR_gen_field(tdbb, stream, fldId, byId);
}

ValueExprNode* FieldNode::pass1(thread_db* tdbb, CompilerScratch* csb)
{
	StreamType stream = fieldStream;

	CompilerScratch::csb_repeat* tail = &csb->csb_rpt[stream];
	jrd_rel* relation = tail->csb_relation;
	jrd_fld* field;

	if (!relation || !(field = MET_get_field(relation, fieldId)) ||
		(field->fld_flags & FLD_parse_computed))
	{
		if (relation && (relation->rel_flags & REL_being_scanned))
			csb->csb_g_flags |= csb_reload;

		markVariant(csb, stream);
		return ValueExprNode::pass1(tdbb, csb);
	}

	dsc desc;
	getDesc(tdbb, csb, &desc);

	const USHORT ttype = INTL_TEXT_TYPE(desc);

	// Are we using a collation?
	if (TTYPE_TO_COLLATION(ttype) != 0)
	{
		Collation* collation = NULL;

		try
		{
			ThreadStatusGuard local_status(tdbb);
			collation = INTL_texttype_lookup(tdbb, ttype);
		}
		catch (Exception&)
		{
			// ASF: Swallow the exception if we fail to load the collation here.
			// This allows us to backup databases when the collation isn't available.
			if (!tdbb->getAttachment()->isGbak())
				throw;
		}

		if (collation)
			CMP_post_resource(&csb->csb_resources, collation, Resource::rsc_collation, ttype);
	}

	// if this is a modify or store, check REFERENCES access to any foreign keys

	/* CVC: This is against the SQL standard. REFERENCES should be enforced only at the
		time the FK is defined in DDL, not when a DML is going to be executed.
	if (((tail->csb_flags & csb_modify) || (tail->csb_flags & csb_store)) &&
		!(relation->rel_view_rse || relation->rel_file))
	{
		IDX_check_access(tdbb, csb, tail->csb_view, relation);
	}
	*/

	// Unless this is a validation expression, post the required privilege access
	// to the current relation and field

	if (!csb->csb_validate_expr)
	{
		SecurityClass::flags_t privilege = SCL_select;

		if (!csb->csb_returning_expr)
		{
			if (tail->csb_flags & csb_store)
				privilege = SCL_insert;
			else if (tail->csb_flags & csb_modify)
				privilege = SCL_update;
			else if (tail->csb_flags & csb_erase)
				privilege = SCL_delete;
		}

		const SLONG ssRelationId = tail->csb_view ?
			tail->csb_view->rel_id : (csb->csb_view ? csb->csb_view->rel_id : 0);

		CMP_post_access(tdbb, csb, relation->rel_security_name, ssRelationId,
			privilege, obj_relations, relation->rel_name);

		// Field-level privilege access is posted for every operation except DELETE

		if (privilege != SCL_delete)
		{
			CMP_post_access(tdbb, csb, field->fld_security_name, ssRelationId,
				privilege, obj_column, field->fld_name, relation->rel_name);
		}
	}

	ValueExprNode* sub;

	if (!(sub = field->fld_computation) && !(sub = field->fld_source))
	{
		if (!relation->rel_view_rse)
		{
			markVariant(csb, stream);
			return ValueExprNode::pass1(tdbb, csb);
		}

		// Msg 364 "cannot access column %s in view %s"
		ERR_post(Arg::Gds(isc_no_field_access) << Arg::Str(field->fld_name) <<
												  Arg::Str(relation->rel_name));
	}

	// The previous test below is an apparent temporary fix
	// put in by Root & Harrison in Summer/Fall 1991.
	// Old Code:
	// if (tail->csb_flags & (csb_view_update | csb_trigger))
	//   return ValueExprNode::pass1(tdbb, csb);
	// If the field is a computed field - we'll go on and make
	// the substitution.
	// Comment 1994-August-08 David Schnepper

	if (tail->csb_flags & (csb_view_update | csb_trigger))
	{
		// dimitr:	added an extra check for views, because we don't
		//			want their old/new contexts to be substituted
		if (relation->rel_view_rse || !field->fld_computation)
		{
			markVariant(csb, stream);
			return ValueExprNode::pass1(tdbb, csb);
		}
	}

	StreamMap localMap;
	StreamType* map = tail->csb_map;

	if (!map)
	{
		map = localMap.getBuffer(STREAM_MAP_LENGTH);
		fb_assert(stream + 2u <= MAX_STREAMS);
		map[0] = stream;
		map[1] = stream + 1;
		map[2] = stream + 2;
	}

	AutoSetRestore<USHORT> autoRemapVariable(&csb->csb_remap_variable,
		(csb->csb_variables ? csb->csb_variables->count() : 0) + 1);

	sub = NodeCopier::copy(tdbb, csb, sub, map);

	bool computingField = false;

	// If this is a computed field, cast the computed expression to the field type if required.
	// See CORE-5097.
	if (field->fld_computation && !relation->rel_view_rse)
	{
		if (csb->csb_currentAssignTarget == this)
		{
			// This is an assignment to a computed column. Report the error here when we have the field name.
			ERR_post(
				Arg::Gds(isc_read_only_field) <<
				(string(relation->rel_name.c_str()) + "." + field->fld_name.c_str()));
		}

		FB_SIZE_T pos;

		if (csb->csb_computing_fields.find(field, pos))
			ERR_post(Arg::Gds(isc_circular_computed));
		else
		{
			csb->csb_computing_fields.insert(pos, field);
			computingField = true;
		}

		CastNode* cast = FB_NEW_POOL(*tdbb->getDefaultPool()) CastNode(
			*tdbb->getDefaultPool());
		cast->source = sub;
		cast->castDesc = desc;
		cast->artificial = true;

		sub = cast;
	}

	AutoSetRestore<jrd_rel*> autoRelationStream(&csb->csb_parent_relation,
		relation->rel_ss_definer.asBool() ? relation : NULL);

	if (relation->rel_view_rse)
	{
		// dimitr:	if we reference view columns, we need to pass them
		//			as belonging to a view (in order to compute the access
		//			permissions properly).
		AutoSetRestore<jrd_rel*> autoView(&csb->csb_view, relation);
		AutoSetRestore<StreamType> autoViewStream(&csb->csb_view_stream, stream);

		// ASF: If the view field doesn't reference any of the view streams,
		// evaluate it based on the view dbkey - CORE-1245.
		SortedStreamList streams;
		sub->collectStreams(streams);

		bool view_refs = false;
		for (FB_SIZE_T i = 0; i < streams.getCount(); i++)
		{
			const CompilerScratch::csb_repeat* const sub_tail = &csb->csb_rpt[streams[i]];

			if (sub_tail->csb_view && sub_tail->csb_view_stream == stream)
			{
				view_refs = true;
				break;
			}
		}

		if (!view_refs)
		{
			DerivedExprNode* derivedNode =
				FB_NEW_POOL(*tdbb->getDefaultPool()) DerivedExprNode(*tdbb->getDefaultPool());
			derivedNode->arg = sub;
			derivedNode->internalStreamList.add(stream);

			sub = derivedNode;
		}

		doPass1(tdbb, csb, &sub);	// note: scope of AutoSetRestore
	}
	else
	{
		DerivedExprNode* derivedNode =
			FB_NEW_POOL(*tdbb->getDefaultPool()) DerivedExprNode(*tdbb->getDefaultPool());
		derivedNode->arg = sub;
		derivedNode->internalStreamList.add(stream);

		sub = derivedNode;

		doPass1(tdbb, csb, &sub);
	}

	if (computingField)
	{
		if (!csb->csb_computing_fields.findAndRemove(field))
			fb_assert(false);
	}

	return sub;
}

ValueExprNode* FieldNode::pass2(thread_db* tdbb, CompilerScratch* csb)
{
	ValueExprNode::pass2(tdbb, csb);

	// SMB_SET uses ULONG, not USHORT
	SBM_SET(tdbb->getDefaultPool(), &csb->csb_rpt[fieldStream].csb_fields, fieldId);

	if (csb->csb_rpt[fieldStream].csb_relation || csb->csb_rpt[fieldStream].csb_procedure)
		format = CMP_format(tdbb, csb, fieldStream);

	impureOffset = csb->allocImpure<impure_value_ex>();
	cursorNumber = csb->csb_rpt[fieldStream].csb_cursor_number;

	return this;
}

dsc* FieldNode::execute(thread_db* tdbb, Request* request) const
{
	impure_value* const impure = request->getImpure<impure_value>(impureOffset);

	if (cursorNumber.has_value())
		request->req_cursors[cursorNumber.value()]->checkState(request);

	record_param& rpb = request->req_rpb[fieldStream];
	Record* record = rpb.rpb_record;
	jrd_rel* relation = rpb.rpb_relation;

#ifdef DEV_BUILD
	if (relation && !relation->isView())
	{
		// Computed fields shouldn't be present at this point
		jrd_fld* field = MET_get_field(relation, fieldId);
		fb_assert(!field || !field->fld_computation);
	}
#endif

	// In order to "map a null to a default" value (in EVL_field()), the relation block is referenced.
	// Reference: Bug 10116, 10424

	if (!EVL_field(relation, record, fieldId, &impure->vlu_desc))
		return NULL;

	// ASF: CORE-1432 - If the record is not on the latest format, upgrade it.
	// AP: for fields that are missing in original format use record's one.
	if (format &&
		record->getFormat()->fmt_version != format->fmt_version &&
		fieldId < format->fmt_desc.getCount() &&
		!format->fmt_desc[fieldId].isUnknown() &&
		!DSC_EQUIV(&impure->vlu_desc, &format->fmt_desc[fieldId], true))
	{
		dsc desc = impure->vlu_desc;
		impure->vlu_desc = format->fmt_desc[fieldId];

		if (impure->vlu_desc.isText())
		{
			// Allocate a string block of sufficient size.
			VaryingString* string = impure->vlu_string;

			if (string && string->str_length < impure->vlu_desc.dsc_length)
			{
				delete string;
				string = NULL;
			}

			if (!string)
			{
				string = impure->vlu_string = FB_NEW_RPT(*tdbb->getDefaultPool(),
					impure->vlu_desc.dsc_length) VaryingString();
				string->str_length = impure->vlu_desc.dsc_length;
			}

			impure->vlu_desc.dsc_address = string->str_data;
		}
		else
			impure->vlu_desc.dsc_address = (UCHAR*) &impure->vlu_misc;

		MOV_move(tdbb, &desc, &impure->vlu_desc);
	}

	if (impure->vlu_desc.dsc_dtype == dtype_text)
		INTL_adjust_text_descriptor(tdbb, &impure->vlu_desc);

	return &impure->vlu_desc;
}


//--------------------


static RegisterNode<GenIdNode> regGenIdNode({blr_gen_id, blr_gen_id2});

GenIdNode::GenIdNode(MemoryPool& pool, bool aDialect1,
					 const MetaName& name,
					 ValueExprNode* aArg,
					 bool aImplicit, bool aIdentity)
	: TypedNode<ValueExprNode, ExprNode::TYPE_GEN_ID>(pool),
	  generator(pool, name),
	  arg(aArg),
	  step(0),
	  dialect1(aDialect1),
	  sysGen(false),
	  implicit(aImplicit),
	  identity(aIdentity)
{
}

DmlNode* GenIdNode::parse(thread_db* tdbb, MemoryPool& pool, CompilerScratch* csb, const UCHAR blrOp)
{
	MetaName name;
	csb->csb_blr_reader.getMetaName(name);

	ValueExprNode* explicitStep = (blrOp == blr_gen_id2) ? NULL : PAR_parse_value(tdbb, csb);
	GenIdNode* const node =
		FB_NEW_POOL(pool) GenIdNode(pool, (csb->blrVersion == 4), name, explicitStep,
								(blrOp == blr_gen_id2), false);

	// This check seems faster than ==, but assumes the special generator is named ""
	if (name.length() == 0) //(name == MASTER_GENERATOR)
	{
		fb_assert(!MASTER_GENERATOR[0]);
		if (!(csb->csb_g_flags & csb_internal))
			PAR_error(csb, Arg::Gds(isc_gennotdef) << Arg::Str(name));

		node->generator.id = 0;
	}
	else if (!MET_load_generator(tdbb, node->generator, &node->sysGen, &node->step))
		PAR_error(csb, Arg::Gds(isc_gennotdef) << Arg::Str(name));

	if (csb->collectingDependencies())
	{
		CompilerScratch::Dependency dependency(obj_generator);
		dependency.number = node->generator.id;
		csb->addDependency(dependency);
	}

	return node;
}

string GenIdNode::internalPrint(NodePrinter& printer) const
{
	ValueExprNode::internalPrint(printer);

	NODE_PRINT(printer, dialect1);
	NODE_PRINT(printer, generator);
	NODE_PRINT(printer, arg);
	NODE_PRINT(printer, step);
	NODE_PRINT(printer, sysGen);
	NODE_PRINT(printer, implicit);
	NODE_PRINT(printer, identity);

	return "GenIdNode";
}

ValueExprNode* GenIdNode::dsqlPass(DsqlCompilerScratch* dsqlScratch)
{
	GenIdNode* const node = FB_NEW_POOL(dsqlScratch->getPool()) GenIdNode(dsqlScratch->getPool(),
		dialect1, generator.name, doDsqlPass(dsqlScratch, arg), implicit, identity);
	node->generator = generator;
	node->step = step;
	node->sysGen = sysGen;
	return node;
}

void GenIdNode::setParameterName(dsql_par* parameter) const
{
	parameter->par_name = parameter->par_alias = (implicit ? "NEXT_VALUE" : "GEN_ID");
}

bool GenIdNode::setParameterType(DsqlCompilerScratch* dsqlScratch,
	std::function<void (dsc*)> makeDesc, bool forceVarChar)
{
	return PASS1_set_parameter_type(dsqlScratch, arg, makeDesc, forceVarChar);
}

void GenIdNode::genBlr(DsqlCompilerScratch* dsqlScratch)
{
	if (implicit)
	{
		dsqlScratch->appendUChar(blr_gen_id2);
		dsqlScratch->appendNullString(generator.name.c_str());
	}
	else
	{
		dsqlScratch->appendUChar(blr_gen_id);
		dsqlScratch->appendNullString(generator.name.c_str());
		GEN_expr(dsqlScratch, arg);
	}
}

void GenIdNode::make(DsqlCompilerScratch* dsqlScratch, dsc* desc)
{
	if (!implicit)
	{
		dsc desc1;
		DsqlDescMaker::fromNode(dsqlScratch, &desc1, arg);
	}

	if (dialect1)
		desc->makeLong(0);
	else
		desc->makeInt64(0);

	desc->setNullable(!implicit); // blr_gen_id2 cannot return NULL
}

void GenIdNode::getDesc(thread_db* /*tdbb*/, CompilerScratch* /*csb*/, dsc* desc)
{
	if (dialect1)
		desc->makeLong(0);
	else
		desc->makeInt64(0);
}

ValueExprNode* GenIdNode::copy(thread_db* tdbb, NodeCopier& copier) const
{
	GenIdNode* const node = FB_NEW_POOL(*tdbb->getDefaultPool())
		GenIdNode(*tdbb->getDefaultPool(), dialect1, generator.name,
				  copier.copy(tdbb, arg), implicit, identity);
	node->generator = generator;
	node->step = step;
	node->sysGen = sysGen;
	return node;
}

bool GenIdNode::dsqlMatch(DsqlCompilerScratch* dsqlScratch, const ExprNode* other, bool ignoreMapCast) const
{
	if (!ExprNode::dsqlMatch(dsqlScratch, other, ignoreMapCast))
		return false;

	const GenIdNode* o = nodeAs<GenIdNode>(other);
	fb_assert(o);

	// I'm not sure if I should include "implicit" in the comparison, but it means different BLR code
	// and nullable v/s not nullable.
	return dialect1 == o->dialect1 && generator.name == o->generator.name &&
		implicit == o->implicit;
}

bool GenIdNode::sameAs(const ExprNode* other, bool ignoreStreams) const
{
	if (!ExprNode::sameAs(other, ignoreStreams))
		return false;

	const GenIdNode* const otherNode = nodeAs<GenIdNode>(other);
	fb_assert(otherNode);

	// I'm not sure if I should include "implicit" in the comparison, but it means different BLR code
	// and nullable v/s not nullable.
	return dialect1 == otherNode->dialect1 && generator.id == otherNode->generator.id &&
		implicit == otherNode->implicit;
}

ValueExprNode* GenIdNode::pass1(thread_db* tdbb, CompilerScratch* csb)
{
	ValueExprNode::pass1(tdbb, csb);

	if (!identity)
	{
		CMP_post_access(tdbb, csb, generator.secName, 0,
						SCL_usage, obj_generators, generator.name);
	}

	return this;
}

ValueExprNode* GenIdNode::pass2(thread_db* tdbb, CompilerScratch* csb)
{
	ValueExprNode::pass2(tdbb, csb);

	dsc desc;
	getDesc(tdbb, csb, &desc);
	impureOffset = csb->allocImpure<impure_value>();

	return this;
}

dsc* GenIdNode::execute(thread_db* tdbb, Request* request) const
{
	request->req_flags &= ~req_null;

	impure_value* const impure = request->getImpure<impure_value>(impureOffset);
	SINT64 change = step;

	if (!implicit)
	{
		const dsc* const value = EVL_expr(tdbb, request, arg);

		if (request->req_flags & req_null)
			return NULL;

		change = MOV_get_int64(tdbb, value, 0);
	}

	if (sysGen && change != 0)
	{
		if (!request->hasInternalStatement() && !tdbb->getAttachment()->isRWGbak())
			status_exception::raise(Arg::Gds(isc_cant_modify_sysobj) << "generator" << generator.name);
	}

	const SINT64 new_val = DPM_gen_id(tdbb, generator.id, false, change);

	if (dialect1)
		impure->make_long((SLONG) new_val);
	else
		impure->make_int64(new_val);

	return &impure->vlu_desc;
}


//--------------------


static RegisterNode<InternalInfoNode> regInternalInfoNode({blr_internal_info});

// CVC: If this list changes, gpre will need to be updated
const InternalInfoNode::InfoAttr InternalInfoNode::INFO_TYPE_ATTRIBUTES[MAX_INFO_TYPE] =
{
	{"<UNKNOWN>", 0},
	{"CURRENT_CONNECTION", 0},
	{"CURRENT_TRANSACTION", 0},
	{"GDSCODE", DsqlCompilerScratch::FLAG_BLOCK},
	{"SQLCODE", DsqlCompilerScratch::FLAG_BLOCK},
	{"ROW_COUNT", DsqlCompilerScratch::FLAG_BLOCK},
	{"INSERTING/UPDATING/DELETING", DsqlCompilerScratch::FLAG_TRIGGER},
	{"SQLSTATE", DsqlCompilerScratch::FLAG_BLOCK},
	{"EXCEPTION", DsqlCompilerScratch::FLAG_BLOCK},
	{"MESSAGE", DsqlCompilerScratch::FLAG_BLOCK},
	{"RESETTING", DsqlCompilerScratch::FLAG_TRIGGER}
};

InternalInfoNode::InternalInfoNode(MemoryPool& pool, ValueExprNode* aArg)
	: TypedNode<ValueExprNode, ExprNode::TYPE_INTERNAL_INFO>(pool),
	  arg(aArg)
{
}

DmlNode* InternalInfoNode::parse(thread_db* tdbb, MemoryPool& pool, CompilerScratch* csb, const UCHAR /*blrOp*/)
{
	InternalInfoNode* node = FB_NEW_POOL(pool) InternalInfoNode(pool);

	const UCHAR* blrOffset = csb->csb_blr_reader.getPos();

	node->arg = PAR_parse_value(tdbb, csb);

	LiteralNode* literal = nodeAs<LiteralNode>(node->arg);

	if (!literal || literal->litDesc.dsc_dtype != dtype_long)
	{
		csb->csb_blr_reader.setPos(blrOffset + 1);	// PAR_syntax_error seeks 1 backward.
        PAR_syntax_error(csb, "integer literal");
	}

	return node;
}

string InternalInfoNode::internalPrint(NodePrinter& printer) const
{
	ValueExprNode::internalPrint(printer);

	NODE_PRINT(printer, arg);

	return "InternalInfoNode";
}

void InternalInfoNode::setParameterName(dsql_par* parameter) const
{
	SLONG infoType = nodeAs<LiteralNode>(arg)->getSlong();
	parameter->par_name = parameter->par_alias = INFO_TYPE_ATTRIBUTES[infoType].alias;
}

void InternalInfoNode::genBlr(DsqlCompilerScratch* dsqlScratch)
{
	dsqlScratch->appendUChar(blr_internal_info);
	GEN_expr(dsqlScratch, arg);
}

void InternalInfoNode::make(DsqlCompilerScratch* /*dsqlScratch*/, dsc* desc)
{
	const InfoType infoType = static_cast<InfoType>(nodeAs<LiteralNode>(arg)->getSlong());

	switch (infoType)
	{
		case INFO_TYPE_SQLSTATE:
			desc->makeText(FB_SQLSTATE_LENGTH, ttype_ascii);
			break;

		case INFO_TYPE_EXCEPTION:
			desc->makeVarying(MAX_SQL_IDENTIFIER_LEN, ttype_metadata);
			break;

		case INFO_TYPE_ERROR_MSG:
			desc->makeVarying(MAX_ERROR_MSG_LENGTH, ttype_utf8);
			break;

		case INFO_TYPE_CONNECTION_ID:
		case INFO_TYPE_TRANSACTION_ID:
		case INFO_TYPE_ROWS_AFFECTED:
			desc->makeInt64(0);
			break;

		case INFO_TYPE_GDSCODE:
		case INFO_TYPE_SQLCODE:
		case INFO_TYPE_TRIGGER_ACTION:
		case INFO_TYPE_SESSION_RESETTING:
			desc->makeLong(0);
			break;

		default:
			fb_assert(false);
	}
}

void InternalInfoNode::getDesc(thread_db* tdbb, CompilerScratch* csb, dsc* desc)
{
	fb_assert(nodeIs<LiteralNode>(arg));

	dsc argDesc;
	arg->getDesc(tdbb, csb, &argDesc);
	fb_assert(argDesc.dsc_dtype == dtype_long);

	const InfoType infoType = static_cast<InfoType>(*reinterpret_cast<SLONG*>(argDesc.dsc_address));

	switch (infoType)
	{
		case INFO_TYPE_SQLSTATE:
			desc->makeText(FB_SQLSTATE_LENGTH, ttype_ascii);
			break;

		case INFO_TYPE_EXCEPTION:
			desc->makeVarying(MAX_SQL_IDENTIFIER_LEN, ttype_metadata);
			break;

		case INFO_TYPE_ERROR_MSG:
			desc->makeVarying(MAX_ERROR_MSG_LENGTH, ttype_utf8);
			break;

		case INFO_TYPE_CONNECTION_ID:
		case INFO_TYPE_TRANSACTION_ID:
		case INFO_TYPE_ROWS_AFFECTED:
			desc->makeInt64(0);
			break;

		case INFO_TYPE_GDSCODE:
		case INFO_TYPE_SQLCODE:
		case INFO_TYPE_TRIGGER_ACTION:
		case INFO_TYPE_SESSION_RESETTING:
			desc->makeLong(0);
			break;

		default:
			fb_assert(false);
	}
}

ValueExprNode* InternalInfoNode::copy(thread_db* tdbb, NodeCopier& copier) const
{
	InternalInfoNode* node = FB_NEW_POOL(*tdbb->getDefaultPool()) InternalInfoNode(*tdbb->getDefaultPool());
	node->arg = copier.copy(tdbb, arg);
	return node;
}

ValueExprNode* InternalInfoNode::pass2(thread_db* tdbb, CompilerScratch* csb)
{
	ValueExprNode::pass2(tdbb, csb);

	dsc desc;
	getDesc(tdbb, csb, &desc);
	impureOffset = csb->allocImpure<impure_value>();

	return this;
}

// Return a given element of the internal engine data.
dsc* InternalInfoNode::execute(thread_db* tdbb, Request* request) const
{
	impure_value* const impure = request->getImpure<impure_value>(impureOffset);
	request->req_flags &= ~req_null;

	const dsc* value = EVL_expr(tdbb, request, arg);
	if (request->req_flags & req_null)
		return NULL;

	fb_assert(value->dsc_dtype == dtype_long);
	const InfoType infoType = static_cast<InfoType>(*reinterpret_cast<SLONG*>(value->dsc_address));

	if (infoType == INFO_TYPE_SQLSTATE)
	{
		FB_SQLSTATE_STRING sqlstate;
		request->req_last_xcp.as_sqlstate(sqlstate);

		dsc desc;
		desc.makeText(FB_SQLSTATE_LENGTH, ttype_ascii, (UCHAR*) sqlstate);
		EVL_make_value(tdbb, &desc, impure);

		return &impure->vlu_desc;
	}
	else if (infoType == INFO_TYPE_EXCEPTION)
	{
		if (request->req_last_xcp.success())
			return NULL;

		const SLONG xcpCode = request->req_last_xcp.as_xcpcode();

		if (!xcpCode)
			return NULL;

		MetaName xcpName;
		MET_lookup_exception(tdbb, xcpCode, xcpName, NULL);

		if (xcpName.isEmpty())
			return NULL;

		dsc desc;
		desc.makeText(xcpName.length(), ttype_metadata, (UCHAR*) xcpName.c_str());
		EVL_make_value(tdbb, &desc, impure);

		return &impure->vlu_desc;
	}
	else if (infoType == INFO_TYPE_ERROR_MSG)
	{
		if (request->req_last_xcp.success())
			return NULL;

		const string errorText = request->req_last_xcp.as_text();

		dsc desc;
		desc.makeText(errorText.length(), ttype_utf8, (UCHAR*) errorText.c_str());
		EVL_make_value(tdbb, &desc, impure);

		return &impure->vlu_desc;
	}

	SLONG result32 = 0;
	SINT64 result64 = 0;

	switch (infoType)
	{
		case INFO_TYPE_CONNECTION_ID:
			result64 = PAG_attachment_id(tdbb);
			break;
		case INFO_TYPE_TRANSACTION_ID:
			result64 = tdbb->getTransaction()->tra_number;
			break;
		case INFO_TYPE_GDSCODE:
			result32 = request->req_last_xcp.as_gdscode();
			break;
		case INFO_TYPE_SQLCODE:
			result32 = request->req_last_xcp.as_sqlcode();
			break;
		case INFO_TYPE_ROWS_AFFECTED:
			result64 = request->req_records_affected.getCount();
			break;
		case INFO_TYPE_TRIGGER_ACTION:
			result32 = request->req_trigger_action;
			break;
		case INFO_TYPE_SESSION_RESETTING:
			result32 = (tdbb->getAttachment()->att_flags & ATT_resetting) ? 1 : 0;
			break;
		default:
			SOFT_BUGCHECK(232);	// msg 232 EVL_expr: invalid operation
	}

	dsc desc;

	if (result64)
		desc.makeInt64(0, &result64);
	else
		desc.makeLong(0, &result32);

	EVL_make_value(tdbb, &desc, impure);
	return &impure->vlu_desc;
}

ValueExprNode* InternalInfoNode::dsqlPass(DsqlCompilerScratch* dsqlScratch)
{
	SLONG infoType = nodeAs<LiteralNode>(arg)->getSlong();
	const InfoAttr& attr = INFO_TYPE_ATTRIBUTES[infoType];

	if (attr.mask && !(dsqlScratch->flags & attr.mask))
	{
		ERRD_post(Arg::Gds(isc_sqlerr) << Arg::Num(-104) <<
			// Token unknown
			Arg::Gds(isc_token_err) <<
			Arg::Gds(isc_random) << attr.alias);
	}

	return FB_NEW_POOL(dsqlScratch->getPool()) InternalInfoNode(dsqlScratch->getPool(), doDsqlPass(dsqlScratch, arg));
}


//--------------------


static RegisterNode<LiteralNode> regLiteralNode({blr_literal});

// Parse a literal value.
DmlNode* LiteralNode::parse(thread_db* tdbb, MemoryPool& pool, CompilerScratch* csb, const UCHAR /*blrOp*/)
{
	LiteralNode* node = FB_NEW_POOL(pool) LiteralNode(pool);

	PAR_desc(tdbb, csb, &node->litDesc);

	USHORT l = node->litDesc.dsc_length;
	USHORT dataLen = l;
	if (dataLen < sizeof(Decimal128))
		dataLen = sizeof(Decimal128);	// we anyway have min.allocation size == 16
	UCHAR* p = FB_NEW_POOL(csb->csb_pool) UCHAR[dataLen];
	node->litDesc.dsc_address = p;
	node->litDesc.dsc_flags = 0;
	const UCHAR* q = csb->csb_blr_reader.getPos();

	switch (node->litDesc.dsc_dtype)
	{
		case dtype_short:
			l = 2;
			*(SSHORT*) p = (SSHORT) gds__vax_integer(q, l);
			break;

		case dtype_long:
		case dtype_sql_date:
		case dtype_sql_time:
			l = 4;
			*(SLONG*) p = gds__vax_integer(q, l);
			break;

		case dtype_sql_time_tz:
			l = 6;
			*(SLONG*) p = gds__vax_integer(q, 4);
			p += 4;
			q += 4;
			*(SLONG*) p = gds__vax_integer(q, 2);
			break;

		case dtype_timestamp:
			l = 8;
			*(SLONG*) p = gds__vax_integer(q, 4);
			p += 4;
			q += 4;
			*(SLONG*) p = gds__vax_integer(q, 4);
			break;

		case dtype_timestamp_tz:
			l = 10;
			*(SLONG*) p = gds__vax_integer(q, 4);
			p += 4;
			q += 4;
			*(SLONG*) p = gds__vax_integer(q, 4);
			p += 4;
			q += 4;
			*(SLONG*) p = gds__vax_integer(q, 2);
			break;

		case dtype_int64:
			l = sizeof(SINT64);
			*(SINT64*) p = isc_portable_integer(q, l);
			break;

		case dtype_double:
		case dtype_dec128:
		case dtype_int128:
		{
			// The double literal could potentially be used for any numeric literal - the value is
			// passed as if it were a text string. Convert the numeric string to its binary value
			// (int64, long or double as appropriate).

			l = csb->csb_blr_reader.getWord();
			q = csb->csb_blr_reader.getPos();
			SSHORT scale = 0;
			UCHAR dtype = CVT_get_numeric(q, l, &scale, p);
			node->litDesc.dsc_dtype = dtype;
			node->dsqlStr = FB_NEW_POOL(pool) IntlString(pool, string(q, l));
			node->litDesc.dsc_scale = (SCHAR) scale;

			switch (dtype)
			{
				case dtype_double:
					node->litDesc.dsc_length = sizeof(double);
					break;
				case dtype_dec128:
					node->litDesc.dsc_length = sizeof(Decimal128);
					break;
				case dtype_int128:
					node->litDesc.dsc_length = sizeof(Int128);
					break;
				case dtype_long:
					node->litDesc.dsc_length = sizeof(SLONG);
					break;
				default:
					node->litDesc.dsc_length = sizeof(SINT64);
			}
			break;
		}

		case dtype_text:
			memcpy(p, q, l);
			break;

		case dtype_boolean:
			l = 1;
			*p = *q;
			break;

		default:
			fb_assert(FALSE);
	}

	csb->csb_blr_reader.seekForward(l);

	return node;
}

// Generate BLR for a negated zero (take care about possible DECFLOAT).
void LiteralNode::genNegZero(DsqlCompilerScratch* dsqlScratch, int prec)
{
	char buf[32];		// 18 bytes for max number of digits + some reserve
	char* s = buf;
	*s++ = '-';
	*s++ = '0';

	if (prec)
	{
		*s++ = '.';
		while (prec--)
			*s++ = '0';
	}
	*s = 0;

	dsc desc;
	desc.dsc_dtype = dtype_double;
	desc.dsc_scale = 0;
	desc.dsc_length = sizeof(double);
	desc.dsc_address = (UCHAR*) buf;

	GEN_descriptor(dsqlScratch, &desc, true);

	const USHORT len = static_cast<USHORT>(s - buf);
	dsqlScratch->appendUShort(len);
	if (len)
		dsqlScratch->appendBytes(desc.dsc_address, len);
}

// Generate BLR for a constant.
void LiteralNode::genConstant(DsqlCompilerScratch* dsqlScratch, const dsc* desc, bool negateValue, USHORT numStringLength)
{
	SLONG value;
	SINT64 i64value;

	dsqlScratch->appendUChar(blr_literal);

	const UCHAR* p = desc->dsc_address;

	switch (desc->dsc_dtype)
	{
		case dtype_short:
			value = *(SSHORT*) p;
			if (negateValue)
			{
				if (!value)
				{
					genNegZero(dsqlScratch, 0);
					return;
				}
				value = -value;
			}

			GEN_descriptor(dsqlScratch, desc, true);
			dsqlScratch->appendUShort(value);
			break;

		case dtype_long:
			value = *(SLONG*) p;
			if (negateValue)
			{
				if (!value)
				{
					genNegZero(dsqlScratch, 0);
					return;
				}
				value = -value;
			}

			GEN_descriptor(dsqlScratch, desc, true);
			dsqlScratch->appendUShort(value);
			dsqlScratch->appendUShort(value >> 16);
			break;

		case dtype_sql_time:
		case dtype_sql_date:
			GEN_descriptor(dsqlScratch, desc, true);
			value = *(SLONG*) p;
			dsqlScratch->appendUShort(value);
			dsqlScratch->appendUShort(value >> 16);
			break;

		case dtype_sql_time_tz:
			GEN_descriptor(dsqlScratch, desc, true);
			value = *(SLONG*) p;
			dsqlScratch->appendUShort(value);
			dsqlScratch->appendUShort(value >> 16);
			value = *(SSHORT*) (p + 4);
			dsqlScratch->appendUShort(value);
			break;

		case dtype_double:
		case dtype_dec128:
		case dtype_int128:
		{
			// this is used for approximate/large numeric literal
			// which is transmitted to the engine as a string.

			GEN_descriptor(dsqlScratch, desc, true);

			if (negateValue)
			{
				dsqlScratch->appendUShort(numStringLength + 1);
				dsqlScratch->appendUChar('-');
			}
			else
				dsqlScratch->appendUShort(numStringLength);

			if (numStringLength)
				dsqlScratch->appendBytes(p, numStringLength);

			break;
		}

		case dtype_int64:
			i64value = *(SINT64*) p;

			if (negateValue)
			{
				if (!i64value)
				{
					genNegZero(dsqlScratch, -desc->dsc_scale);
					return;
				}
				i64value = -i64value;
			}
/*  comment to be removed after tests
			else if (i64value == MIN_SINT64)
			{
				// UH OH!
				// yylex correctly recognized the digits as the most-negative
				// possible INT64 value, but unfortunately, there was no
				// preceding '-' (a fact which the lexer could not know).
				// The value is too big for a positive INT64 value, and it
				// didn't contain an exponent so it's not a valid DOUBLE
				// PRECISION literal either, so we have to bounce it.

				ERRD_post(Arg::Gds(isc_sqlerr) << Arg::Num(-104) <<
						  Arg::Gds(isc_arith_except) <<
						  Arg::Gds(isc_numeric_out_of_range));
			}
 */
			// We and the lexer both agree that this is an SINT64 constant,
			// and if the value needed to be negated, it already has been.
			// If the value will fit into a 32-bit signed integer, generate
			// it that way, else as an INT64.

			if ((i64value >= (SINT64) MIN_SLONG) && (i64value <= (SINT64) MAX_SLONG))
			{
				dsqlScratch->appendUChar(blr_long);
				dsqlScratch->appendUChar(desc->dsc_scale);
				dsqlScratch->appendUShort(i64value);
				dsqlScratch->appendUShort(i64value >> 16);
			}
			else
			{
				dsqlScratch->appendUChar(blr_int64);
				dsqlScratch->appendUChar(desc->dsc_scale);
				dsqlScratch->appendUShort(i64value);
				dsqlScratch->appendUShort(i64value >> 16);
				dsqlScratch->appendUShort(i64value >> 32);
				dsqlScratch->appendUShort(i64value >> 48);
			}
			break;

		case dtype_quad:
		case dtype_blob:
		case dtype_array:
		case dtype_timestamp:
			GEN_descriptor(dsqlScratch, desc, true);
			value = *(SLONG*) p;
			dsqlScratch->appendUShort(value);
			dsqlScratch->appendUShort(value >> 16);
			value = *(SLONG*) (p + 4);
			dsqlScratch->appendUShort(value);
			dsqlScratch->appendUShort(value >> 16);
			break;

		case dtype_timestamp_tz:
			GEN_descriptor(dsqlScratch, desc, true);
			value = *(SLONG*) p;
			dsqlScratch->appendUShort(value);
			dsqlScratch->appendUShort(value >> 16);
			value = *(SLONG*) (p + 4);
			dsqlScratch->appendUShort(value);
			dsqlScratch->appendUShort(value >> 16);
			value = *(SSHORT*) (p + 8);
			dsqlScratch->appendUShort(value);
			break;

		case dtype_text:
		{
			const USHORT length = desc->dsc_length;

			GEN_descriptor(dsqlScratch, desc, true);
			if (length)
				dsqlScratch->appendBytes(p, length);

			break;
		}

		case dtype_boolean:
			GEN_descriptor(dsqlScratch, desc, false);
			dsqlScratch->appendUChar(*p != 0);
			break;

		default:
			// gen_constant: datatype not understood
			ERRD_post(Arg::Gds(isc_sqlerr) << Arg::Num(-103) <<
					  Arg::Gds(isc_dsql_constant_err));
	}
}

string LiteralNode::internalPrint(NodePrinter& printer) const
{
	ValueExprNode::internalPrint(printer);

	NODE_PRINT(printer, dsqlStr);
	NODE_PRINT(printer, litDesc);

	return "LiteralNode";
}

// Turn an international string reference into internal subtype ID.
ValueExprNode* LiteralNode::dsqlPass(DsqlCompilerScratch* dsqlScratch)
{
	thread_db* tdbb = JRD_get_thread_data();

	if (dsqlScratch->inOuterJoin)
		litDesc.dsc_flags = DSC_nullable;

	if (litDesc.dsc_dtype > dtype_any_text)
		return this;

	LiteralNode* constant = FB_NEW_POOL(dsqlScratch->getPool()) LiteralNode(dsqlScratch->getPool());
	constant->dsqlStr = dsqlStr;
	constant->litDesc = litDesc;

	if (dsqlStr && dsqlStr->getCharSet().hasData())
	{
		const dsql_intlsym* resolved = METD_get_charset(dsqlScratch->getTransaction(),
			dsqlStr->getCharSet().length(), dsqlStr->getCharSet().c_str());

		if (!resolved)
		{
			// character set name is not defined
			ERRD_post(Arg::Gds(isc_sqlerr) << Arg::Num(-504) <<
					  Arg::Gds(isc_charset_not_found) << dsqlStr->getCharSet());
		}

		constant->litDesc.setTextType(resolved->intlsym_ttype);
	}
	else
	{
		const MetaName charSetName = METD_get_charset_name(
			dsqlScratch->getTransaction(), constant->litDesc.getCharSet());

		const dsql_intlsym* sym = METD_get_charset(dsqlScratch->getTransaction(),
			charSetName.length(), charSetName.c_str());
		fb_assert(sym);

		if (sym)
			constant->litDesc.setTextType(sym->intlsym_ttype);
	}

	USHORT adjust = 0;

	if (constant->litDesc.dsc_dtype == dtype_varying)
		adjust = sizeof(USHORT);
	else if (constant->litDesc.dsc_dtype == dtype_cstring)
		adjust = 1;

	constant->litDesc.dsc_length -= adjust;

	CharSet* charSet = INTL_charset_lookup(tdbb, INTL_GET_CHARSET(&constant->litDesc));

	if (!charSet->wellFormed(dsqlStr->getString().length(), constant->litDesc.dsc_address, NULL))
	{
		ERRD_post(Arg::Gds(isc_sqlerr) << Arg::Num(-104) <<
				  Arg::Gds(isc_malformed_string));
	}
	else
	{
		ULONG charLength = charSet->length(
			dsqlStr->getString().length(), constant->litDesc.dsc_address, true);

		if (charLength > MAX_STR_SIZE / charSet->maxBytesPerChar())
		{
			ERRD_post(Arg::Gds(isc_sqlerr) << Arg::Num(-104) <<
					  Arg::Gds(isc_dsql_string_char_length) <<
					  Arg::Num(charLength) <<
					  Arg::Num(MAX_STR_SIZE / charSet->maxBytesPerChar()) <<
					  METD_get_charset_name(dsqlScratch->getTransaction(), constant->litDesc.getCharSet()));
		}
		else
			constant->litDesc.dsc_length = charLength * charSet->maxBytesPerChar();
	}

	constant->litDesc.dsc_length += adjust;

	return constant;
}

void LiteralNode::setParameterName(dsql_par* parameter) const
{
	parameter->par_name = parameter->par_alias = "CONSTANT";
}

bool LiteralNode::setParameterType(DsqlCompilerScratch* /*dsqlScratch*/,
	std::function<void (dsc*)> /*makeDesc*/, bool /*forceVarChar*/)
{
	return false;
}

void LiteralNode::genBlr(DsqlCompilerScratch* dsqlScratch)
{
	if (litDesc.dsc_dtype == dtype_text)
		litDesc.dsc_length = dsqlStr->getString().length();

	genConstant(dsqlScratch, &litDesc, false, litNumStringLength);
}

void LiteralNode::make(DsqlCompilerScratch* /*dsqlScratch*/, dsc* desc)
{
	*desc = litDesc;
}

void LiteralNode::getDesc(thread_db* tdbb, CompilerScratch* /*csb*/, dsc* desc)
{
	*desc = litDesc;

	// ASF: I expect only dtype_text could occur here.
	// But I'll treat all string types for sure.
	if (DTYPE_IS_TEXT(desc->dsc_dtype))
	{
		const UCHAR* p;
		USHORT adjust = 0;

		if (desc->dsc_dtype == dtype_varying)
		{
			p = desc->dsc_address + sizeof(USHORT);
			adjust = sizeof(USHORT);
		}
		else
		{
			p = desc->dsc_address;

			if (desc->dsc_dtype == dtype_cstring)
				adjust = 1;
		}

		// Do the same thing which DSQL does.
		// Increase descriptor size to evaluate dependent expressions correctly.
		CharSet* cs = INTL_charset_lookup(tdbb, desc->getCharSet());
		desc->dsc_length = (cs->length(desc->dsc_length - adjust, p, true) *
			cs->maxBytesPerChar()) + adjust;
	}
}

ValueExprNode* LiteralNode::copy(thread_db* tdbb, NodeCopier& /*copier*/) const
{
	LiteralNode* node = FB_NEW_POOL(*tdbb->getDefaultPool()) LiteralNode(*tdbb->getDefaultPool());
	node->litDesc = litDesc;

	UCHAR* p = FB_NEW_POOL(*tdbb->getDefaultPool()) UCHAR[node->litDesc.dsc_length];
	node->litDesc.dsc_address = p;

	memcpy(p, litDesc.dsc_address, litDesc.dsc_length);

	return node;
}

bool LiteralNode::dsqlMatch(DsqlCompilerScratch* dsqlScratch, const ExprNode* other, bool ignoreMapCast) const
{
	if (!ExprNode::dsqlMatch(dsqlScratch, other, ignoreMapCast))
		return false;

	const LiteralNode* o = nodeAs<LiteralNode>(other);
	fb_assert(o);

	if (!DSC_EQUIV(&litDesc, &o->litDesc, true))
		return false;

	const USHORT len = (litDesc.dsc_dtype == dtype_text) ?
		(USHORT) dsqlStr->getString().length() : litDesc.dsc_length;
	return memcmp(litDesc.dsc_address, o->litDesc.dsc_address, len) == 0;
}

bool LiteralNode::sameAs(const ExprNode* other, bool ignoreStreams) const
{
	if (!ExprNode::sameAs(other, ignoreStreams))
		return false;

	const LiteralNode* const otherNode = nodeAs<LiteralNode>(other);
	fb_assert(otherNode);

	try
	{
		auto tdbb = JRD_get_thread_data();
		ThreadStatusGuard guard(tdbb);

		return MOV_compare(tdbb, &litDesc, &otherNode->litDesc) == 0;
	}
	catch (const status_exception&)
	{} // no-op

	return false;
}

ValueExprNode* LiteralNode::pass2(thread_db* tdbb, CompilerScratch* csb)
{
	if (csb->csb_preferredDesc && ((DTYPE_IS_DECFLOAT(csb->csb_preferredDesc->dsc_dtype) ||
		 csb->csb_preferredDesc->dsc_dtype == dtype_int128) && dsqlStr))
	{
		const string& s(dsqlStr->getString());
		dsc desc;
		desc.makeText(s.length(), CS_ASCII, (UCHAR*) s.c_str());

		switch (csb->csb_preferredDesc->dsc_dtype)
		{
		case dtype_dec64:
			*((Decimal64*) litDesc.dsc_address) = CVT_get_dec64(&desc,
				tdbb->getAttachment()->att_dec_status, ERR_post);
			litDesc.dsc_dtype = dtype_dec64;
			litDesc.dsc_scale = 0;
			break;

		case dtype_dec128:
			*((Decimal128*) litDesc.dsc_address) = CVT_get_dec128(&desc,
				tdbb->getAttachment()->att_dec_status, ERR_post);
			litDesc.dsc_dtype = dtype_dec128;
			litDesc.dsc_scale = 0;
			break;

		case dtype_int128:
			*((Int128*) litDesc.dsc_address) = CVT_get_int128(&desc,
				csb->csb_preferredDesc->dsc_scale, tdbb->getAttachment()->att_dec_status, ERR_post);
			litDesc.dsc_dtype = dtype_int128;
			litDesc.dsc_scale = csb->csb_preferredDesc->dsc_scale;
			break;
		}
	}

	delete dsqlStr;		// Not needed anymore
	dsqlStr = nullptr;

	ValueExprNode::pass2(tdbb, csb);

	dsc desc;
	getDesc(tdbb, csb, &desc);

	return this;
}

dsc* LiteralNode::execute(thread_db* /*tdbb*/, Request* /*request*/) const
{
	return const_cast<dsc*>(&litDesc);
}

void LiteralNode::fixMinSInt64(MemoryPool& pool)
{
	// MIN_SINT64 should be stored as BIGINT, not 128-bit integer

	const UCHAR* s = litDesc.dsc_address;
	const char* minSInt64 = "9223372036854775808";
	bool hasDot = false;
	int scale = 0;

	for (const UCHAR* s = litDesc.dsc_address; *s; ++s)
	{
		if (*s == '.')
		{
			if (hasDot)
				return;
			hasDot = true;
		}
		else if (*s == *minSInt64++)
		{
			if (hasDot)
				scale--;
		}
		else
			return;
	}

	if (*minSInt64)
		return;

	SINT64* valuePtr = FB_NEW_POOL(pool) SINT64(QUADCONST(0x8000000000000000));
	litDesc.dsc_dtype = dtype_int64;
	litDesc.dsc_length = sizeof(SINT64);
	litDesc.dsc_scale = scale;
	litDesc.dsc_sub_type = 0;
	litDesc.dsc_address = reinterpret_cast<UCHAR*>(valuePtr);
}


void LiteralNode::fixMinSInt128(MemoryPool& pool)
{
	// MIN_SINT128 should be stored as INT128, not decfloat

	const UCHAR* s = litDesc.dsc_address;
	const char* const minSInt128 = "170141183460469231731687303715884105728";
	const char* minPtr = minSInt128;
	bool hasDot = false;
	int scale = 0;

	for (const UCHAR* s = litDesc.dsc_address; *s; ++s)
	{
		if (*s == '.')
		{
			if (hasDot)
				return;
			hasDot = true;
		}
		else if (*s == *minPtr++)
		{
			if (hasDot)
				scale--;
		}
		else
			return;
	}

	if (*minPtr)
		return;

	char* valuePtr = FB_NEW_POOL(pool) char[strlen(minSInt128) + 1];
	strcpy(valuePtr, minSInt128);

	litDesc.dsc_dtype = dtype_int128;
	litDesc.dsc_length = sizeof(Int128);
	litDesc.dsc_scale = scale;
	litDesc.dsc_sub_type = 0;
	litDesc.dsc_address = reinterpret_cast<UCHAR*>(valuePtr);
}


void LiteralNode::fixMinSInt32(MemoryPool& pool)
{
	// MIN_SINT32 should be stored as SLONG, not 64-bit integer

	const SINT64* i64 = (SINT64*)litDesc.dsc_address;
	const SINT64 minSInt32 = QUADCONST(0x80000000);
	if (*i64 != minSInt32)
		return;

	SLONG* valuePtr = FB_NEW_POOL(pool) SLONG(0x80000000);
	litDesc.dsc_dtype = dtype_long;
	litDesc.dsc_length = sizeof(SLONG);
	litDesc.dsc_address = reinterpret_cast<UCHAR*>(valuePtr);
}


//--------------------


static RegisterNode<LocalTimeNode> regLocalTimeNode({blr_local_time});

DmlNode* LocalTimeNode::parse(thread_db* /*tdbb*/, MemoryPool& pool, CompilerScratch* csb, const UCHAR blrOp)
{
	unsigned precision = csb->csb_blr_reader.getByte();

	if (precision > MAX_TIME_PRECISION)
		ERR_post(Arg::Gds(isc_invalid_time_precision) << Arg::Num(MAX_TIME_PRECISION));

	return FB_NEW_POOL(pool) LocalTimeNode(pool, precision);
}

string LocalTimeNode::internalPrint(NodePrinter& printer) const
{
	ValueExprNode::internalPrint(printer);

	NODE_PRINT(printer, precision);

	return "LocalTimeNode";
}

void LocalTimeNode::setParameterName(dsql_par* parameter) const
{
	parameter->par_name = parameter->par_alias = "LOCALTIME";
}

void LocalTimeNode::genBlr(DsqlCompilerScratch* dsqlScratch)
{
	dsqlScratch->appendUChar(blr_local_time);
	dsqlScratch->appendUChar(precision);
}

void LocalTimeNode::make(DsqlCompilerScratch* /*dsqlScratch*/, dsc* desc)
{
	desc->dsc_dtype = dtype_sql_time;
	desc->dsc_sub_type = 0;
	desc->dsc_scale = 0;
	desc->dsc_flags = 0;
	desc->dsc_length = type_lengths[desc->dsc_dtype];
}

void LocalTimeNode::getDesc(thread_db* /*tdbb*/, CompilerScratch* /*csb*/, dsc* desc)
{
	desc->dsc_dtype = dtype_sql_time;
	desc->dsc_sub_type = 0;
	desc->dsc_scale = 0;
	desc->dsc_flags = 0;
	desc->dsc_length = type_lengths[desc->dsc_dtype];
}

ValueExprNode* LocalTimeNode::copy(thread_db* tdbb, NodeCopier& /*copier*/) const
{
	return FB_NEW_POOL(*tdbb->getDefaultPool()) LocalTimeNode(*tdbb->getDefaultPool(), precision);
}

ValueExprNode* LocalTimeNode::pass2(thread_db* tdbb, CompilerScratch* csb)
{
	ValueExprNode::pass2(tdbb, csb);

	dsc desc;
	getDesc(tdbb, csb, &desc);
	impureOffset = csb->allocImpure<impure_value>();

	return this;
}

ValueExprNode* LocalTimeNode::dsqlPass(DsqlCompilerScratch* /*dsqlScratch*/)
{
	if (precision > MAX_TIME_PRECISION)
		ERRD_post(Arg::Gds(isc_invalid_time_precision) << Arg::Num(MAX_TIME_PRECISION));

	return this;
}

dsc* LocalTimeNode::execute(thread_db* tdbb, Request* request) const
{
	impure_value* const impure = request->getImpure<impure_value>(impureOffset);
	request->req_flags &= ~req_null;

	// Use the request timestamp.
	impure->vlu_misc.vlu_sql_time = request->getLocalTimeStamp().timestamp_time;
	TimeStamp::round_time(impure->vlu_misc.vlu_sql_time, precision);

	impure->vlu_desc.makeTime(&impure->vlu_misc.vlu_sql_time);

	return &impure->vlu_desc;
}


//--------------------


static RegisterNode<LocalTimeStampNode> regLocalTimeStampNode({blr_local_timestamp});

DmlNode* LocalTimeStampNode::parse(thread_db* /*tdbb*/, MemoryPool& pool, CompilerScratch* csb, const UCHAR blrOp)
{
	unsigned precision = csb->csb_blr_reader.getByte();

	if (precision > MAX_TIME_PRECISION)
		ERR_post(Arg::Gds(isc_invalid_time_precision) << Arg::Num(MAX_TIME_PRECISION));

	return FB_NEW_POOL(pool) LocalTimeStampNode(pool, precision);
}

string LocalTimeStampNode::internalPrint(NodePrinter& printer) const
{
	ValueExprNode::internalPrint(printer);

	NODE_PRINT(printer, precision);

	return "LocalTimeStampNode";
}

void LocalTimeStampNode::setParameterName(dsql_par* parameter) const
{
	parameter->par_name = parameter->par_alias = "LOCALTIMESTAMP";
}

void LocalTimeStampNode::genBlr(DsqlCompilerScratch* dsqlScratch)
{
	dsqlScratch->appendUChar(blr_local_timestamp);
	dsqlScratch->appendUChar(precision);
}

void LocalTimeStampNode::make(DsqlCompilerScratch* /*dsqlScratch*/, dsc* desc)
{
	desc->dsc_dtype = dtype_timestamp;
	desc->dsc_sub_type = 0;
	desc->dsc_scale = 0;
	desc->dsc_flags = 0;
	desc->dsc_length = type_lengths[desc->dsc_dtype];
}

void LocalTimeStampNode::getDesc(thread_db* /*tdbb*/, CompilerScratch* /*csb*/, dsc* desc)
{
	desc->dsc_dtype = dtype_timestamp;
	desc->dsc_sub_type = 0;
	desc->dsc_scale = 0;
	desc->dsc_flags = 0;
	desc->dsc_length = type_lengths[desc->dsc_dtype];
}

ValueExprNode* LocalTimeStampNode::copy(thread_db* tdbb, NodeCopier& /*copier*/) const
{
	return FB_NEW_POOL(*tdbb->getDefaultPool()) LocalTimeStampNode(*tdbb->getDefaultPool(), precision);
}

ValueExprNode* LocalTimeStampNode::pass2(thread_db* tdbb, CompilerScratch* csb)
{
	ValueExprNode::pass2(tdbb, csb);

	dsc desc;
	getDesc(tdbb, csb, &desc);
	impureOffset = csb->allocImpure<impure_value>();

	return this;
}

ValueExprNode* LocalTimeStampNode::dsqlPass(DsqlCompilerScratch* /*dsqlScratch*/)
{
	if (precision > MAX_TIME_PRECISION)
		ERRD_post(Arg::Gds(isc_invalid_time_precision) << Arg::Num(MAX_TIME_PRECISION));

	return this;
}

dsc* LocalTimeStampNode::execute(thread_db* tdbb, Request* request) const
{
	impure_value* const impure = request->getImpure<impure_value>(impureOffset);
	request->req_flags &= ~req_null;

	// Use the request timestamp.
	impure->vlu_misc.vlu_timestamp = request->getLocalTimeStamp();
	TimeStamp::round_time(impure->vlu_misc.vlu_timestamp.timestamp_time, precision);

	impure->vlu_desc.makeTimestamp(&impure->vlu_misc.vlu_timestamp);

	return &impure->vlu_desc;
}


//--------------------


string DsqlAliasNode::internalPrint(NodePrinter& printer) const
{
	ValueExprNode::internalPrint(printer);

	NODE_PRINT(printer, name);
	NODE_PRINT(printer, value);
	NODE_PRINT(printer, implicitJoin);

	return "DsqlAliasNode";
}

ValueExprNode* DsqlAliasNode::dsqlPass(DsqlCompilerScratch* dsqlScratch)
{
	DsqlAliasNode* node = FB_NEW_POOL(dsqlScratch->getPool()) DsqlAliasNode(dsqlScratch->getPool(), name,
		doDsqlPass(dsqlScratch, value));
	DsqlDescMaker::fromNode(dsqlScratch, node->value);
	return node;
}

void DsqlAliasNode::setParameterName(dsql_par* parameter) const
{
	value->setParameterName(parameter);
	parameter->par_alias = name;
}

void DsqlAliasNode::genBlr(DsqlCompilerScratch* dsqlScratch)
{
	GEN_expr(dsqlScratch, value);
}

void DsqlAliasNode::make(DsqlCompilerScratch* dsqlScratch, dsc* desc)
{
	DsqlDescMaker::fromNode(dsqlScratch, desc, value);
}


//--------------------


DsqlMapNode::DsqlMapNode(MemoryPool& pool, dsql_ctx* aContext, dsql_map* aMap)
	: TypedNode<ValueExprNode, ExprNode::TYPE_MAP>(pool),
	  context(aContext),
	  map(aMap),
	  setNullable(false),
	  clearNull(false)
{
}

string DsqlMapNode::internalPrint(NodePrinter& printer) const
{
	ValueExprNode::internalPrint(printer);

	NODE_PRINT(printer, context);
	NODE_PRINT(printer, map);
	NODE_PRINT(printer, setNullable);
	NODE_PRINT(printer, clearNull);

	return "DsqlMapNode";
}

ValueExprNode* DsqlMapNode::dsqlPass(DsqlCompilerScratch* dsqlScratch)
{
	return FB_NEW_POOL(dsqlScratch->getPool()) DsqlMapNode(dsqlScratch->getPool(), context, map);
}

bool DsqlMapNode::dsqlAggregateFinder(AggregateFinder& visitor)
{
	if (visitor.window)
		return false;

	if (context->ctx_scope_level == visitor.dsqlScratch->scopeLevel)
		return true;

	return visitor.visit(map->map_node);
}

bool DsqlMapNode::dsqlAggregate2Finder(Aggregate2Finder& visitor)
{
	return visitor.visit(map->map_node);
}

bool DsqlMapNode::dsqlInvalidReferenceFinder(InvalidReferenceFinder& visitor)
{
	// If that map is of the current scopeLevel, we prevent the visiting of the aggregate
	// expression. This is because a field embedded in an aggregate function is valid even
	// not being in the group by list. Examples:
	//   select count(n) from table group by m
	//   select count(n) from table

	AutoSetRestore<bool> autoInsideOwnMap(&visitor.insideOwnMap,
		context->ctx_scope_level == visitor.context->ctx_scope_level);

	// If the context scope is greater than our own, someone should have already inspected
	// nested aggregates, so set insideHigherMap to true.

	AutoSetRestore<bool> autoInsideHigherMap(&visitor.insideHigherMap,
		context->ctx_scope_level > visitor.context->ctx_scope_level);

	return visitor.visit(map->map_node);
}

bool DsqlMapNode::dsqlSubSelectFinder(SubSelectFinder& /*visitor*/)
{
	return false;
}

bool DsqlMapNode::dsqlFieldFinder(FieldFinder& visitor)
{
	return visitor.visit(map->map_node);
}

ValueExprNode* DsqlMapNode::dsqlFieldRemapper(FieldRemapper& visitor)
{
	if (context->ctx_scope_level != visitor.context->ctx_scope_level)
	{
		AutoSetRestore<USHORT> autoCurrentLevel(&visitor.currentLevel, context->ctx_scope_level);
		doDsqlFieldRemapper(visitor, map->map_node);
	}

	if (visitor.window && context->ctx_scope_level == visitor.context->ctx_scope_level)
		return PASS1_post_map(visitor.dsqlScratch, this, visitor.context, visitor.windowNode);

	return this;
}

void DsqlMapNode::setParameterName(dsql_par* parameter) const
{
	const ValueExprNode* nestNode = map->map_node;
	const DsqlMapNode* mapNode;

	while ((mapNode = nodeAs<DsqlMapNode>(nestNode)))
	{
		// Skip all the DsqlMapNodes.
		nestNode = mapNode->map->map_node;
	}

	const char* nameAlias = NULL;
	const FieldNode* fieldNode = NULL;
	const ValueExprNode* alias;

	const AggNode* aggNode;
	const DsqlAliasNode* aliasNode;
	const LiteralNode* literalNode;
	const DerivedFieldNode* derivedField;
	const RecordKeyNode* dbKeyNode;

	if ((aggNode = nodeAs<AggNode>(nestNode)))
		aggNode->setParameterName(parameter);
	else if ((aliasNode = nodeAs<DsqlAliasNode>(nestNode)))
	{
		parameter->par_alias = aliasNode->name;
		alias = aliasNode->value;
		fieldNode = nodeAs<FieldNode>(alias);
	}
	else if ((literalNode = nodeAs<LiteralNode>(nestNode)))
		literalNode->setParameterName(parameter);
	else if ((dbKeyNode = nodeAs<RecordKeyNode>(nestNode)))
		nameAlias = dbKeyNode->getAlias(false);
	else if ((derivedField = nodeAs<DerivedFieldNode>(nestNode)))
	{
		parameter->par_alias = derivedField->name;
		alias = derivedField->value;
		fieldNode = nodeAs<FieldNode>(alias);
	}
	else if ((fieldNode = nodeAs<FieldNode>(nestNode)))
		nameAlias = fieldNode->dsqlField->fld_name.c_str();

	const dsql_ctx* context = NULL;
	const dsql_fld* field;

	if (fieldNode)
	{
		context = fieldNode->dsqlContext;
		field = fieldNode->dsqlField;
		parameter->par_name = field->fld_name.c_str();
	}

	if (nameAlias)
		parameter->par_name = parameter->par_alias = nameAlias;

	setParameterInfo(parameter, context);
}

void DsqlMapNode::genBlr(DsqlCompilerScratch* dsqlScratch)
{
	dsqlScratch->appendUChar(blr_fid);

	if (map->map_window)
		dsqlScratch->appendUChar(map->map_window->context);
	else
		GEN_stuff_context(dsqlScratch, context);

	dsqlScratch->appendUShort(map->map_position);
}

void DsqlMapNode::make(DsqlCompilerScratch* dsqlScratch, dsc* desc)
{
	DsqlDescMaker::fromNode(dsqlScratch, desc, map->map_node);

	// ASF: We should mark nod_agg_count as nullable when it's in an outer join - CORE-2660.
	if (setNullable || (context->ctx_flags & CTX_outer_join))
		desc->setNullable(true);

	if (clearNull)
		desc->clearNull();
}

bool DsqlMapNode::dsqlMatch(DsqlCompilerScratch* dsqlScratch, const ExprNode* other, bool ignoreMapCast) const
{
	const DsqlMapNode* o = nodeAs<DsqlMapNode>(other);
	return o && PASS1_node_match(dsqlScratch, map->map_node, o->map->map_node, ignoreMapCast);
}


//--------------------


void DerivedFieldNode::getContextNumbers(Firebird::SortedArray<USHORT>& contextNumbers, const DsqlContextStack& contextStack)
{
	for (DsqlContextStack::const_iterator stack(contextStack); stack.hasData(); ++stack)
	{
		const auto* const context = stack.object();

		if (context->ctx_win_maps.hasData())
		{
			for (const auto& winMap : context->ctx_win_maps)
			{
				// bottleneck
				fb_assert(winMap->context <= MAX_UCHAR);

				if (!contextNumbers.exist(winMap->context))
					contextNumbers.add(winMap->context);
			}
		}
		else
		{
			// bottleneck
			fb_assert(context->ctx_context <= MAX_UCHAR);

			if (!contextNumbers.exist(context->ctx_context))
				contextNumbers.add(context->ctx_context);
		}
	}
}

string DerivedFieldNode::internalPrint(NodePrinter& printer) const
{
	ValueExprNode::internalPrint(printer);

	NODE_PRINT(printer, name);
	NODE_PRINT(printer, scope);
	NODE_PRINT(printer, value);
	NODE_PRINT(printer, context);

	return "DerivedFieldNode";
}

ValueExprNode* DerivedFieldNode::dsqlPass(DsqlCompilerScratch* /*dsqlScratch*/)
{
	return this;
}

bool DerivedFieldNode::dsqlAggregateFinder(AggregateFinder& visitor)
{
	// This is a derived table, so don't look further, but don't forget to check for the
	// deepest scope level.

	if (visitor.deepestLevel < scope)
		visitor.deepestLevel = scope;

	return false;
}

bool DerivedFieldNode::dsqlAggregate2Finder(Aggregate2Finder& /*visitor*/)
{
	return false;
}

bool DerivedFieldNode::dsqlInvalidReferenceFinder(InvalidReferenceFinder& visitor)
{
	if (scope == visitor.context->ctx_scope_level)
		return true;

	if (visitor.context->ctx_scope_level < scope)
		return visitor.visit(value);

	return false;
}

bool DerivedFieldNode::dsqlSubSelectFinder(SubSelectFinder& /*visitor*/)
{
	return false;
}

bool DerivedFieldNode::dsqlFieldFinder(FieldFinder& visitor)
{
	// This is a "virtual" field
	visitor.field = true;

	const USHORT dfScopeLevel = scope;

	switch (visitor.matchType)
	{
		case FIELD_MATCH_TYPE_EQUAL:
			return dfScopeLevel == visitor.checkScopeLevel;

		case FIELD_MATCH_TYPE_LOWER:
			return dfScopeLevel < visitor.checkScopeLevel;

		case FIELD_MATCH_TYPE_LOWER_EQUAL:
			return dfScopeLevel <= visitor.checkScopeLevel;

		///case FIELD_MATCH_TYPE_HIGHER:
		///	return dfScopeLevel > visitor.checkScopeLevel;

		///case FIELD_MATCH_TYPE_HIGHER_EQUAL:
		///	return dfScopeLevel >= visitor.checkScopeLevel;

		default:
			fb_assert(false);
	}

	return false;
}

ValueExprNode* DerivedFieldNode::dsqlFieldRemapper(FieldRemapper& visitor)
{
	// If we got a field from a derived table we should not remap anything
	// deeper in the alias, but this "virtual" field should be mapped to
	// the given context (of course only if we're in the same scope-level).

	if (scope == visitor.context->ctx_scope_level)
		return PASS1_post_map(visitor.dsqlScratch, this, visitor.context, visitor.windowNode);
	else if (visitor.context->ctx_scope_level < scope)
		doDsqlFieldRemapper(visitor, value);

	return this;
}

void DerivedFieldNode::setParameterName(dsql_par* parameter) const
{
	value->setParameterName(parameter);

	parameter->par_alias = name;
	parameter->par_rel_alias = context->ctx_alias;
}

void DerivedFieldNode::genBlr(DsqlCompilerScratch* dsqlScratch)
{
	// ASF: If we are not referencing a field, we should evaluate the expression based on
	// a set (ORed) of contexts. If any of them are in a valid position the expression is
	// evaluated, otherwise a NULL will be returned. This is fix for CORE-1246.
	// Note that the field may be enclosed by an alias.

	ValueExprNode* val = value;

	while (nodeIs<DsqlAliasNode>(val))
		val = nodeAs<DsqlAliasNode>(val)->value;

	if (!nodeIs<FieldNode>(val) && !nodeIs<DerivedFieldNode>(val) &&
		!nodeIs<RecordKeyNode>(val) && !nodeIs<DsqlMapNode>(val))
	{
		if (context->ctx_main_derived_contexts.hasData())
		{
			SortedArray<USHORT> derivedContexts;
			getContextNumbers(derivedContexts, context->ctx_main_derived_contexts);

			const FB_SIZE_T derivedContextsCount = derivedContexts.getCount();

			if (derivedContextsCount > MAX_UCHAR)
			{
				ERRD_post(Arg::Gds(isc_sqlerr) << Arg::Num(-204) <<
						  Arg::Gds(isc_imp_exc) <<
						  Arg::Gds(isc_ctx_too_big));
			}

			dsqlScratch->appendUChar(blr_derived_expr);
			dsqlScratch->appendUChar(derivedContextsCount);

			for (FB_SIZE_T i = 0; i < derivedContextsCount; i++)
				dsqlScratch->appendUChar(derivedContexts[i]);
		}
	}
	else if (!(dsqlScratch->flags & DsqlCompilerScratch::FLAG_FETCH) &&
			 !(context->ctx_flags & CTX_system) &&
			 (context->ctx_flags & CTX_cursor) &&
			 nodeIs<FieldNode>(val))
	{
		// ASF: FieldNode::execute does not verify rpb_number.isValid(), and due to system triggers
		// and also singular queries, we cannot start to do it. So to fix CORE-4488, we introduce
		// the usage of blr_derived_expr for cursor fields, which in practice prefixes the
		// FieldNode::execute by a test of rpb_number.isValid().
		dsqlScratch->appendUChar(blr_derived_expr);
		dsqlScratch->appendUChar(1);
		GEN_stuff_context(dsqlScratch, nodeAs<FieldNode>(val)->dsqlContext);
	}

	GEN_expr(dsqlScratch, value);
}

void DerivedFieldNode::make(DsqlCompilerScratch* dsqlScratch, dsc* desc)
{
	DsqlDescMaker::fromNode(dsqlScratch, desc, value);
}


//--------------------


static RegisterNode<NegateNode> regNegateNode({blr_negate});

NegateNode::NegateNode(MemoryPool& pool, ValueExprNode* aArg)
	: TypedNode<ValueExprNode, ExprNode::TYPE_NEGATE>(pool),
	  arg(aArg)
{
	LiteralNode* literal = nodeAs<LiteralNode>(arg);
	if (literal)
	{
		switch(literal->litDesc.dsc_dtype)
		{
		case dtype_int64:
			literal->fixMinSInt32(pool);
			break;
		case dtype_int128:
			literal->fixMinSInt64(pool);
			break;
		case dtype_dec128:
			literal->fixMinSInt128(pool);
			break;
		}
	}
}

DmlNode* NegateNode::parse(thread_db* tdbb, MemoryPool& pool, CompilerScratch* csb, const UCHAR /*blrOp*/)
{
	NegateNode* node = FB_NEW_POOL(pool) NegateNode(pool);
	node->arg = PAR_parse_value(tdbb, csb);
	return node;
}

string NegateNode::internalPrint(NodePrinter& printer) const
{
	ValueExprNode::internalPrint(printer);

	NODE_PRINT(printer, arg);

	return "NegateNode";
}

void NegateNode::setParameterName(dsql_par* parameter) const
{
	// CVC: For this to be a thorough check, we need to recurse over all nodes.
	// This means we should separate the code that sets aliases from
	// the rest of the functionality here in MAKE_parameter_names().
	// Otherwise, we need to test here for most of the other node types.
	// However, we need to be recursive only if we agree things like -gen_id()
	// should be given the GEN_ID alias, too.
	int level = 0;
	const ValueExprNode* innerNode = arg;
	const NegateNode* innerNegateNode;

	while ((innerNegateNode = nodeAs<NegateNode>(innerNode)))
	{
		innerNode = innerNegateNode->arg;
		++level;
	}

	if (nodeIs<NullNode>(innerNode) || nodeIs<LiteralNode>(innerNode))
		parameter->par_name = parameter->par_alias = "CONSTANT";
	else if (!level)
	{
		const ArithmeticNode* arithmeticNode = nodeAs<ArithmeticNode>(innerNode);

		if (arithmeticNode && (
			/*arithmeticNode->blrOp == blr_add ||
			arithmeticNode->blrOp == blr_subtract ||*/
			arithmeticNode->blrOp == blr_multiply ||
			arithmeticNode->blrOp == blr_divide))
		{
			parameter->par_name = parameter->par_alias = arithmeticNode->label.c_str();
		}
	}
}

bool NegateNode::setParameterType(DsqlCompilerScratch* dsqlScratch,
	std::function<void (dsc*)> makeDesc, bool forceVarChar)
{
	return PASS1_set_parameter_type(dsqlScratch, arg, makeDesc, forceVarChar);
}

void NegateNode::genBlr(DsqlCompilerScratch* dsqlScratch)
{
	LiteralNode* literal = nodeAs<LiteralNode>(arg);

	if (literal && DTYPE_IS_NUMERIC(literal->litDesc.dsc_dtype))
		LiteralNode::genConstant(dsqlScratch, &literal->litDesc, true, literal->litNumStringLength);
	else
	{
		dsqlScratch->appendUChar(blr_negate);
		GEN_expr(dsqlScratch, arg);
	}
}

void NegateNode::make(DsqlCompilerScratch* dsqlScratch, dsc* desc)
{
	DsqlDescMaker::fromNode(dsqlScratch, desc, arg);

	if (nodeIs<NullNode>(arg))
	{
		// -NULL = NULL of INT
		desc->makeLong(0);
		desc->setNullable(true);
	}
	else
	{
		// In Dialect 2 or 3, a string can never partipate in negation
		// (use a specific cast instead)
		if (DTYPE_IS_TEXT(desc->dsc_dtype))
		{
			if (dsqlScratch->clientDialect >= SQL_DIALECT_V6_TRANSITION)
			{
				ERRD_post(Arg::Gds(isc_expression_eval_err) <<
						  Arg::Gds(isc_dsql_nostring_neg_dial3));
			}

			desc->dsc_dtype = dtype_double;
			desc->dsc_length = sizeof(double);
		}
		else if (DTYPE_IS_BLOB(desc->dsc_dtype))	// Forbid blobs and arrays
		{
			ERRD_post(Arg::Gds(isc_sqlerr) << Arg::Num(-607) <<
					  Arg::Gds(isc_dsql_no_blob_array));
		}
		else if (!DTYPE_IS_NUMERIC(desc->dsc_dtype))	// Forbid other not numeric datatypes
		{
			ERRD_post(Arg::Gds(isc_expression_eval_err) <<
					  Arg::Gds(isc_dsql_invalid_type_neg));
		}
	}
}

void NegateNode::getDesc(thread_db* tdbb, CompilerScratch* csb, dsc* desc)
{
	arg->getDesc(tdbb, csb, desc);
	nodFlags = arg->nodFlags & (FLAG_DOUBLE | FLAG_DECFLOAT);

	if (desc->dsc_dtype == dtype_quad)
		IBERROR(224);	// msg 224 quad word arithmetic not supported
}

ValueExprNode* NegateNode::copy(thread_db* tdbb, NodeCopier& copier) const
{
	NegateNode* node = FB_NEW_POOL(*tdbb->getDefaultPool()) NegateNode(*tdbb->getDefaultPool());
	node->arg = copier.copy(tdbb, arg);
	return node;
}

ValueExprNode* NegateNode::pass2(thread_db* tdbb, CompilerScratch* csb)
{
	ValueExprNode::pass2(tdbb, csb);

	dsc desc;
	getDesc(tdbb, csb, &desc);
	impureOffset = csb->allocImpure<impure_value>();

	return this;
}

dsc* NegateNode::execute(thread_db* tdbb, Request* request) const
{
	request->req_flags &= ~req_null;

	const dsc* desc = EVL_expr(tdbb, request, arg);
	if (request->req_flags & req_null)
		return NULL;

	impure_value* const impure = request->getImpure<impure_value>(impureOffset);
	EVL_make_value(tdbb, desc, impure);

	switch (impure->vlu_desc.dsc_dtype)
	{
		case dtype_short:
			if (impure->vlu_misc.vlu_short == MIN_SSHORT)
				ERR_post(Arg::Gds(isc_exception_integer_overflow));
			impure->vlu_misc.vlu_short = -impure->vlu_misc.vlu_short;
			break;

		case dtype_long:
			if (impure->vlu_misc.vlu_long == MIN_SLONG)
				ERR_post(Arg::Gds(isc_exception_integer_overflow));
			impure->vlu_misc.vlu_long = -impure->vlu_misc.vlu_long;
			break;

		case dtype_real:
			impure->vlu_misc.vlu_float = -impure->vlu_misc.vlu_float;
			break;

		case DEFAULT_DOUBLE:
			impure->vlu_misc.vlu_double = -impure->vlu_misc.vlu_double;
			break;

		case dtype_dec64:
			impure->vlu_misc.vlu_dec64 = impure->vlu_misc.vlu_dec64.neg();
			break;

		case dtype_dec128:
			impure->vlu_misc.vlu_dec128 = impure->vlu_misc.vlu_dec128.neg();
			break;

		case dtype_int128:
			impure->vlu_misc.vlu_int128 = impure->vlu_misc.vlu_int128.neg();
			break;

		case dtype_int64:
			if (impure->vlu_misc.vlu_int64 == MIN_SINT64)
				ERR_post(Arg::Gds(isc_exception_integer_overflow));
			impure->vlu_misc.vlu_int64 = -impure->vlu_misc.vlu_int64;
			break;

		default:
			impure->vlu_misc.vlu_double = -MOV_get_double(tdbb, &impure->vlu_desc);
			impure->vlu_desc.dsc_dtype = DEFAULT_DOUBLE;
			impure->vlu_desc.dsc_length = sizeof(double);
			impure->vlu_desc.dsc_scale = 0;
			impure->vlu_desc.dsc_address = (UCHAR*) &impure->vlu_misc.vlu_double;
	}

	return &impure->vlu_desc;
}

ValueExprNode* NegateNode::dsqlPass(DsqlCompilerScratch* dsqlScratch)
{
	return FB_NEW_POOL(dsqlScratch->getPool()) NegateNode(dsqlScratch->getPool(), doDsqlPass(dsqlScratch, arg));
}


//--------------------


static RegisterNode<NullNode> regNullNode({blr_null});

GlobalPtr<NullNode> NullNode::INSTANCE;

DmlNode* NullNode::parse(thread_db* /*tdbb*/, MemoryPool& pool, CompilerScratch* /*csb*/,
	const UCHAR /*blrOp*/)
{
	return &INSTANCE;
}

string NullNode::internalPrint(NodePrinter& printer) const
{
	ValueExprNode::internalPrint(printer);

	return "NullNode";
}

void NullNode::setParameterName(dsql_par* parameter) const
{
	parameter->par_name = parameter->par_alias = "CONSTANT";
}

void NullNode::genBlr(DsqlCompilerScratch* dsqlScratch)
{
	dsqlScratch->appendUChar(blr_null);
}

void NullNode::make(DsqlCompilerScratch* /*dsqlScratch*/, dsc* desc)
{
	// This occurs when SQL statement specifies a literal NULL, eg:
	//  SELECT NULL FROM TABLE1;
	// As we don't have a <dtype_null, SQL_NULL> datatype pairing,
	// we don't know how to map this NULL to a host-language
	// datatype.  Therefore we now describe it as a
	// CHAR(1) CHARACTER SET NONE type.
	// No value will ever be sent back, as the value of the select
	// will be NULL - this is only for purposes of DESCRIBING
	// the statement.  Note that this mapping could be done in dsql.cpp
	// as part of the DESCRIBE statement - but I suspect other areas
	// of the code would break if this is declared dtype_unknown.
	//
	// ASF: We have SQL_NULL now, but don't use it here.

	desc->makeNullString();
}

void NullNode::getDesc(thread_db* /*tdbb*/, CompilerScratch* /*csb*/, dsc* desc)
{
	desc->makeLong(0);
	desc->setNull();
}

ValueExprNode* NullNode::copy(thread_db* tdbb, NodeCopier& /*copier*/) const
{
	return &INSTANCE;
}

dsc* NullNode::execute(thread_db* /*tdbb*/, Request* /*request*/) const
{
	return NULL;
}


//--------------------


OrderNode::OrderNode(MemoryPool& pool, ValueExprNode* aValue)
	: DsqlNode(pool),
	  value(aValue),
	  descending(false),
	  nullsPlacement(NULLS_DEFAULT)
{
}

string OrderNode::internalPrint(NodePrinter& printer) const
{
	ValueExprNode::internalPrint(printer);

	NODE_PRINT(printer, value);
	NODE_PRINT(printer, descending);
	NODE_PRINT(printer, nullsPlacement);

	return "OrderNode";
}

OrderNode* OrderNode::dsqlPass(DsqlCompilerScratch* dsqlScratch)
{
	OrderNode* node = FB_NEW_POOL(dsqlScratch->getPool()) OrderNode(dsqlScratch->getPool(),
		doDsqlPass(dsqlScratch, value));
	node->descending = descending;
	node->nullsPlacement = nullsPlacement;
	return node;
}

bool OrderNode::dsqlMatch(DsqlCompilerScratch* dsqlScratch, const ExprNode* other, bool ignoreMapCast) const
{
	if (!ExprNode::dsqlMatch(dsqlScratch, other, ignoreMapCast))
		return false;

	const OrderNode* o = nodeAs<OrderNode>(other);

	return o && descending == o->descending && nullsPlacement == o->nullsPlacement;
}


//--------------------


bool WindowClause::Frame::sameAs(const ExprNode* other, bool ignoreStreams) const
{
	if (!ExprNode::sameAs(other, ignoreStreams))
		return false;

	const Frame* const otherNode = nodeAs<Frame>(other);
	fb_assert(otherNode);

	return bound == otherNode->bound;
}

WindowClause::Frame* WindowClause::Frame::pass1(thread_db* tdbb, CompilerScratch* csb)
{
	ListExprNode::pass1(tdbb, csb);
	return this;
}

WindowClause::Frame* WindowClause::Frame::pass2(thread_db* tdbb, CompilerScratch* csb)
{
	ListExprNode::pass2(tdbb, csb);
	return this;
}

WindowClause::Frame* WindowClause::Frame::copy(thread_db* tdbb, NodeCopier& copier) const
{
	Frame* node = FB_NEW_POOL(*tdbb->getDefaultPool()) Frame(*tdbb->getDefaultPool(), bound);
	node->value = copier.copy(tdbb, value);
	return node;
}

//--------------------

bool WindowClause::FrameExtent::sameAs(const ExprNode* other, bool ignoreStreams) const
{
	if (!ExprNode::sameAs(other, ignoreStreams))
		return false;

	const FrameExtent* const otherNode = nodeAs<FrameExtent>(other);
	fb_assert(otherNode);

	return unit == otherNode->unit;
}

WindowClause::FrameExtent* WindowClause::FrameExtent::dsqlPass(DsqlCompilerScratch* dsqlScratch)
{
	if (frame1 && frame2)
	{
		if (frame1->bound == Frame::Bound::CURRENT_ROW && frame2->bound == Frame::Bound::PRECEDING)
		{
			status_exception::raise(
				Arg::Gds(isc_dsql_window_incompat_frames) << "CURRENT ROW" << "PRECEDING");
		}

		if (frame1->bound == Frame::Bound::FOLLOWING && frame2->bound != Frame::Bound::FOLLOWING)
		{
			status_exception::raise(
				Arg::Gds(isc_dsql_window_incompat_frames) <<
					"FOLLOWING" << "PRECEDING or CURRENT ROW");
		}
	}

	return FB_NEW_POOL(dsqlScratch->getPool()) FrameExtent(dsqlScratch->getPool(), unit,
		doDsqlPass(dsqlScratch, frame1),
		doDsqlPass(dsqlScratch, frame2));
}

WindowClause::FrameExtent* WindowClause::FrameExtent::pass1(thread_db* tdbb, CompilerScratch* csb)
{
	ListExprNode::pass1(tdbb, csb);
	return this;
}

WindowClause::FrameExtent* WindowClause::FrameExtent::pass2(thread_db* tdbb, CompilerScratch* csb)
{
	ListExprNode::pass2(tdbb, csb);
	return this;
}

WindowClause::FrameExtent* WindowClause::FrameExtent::copy(thread_db* tdbb, NodeCopier& copier) const
{
	FrameExtent* node = FB_NEW_POOL(*tdbb->getDefaultPool()) FrameExtent(
		*tdbb->getDefaultPool(), unit);
	node->frame1 = copier.copy(tdbb, frame1);
	node->frame2 = copier.copy(tdbb, frame2);
	return node;
}

//--------------------

WindowClause* WindowClause::dsqlPass(DsqlCompilerScratch* dsqlScratch)
{
	NestConst<WindowClause> window;

	if (name)
	{
		fb_assert(dsqlScratch->context->hasData());
		dsql_ctx* context = dsqlScratch->context->object();

		if (!context->ctx_named_windows.get(*name, window))
		{
			ERRD_post(
				Arg::Gds(isc_sqlerr) << Arg::Num(-204) <<
				Arg::Gds(isc_dsql_window_not_found) << *name);
		}

		if (partition)
		{
			ERRD_post(
				Arg::Gds(isc_sqlerr) << Arg::Num(-204) <<
				Arg::Gds(isc_dsql_window_cant_overr_part) << *name);
		}

		if (order && window->order)
		{
			ERRD_post(
				Arg::Gds(isc_sqlerr) << Arg::Num(-204) <<
				Arg::Gds(isc_dsql_window_cant_overr_order) << *name);
		}

		if (window->extent)
		{
			ERRD_post(
				Arg::Gds(isc_sqlerr) << Arg::Num(-204) <<
				Arg::Gds(isc_dsql_window_cant_overr_frame) << *name);
		}
	}
	else
		window = this;

	WindowClause* node = FB_NEW_POOL(dsqlScratch->getPool()) WindowClause(dsqlScratch->getPool(),
		window->name,
		doDsqlPass(dsqlScratch, window->partition),
		doDsqlPass(dsqlScratch, order ? order : window->order),
		doDsqlPass(dsqlScratch, extent ? extent : window->extent),
		exclusion ? exclusion : window->exclusion);

	if (node->extent && node->extent->unit == FrameExtent::Unit::RANGE &&
		(node->extent->frame1->value || (node->extent->frame2 && node->extent->frame2->value)))
	{
		if (!node->order)
			status_exception::raise(Arg::Gds(isc_dsql_window_range_inv_key_type));
		else if (node->order->items.getCount() > 1)
			status_exception::raise(Arg::Gds(isc_dsql_window_range_multi_key));
		else
		{
			OrderNode* key = nodeAs<OrderNode>(node->order->items[0]);
			fb_assert(key);

			dsc desc;
			DsqlDescMaker::fromNode(dsqlScratch, &desc, key->value);

			if (!desc.isDateTime() && !desc.isNumeric())
				status_exception::raise(Arg::Gds(isc_dsql_window_range_inv_key_type));
		}
	}

	if (node->extent)
	{
		for (unsigned i = 0; i < 2; ++i)
		{
			WindowClause::Frame* frame = i == 0 ? node->extent->frame1 : node->extent->frame2;

			if (frame && frame->value)
			{
				dsc desc;
				DsqlDescMaker::fromNode(dsqlScratch, &desc, frame->value);

				if (!desc.isNumeric())
				{
					status_exception::raise(
						Arg::Gds(isc_dsql_window_frame_value_inv_type));
				}
			}
		}
	}

	return node;
}


//--------------------


OverNode::OverNode(MemoryPool& pool, AggNode* aAggExpr, const MetaName* aWindowName)
	: TypedNode<ValueExprNode, ExprNode::TYPE_OVER>(pool),
	  aggExpr(aAggExpr),
	  windowName(aWindowName),
	  window(NULL)
{
}

OverNode::OverNode(MemoryPool& pool, AggNode* aAggExpr, WindowClause* aWindow)
	: TypedNode<ValueExprNode, ExprNode::TYPE_OVER>(pool),
	  aggExpr(aAggExpr),
	  windowName(NULL),
	  window(aWindow)
{
}

string OverNode::internalPrint(NodePrinter& printer) const
{
	ValueExprNode::internalPrint(printer);

	NODE_PRINT(printer, aggExpr);
	NODE_PRINT(printer, window);

	return "OverNode";
}

bool OverNode::dsqlAggregateFinder(AggregateFinder& visitor)
{
	bool aggregate = false;
	const bool wereWindow = visitor.window;
	AutoSetRestore<bool> autoWindow(&visitor.window, false);

	if (!wereWindow)
	{
		NodeRefsHolder holder(visitor.getPool());
		aggExpr->getChildren(holder, true);

		for (auto child : holder.refs)
			aggregate |= visitor.visit(*child);
	}
	else
		aggregate |= visitor.visit(aggExpr);

	aggregate |= visitor.visit(window);

	return aggregate;
}

bool OverNode::dsqlAggregate2Finder(Aggregate2Finder& visitor)
{
	bool found = false;

	{	// scope
		AutoSetRestore<bool> autoWindowOnly(&visitor.windowOnly, false);
		found |= visitor.visit(aggExpr);
	}

	found |= visitor.visit(window);

	return found;
}

bool OverNode::dsqlInvalidReferenceFinder(InvalidReferenceFinder& visitor)
{
	bool invalid = false;

	// It's allowed to use an aggregate function of our context inside window functions.
	AutoSetRestore<bool> autoInsideHigherMap(&visitor.insideHigherMap, true);

	invalid |= visitor.visit(aggExpr);
	invalid |= visitor.visit(window);

	return invalid;
}

bool OverNode::dsqlSubSelectFinder(SubSelectFinder& /*visitor*/)
{
	return false;
}

ValueExprNode* OverNode::dsqlFieldRemapper(FieldRemapper& visitor)
{
	// Save the values to restore them in the end.
	AutoSetRestore<WindowClause*> autoWindowNode(&visitor.windowNode, visitor.windowNode);

	if (Aggregate2Finder::find(visitor.getPool(), visitor.context->ctx_scope_level, FIELD_MATCH_TYPE_EQUAL,
			true, window))
	{
		ERRD_post(Arg::Gds(isc_sqlerr) << Arg::Num(-104) <<
				  Arg::Gds(isc_dsql_agg_nested_err));
	}

	visitor.windowNode = window;

	// Before remap, aggExpr must always be an AggNode;
	AggNode* aggNode = static_cast<AggNode*>(aggExpr.getObject());

	NodeRefsHolder holder(visitor.getPool());
	aggNode->getChildren(holder, true);

	for (auto child : holder.refs)
	{
		if (Aggregate2Finder::find(visitor.getPool(), visitor.context->ctx_scope_level, FIELD_MATCH_TYPE_EQUAL,
				true, *child))
		{
			ERRD_post(Arg::Gds(isc_sqlerr) << Arg::Num(-104) <<
					  Arg::Gds(isc_dsql_agg_nested_err));
		}
	}

	AggregateFinder aggFinder(visitor.getPool(), visitor.dsqlScratch, false);
	aggFinder.deepestLevel = visitor.dsqlScratch->scopeLevel;
	aggFinder.currentLevel = visitor.currentLevel;

	if (aggFinder.visit(aggNode))
	{
		if (!visitor.window)
		{
			AutoSetRestore<WindowClause*> autoWindowNode2(&visitor.windowNode, NULL);

			NodeRefsHolder holder(visitor.getPool());
			aggNode->getChildren(holder, true);

			for (auto child : holder.refs)
			{
				if (*child)
					*child = (*child)->dsqlFieldRemapper(visitor);
			}

			doDsqlFieldRemapper(visitor, window);
		}
		else if (visitor.dsqlScratch->scopeLevel == aggFinder.deepestLevel)
		{
			return PASS1_post_map(visitor.dsqlScratch, aggNode, visitor.context,
				visitor.windowNode);
		}
	}

	return this;
}

void OverNode::setParameterName(dsql_par* parameter) const
{
	MAKE_parameter_names(parameter, aggExpr);
}

void OverNode::genBlr(DsqlCompilerScratch* dsqlScratch)
{
	GEN_expr(dsqlScratch, aggExpr);
}

void OverNode::make(DsqlCompilerScratch* dsqlScratch, dsc* desc)
{
	DsqlDescMaker::fromNode(dsqlScratch, desc, aggExpr, true);
}

void OverNode::getDesc(thread_db* /*tdbb*/, CompilerScratch* /*csb*/, dsc* /*desc*/)
{
	fb_assert(false);
}

ValueExprNode* OverNode::copy(thread_db* /*tdbb*/, NodeCopier& /*copier*/) const
{
	fb_assert(false);
	return NULL;
}

dsc* OverNode::execute(thread_db* /*tdbb*/, Request* /*request*/) const
{
	fb_assert(false);
	return NULL;
}

ValueExprNode* OverNode::dsqlPass(DsqlCompilerScratch* dsqlScratch)
{
	NestConst<WindowClause> refWindow;

	if (windowName)
	{
		fb_assert(dsqlScratch->context->hasData());
		dsql_ctx* context = dsqlScratch->context->object();

		if (!context->ctx_named_windows.get(*windowName, refWindow))
		{
			ERRD_post(
				Arg::Gds(isc_sqlerr) << Arg::Num(-204) <<
				Arg::Gds(isc_dsql_window_not_found) << *windowName);
		}
	}
	else
		refWindow = window;

	OverNode* node = FB_NEW_POOL(dsqlScratch->getPool()) OverNode(dsqlScratch->getPool(),
		static_cast<AggNode*>(doDsqlPass(dsqlScratch, aggExpr)), doDsqlPass(dsqlScratch, refWindow));

	const AggNode* aggNode = nodeAs<AggNode>(node->aggExpr);

	if (node->window &&
		node->window->extent &&
		aggNode &&
		(aggNode->getCapabilities() & AggNode::CAP_RESPECTS_WINDOW_FRAME) !=
			AggNode::CAP_RESPECTS_WINDOW_FRAME)
	{
		node->window->extent = WindowClause::FrameExtent::createDefault(dsqlScratch->getPool());
		node->window->exclusion = WindowClause::Exclusion::NO_OTHERS;
	}

	return node;
}


//--------------------


static RegisterNode<ParameterNode> regParameterNode({blr_parameter, blr_parameter2});

ParameterNode::ParameterNode(MemoryPool& pool)
	: TypedNode<ValueExprNode, ExprNode::TYPE_PARAMETER>(pool)
{
}

DmlNode* ParameterNode::parse(thread_db* /*tdbb*/, MemoryPool& pool, CompilerScratch* csb, const UCHAR blrOp)
{
	const auto node = FB_NEW_POOL(pool) ParameterNode(pool);

	node->messageNumber = csb->csb_blr_reader.getByte();
	node->argNumber = csb->csb_blr_reader.getWord();

	if (blrOp != blr_parameter)
	{
		const auto flagNode = FB_NEW_POOL(pool) ParameterNode(pool);
		flagNode->messageNumber = node->messageNumber;
		flagNode->argNumber = csb->csb_blr_reader.getWord();
		node->argFlag = flagNode;
	}

	return node;
}

string ParameterNode::internalPrint(NodePrinter& printer) const
{
	ValueExprNode::internalPrint(printer);

	NODE_PRINT(printer, dsqlParameterIndex);
	NODE_PRINT(printer, dsqlParameter);
	NODE_PRINT(printer, message);
	NODE_PRINT(printer, argNumber);
	NODE_PRINT(printer, argFlag);
	NODE_PRINT(printer, argInfo);
	NODE_PRINT(printer, outerDecl);

	return "ParameterNode";
}

ValueExprNode* ParameterNode::dsqlPass(DsqlCompilerScratch* dsqlScratch)
{
	if (dsqlScratch->isPsql())
	{
		ERRD_post(Arg::Gds(isc_sqlerr) << Arg::Num(-104) <<
					Arg::Gds(isc_dsql_command_err));
	}

	auto msg = dsqlMessage ? dsqlMessage :
		dsqlParameter ? dsqlParameter->par_message :
		dsqlScratch->getDsqlStatement()->getSendMsg();

	auto node = FB_NEW_POOL(dsqlScratch->getPool()) ParameterNode(dsqlScratch->getPool());
	node->dsqlParameter = MAKE_parameter(msg, true, true, dsqlParameterIndex, nullptr);
	node->dsqlParameterIndex = dsqlParameterIndex;
	node->outerDecl = outerDecl;

	return node;
}

bool ParameterNode::setParameterType(DsqlCompilerScratch* dsqlScratch,
	std::function<void (dsc*)> makeDesc, bool forceVarChar)
{
	thread_db* tdbb = JRD_get_thread_data();

	const dsc oldDesc = dsqlParameter->par_desc;

	if (!makeDesc)
		dsqlParameter->par_desc.makeNullString();
	else
	{
		makeDesc(&dsqlParameter->par_desc);

		if (tdbb->getCharSet() != CS_NONE && tdbb->getCharSet() != CS_BINARY)
		{
			const USHORT fromCharSet = dsqlParameter->par_desc.getCharSet();
			const USHORT toCharSet = (fromCharSet == CS_NONE || fromCharSet == CS_BINARY) ?
				fromCharSet : tdbb->getCharSet();

			if (dsqlParameter->par_desc.dsc_dtype <= dtype_any_text)
			{
				int diff = 0;

				switch (dsqlParameter->par_desc.dsc_dtype)
				{
					case dtype_varying:
						diff = sizeof(USHORT);
						break;
					case dtype_cstring:
						diff = 1;
						break;
				}

				dsqlParameter->par_desc.dsc_length -= diff;

				if (toCharSet != fromCharSet)
				{
					const USHORT fromCharSetBPC = METD_get_charset_bpc(
						dsqlScratch->getTransaction(), fromCharSet);
					const USHORT toCharSetBPC = METD_get_charset_bpc(
						dsqlScratch->getTransaction(), toCharSet);

					dsqlParameter->par_desc.setTextType(INTL_CS_COLL_TO_TTYPE(toCharSet,
						(fromCharSet == toCharSet ? INTL_GET_COLLATE(&dsqlParameter->par_desc) : 0)));

					dsqlParameter->par_desc.dsc_length = UTLD_char_length_to_byte_length(
						dsqlParameter->par_desc.dsc_length / fromCharSetBPC, toCharSetBPC, diff);
				}

				dsqlParameter->par_desc.dsc_length += diff;
			}
			else if (dsqlParameter->par_desc.dsc_dtype == dtype_blob &&
				dsqlParameter->par_desc.dsc_sub_type == isc_blob_text &&
				fromCharSet != CS_NONE && fromCharSet != CS_BINARY)
			{
				dsqlParameter->par_desc.setTextType(toCharSet);
			}
		}
	}

	if (!dsqlParameter)
	{
		dsqlParameter = MAKE_parameter(dsqlScratch->getDsqlStatement()->getSendMsg(), true, true,
			dsqlParameterIndex, NULL);
		dsqlParameterIndex = dsqlParameter->par_index;
	}

	// In case of RETURNING in MERGE and UPDATE OR INSERT, a single parameter is used in
	// more than one place. So we save it to use below.
	const bool hasOldDesc = dsqlParameter->par_node != NULL;

	dsqlParameter->par_node = this;

	// Parameters should receive precisely the data that the user
	// passes in.  Therefore for text strings lets use varying
	// strings to insure that we don't add trailing blanks.

	// However, there are situations this leads to problems - so
	// we use the forceVarChar parameter to prevent this
	// datatype assumption from occuring.

	if (forceVarChar)
	{
		if (dsqlParameter->par_desc.dsc_dtype == dtype_text)
		{
			dsqlParameter->par_desc.dsc_dtype = dtype_varying;
			// The error msgs is inaccurate, but causing dsc_length
			// to be outsise range can be worse.
			if (dsqlParameter->par_desc.dsc_length > MAX_VARY_COLUMN_SIZE)
			{
				ERRD_post(Arg::Gds(isc_sqlerr) << Arg::Num(-204) <<
							//Arg::Gds(isc_dsql_datatype_err)
							Arg::Gds(isc_imp_exc));
							//Arg::Gds(isc_field_name) << Arg::Str(parameter->par_name)
			}

			dsqlParameter->par_desc.dsc_length += sizeof(USHORT);
		}
		else if (!dsqlParameter->par_desc.isText() && !dsqlParameter->par_desc.isBlob())
		{
			const USHORT toCharSetBPC = METD_get_charset_bpc(
				dsqlScratch->getTransaction(), tdbb->getCharSet());

			// The LIKE & similar parameters must be varchar type
			// strings - so force this parameter to be varchar
			// and take a guess at a good length for it.
			dsqlParameter->par_desc.dsc_dtype = dtype_varying;
			dsqlParameter->par_desc.dsc_length = LIKE_PARAM_LEN * toCharSetBPC + sizeof(USHORT);
			dsqlParameter->par_desc.dsc_sub_type = 0;
			dsqlParameter->par_desc.dsc_scale = 0;
			dsqlParameter->par_desc.setTextType(tdbb->getCharSet());
		}
	}

	if (hasOldDesc)
	{
		dsc thisDesc = dsqlParameter->par_desc;
		const dsc* args[] = {&oldDesc, &thisDesc};
		DSqlDataTypeUtil(dsqlScratch).makeFromList(&dsqlParameter->par_desc,
			dsqlParameter->par_name.c_str(), 2, args);
	}

	return true;
}

void ParameterNode::genBlr(DsqlCompilerScratch* dsqlScratch)
{
	fb_assert(!outerDecl);
	GEN_parameter(dsqlScratch, dsqlParameter);
}

void ParameterNode::make(DsqlCompilerScratch* /*dsqlScratch*/, dsc* desc)
{
	// We don't actually know the datatype of a parameter -
	// we have to guess it based on the context that the
	// parameter appears in. (This is done is pass1.c::set_parameter_type())
	// However, a parameter can appear as part of an expression.
	// As MAKE_desc is used for both determination of parameter
	// types and for expression type checking, we just continue.

	if (dsqlParameter->par_desc.dsc_dtype)
		*desc = dsqlParameter->par_desc;
}

bool ParameterNode::dsqlMatch(DsqlCompilerScratch* dsqlScratch, const ExprNode* other, bool /*ignoreMapCast*/) const
{
	const ParameterNode* o = nodeAs<ParameterNode>(other);

	return o && outerDecl == o->outerDecl && dsqlParameter->par_index == o->dsqlParameter->par_index;
}

Request* ParameterNode::getParamRequest(Request* request) const
{
	auto paramRequest = request;

	if (outerDecl)
	{
		while (paramRequest->getStatement()->parentStatement)
			paramRequest = paramRequest->req_caller;
	}

	return paramRequest;
}

void ParameterNode::getDesc(thread_db* /*tdbb*/, CompilerScratch* /*csb*/, dsc* desc)
{
	*desc = message->format->fmt_desc[argNumber];
	// Must reset dsc_address because it's used in others places to read literals, but here it was
	// an offset in the message.
	desc->dsc_address = NULL;
}

ParameterNode* ParameterNode::copy(thread_db* tdbb, NodeCopier& copier) const
{
	ParameterNode* node = FB_NEW_POOL(*tdbb->getDefaultPool()) ParameterNode(*tdbb->getDefaultPool());
	node->argNumber = argNumber;

	// dimitr:	IMPORTANT!!!
	// nod_message copying must be done in the only place
	// (the nod_procedure code). Hence we don't call
	// copy() here to keep argument->nod_arg[e_arg_message]
	// and procedure->nod_arg[e_prc_in_msg] in sync. The
	// message is passed to copy() as a parameter. If the
	// passed message is NULL, it means nod_argument is
	// cloned outside nod_procedure (e.g. in the optimizer)
	// and we must keep the input message.
	// ASF: We should only use "message" if its number matches the number
	// in nod_argument. If it doesn't, it may be an input parameter cloned
	// in RseBoolNode::convertNeqAllToNotAny - see CORE-3094.

	if (copier.message && copier.message->messageNumber == messageNumber)
		node->message = copier.message;
	else
		node->message = message;

	node->messageNumber = messageNumber;
	node->argFlag = copier.copy(tdbb, argFlag);
	node->outerDecl = outerDecl;

	return node;
}

ParameterNode* ParameterNode::pass1(thread_db* tdbb, CompilerScratch* csb)
{
	// If message is already defined (for example from ParameterNode::copy), we should not do anything here.
	if (!message)
	{
		if (messageNumber >= csb->csb_rpt.getCount() || !(message = csb->csb_rpt[messageNumber].csb_message))
			status_exception::raise(Arg::Gds(isc_badmsgnum));

		outerDecl = csb->outerMessagesMap.exist(messageNumber);
	}

	const auto format = message->format;

	if (argNumber >= format->fmt_count)
		status_exception::raise(Arg::Gds(isc_badparnum));

	if (argFlag)
	{
		argFlag->message = message;
		argFlag->outerDecl = outerDecl;

		if (argFlag->argNumber >= format->fmt_count)
			status_exception::raise(Arg::Gds(isc_badparnum));
	}

	if (outerDecl)
	{
		fb_assert(csb->mainCsb);

		if (csb->mainCsb)
			message->itemsUsedInSubroutines.add(argNumber);
	}

	return this;
}

ParameterNode* ParameterNode::pass2(thread_db* tdbb, CompilerScratch* csb)
{
	const auto paramCsb = outerDecl ? csb->mainCsb : csb;

	argInfo = CMP_pass2_validation(tdbb, paramCsb,
		Item(Item::TYPE_PARAMETER, message->messageNumber, argNumber));

	ValueExprNode::pass2(tdbb, csb);

	dsc desc;
	getDesc(tdbb, csb, &desc);

	if (message->itemsUsedInSubroutines.exist(argNumber))
		impureOffset = csb->allocImpure<impure_value>();
	else
		impureOffset = csb->allocImpure<dsc>();

	return this;
}

dsc* ParameterNode::execute(thread_db* tdbb, Request* request) const
{
	dsc* retDesc;
	impure_value* impureForOuter;

	if (message->itemsUsedInSubroutines.exist(argNumber))
	{
		impureForOuter = request->getImpure<impure_value>(impureOffset);
		retDesc = &impureForOuter->vlu_desc;
	}
	else
	{
		impureForOuter = nullptr;
		retDesc = request->getImpure<dsc>(impureOffset);
	}

	const auto paramRequest = getParamRequest(request);

	AutoSetRestore2<Request*, thread_db> autoSetRequest(
		tdbb, &thread_db::getRequest, &thread_db::setRequest, paramRequest);
	const dsc* desc;

	request->req_flags &= ~req_null;

	if (argFlag)
	{
		desc = EVL_expr(tdbb, request, argFlag);
		if (MOV_get_long(tdbb, desc, 0))
			request->req_flags |= req_null;
	}

	desc = &message->format->fmt_desc[argNumber];

	retDesc->dsc_address = paramRequest->getImpure<UCHAR>(
		message->impureOffset + (IPTR) desc->dsc_address);
	retDesc->dsc_dtype = desc->dsc_dtype;
	retDesc->dsc_length = desc->dsc_length;
	retDesc->dsc_scale = desc->dsc_scale;
	retDesc->dsc_sub_type = desc->dsc_sub_type;

	if (!(request->req_flags & req_null))
	{
		if (impureForOuter)
			EVL_make_value(tdbb, retDesc, impureForOuter);

		if (retDesc->dsc_dtype == dtype_text)
			INTL_adjust_text_descriptor(tdbb, retDesc);
	}

	auto impureFlags = paramRequest->getImpure<USHORT>(
		message->impureFlags + (sizeof(USHORT) * argNumber));

	if (!(*impureFlags & VLU_checked))
	{
		if (!(request->req_flags & req_null))
		{
			USHORT maxLen = desc->dsc_length;	// not adjusted length

			if (DTYPE_IS_TEXT(retDesc->dsc_dtype))
			{
				const UCHAR* p = retDesc->dsc_address;
				USHORT len;

				switch (retDesc->dsc_dtype)
				{
					case dtype_cstring:
						len = strnlen((const char*) p, maxLen);
						--maxLen;
						break;

					case dtype_text:
						len = retDesc->dsc_length;
						break;

					case dtype_varying:
						len = reinterpret_cast<const vary*>(p)->vary_length;
						p += sizeof(USHORT);
						maxLen -= sizeof(USHORT);
						break;
				}

				auto charSet = INTL_charset_lookup(tdbb, DSC_GET_CHARSET(retDesc));

				EngineCallbacks::instance->validateData(charSet, len, p);
				EngineCallbacks::instance->validateLength(charSet, DSC_GET_CHARSET(retDesc), len, p, maxLen);
			}
			else if (retDesc->isBlob())
			{
				const bid* const blobId = reinterpret_cast<bid*>(retDesc->dsc_address);

				if (!blobId->isEmpty())
				{
					if (!request->hasInternalStatement())
						tdbb->getTransaction()->checkBlob(tdbb, blobId, NULL, false);

					if (retDesc->getCharSet() != CS_NONE && retDesc->getCharSet() != CS_BINARY)
					{
						AutoBlb blob(tdbb, blb::open(tdbb, tdbb->getTransaction(), blobId));
						blob.getBlb()->BLB_check_well_formed(tdbb, retDesc);
					}
				}
			}
		}

		if (argInfo)
		{
			EVL_validate(tdbb, Item(Item::TYPE_PARAMETER, message->messageNumber, argNumber),
				argInfo, retDesc, request->req_flags & req_null);
		}

		*impureFlags |= VLU_checked;
	}

	return (request->req_flags & req_null) ? nullptr : retDesc;
}


//--------------------


static RegisterNode<RecordKeyNode> regRecordKeyNode({blr_dbkey, blr_record_version, blr_record_version2});

RecordKeyNode::RecordKeyNode(MemoryPool& pool, UCHAR aBlrOp, const MetaName& aDsqlQualifier)
	: TypedNode<ValueExprNode, ExprNode::TYPE_RECORD_KEY>(pool),
	  dsqlQualifier(pool, aDsqlQualifier),
	  dsqlRelation(NULL),
	  recStream(0),
	  blrOp(aBlrOp),
	  aggregate(false)
{
	fb_assert(blrOp == blr_dbkey || blrOp == blr_record_version || blrOp == blr_record_version2);
}

DmlNode* RecordKeyNode::parse(thread_db* /*tdbb*/, MemoryPool& pool, CompilerScratch* csb, const UCHAR blrOp)
{
	RecordKeyNode* node = FB_NEW_POOL(pool) RecordKeyNode(pool, blrOp);

	node->recStream = csb->csb_blr_reader.getByte();

	if (node->recStream >= csb->csb_rpt.getCount() || !(csb->csb_rpt[node->recStream].csb_flags & csb_used))
		PAR_error(csb, Arg::Gds(isc_ctxnotdef));

	node->recStream = csb->csb_rpt[node->recStream].csb_stream;

	return node;
}

string RecordKeyNode::internalPrint(NodePrinter& printer) const
{
	ValueExprNode::internalPrint(printer);

	NODE_PRINT(printer, blrOp);
	NODE_PRINT(printer, dsqlQualifier);
	NODE_PRINT(printer, dsqlRelation);
	NODE_PRINT(printer, recStream);
	NODE_PRINT(printer, aggregate);

	return "RecordKeyNode";
}

// Resolve a dbkey to an available context.
ValueExprNode* RecordKeyNode::dsqlPass(DsqlCompilerScratch* dsqlScratch)
{
	thread_db* tdbb = JRD_get_thread_data();

	if (dsqlQualifier.isEmpty())
	{
		DsqlContextStack contexts;

		for (DsqlContextStack::iterator stack(*dsqlScratch->context); stack.hasData(); ++stack)
		{
			dsql_ctx* context = stack.object();
			if ((context->ctx_flags & (CTX_system | CTX_returning)) == CTX_system ||
				context->ctx_scope_level != dsqlScratch->scopeLevel)
			{
				continue;
			}

			if (context->ctx_relation)
				contexts.push(context);
		}

		if (contexts.hasData())
		{
			dsql_ctx* context = contexts.object();

			if (!context->ctx_relation)
				raiseError(context);

			if (context->ctx_flags & CTX_null)
				return NullNode::instance();

			PASS1_ambiguity_check(dsqlScratch, getAlias(true), contexts);

			//// TODO: LocalTableSourceNode
			auto relNode = FB_NEW_POOL(dsqlScratch->getPool()) RelationSourceNode(
				dsqlScratch->getPool());
			relNode->dsqlContext = context;

			auto node = FB_NEW_POOL(dsqlScratch->getPool()) RecordKeyNode(dsqlScratch->getPool(), blrOp);
			node->dsqlRelation = relNode;

			return node;
		}
	}
	else
	{
		for (DsqlContextStack::iterator stack(*dsqlScratch->context); stack.hasData(); ++stack)
		{
			dsql_ctx* context = stack.object();

			if ((!context->ctx_relation ||
				context->ctx_relation->rel_name != dsqlQualifier ||
				context->ctx_internal_alias.hasData()) &&
				(context->ctx_internal_alias.isEmpty() ||
				strcmp(dsqlQualifier.c_str(), context->ctx_internal_alias.c_str()) != 0))
			{
				continue;
			}

			if (!context->ctx_relation)
				raiseError(context);

			if (context->ctx_flags & CTX_null)
				return NullNode::instance();

			//// TODO: LocalTableSourceNode
			auto relNode = FB_NEW_POOL(dsqlScratch->getPool()) RelationSourceNode(
				dsqlScratch->getPool());
			relNode->dsqlContext = context;

			auto node = FB_NEW_POOL(dsqlScratch->getPool()) RecordKeyNode(dsqlScratch->getPool(), blrOp);
			node->dsqlRelation = relNode;

			return node;
		}
	}

	// Field unresolved.
	PASS1_field_unknown(dsqlQualifier.nullStr(), getAlias(false), this);

	return NULL;
}

bool RecordKeyNode::dsqlAggregate2Finder(Aggregate2Finder& /*visitor*/)
{
	return false;
}

bool RecordKeyNode::dsqlInvalidReferenceFinder(InvalidReferenceFinder& visitor)
{
	if (dsqlRelation)
	{
		if (dsqlRelation->dsqlContext &&
			dsqlRelation->dsqlContext->ctx_scope_level == visitor.context->ctx_scope_level)
		{
			return true;
		}
	}

	return false;
}

bool RecordKeyNode::dsqlSubSelectFinder(SubSelectFinder& /*visitor*/)
{
	return false;
}

bool RecordKeyNode::dsqlFieldFinder(FieldFinder& /*visitor*/)
{
	return false;
}

ValueExprNode* RecordKeyNode::dsqlFieldRemapper(FieldRemapper& visitor)
{
	return PASS1_post_map(visitor.dsqlScratch, this, visitor.context, visitor.windowNode);
}

void RecordKeyNode::setParameterName(dsql_par* parameter) const
{
	parameter->par_name = parameter->par_alias = getAlias(false);
	setParameterInfo(parameter, dsqlRelation->dsqlContext);
}

void RecordKeyNode::genBlr(DsqlCompilerScratch* dsqlScratch)
{
	dsql_ctx* context = dsqlRelation->dsqlContext;
	dsqlScratch->appendUChar(blrOp);
	GEN_stuff_context(dsqlScratch, context);
}

void RecordKeyNode::make(DsqlCompilerScratch* /*dsqlScratch*/, dsc* desc)
{
	fb_assert(blrOp == blr_dbkey || blrOp == blr_record_version2);
	fb_assert(dsqlRelation);

	// Fix for bug 10072 check that the target is a relation
	dsql_rel* relation = dsqlRelation->dsqlContext->ctx_relation;

	if (relation)
	{
		USHORT dbKeyLength = (relation->rel_flags & REL_creating ? 8 : relation->rel_dbkey_length);

		if (blrOp == blr_dbkey)
		{
			desc->dsc_dtype = dtype_text;
			desc->dsc_length = dbKeyLength;
			desc->dsc_flags = DSC_nullable;
			desc->dsc_ttype() = ttype_binary;
		}
		else	// blr_record_version2
		{
			if (dbKeyLength == 8)
			{
				desc->makeInt64(0);
				desc->setNullable(true);
			}
			else
				raiseError(dsqlRelation->dsqlContext);
		}
	}
	else
		raiseError(dsqlRelation->dsqlContext);
}

bool RecordKeyNode::computable(CompilerScratch* csb, StreamType stream,
	bool allowOnlyCurrentStream, ValueExprNode* /*value*/)
{
	if (allowOnlyCurrentStream)
	{
		if (recStream != stream && !(csb->csb_rpt[recStream].csb_flags & csb_sub_stream))
			return false;
	}
	else
	{
		if (recStream == stream)
			return false;
	}

	return csb->csb_rpt[recStream].csb_flags & csb_active;
}

void RecordKeyNode::findDependentFromStreams(const CompilerScratch* csb,
	StreamType currentStream, SortedStreamList* streamList)
{
	if (recStream != currentStream && (csb->csb_rpt[recStream].csb_flags & csb_active))
	{
		if (!streamList->exist(recStream))
			streamList->add(recStream);
	}
}

void RecordKeyNode::getDesc(thread_db* /*tdbb*/, CompilerScratch* /*csb*/, dsc* desc)
{
	switch (blrOp)
	{
		case blr_dbkey:
			desc->dsc_dtype = dtype_dbkey;
			desc->dsc_length = type_lengths[dtype_dbkey];
			desc->dsc_scale = 0;
			desc->dsc_flags = 0;
			break;

		case blr_record_version:
			desc->dsc_dtype = dtype_text;
			desc->dsc_ttype() = ttype_binary;
			desc->dsc_length = sizeof(SINT64);
			desc->dsc_scale = 0;
			desc->dsc_flags = 0;
			break;

		case blr_record_version2:
			desc->makeInt64(0);
			break;
	}
}

ValueExprNode* RecordKeyNode::copy(thread_db* tdbb, NodeCopier& copier) const
{
	RecordKeyNode* node = FB_NEW_POOL(*tdbb->getDefaultPool()) RecordKeyNode(*tdbb->getDefaultPool(), blrOp);
	node->recStream = recStream;
	node->aggregate = aggregate;

	if (copier.remap)
	{
#ifdef CMP_DEBUG
		csb->dump("remap RecordKeyNode: %d -> %d\n", node->recStream, copier.remap[node->recStream]);
#endif
		node->recStream = copier.remap[node->recStream];
	}

	return node;
}

bool RecordKeyNode::dsqlMatch(DsqlCompilerScratch* dsqlScratch, const ExprNode* other, bool ignoreMapCast) const
{
	if (!ExprNode::dsqlMatch(dsqlScratch, other, ignoreMapCast))
		return false;

	const RecordKeyNode* o = nodeAs<RecordKeyNode>(other);
	fb_assert(o);

	return blrOp == o->blrOp;
}

bool RecordKeyNode::sameAs(const ExprNode* other, bool ignoreStreams) const
{
	if (!ExprNode::sameAs(other, ignoreStreams))
		return false;

	const RecordKeyNode* const otherNode = nodeAs<RecordKeyNode>(other);
	fb_assert(otherNode);

	return blrOp == otherNode->blrOp && (ignoreStreams || recStream == otherNode->recStream);
}

ValueExprNode* RecordKeyNode::pass1(thread_db* tdbb, CompilerScratch* csb)
{
	ValueExprNode::pass1(tdbb, csb);

	markVariant(csb, recStream);

	if (!csb->csb_rpt[recStream].csb_map)
		return this;

	ValueExprNodeStack stack;
	expandViewNodes(csb, recStream, stack, blrOp);

#ifdef CMP_DEBUG
	csb->dump("expand RecordKeyNode: %d\n", recStream);
#endif

	if (stack.hasData())
	{
		const size_t stackCount = stack.getCount();

		// If that is a DB_KEY of a view, it's possible (in case of
		// outer joins) that some sub-stream have a NULL DB_KEY.
		// In this case, we build a COALESCE(DB_KEY, _OCTETS x"0000000000000000"),
		// for the concatenation of sub DB_KEYs not result in NULL.
		if (blrOp == blr_dbkey && stackCount > 1)
		{
			ValueExprNodeStack stack2;

			for (ValueExprNodeStack::iterator i(stack); i.hasData(); ++i)
			{
#ifdef CMP_DEBUG
				csb->dump(" %d", nodeAs<RecordKeyNode>(i.object())->recStream);
#endif

				ValueIfNode* valueIfNode = FB_NEW_POOL(csb->csb_pool) ValueIfNode(csb->csb_pool);

				MissingBoolNode* missingNode = FB_NEW_POOL(csb->csb_pool) MissingBoolNode(csb->csb_pool);
				missingNode->arg = i.object();

				NotBoolNode* notNode = FB_NEW_POOL(csb->csb_pool) NotBoolNode(csb->csb_pool);
				notNode->arg = missingNode;

				// build an IF (RDB$DB_KEY IS NOT NULL)
				valueIfNode->condition = notNode;

				valueIfNode->trueValue = i.object();	// THEN

				LiteralNode* literal = FB_NEW_POOL(csb->csb_pool) LiteralNode(csb->csb_pool);
				literal->litDesc.dsc_dtype = dtype_text;
				literal->litDesc.dsc_ttype() = CS_BINARY;
				literal->litDesc.dsc_scale = 0;
				literal->litDesc.dsc_length = 8;
				literal->litDesc.dsc_address = reinterpret_cast<UCHAR*>(
					const_cast<char*>("\0\0\0\0\0\0\0\0"));	// safe const_cast

				valueIfNode->falseValue = literal;

				stack2.push(valueIfNode);
			}

			stack.clear();

			// stack2 is in reverse order, pushing everything in stack
			// will correct the order.
			for (ValueExprNodeStack::iterator i2(stack2); i2.hasData(); ++i2)
				stack.push(i2.object());
		}

		ValueExprNode* node = catenateNodes(tdbb, stack);

		if (blrOp == blr_dbkey && stackCount > 1)
		{
			// ASF: If the view is in null state (with outer joins) we need to transform
			// the view RDB$KEY to NULL. (CORE-1245)

			ValueIfNode* valueIfNode = FB_NEW_POOL(csb->csb_pool) ValueIfNode(csb->csb_pool);

			ComparativeBoolNode* eqlNode = FB_NEW_POOL(csb->csb_pool) ComparativeBoolNode(
				csb->csb_pool, blr_eql);

			// build an IF (RDB$DB_KEY = '')
			valueIfNode->condition = eqlNode;

			eqlNode->arg1 = NodeCopier::copy(tdbb, csb, node, NULL);

			LiteralNode* literal = FB_NEW_POOL(csb->csb_pool) LiteralNode(csb->csb_pool);
			literal->litDesc.dsc_dtype = dtype_text;
			literal->litDesc.dsc_ttype() = CS_BINARY;
			literal->litDesc.dsc_scale = 0;
			literal->litDesc.dsc_length = 0;
			literal->litDesc.dsc_address = reinterpret_cast<UCHAR*>(
				const_cast<char*>(""));	// safe const_cast

			eqlNode->arg2 = literal;

			// THEN: NULL
			valueIfNode->trueValue = NullNode::instance();

			// ELSE: RDB$DB_KEY
			valueIfNode->falseValue = node;

			node = valueIfNode;
		}

#ifdef CMP_DEBUG
		csb->dump("\n");
#endif

		return node;
	}

#ifdef CMP_DEBUG
	csb->dump("\n");
#endif

	// The user is asking for the dbkey/record version of an aggregate.
	// Humor him with a key filled with zeros.

	RecordKeyNode* node = FB_NEW_POOL(*tdbb->getDefaultPool()) RecordKeyNode(*tdbb->getDefaultPool(), blrOp);
	node->recStream = recStream;
	node->aggregate = true;

	return node;
}

ValueExprNode* RecordKeyNode::pass2(thread_db* tdbb, CompilerScratch* csb)
{
	ValueExprNode::pass2(tdbb, csb);

	dsc desc;
	getDesc(tdbb, csb, &desc);
	impureOffset = csb->allocImpure<impure_value>();

	return this;
}

dsc* RecordKeyNode::execute(thread_db* /*tdbb*/, Request* request) const
{
	impure_value* const impure = request->getImpure<impure_value>(impureOffset);
	const record_param* rpb = &request->req_rpb[recStream];

	if (blrOp == blr_dbkey)
	{
		// Make up a dbkey for a record stream. A dbkey is expressed as an 8 byte character string.

		const jrd_rel* relation = rpb->rpb_relation;

		// If it doesn't point to a valid record, return NULL
		if (!rpb->rpb_number.isValid() || rpb->rpb_number.isBof() || !relation)
		{
			request->req_flags |= req_null;
			return NULL;
		}

		// Format dbkey as vector of relation id, record number

		// Initialize first 32 bits of DB_KEY
		impure->vlu_misc.vlu_dbkey[0] = 0;

		// Now, put relation ID into first 16 bits of DB_KEY
		// We do not assign it as SLONG because of big-endian machines.
		*(USHORT*) impure->vlu_misc.vlu_dbkey = relation->rel_id;

		// Encode 40-bit record number. Before that, increment the value
		// because users expect the numbering to start with one.
		RecordNumber temp(rpb->rpb_number.getValue() + 1);
		temp.bid_encode(reinterpret_cast<RecordNumber::Packed*>(impure->vlu_misc.vlu_dbkey));

		// Initialize descriptor

		impure->vlu_desc.dsc_address = (UCHAR*) impure->vlu_misc.vlu_dbkey;
		impure->vlu_desc.dsc_dtype = dtype_dbkey;
		impure->vlu_desc.dsc_length = type_lengths[dtype_dbkey];
		impure->vlu_desc.dsc_ttype() = ttype_binary;
	}
	else if (blrOp == blr_record_version)
	{
		// Make up a record version for a record stream. The tid of the record will be used.
		// This will be returned as a 4 byte character string.

		// If the current transaction has updated the record, the record version
		// coming in from DSQL will have the original transaction # (or current
		// transaction if the current transaction updated the record in a different
		// request).  In these cases, mark the request so that the boolean
		// to check equality of record version will be forced to evaluate to true.

		if (request->req_transaction->tra_number == rpb->rpb_transaction_nr)
			request->req_flags |= req_same_tx_upd;
		else
		{
			// If the transaction is a commit retain, check if the record was
			// last updated in one of its own prior transactions

			if (request->req_transaction->tra_commit_sub_trans)
			{
				if (request->req_transaction->tra_commit_sub_trans->test(rpb->rpb_transaction_nr))
					 request->req_flags |= req_same_tx_upd;
			}
		}

		// Initialize descriptor

		impure->vlu_misc.vlu_int64 = rpb->rpb_transaction_nr;
		impure->vlu_desc.dsc_address = (UCHAR*) &impure->vlu_misc.vlu_int64;
		impure->vlu_desc.dsc_dtype = dtype_text;
		impure->vlu_desc.dsc_length = sizeof(SINT64);
		impure->vlu_desc.dsc_ttype() = ttype_binary;
	}
	else if (blrOp == blr_record_version2)
	{
		const jrd_rel* relation = rpb->rpb_relation;

		// If it doesn't point to a valid record, return NULL.
		if (!rpb->rpb_number.isValid() || !relation || relation->isVirtual() || relation->rel_file)
		{
			request->req_flags |= req_null;
			return NULL;
		}

		impure->vlu_misc.vlu_int64 = rpb->rpb_transaction_nr;
		impure->vlu_desc.makeInt64(0, &impure->vlu_misc.vlu_int64);
	}

	return &impure->vlu_desc;
}

// Take a stack of nodes and turn them into a tree of concatenations.
ValueExprNode* RecordKeyNode::catenateNodes(thread_db* tdbb, ValueExprNodeStack& stack)
{
	SET_TDBB(tdbb);

	ValueExprNode* node1 = stack.pop();

	if (stack.isEmpty())
		return node1;

	ConcatenateNode* concatNode = FB_NEW_POOL(*tdbb->getDefaultPool()) ConcatenateNode(
		*tdbb->getDefaultPool());
	concatNode->arg1 = node1;
	concatNode->arg2 = catenateNodes(tdbb, stack);

	return concatNode;
}

void RecordKeyNode::raiseError(dsql_ctx* context) const
{
	if (blrOp != blr_record_version2)
	{
		status_exception::raise(
			Arg::Gds(isc_sqlerr) << Arg::Num(-607) <<
			Arg::Gds(isc_dsql_dbkey_from_non_table));
	}

	string name = context->getObjectName();
	const string& alias = context->ctx_internal_alias;

	if (alias.hasData() && name != alias)
	{
		if (name.hasData())
			name += " (alias " + alias + ")";
		else
			name = alias;
	}

	status_exception::raise(
		Arg::Gds(isc_sqlerr) << Arg::Num(-607) <<
		Arg::Gds(isc_dsql_record_version_table) << name);
}


//--------------------


static RegisterNode<ScalarNode> regScalarNode({blr_index});

DmlNode* ScalarNode::parse(thread_db* tdbb, MemoryPool& pool, CompilerScratch* csb, const UCHAR /*blrOp*/)
{
	ScalarNode* node = FB_NEW_POOL(pool) ScalarNode(pool);
	node->field = PAR_parse_value(tdbb, csb);
	node->subscripts = PAR_args(tdbb, csb);
	return node;
}

void ScalarNode::getDesc(thread_db* /*tdbb*/, CompilerScratch* csb, dsc* desc)
{
	FieldNode* fieldNode = nodeAs<FieldNode>(field);
	fb_assert(fieldNode);

	jrd_rel* relation = csb->csb_rpt[fieldNode->fieldStream].csb_relation;
	const jrd_fld* field = MET_get_field(relation, fieldNode->fieldId);
	const ArrayField* array;

	if (!field || !(array = field->fld_array))
	{
		IBERROR(223);	// msg 223 argument of scalar operation must be an array
		return;
	}

	*desc = array->arr_desc.iad_rpt[0].iad_desc;

	if (array->arr_desc.iad_dimensions > MAX_ARRAY_DIMENSIONS)
		IBERROR(306); // Found array data type with more than 16 dimensions
}

ValueExprNode* ScalarNode::copy(thread_db* tdbb, NodeCopier& copier) const
{
	ScalarNode* node = FB_NEW_POOL(*tdbb->getDefaultPool()) ScalarNode(*tdbb->getDefaultPool());
	node->field = copier.copy(tdbb, field);
	node->subscripts = copier.copy(tdbb, subscripts);
	return node;
}

ValueExprNode* ScalarNode::pass2(thread_db* tdbb, CompilerScratch* csb)
{
	ValueExprNode::pass2(tdbb, csb);

	dsc desc;
	getDesc(tdbb, csb, &desc);
	impureOffset = csb->allocImpure<impure_value>();

	return this;
}

// Evaluate a scalar item from an array.
dsc* ScalarNode::execute(thread_db* tdbb, Request* request) const
{
	impure_value* const impure = request->getImpure<impure_value>(impureOffset);
	const dsc* desc = EVL_expr(tdbb, request, field);

	if (request->req_flags & req_null)
		return NULL;

	if (desc->dsc_dtype != dtype_array)
		IBERROR(261);	// msg 261 scalar operator used on field which is not an array

	if (subscripts->items.getCount() > MAX_ARRAY_DIMENSIONS)
		ERR_post(Arg::Gds(isc_array_max_dimensions) << Arg::Num(MAX_ARRAY_DIMENSIONS));

	SLONG numSubscripts[MAX_ARRAY_DIMENSIONS];
	int iter = 0;

	for (const auto& subscript : subscripts->items)
	{
		const dsc* temp = EVL_expr(tdbb, request, subscript);

		if (temp && !(request->req_flags & req_null))
			numSubscripts[iter++] = MOV_get_long(tdbb, temp, 0);
		else
			return NULL;
	}

	blb::scalar(tdbb, request->req_transaction, reinterpret_cast<bid*>(desc->dsc_address),
		subscripts->items.getCount(), numSubscripts, impure);

	return &impure->vlu_desc;
}


//--------------------


static RegisterNode<StmtExprNode> regStmtExprNode({blr_stmt_expr});

DmlNode* StmtExprNode::parse(thread_db* tdbb, MemoryPool& pool, CompilerScratch* csb, const UCHAR /*blrOp*/)
{
	StmtExprNode* node = FB_NEW_POOL(pool) StmtExprNode(pool);

	node->stmt = PAR_parse_stmt(tdbb, csb);
	node->expr = PAR_parse_value(tdbb, csb);

	// Avoid blr_stmt_expr in a BLR expression header
	CompoundStmtNode* const stmt = nodeAs<CompoundStmtNode>(node->stmt);

	if (stmt)
	{
		if (stmt->statements.getCount() != 2 ||
			!nodeIs<DeclareVariableNode>(stmt->statements[0]) ||
			!nodeIs<AssignmentNode>(stmt->statements[1]))
		{
			return node->expr;
		}
	}
	else if (!nodeIs<AssignmentNode>(node->stmt))
		return node->expr;

	return node;
}

void StmtExprNode::getDesc(thread_db* tdbb, CompilerScratch* csb, dsc* desc)
{
	fb_assert(false);
}

ValueExprNode* StmtExprNode::copy(thread_db* tdbb, NodeCopier& copier) const
{
	fb_assert(false);
	return NULL;
}

ValueExprNode* StmtExprNode::pass1(thread_db* tdbb, CompilerScratch* csb)
{
	fb_assert(false);
	return NULL;
}

ValueExprNode* StmtExprNode::pass2(thread_db* tdbb, CompilerScratch* csb)
{
	fb_assert(false);
	return NULL;
}

dsc* StmtExprNode::execute(thread_db* tdbb, Request* request) const
{
	fb_assert(false);
	return NULL;
}


//--------------------


static RegisterNode<StrCaseNode> regStrCaseNode({blr_lowcase, blr_upcase});

StrCaseNode::StrCaseNode(MemoryPool& pool, UCHAR aBlrOp, ValueExprNode* aArg)
	: TypedNode<ValueExprNode, ExprNode::TYPE_STR_CASE>(pool),
	  blrOp(aBlrOp),
	  arg(aArg)
{
}

DmlNode* StrCaseNode::parse(thread_db* tdbb, MemoryPool& pool, CompilerScratch* csb, const UCHAR blrOp)
{
	StrCaseNode* node = FB_NEW_POOL(pool) StrCaseNode(pool, blrOp);
	node->arg = PAR_parse_value(tdbb, csb);
	return node;
}

string StrCaseNode::internalPrint(NodePrinter& printer) const
{
	ValueExprNode::internalPrint(printer);

	NODE_PRINT(printer, blrOp);
	NODE_PRINT(printer, arg);

	return "StrCaseNode";
}

ValueExprNode* StrCaseNode::dsqlPass(DsqlCompilerScratch* dsqlScratch)
{
	return FB_NEW_POOL(dsqlScratch->getPool()) StrCaseNode(dsqlScratch->getPool(), blrOp, doDsqlPass(dsqlScratch, arg));
}

void StrCaseNode::setParameterName(dsql_par* parameter) const
{
	parameter->par_name = parameter->par_alias = (blrOp == blr_lowcase ? "LOWER" : "UPPER");
}

bool StrCaseNode::setParameterType(DsqlCompilerScratch* dsqlScratch,
	std::function<void (dsc*)> makeDesc, bool forceVarChar)
{
	return PASS1_set_parameter_type(dsqlScratch, arg, makeDesc, forceVarChar);
}

void StrCaseNode::genBlr(DsqlCompilerScratch* dsqlScratch)
{
	dsqlScratch->appendUChar(blrOp);
	GEN_expr(dsqlScratch, arg);
}

void StrCaseNode::make(DsqlCompilerScratch* dsqlScratch, dsc* desc)
{
	DsqlDescMaker::fromNode(dsqlScratch, desc, arg);

	if (desc->dsc_dtype > dtype_any_text && desc->dsc_dtype != dtype_blob)
	{
		desc->dsc_length = static_cast<int>(sizeof(USHORT)) + DSC_string_length(desc);
		desc->dsc_dtype = dtype_varying;
		desc->dsc_scale = 0;
		desc->dsc_ttype() = ttype_ascii;
		desc->dsc_flags = desc->dsc_flags & DSC_nullable;
	}
}

void StrCaseNode::getDesc(thread_db* tdbb, CompilerScratch* csb, dsc* desc)
{
	arg->getDesc(tdbb, csb, desc);

	if (desc->dsc_dtype > dtype_any_text && desc->dsc_dtype != dtype_blob)
	{
		desc->dsc_length = DSC_convert_to_text_length(desc->dsc_dtype);
		desc->dsc_dtype = dtype_text;
		desc->dsc_ttype() = ttype_ascii;
		desc->dsc_scale = 0;
		desc->dsc_flags = 0;
	}
}

ValueExprNode* StrCaseNode::copy(thread_db* tdbb, NodeCopier& copier) const
{
	StrCaseNode* node = FB_NEW_POOL(*tdbb->getDefaultPool()) StrCaseNode(*tdbb->getDefaultPool(), blrOp);
	node->arg = copier.copy(tdbb, arg);
	return node;
}

bool StrCaseNode::dsqlMatch(DsqlCompilerScratch* dsqlScratch, const ExprNode* other, bool ignoreMapCast) const
{
	if (!ExprNode::dsqlMatch(dsqlScratch, other, ignoreMapCast))
		return false;

	const StrCaseNode* o = nodeAs<StrCaseNode>(other);
	fb_assert(o);

	return blrOp == o->blrOp;
}

bool StrCaseNode::sameAs(const ExprNode* other, bool ignoreStreams) const
{
	if (!ExprNode::sameAs(other, ignoreStreams))
		return false;

	const StrCaseNode* const otherNode = nodeAs<StrCaseNode>(other);
	fb_assert(otherNode);

	return blrOp == otherNode->blrOp;
}

ValueExprNode* StrCaseNode::pass2(thread_db* tdbb, CompilerScratch* csb)
{
	ValueExprNode::pass2(tdbb, csb);

	dsc desc;
	getDesc(tdbb, csb, &desc);
	impureOffset = csb->allocImpure<impure_value>();

	return this;
}

// Low/up case a string.
dsc* StrCaseNode::execute(thread_db* tdbb, Request* request) const
{
	impure_value* const impure = request->getImpure<impure_value>(impureOffset);
	request->req_flags &= ~req_null;

	const dsc* value = EVL_expr(tdbb, request, arg);

	if (request->req_flags & req_null)
		return NULL;

	TextType* textType = INTL_texttype_lookup(tdbb, value->getTextType());
	CharSet* charSet = textType->getCharSet();
	auto intlFunction = (blrOp == blr_lowcase ? &TextType::str_to_lower : &TextType::str_to_upper);

	if (value->isBlob())
	{
		EVL_make_value(tdbb, value, impure);

		if (value->dsc_sub_type != isc_blob_text)
			return &impure->vlu_desc;

		CharSet* charSet = textType->getCharSet();

		blb* blob = blb::open(tdbb, tdbb->getRequest()->req_transaction,
			reinterpret_cast<bid*>(value->dsc_address));

		HalfStaticArray<UCHAR, BUFFER_MEDIUM> buffer;

		if (charSet->isMultiByte())
		{
			// Alloc space to put entire blob in memory, with extra space for additional bytes when changing case.
			buffer.getBuffer(blob->blb_length / charSet->minBytesPerChar() * charSet->maxBytesPerChar());
		}

		blb* newBlob = blb::create(tdbb, tdbb->getRequest()->req_transaction, &impure->vlu_misc.vlu_bid);

		while (!(blob->blb_flags & BLB_eof))
		{
			SLONG len = blob->BLB_get_data(tdbb, buffer.begin(), buffer.getCapacity(), false);

			if (len)
			{
				len = (textType->*intlFunction)(len, buffer.begin(), buffer.getCapacity(), buffer.begin());
				newBlob->BLB_put_data(tdbb, buffer.begin(), len);
			}
		}

		newBlob->BLB_close(tdbb);
		blob->BLB_close(tdbb);
	}
	else
	{
		UCHAR* ptr;
		VaryStr<TEMP_STR_LENGTH> temp;
		USHORT ttype;
		ULONG len = MOV_get_string_ptr(tdbb, value, &ttype, &ptr, &temp, sizeof(temp));

		dsc desc;
		desc.dsc_length = len / charSet->minBytesPerChar() * charSet->maxBytesPerChar();
		desc.dsc_dtype = dtype_text;
		desc.dsc_address = NULL;
		desc.setTextType(ttype);
		EVL_make_value(tdbb, &desc, impure);

		len = (textType->*intlFunction)(len, ptr, desc.dsc_length, impure->vlu_desc.dsc_address);

		if (len == INTL_BAD_STR_LENGTH)
			status_exception::raise(Arg::Gds(isc_arith_except));

		impure->vlu_desc.dsc_length = (USHORT) len;
	}

	return &impure->vlu_desc;
}


//--------------------


static RegisterNode<StrLenNode> regStrLenNode({blr_strlen});

StrLenNode::StrLenNode(MemoryPool& pool, UCHAR aBlrSubOp, ValueExprNode* aArg)
	: TypedNode<ValueExprNode, ExprNode::TYPE_STR_LEN>(pool),
	  blrSubOp(aBlrSubOp),
	  arg(aArg)
{
}

DmlNode* StrLenNode::parse(thread_db* tdbb, MemoryPool& pool, CompilerScratch* csb, const UCHAR /*blrOp*/)
{
	UCHAR blrSubOp = csb->csb_blr_reader.getByte();

	StrLenNode* node = FB_NEW_POOL(pool) StrLenNode(pool, blrSubOp);
	node->arg = PAR_parse_value(tdbb, csb);
	return node;
}

string StrLenNode::internalPrint(NodePrinter& printer) const
{
	ValueExprNode::internalPrint(printer);

	NODE_PRINT(printer, blrSubOp);
	NODE_PRINT(printer, arg);

	return "StrLenNode";
}

ValueExprNode* StrLenNode::dsqlPass(DsqlCompilerScratch* dsqlScratch)
{
	return FB_NEW_POOL(dsqlScratch->getPool()) StrLenNode(dsqlScratch->getPool(),
		blrSubOp, doDsqlPass(dsqlScratch, arg));
}

void StrLenNode::setParameterName(dsql_par* parameter) const
{
	const char* alias;

	switch (blrSubOp)
	{
		case blr_strlen_bit:
			alias = "BIT_LENGTH";
			break;

		case blr_strlen_char:
			alias = "CHAR_LENGTH";
			break;

		case blr_strlen_octet:
			alias = "OCTET_LENGTH";
			break;

		default:
			alias = "";
			fb_assert(false);
			break;
	}

	parameter->par_name = parameter->par_alias = alias;
}

bool StrLenNode::setParameterType(DsqlCompilerScratch* dsqlScratch,
	std::function<void (dsc*)> makeDesc, bool forceVarChar)
{
	return false;
}

void StrLenNode::genBlr(DsqlCompilerScratch* dsqlScratch)
{
	dsqlScratch->appendUChar(blr_strlen);
	dsqlScratch->appendUChar(blrSubOp);
	GEN_expr(dsqlScratch, arg);
}

void StrLenNode::make(DsqlCompilerScratch* dsqlScratch, dsc* desc)
{
	dsc desc1;
	DsqlDescMaker::fromNode(dsqlScratch, &desc1, arg);

	if (desc1.isBlob())
		desc->makeInt64(0);
	else
		desc->makeLong(0);

	desc->setNullable(desc1.isNullable());
}

void StrLenNode::getDesc(thread_db* tdbb, CompilerScratch* csb, dsc* desc)
{
	dsc desc1;
	arg->getDesc(tdbb, csb, &desc1);

	if (desc1.isBlob())
		desc->makeInt64(0);
	else
		desc->makeLong(0);
}

ValueExprNode* StrLenNode::copy(thread_db* tdbb, NodeCopier& copier) const
{
	StrLenNode* node = FB_NEW_POOL(*tdbb->getDefaultPool()) StrLenNode(*tdbb->getDefaultPool(), blrSubOp);
	node->arg = copier.copy(tdbb, arg);
	return node;
}

bool StrLenNode::dsqlMatch(DsqlCompilerScratch* dsqlScratch, const ExprNode* other, bool ignoreMapCast) const
{
	if (!ExprNode::dsqlMatch(dsqlScratch, other, ignoreMapCast))
		return false;

	const StrLenNode* o = nodeAs<StrLenNode>(other);
	fb_assert(o);

	return blrSubOp == o->blrSubOp;
}

bool StrLenNode::sameAs(const ExprNode* other, bool ignoreStreams) const
{
	if (!ExprNode::sameAs(other, ignoreStreams))
		return false;

	const StrLenNode* const otherNode = nodeAs<StrLenNode>(other);
	fb_assert(otherNode);

	return blrSubOp == otherNode->blrSubOp;
}

ValueExprNode* StrLenNode::pass2(thread_db* tdbb, CompilerScratch* csb)
{
	ValueExprNode::pass2(tdbb, csb);

	dsc desc;
	getDesc(tdbb, csb, &desc);
	impureOffset = csb->allocImpure<impure_value>();

	return this;
}

// Handles BIT_LENGTH(s), OCTET_LENGTH(s) and CHAR[ACTER]_LENGTH(s)
dsc* StrLenNode::execute(thread_db* tdbb, Request* request) const
{
	impure_value* const impure = request->getImpure<impure_value>(impureOffset);
	request->req_flags &= ~req_null;

	const dsc* value = EVL_expr(tdbb, request, arg);

	impure->vlu_desc.makeInt64(0, &impure->vlu_misc.vlu_int64);

	if (!value || (request->req_flags & req_null))
		return NULL;

	FB_UINT64 length;

	if (value->isBlob())
	{
		blb* blob = blb::open(tdbb, tdbb->getRequest()->req_transaction,
			reinterpret_cast<bid*>(value->dsc_address));

		switch (blrSubOp)
		{
			case blr_strlen_bit:
				length = (FB_UINT64) blob->blb_length * 8;
				break;

			case blr_strlen_octet:
				length = blob->blb_length;
				break;

			case blr_strlen_char:
			{
				CharSet* charSet = INTL_charset_lookup(tdbb, value->dsc_blob_ttype());

				if (charSet->isMultiByte())
				{
					HalfStaticArray<UCHAR, BUFFER_LARGE> buffer;

					length = blob->BLB_get_data(tdbb, buffer.getBuffer(blob->blb_length),
						blob->blb_length, false);
					length = charSet->length(length, buffer.begin(), true);
				}
				else
					length = blob->blb_length / charSet->maxBytesPerChar();

				break;
			}

			default:
				fb_assert(false);
				length = 0;
		}

		if (length > MAX_SINT64)
		{
			ERR_post(Arg::Gds(isc_arith_except) <<
					 Arg::Gds(isc_numeric_out_of_range));
		}

		*(FB_UINT64*) impure->vlu_desc.dsc_address = length;

		blob->BLB_close(tdbb);

		return &impure->vlu_desc;
	}

	VaryStr<TEMP_STR_LENGTH> temp;
	USHORT ttype;
	UCHAR* p;

	length = MOV_get_string_ptr(tdbb, value, &ttype, &p, &temp, sizeof(temp));

	switch (blrSubOp)
	{
		case blr_strlen_bit:
			length *= 8;
			break;

		case blr_strlen_octet:
			break;

		case blr_strlen_char:
		{
			CharSet* charSet = INTL_charset_lookup(tdbb, ttype);
			length = charSet->length(length, p, true);
			break;
		}

		default:
			fb_assert(false);
			length = 0;
	}

	*(FB_UINT64*) impure->vlu_desc.dsc_address = length;

	return &impure->vlu_desc;
}


//--------------------


// Only blr_via is generated by DSQL.
static RegisterNode<SubQueryNode> regSubQueryNode({
	blr_via, blr_from, blr_average, blr_count, blr_maximum, blr_minimum, blr_total
});

SubQueryNode::SubQueryNode(MemoryPool& pool, UCHAR aBlrOp, RecordSourceNode* aDsqlRse,
			ValueExprNode* aValue1, ValueExprNode* aValue2)
	: TypedNode<ValueExprNode, ExprNode::TYPE_SUBQUERY>(pool),
	  dsqlRse(aDsqlRse),
	  value1(aValue1),
	  value2(aValue2),
	  subQuery(NULL),
	  blrOp(aBlrOp),
	  ownSavepoint(true)
{
}

DmlNode* SubQueryNode::parse(thread_db* tdbb, MemoryPool& pool, CompilerScratch* csb, const UCHAR blrOp)
{
	// We treat blr_from as blr_via after parse.
	SubQueryNode* node = FB_NEW_POOL(pool) SubQueryNode(pool, (blrOp == blr_from ? blr_via : blrOp));

	node->rse = PAR_rse(tdbb, csb);
	node->rse->flags |= RseNode::FLAG_SUB_QUERY;

	if (blrOp != blr_count)
		node->value1 = PAR_parse_value(tdbb, csb);

	if (blrOp == blr_via)
	{
		node->value2 = PAR_parse_value(tdbb, csb);

		if (csb->csb_currentForNode && csb->csb_currentForNode->parBlrBeginCnt <= 1)
			node->ownSavepoint = false;

		if (csb->csb_currentDMLNode)
			node->ownSavepoint = false;

		if (!csb->csb_currentForNode && !csb->csb_currentDMLNode &&
			(csb->csb_g_flags & csb_computed_field))
		{
			node->ownSavepoint = false;
		}
	}

	return node;
}

void SubQueryNode::getChildren(NodeRefsHolder& holder, bool dsql) const
{
	ValueExprNode::getChildren(holder, dsql);

	if (dsql)
		holder.add(dsqlRse);
	else
		holder.add(rse);

	holder.add(value1);
	holder.add(value2);
}

string SubQueryNode::internalPrint(NodePrinter& printer) const
{
	ValueExprNode::internalPrint(printer);

	NODE_PRINT(printer, blrOp);
	NODE_PRINT(printer, ownSavepoint);
	NODE_PRINT(printer, dsqlRse);
	NODE_PRINT(printer, rse);
	NODE_PRINT(printer, value1);
	NODE_PRINT(printer, value2);
	NODE_PRINT(printer, subQuery);

	return "SubQueryNode";
}

ValueExprNode* SubQueryNode::dsqlPass(DsqlCompilerScratch* dsqlScratch)
{
	if (dsqlScratch->flags & DsqlCompilerScratch::FLAG_VIEW_WITH_CHECK)
	{
		ERRD_post(Arg::Gds(isc_sqlerr) << Arg::Num(-607) <<
				  Arg::Gds(isc_subquery_err));
	}

	const DsqlContextStack::iterator base(*dsqlScratch->context);

	RseNode* rse = PASS1_rse(dsqlScratch, nodeAs<SelectExprNode>(dsqlRse));

	SubQueryNode* node = FB_NEW_POOL(dsqlScratch->getPool()) SubQueryNode(dsqlScratch->getPool(), blrOp, rse,
		rse->dsqlSelectList->items[0], NullNode::instance());

	node->line = line;
	node->column = column;

	// Finish off by cleaning up contexts.
	dsqlScratch->context->clear(base);

	return node;
}

void SubQueryNode::setParameterName(dsql_par* parameter) const
{
	MAKE_parameter_names(parameter, value1);
}

void SubQueryNode::genBlr(DsqlCompilerScratch* dsqlScratch)
{
	dsqlScratch->appendUChar(blrOp);

	dsqlScratch->putDebugSrcInfo(line, column);
	GEN_expr(dsqlScratch, dsqlRse);

	GEN_expr(dsqlScratch, value1);
	GEN_expr(dsqlScratch, value2);
}

void SubQueryNode::make(DsqlCompilerScratch* dsqlScratch, dsc* desc)
{
	// Set the descriptor flag as nullable. The select expression may or may not return this row
	// based on the WHERE clause. Setting this flag warns the client to expect null values.
	// (bug 10379)

	DsqlDescMaker::fromNode(dsqlScratch, desc, value1, true);
}

bool SubQueryNode::dsqlAggregateFinder(AggregateFinder& visitor)
{
	return !visitor.ignoreSubSelects && visitor.visit(dsqlRse);
}

bool SubQueryNode::dsqlAggregate2Finder(Aggregate2Finder& visitor)
{
	return visitor.visit(dsqlRse);	// Pass only the rse.
}

bool SubQueryNode::dsqlSubSelectFinder(SubSelectFinder& /*visitor*/)
{
	return true;
}

bool SubQueryNode::dsqlFieldFinder(FieldFinder& visitor)
{
	return visitor.visit(dsqlRse);	// Pass only the rse.
}

ValueExprNode* SubQueryNode::dsqlFieldRemapper(FieldRemapper& visitor)
{
	doDsqlFieldRemapper(visitor, dsqlRse);
	value1 = nodeAs<RseNode>(dsqlRse)->dsqlSelectList->items[0];
	return this;
}

void SubQueryNode::collectStreams(SortedStreamList& streamList) const
{
	if (rse)
		rse->collectStreams(streamList);

	if (value1)
		value1->collectStreams(streamList);
}

bool SubQueryNode::computable(CompilerScratch* csb, StreamType stream,
	bool allowOnlyCurrentStream, ValueExprNode* /*value*/)
{
	if (value2 && !value2->computable(csb, stream, allowOnlyCurrentStream))
		return false;

	return rse->computable(csb, stream, allowOnlyCurrentStream, value1);
}

void SubQueryNode::findDependentFromStreams(const CompilerScratch* csb,
	StreamType currentStream, SortedStreamList* streamList)
{
	if (value2)
		value2->findDependentFromStreams(csb, currentStream, streamList);

	rse->findDependentFromStreams(csb, currentStream, streamList);

	// Check value expression, if any.
	if (value1)
		value1->findDependentFromStreams(csb, currentStream, streamList);
}

void SubQueryNode::getDesc(thread_db* tdbb, CompilerScratch* csb, dsc* desc)
{
	if (blrOp == blr_count)
		desc->makeLong(0);
	else if (value1)
		value1->getDesc(tdbb, csb, desc);

	if (blrOp == blr_average)
	{
		if (DTYPE_IS_DECFLOAT(desc->dsc_dtype))
		{
			desc->dsc_dtype = dtype_dec128;
			desc->dsc_length = sizeof(Decimal128);
			desc->dsc_scale = 0;
			desc->dsc_sub_type = 0;
			desc->dsc_flags = 0;
			nodFlags |= FLAG_DECFLOAT;
			return;
		}

		if (!(DTYPE_IS_NUMERIC(desc->dsc_dtype) || DTYPE_IS_TEXT(desc->dsc_dtype)))
		{
			if (desc->dsc_dtype != dtype_unknown)
				return;
		}

		desc->dsc_dtype = DEFAULT_DOUBLE;
		desc->dsc_length = sizeof(double);
		desc->dsc_scale = 0;
		desc->dsc_sub_type = 0;
		desc->dsc_flags = 0;
	}
	else if (blrOp == blr_total)
	{
		const USHORT dtype = desc->dsc_dtype;

		switch (dtype)
		{
			case dtype_short:
				desc->dsc_dtype = dtype_long;
				desc->dsc_length = sizeof(SLONG);
				nodScale = desc->dsc_scale;
				desc->dsc_sub_type = 0;
				desc->dsc_flags = 0;
				return;

			case dtype_unknown:
				desc->dsc_dtype = dtype_unknown;
				desc->dsc_length = 0;
				nodScale = 0;
				desc->dsc_sub_type = 0;
				desc->dsc_flags = 0;
				return;

			case dtype_long:
			case dtype_int64:
			case dtype_real:
			case dtype_double:
			case dtype_text:
			case dtype_cstring:
			case dtype_varying:
				desc->dsc_dtype = DEFAULT_DOUBLE;
				desc->dsc_length = sizeof(double);
				desc->dsc_scale = 0;
				desc->dsc_sub_type = 0;
				desc->dsc_flags = 0;
				nodFlags |= FLAG_DOUBLE;
				return;

			case dtype_dec64:
			case dtype_dec128:
			case dtype_int128:
				desc->dsc_dtype = dtype_dec128;
				desc->dsc_length = sizeof(Decimal128);
				desc->dsc_scale = 0;
				desc->dsc_sub_type = 0;
				desc->dsc_flags = 0;
				nodFlags |= FLAG_DECFLOAT;
				return;

			case dtype_sql_time:
			case dtype_sql_date:
			case dtype_timestamp:
			case dtype_quad:
			case dtype_blob:
			case dtype_array:
			case dtype_dbkey:
				// break to error reporting code
				break;

			default:
				fb_assert(false);
		}

		if (dtype == dtype_quad)
			IBERROR(224);	// msg 224 quad word arithmetic not supported

		ERR_post(Arg::Gds(isc_datype_notsup));	// data type not supported for arithmetic
	}
}

ValueExprNode* SubQueryNode::copy(thread_db* tdbb, NodeCopier& copier) const
{
	SubQueryNode* node = FB_NEW_POOL(*tdbb->getDefaultPool()) SubQueryNode(*tdbb->getDefaultPool(), blrOp);
	node->nodScale = nodScale;
	node->ownSavepoint = this->ownSavepoint;
	node->rse = copier.copy(tdbb, rse);
	node->value1 = copier.copy(tdbb, value1);
	node->value2 = copier.copy(tdbb, value2);

	return node;
}

bool SubQueryNode::sameAs(const ExprNode* /*other*/, bool /*ignoreStreams*/) const
{
	return false;
}

ValueExprNode* SubQueryNode::pass1(thread_db* tdbb, CompilerScratch* csb)
{
	doPass1(tdbb, csb, rse.getAddress());

	csb->csb_current_nodes.push(rse.getObject());

	doPass1(tdbb, csb, value1.getAddress());
	doPass1(tdbb, csb, value2.getAddress());

	csb->csb_current_nodes.pop();

	return this;
}

ValueExprNode* SubQueryNode::pass2(thread_db* tdbb, CompilerScratch* csb)
{
	if (!rse)
		ERR_post(Arg::Gds(isc_wish_list));

	if (rse->isInvariant())
	{
		nodFlags |= FLAG_INVARIANT;
		csb->csb_invariants.push(&impureOffset);
	}

	AutoSetCurrentCursorId autoSetCurrentCursorId(csb);

	rse->pass2Rse(tdbb, csb);

	ValueExprNode::pass2(tdbb, csb);

	impureOffset = csb->allocImpure<impure_value_ex>();

	{
		dsc desc;
		getDesc(tdbb, csb, &desc);
	}

	if (blrOp == blr_average && !(nodFlags & FLAG_DECFLOAT))
		nodFlags |= FLAG_DOUBLE;

	// Bind values of invariant nodes to top-level RSE (if present).
	if ((nodFlags & FLAG_INVARIANT) && csb->csb_current_nodes.hasData())
	{
		RseNode* topRseNode = nodeAs<RseNode>(csb->csb_current_nodes[0]);
		fb_assert(topRseNode);

		if (!topRseNode->rse_invariants)
		{
			topRseNode->rse_invariants =
				FB_NEW_POOL(*tdbb->getDefaultPool()) VarInvariantArray(*tdbb->getDefaultPool());
		}

		topRseNode->rse_invariants->add(impureOffset);
	}

	// Finish up processing of record selection expressions.

	RecordSource* const rsb = CMP_post_rse(tdbb, csb, rse);
	subQuery = FB_NEW_POOL(*tdbb->getDefaultPool()) SubQuery(csb, rsb, rse);
	csb->csb_fors.add(subQuery);

	return this;
}

// Evaluate a subquery expression.
dsc* SubQueryNode::execute(thread_db* tdbb, Request* request) const
{
	impure_value* impure = request->getImpure<impure_value>(impureOffset);
	request->req_flags &= ~req_null;

	dsc* desc = &impure->vlu_desc;
	USHORT* invariant_flags = NULL;

	if (nodFlags & FLAG_INVARIANT)
	{
		invariant_flags = &impure->vlu_flags;

		if (*invariant_flags & VLU_computed)
		{
			// An invariant node has already been computed.

			if (*invariant_flags & VLU_null)
				request->req_flags |= req_null;
			else
				request->req_flags &= ~req_null;

			return (request->req_flags & req_null) ? NULL : desc;
		}
	}

	impure->vlu_misc.vlu_long = 0;
	impure->vlu_desc.dsc_dtype = dtype_long;
	impure->vlu_desc.dsc_length = sizeof(SLONG);
	impure->vlu_desc.dsc_address = (UCHAR*) &impure->vlu_misc.vlu_long;

	ULONG flag = req_null;

	StableCursorSavePoint savePoint(tdbb, request->req_transaction,
		blrOp == blr_via && ownSavepoint);

	try
	{
		subQuery->open(tdbb);

		SLONG count = 0;
		double d;

		// Handle each variety separately
		switch (blrOp)
		{
			case blr_count:
				flag = 0;
				while (subQuery->fetch(tdbb))
					++impure->vlu_misc.vlu_long;
				break;

			case blr_minimum:
			case blr_maximum:
				while (subQuery->fetch(tdbb))
				{
					dsc* value = EVL_expr(tdbb, request, value1);
					if (request->req_flags & req_null)
						continue;

					int result;

					if (flag || ((result = MOV_compare(tdbb, value, desc)) < 0 && blrOp == blr_minimum) ||
						(blrOp != blr_minimum && result > 0))
					{
						flag = 0;
						EVL_make_value(tdbb, value, impure);
					}
				}
				break;

			case blr_average:	// total or average with dialect-1 semantics
			case blr_total:
				while (subQuery->fetch(tdbb))
				{
					desc = EVL_expr(tdbb, request, value1);
					if (request->req_flags & req_null)
						continue;

					// Note: if the field being SUMed or AVERAGEd is short or long,
					// impure will stay long, and the first add() will
					// set the correct scale; if it is approximate numeric,
					// the first add() will convert impure to double.
					ArithmeticNode::add(tdbb, desc, impure, this, blr_add);

					++count;
				}

				desc = &impure->vlu_desc;

				if (blrOp == blr_total)
				{
					flag = 0;
					break;
				}

				if (!count)
					break;

				d = MOV_get_double(tdbb, &impure->vlu_desc);
				impure->vlu_misc.vlu_double = d / count;
				impure->vlu_desc.dsc_dtype = DEFAULT_DOUBLE;
				impure->vlu_desc.dsc_length = sizeof(double);
				impure->vlu_desc.dsc_scale = 0;
				flag = 0;
				break;

			case blr_via:
				if (subQuery->fetch(tdbb))
					desc = EVL_expr(tdbb, request, value1);
				else
				{
					if (value2)
						desc = EVL_expr(tdbb, request, value2);
					else
						ERR_post(Arg::Gds(isc_from_no_match));
				}

				flag = request->req_flags;
				break;

			default:
				SOFT_BUGCHECK(233);	// msg 233 eval_statistical: invalid operation
		}
	}
	catch (const Exception&)
	{
		try
		{
			subQuery->close(tdbb);
			request->req_flags &= ~req_null;
			request->req_flags |= flag;
		}
		catch (const Exception&)
		{} // ignore any error to report the original one

		throw;
	}

	// Close stream and return value.

	subQuery->close(tdbb);

	savePoint.release();

	request->req_flags &= ~req_null;
	request->req_flags |= flag;

	// If this is an invariant node, save the return value. If the descriptor does not point to the
	// impure area for this node then point this node's descriptor to the correct place;
	// Copy the whole structure to be absolutely sure.

	if (nodFlags & FLAG_INVARIANT)
	{
		*invariant_flags |= VLU_computed;

		if (request->req_flags & req_null)
			*invariant_flags |= VLU_null;
		if (desc && (desc != &impure->vlu_desc))
			impure->vlu_desc = *desc;
	}

	return (request->req_flags & req_null) ? NULL : desc;
}


//--------------------


static RegisterNode<SubstringNode> regSubstringNode({blr_substring});

SubstringNode::SubstringNode(MemoryPool& pool, ValueExprNode* aExpr, ValueExprNode* aStart,
			ValueExprNode* aLength)
	: TypedNode<ValueExprNode, ExprNode::TYPE_SUBSTRING>(pool),
	  expr(aExpr),
	  start(aStart),
	  length(aLength)
{
}

DmlNode* SubstringNode::parse(thread_db* tdbb, MemoryPool& pool, CompilerScratch* csb,
	const UCHAR /*blrOp*/)
{
	SubstringNode* node = FB_NEW_POOL(pool) SubstringNode(pool);
	node->expr = PAR_parse_value(tdbb, csb);
	node->start = PAR_parse_value(tdbb, csb);
	node->length = PAR_parse_value(tdbb, csb);
	return node;
}

string SubstringNode::internalPrint(NodePrinter& printer) const
{
	ValueExprNode::internalPrint(printer);

	NODE_PRINT(printer, expr);
	NODE_PRINT(printer, start);
	NODE_PRINT(printer, length);

	return "SubstringNode";
}

ValueExprNode* SubstringNode::dsqlPass(DsqlCompilerScratch* dsqlScratch)
{
	SubstringNode* node = FB_NEW_POOL(dsqlScratch->getPool()) SubstringNode(dsqlScratch->getPool(),
		doDsqlPass(dsqlScratch, expr),
		doDsqlPass(dsqlScratch, start),
		doDsqlPass(dsqlScratch, length));

	return node;
}

void SubstringNode::setParameterName(dsql_par* parameter) const
{
	parameter->par_name = parameter->par_alias = "SUBSTRING";
}

bool SubstringNode::setParameterType(DsqlCompilerScratch* dsqlScratch,
	std::function<void (dsc*)> makeDesc, bool forceVarChar)
{
	return PASS1_set_parameter_type(dsqlScratch, expr, makeDesc, forceVarChar) |
		PASS1_set_parameter_type(dsqlScratch, start, makeDesc, forceVarChar) |
		PASS1_set_parameter_type(dsqlScratch, length, makeDesc, forceVarChar);
}

void SubstringNode::genBlr(DsqlCompilerScratch* dsqlScratch)
{
	dsqlScratch->appendUChar(blr_substring);

	GEN_expr(dsqlScratch, expr);
	GEN_expr(dsqlScratch, start);

	if (length)
		GEN_expr(dsqlScratch, length);
	else
	{
		dsqlScratch->appendUChar(blr_literal);
		dsqlScratch->appendUChar(blr_long);
		dsqlScratch->appendUChar(0);
		dsqlScratch->appendUShort(LONG_POS_MAX & 0xFFFF);
		dsqlScratch->appendUShort(LONG_POS_MAX >> 16);
	}
}

void SubstringNode::make(DsqlCompilerScratch* dsqlScratch, dsc* desc)
{
	dsc desc1, desc2, desc3;

	DsqlDescMaker::fromNode(dsqlScratch, &desc1, expr);
	DsqlDescMaker::fromNode(dsqlScratch, &desc2, start);

	if (length)
	{
		DsqlDescMaker::fromNode(dsqlScratch, &desc3, length);

		if (!nodeIs<LiteralNode>(length))
			desc3.dsc_address = NULL;
	}

	DSqlDataTypeUtil(dsqlScratch).makeSubstr(desc, &desc1, &desc2, &desc3);
}

void SubstringNode::getDesc(thread_db* tdbb, CompilerScratch* csb, dsc* desc)
{
	DSC desc0, desc1, desc2, desc3;

	expr->getDesc(tdbb, csb, &desc0);

	ValueExprNode* offsetNode = start;
	ValueExprNode* decrementNode = NULL;
	ArithmeticNode* arithmeticNode = nodeAs<ArithmeticNode>(offsetNode);

	// ASF: This code is very strange. The DSQL node is created as dialect 1, but only the dialect
	// 3 is verified here. Also, this task seems unnecessary here, as it must be done during
	// execution anyway.

	if (arithmeticNode && arithmeticNode->blrOp == blr_subtract && !arithmeticNode->dialect1)
	{
		// This node is created by the DSQL layer, but the system BLR code bypasses it and uses
		// zero-based string offsets instead.
		decrementNode = arithmeticNode->arg2;
		decrementNode->getDesc(tdbb, csb, &desc3);
		offsetNode = arithmeticNode->arg1;
	}

	offsetNode->getDesc(tdbb, csb, &desc1);
	length->getDesc(tdbb, csb, &desc2);

	DataTypeUtil(tdbb).makeSubstr(desc, &desc0, &desc1, &desc2);

	if (desc1.dsc_flags & DSC_null || desc2.dsc_flags & DSC_null)
		desc->dsc_flags |= DSC_null;
	else
	{
		if (nodeIs<LiteralNode>(length) && desc2.dsc_dtype == dtype_long)
		{
			const SLONG len = MOV_get_long(tdbb, &desc2, 0);

			if (len < 0)
				ERR_post(Arg::Gds(isc_bad_substring_length) << Arg::Num(len));
		}
	}
}

ValueExprNode* SubstringNode::copy(thread_db* tdbb, NodeCopier& copier) const
{
	SubstringNode* node = FB_NEW_POOL(*tdbb->getDefaultPool()) SubstringNode(
		*tdbb->getDefaultPool());
	node->expr = copier.copy(tdbb, expr);
	node->start = copier.copy(tdbb, start);
	node->length = copier.copy(tdbb, length);
	return node;
}

ValueExprNode* SubstringNode::pass2(thread_db* tdbb, CompilerScratch* csb)
{
	ValueExprNode::pass2(tdbb, csb);

	dsc desc;
	getDesc(tdbb, csb, &desc);
	impureOffset = csb->allocImpure<impure_value>();

	return this;
}

dsc* SubstringNode::execute(thread_db* tdbb, Request* request) const
{
	impure_value* impure = request->getImpure<impure_value>(impureOffset);

	// Run all expression arguments.

	const dsc* exprDesc = EVL_expr(tdbb, request, expr);
	exprDesc = (request->req_flags & req_null) ? NULL : exprDesc;

	const dsc* startDesc = EVL_expr(tdbb, request, start);
	startDesc = (request->req_flags & req_null) ? NULL : startDesc;

	const dsc* lengthDesc = EVL_expr(tdbb, request, length);
	lengthDesc = (request->req_flags & req_null) ? NULL : lengthDesc;

	if (exprDesc && startDesc && lengthDesc)
		return perform(tdbb, impure, exprDesc, startDesc, lengthDesc);

	// If any of them is NULL, return NULL.
	return NULL;
}

dsc* SubstringNode::perform(thread_db* tdbb, impure_value* impure, const dsc* valueDsc,
	const dsc* startDsc, const dsc* lengthDsc)
{
	SINT64 sStart = MOV_get_long(tdbb, startDsc, 0);
	SINT64 sLength = MOV_get_long(tdbb, lengthDsc, 0);

	if (sLength < 0)
		status_exception::raise(Arg::Gds(isc_bad_substring_length) << Arg::Num(sLength));

	if (sStart < 0)
	{
		sLength = MAX(sLength + sStart, 0);
		sStart = 0;
	}

	FB_UINT64 start = FB_UINT64(sStart);
	FB_UINT64 length = FB_UINT64(sLength);

	dsc desc;
	DataTypeUtil(tdbb).makeSubstr(&desc, valueDsc, startDsc, lengthDsc);

	if (desc.isText() && length > MAX_STR_SIZE)
		length = MAX_STR_SIZE;

	ULONG dataLen;

	if (valueDsc->isBlob())
	{
		// Source string is a blob, things get interesting.

		fb_assert(desc.dsc_dtype == dtype_blob);

		desc.dsc_address = (UCHAR*) &impure->vlu_misc.vlu_bid;

		blb* newBlob = blb::create(tdbb, tdbb->getRequest()->req_transaction, &impure->vlu_misc.vlu_bid);

		blb* blob = blb::open(tdbb, tdbb->getRequest()->req_transaction,
			reinterpret_cast<bid*>(valueDsc->dsc_address));

		HalfStaticArray<UCHAR, BUFFER_LARGE> buffer;
		CharSet* charSet = INTL_charset_lookup(tdbb, valueDsc->getCharSet());

		const FB_UINT64 byte_offset = start * charSet->maxBytesPerChar();
		const FB_UINT64 byte_length = length * charSet->maxBytesPerChar();

		if (charSet->isMultiByte())
		{
			buffer.getBuffer(MIN(blob->blb_length, byte_offset + byte_length));
			dataLen = blob->BLB_get_data(tdbb, buffer.begin(), buffer.getCount(), false);

			HalfStaticArray<UCHAR, BUFFER_LARGE> buffer2;
			buffer2.getBuffer(dataLen);

			dataLen = charSet->substring(dataLen, buffer.begin(),
				buffer2.getCapacity(), buffer2.begin(), start, length);
			newBlob->BLB_put_data(tdbb, buffer2.begin(), dataLen);
		}
		else if (byte_offset < blob->blb_length)
		{
			start = byte_offset;
			length = MIN(blob->blb_length, byte_length);

			while (!(blob->blb_flags & BLB_eof) && start)
			{
				// Both cases are the same for now. Let's see if we can optimize in the future.
				ULONG l1 = blob->BLB_get_data(tdbb, buffer.begin(),
					MIN(buffer.getCapacity(), start), false);
				start -= l1;
			}

			while (!(blob->blb_flags & BLB_eof) && length)
			{
				dataLen = blob->BLB_get_data(tdbb, buffer.begin(),
					MIN(length, buffer.getCapacity()), false);
				length -= dataLen;

				newBlob->BLB_put_data(tdbb, buffer.begin(), dataLen);
			}
		}

		blob->BLB_close(tdbb);
		newBlob->BLB_close(tdbb);

		EVL_make_value(tdbb, &desc, impure);
	}
	else
	{
		fb_assert(desc.isText());

		desc.dsc_dtype = dtype_text;

		// CVC: I didn't bother to define a larger buffer because:
		//		- Native types when converted to string don't reach 31 bytes plus terminator.
		//		- String types do not need and do not use the buffer ("temp") to be pulled.
		//		- The types that can cause an error() issued inside the low level MOV/CVT
		//		routines because the "temp" is not enough are blob and array but at this time
		//		they aren't accepted, so they will cause error() to be called anyway.
		VaryStr<TEMP_STR_LENGTH> temp;
		USHORT ttype;
		desc.dsc_length = MOV_get_string_ptr(tdbb, valueDsc, &ttype, &desc.dsc_address,
			&temp, sizeof(temp));
		desc.setTextType(ttype);

		// CVC: Why bother? If the start is greater or equal than the length in bytes,
		// it's impossible that the start be less than the length in an international charset.
		if (start >= desc.dsc_length || !length)
		{
			desc.dsc_length = 0;
			EVL_make_value(tdbb, &desc, impure);
		}
		// CVC: God save the king if the engine doesn't protect itself against buffer overruns,
		//		because intl.h defines UNICODE as the type of most system relations' string fields.
		//		Also, the field charset can come as 127 (dynamic) when it comes from system triggers,
		//		but it's resolved by INTL_obj_lookup() to UNICODE_FSS in the cases I observed. Here I cannot
		//		distinguish between user calls and system calls. Unlike the original ASCII substring(),
		//		this one will get correctly the amount of UNICODE characters requested.
		else if (ttype == ttype_ascii || ttype == ttype_none || ttype == ttype_binary)
		{
			/* Redundant.
			if (start >= desc.dsc_length)
				desc.dsc_length = 0;
			else */
			desc.dsc_address += start;
			desc.dsc_length -= start;
			if (length < desc.dsc_length)
				desc.dsc_length = length;
			EVL_make_value(tdbb, &desc, impure);
		}
		else
		{
			// CVC: ATTENTION:
			// I couldn't find an appropriate message for this failure among current registered
			// messages, so I will return empty.
			// Finally I decided to use arithmetic exception or numeric overflow.
			const UCHAR* p = desc.dsc_address;
			const USHORT pcount = desc.dsc_length;

			CharSet* charSet = INTL_charset_lookup(tdbb, desc.getCharSet());

			desc.dsc_address = NULL;
			const ULONG totLen = MIN(MAX_STR_SIZE, length * charSet->maxBytesPerChar());
			desc.dsc_length = totLen;
			EVL_make_value(tdbb, &desc, impure);

			dataLen = charSet->substring(pcount, p, totLen,
				impure->vlu_desc.dsc_address, start, length);
			impure->vlu_desc.dsc_length = static_cast<USHORT>(dataLen);
		}
	}

	return &impure->vlu_desc;
}


//--------------------


static RegisterNode<SubstringSimilarNode> regSubstringSimilarNode({blr_substring_similar});

SubstringSimilarNode::SubstringSimilarNode(MemoryPool& pool, ValueExprNode* aExpr,
			ValueExprNode* aPattern, ValueExprNode* aEscape)
	: TypedNode<ValueExprNode, ExprNode::TYPE_SUBSTRING_SIMILAR>(pool),
	  expr(aExpr),
	  pattern(aPattern),
	  escape(aEscape)
{
}

DmlNode* SubstringSimilarNode::parse(thread_db* tdbb, MemoryPool& pool, CompilerScratch* csb,
	const UCHAR /*blrOp*/)
{
	SubstringSimilarNode* node = FB_NEW_POOL(pool) SubstringSimilarNode(pool);
	node->expr = PAR_parse_value(tdbb, csb);
	node->pattern = PAR_parse_value(tdbb, csb);
	node->escape = PAR_parse_value(tdbb, csb);
	return node;
}

string SubstringSimilarNode::internalPrint(NodePrinter& printer) const
{
	ValueExprNode::internalPrint(printer);

	NODE_PRINT(printer, expr);
	NODE_PRINT(printer, pattern);
	NODE_PRINT(printer, escape);

	return "SubstringSimilarNode";
}

void SubstringSimilarNode::setParameterName(dsql_par* parameter) const
{
	parameter->par_name = parameter->par_alias = "SUBSTRING";
}

bool SubstringSimilarNode::setParameterType(DsqlCompilerScratch* dsqlScratch,
	std::function<void (dsc*)> makeDesc, bool forceVarChar)
{
	return PASS1_set_parameter_type(dsqlScratch, expr, makeDesc, forceVarChar) |
		PASS1_set_parameter_type(dsqlScratch, pattern, makeDesc, forceVarChar) |
		PASS1_set_parameter_type(dsqlScratch, escape, makeDesc, forceVarChar);
}

void SubstringSimilarNode::genBlr(DsqlCompilerScratch* dsqlScratch)
{
	dsqlScratch->appendUChar(blr_substring_similar);
	GEN_expr(dsqlScratch, expr);
	GEN_expr(dsqlScratch, pattern);
	GEN_expr(dsqlScratch, escape);
}

void SubstringSimilarNode::make(DsqlCompilerScratch* dsqlScratch, dsc* desc)
{
	dsc exprDesc;
	DsqlDescMaker::fromNode(dsqlScratch, &exprDesc, expr);

	DSqlDataTypeUtil dataTypeUtil(dsqlScratch);
	dataTypeUtil.makeSubstr(desc, &exprDesc, nullptr, nullptr);
	desc->setNullable(true);
}

void SubstringSimilarNode::getDesc(thread_db* tdbb, CompilerScratch* csb, dsc* desc)
{
	expr->getDesc(tdbb, csb, desc);

	dsc tempDesc;
	pattern->getDesc(tdbb, csb, &tempDesc);
	escape->getDesc(tdbb, csb, &tempDesc);
}

ValueExprNode* SubstringSimilarNode::copy(thread_db* tdbb, NodeCopier& copier) const
{
	SubstringSimilarNode* node = FB_NEW_POOL(*tdbb->getDefaultPool()) SubstringSimilarNode(
		*tdbb->getDefaultPool());
	node->expr = copier.copy(tdbb, expr);
	node->pattern = copier.copy(tdbb, pattern);
	node->escape = copier.copy(tdbb, escape);
	return node;
}

ValueExprNode* SubstringSimilarNode::pass1(thread_db* tdbb, CompilerScratch* csb)
{
	doPass1(tdbb, csb, expr.getAddress());

	// We need to take care of invariantness expressions to be able to pre-compile the pattern.
	nodFlags |= FLAG_INVARIANT;
	csb->csb_current_nodes.push(this);

	doPass1(tdbb, csb, pattern.getAddress());
	doPass1(tdbb, csb, escape.getAddress());

	csb->csb_current_nodes.pop();

	// If there is no top-level RSE present and patterns are not constant, unmark node as invariant
	// because it may be dependent on data or variables.
	if ((nodFlags & FLAG_INVARIANT) &&
		(!nodeIs<LiteralNode>(pattern) || !nodeIs<LiteralNode>(escape)))
	{
		for (const auto& ctxNode : csb->csb_current_nodes)
		{
			if (nodeIs<RseNode>(ctxNode))
				return this;
		}

		nodFlags &= ~FLAG_INVARIANT;
	}

	return this;
}

ValueExprNode* SubstringSimilarNode::pass2(thread_db* tdbb, CompilerScratch* csb)
{
	if (nodFlags & FLAG_INVARIANT)
		csb->csb_invariants.push(&impureOffset);
	else
		nodFlags |= FLAG_PATTERN_MATCHER_CACHE;

	ValueExprNode::pass2(tdbb, csb);

	dsc desc;
	getDesc(tdbb, csb, &desc);
	impureOffset = csb->allocImpure<impure_value>();

	return this;
}

dsc* SubstringSimilarNode::execute(thread_db* tdbb, Request* request) const
{
	// Run all expression arguments.

	const dsc* exprDesc = EVL_expr(tdbb, request, expr);
	exprDesc = (request->req_flags & req_null) ? NULL : exprDesc;

	const dsc* patternDesc = EVL_expr(tdbb, request, pattern);
	patternDesc = (request->req_flags & req_null) ? NULL : patternDesc;

	const dsc* escapeDesc = EVL_expr(tdbb, request, escape);
	escapeDesc = (request->req_flags & req_null) ? NULL : escapeDesc;

	// If any of them is NULL, return NULL.
	if (!exprDesc || !patternDesc || !escapeDesc)
		return NULL;

	USHORT textType = exprDesc->getTextType();
	Collation* collation = INTL_texttype_lookup(tdbb, textType);
	CharSet* charSet = collation->getCharSet();

	MoveBuffer exprBuffer;
	UCHAR* exprStr;
	int exprLen = MOV_make_string2(tdbb, exprDesc, textType, &exprStr, exprBuffer);

	MoveBuffer patternBuffer;
	UCHAR* patternStr;
	int patternLen = MOV_make_string2(tdbb, patternDesc, textType, &patternStr, patternBuffer);

	MoveBuffer escapeBuffer;
	UCHAR* escapeStr;
	int escapeLen = MOV_make_string2(tdbb, escapeDesc, textType, &escapeStr, escapeBuffer);

	// Verify the correctness of the escape character.
	if (escapeLen == 0 || charSet->length(escapeLen, escapeStr, true) != 1)
		ERR_post(Arg::Gds(isc_escape_invalid));

	AutoPtr<BaseSubstringSimilarMatcher> autoEvaluator;	// deallocate non-invariant evaluator
	BaseSubstringSimilarMatcher* evaluator;

	impure_value* impure = request->getImpure<impure_value>(impureOffset);

	auto createMatcher = [&]()
	{
		return collation->createSubstringSimilarMatcher(
			tdbb, *tdbb->getDefaultPool(), patternStr, patternLen, escapeStr, escapeLen);
	};

	if (nodFlags & FLAG_INVARIANT)
	{
		if (!(impure->vlu_flags & VLU_computed))
		{
			delete impure->vlu_misc.vlu_invariant;
			impure->vlu_misc.vlu_invariant = nullptr;

			impure->vlu_misc.vlu_invariant = evaluator = createMatcher();

			impure->vlu_flags |= VLU_computed;
		}
		else
			impure->vlu_misc.vlu_invariant->reset();

		evaluator = static_cast<BaseSubstringSimilarMatcher*>(impure->vlu_misc.vlu_invariant);
	}
	else if (nodFlags & FLAG_PATTERN_MATCHER_CACHE)
	{
		auto& cache = impure->vlu_misc.vlu_patternMatcherCache;
		const bool cacheHit = cache &&
			cache->matcher &&
			cache->ttype == textType &&
			cache->patternLen == patternLen &&
			cache->escapeLen == escapeLen &&
			memcmp(cache->key, patternStr, patternLen) == 0 &&
			memcmp(cache->key + patternLen, escapeStr, escapeLen) == 0;

		if (cacheHit)
			cache->matcher->reset();
		else
		{
			if (cache && cache->keySize < patternLen + escapeLen)
			{
				delete cache;
				cache = nullptr;
			}

			if (!cache)
			{
				cache = FB_NEW_RPT(*tdbb->getDefaultPool(), patternLen + escapeLen)
					impure_value::PatternMatcherCache(patternLen + escapeLen);
			}

			cache->ttype = textType;
			cache->patternLen = patternLen;
			cache->escapeLen = escapeLen;
			memcpy(cache->key, patternStr, patternLen);
			memcpy(cache->key + patternLen, escapeStr, escapeLen);

			cache->matcher = createMatcher();
		}

		evaluator = static_cast<BaseSubstringSimilarMatcher*>(cache->matcher.get());
	}
	else
		autoEvaluator = evaluator = createMatcher();

	evaluator->process(exprStr, exprLen);

	if (evaluator->result())
	{
		// Get the character bounds of the matched substring.
		unsigned start, length;
		evaluator->getResultInfo(&start, &length);

		dsc desc;
		desc.makeText((USHORT) exprLen, textType);
		EVL_make_value(tdbb, &desc, impure);

		impure->vlu_desc.dsc_length = charSet->substring(exprLen, exprStr,
			impure->vlu_desc.dsc_length, impure->vlu_desc.dsc_address,
			start, length);

		return &impure->vlu_desc;
	}
	else
		return NULL;	// No match. Return NULL.
}

ValueExprNode* SubstringSimilarNode::dsqlPass(DsqlCompilerScratch* dsqlScratch)
{
	SubstringSimilarNode* node = FB_NEW_POOL(dsqlScratch->getPool()) SubstringSimilarNode(dsqlScratch->getPool(),
		doDsqlPass(dsqlScratch, expr),
		doDsqlPass(dsqlScratch, pattern),
		doDsqlPass(dsqlScratch, escape));

	// ? SIMILAR FIELD case.
	PASS1_set_parameter_type(dsqlScratch, node->expr, node->pattern, true);

	// FIELD SIMILAR ? case.
	PASS1_set_parameter_type(dsqlScratch, node->pattern, node->expr, true);

	// X SIMILAR Y ESCAPE ? case.
	PASS1_set_parameter_type(dsqlScratch, node->escape, node->pattern, true);

	return node;
}


//--------------------


static RegisterNode<SysFuncCallNode> regSysFuncCallNode({blr_sys_function});

SysFuncCallNode::SysFuncCallNode(MemoryPool& pool, const MetaName& aName, ValueListNode* aArgs)
	: TypedNode<ValueExprNode, ExprNode::TYPE_SYSFUNC_CALL>(pool),
	  name(pool, aName),
	  args(aArgs),
	  function(NULL),
	  dsqlSpecialSyntax(false)
{
}

DmlNode* SysFuncCallNode::parse(thread_db* tdbb, MemoryPool& pool, CompilerScratch* csb,
	const UCHAR /*blrOp*/)
{
	MetaName name;
	csb->csb_blr_reader.getMetaName(name);

	const USHORT count = name.length();

	SysFuncCallNode* node = FB_NEW_POOL(pool) SysFuncCallNode(pool, name);
	node->function = SysFunction::lookup(name);

	if (!node->function)
	{
		csb->csb_blr_reader.seekBackward(count);
		PAR_error(csb, Arg::Gds(isc_funnotdef) << Arg::Str(name));
	}

	node->args = PAR_args(tdbb, csb);

	if (name == "MAKE_DBKEY")
	{
		// Special handling for system function MAKE_DBKEY:
		// convert constant relation name into ID at the parsing time

		auto literal = nodeAs<LiteralNode>(node->args->items[0]);

		if (literal && literal->litDesc.isText())
		{
			MetaName relName;
<<<<<<< HEAD
			CVT2_make_metaname(&literal->litDesc, name, tdbb->getAttachment()->att_dec_status);
=======
			CVT2_make_metaname(&literal->litDesc, relName, tdbb->getAttachment()->att_dec_status);
>>>>>>> 0d72b809

			const jrd_rel* const relation = MET_lookup_relation(tdbb, relName);

			if (relation)
				node->args->items[0] = MAKE_const_slong(relation->rel_id);
		}
	}

	return node;
}

string SysFuncCallNode::internalPrint(NodePrinter& printer) const
{
	ValueExprNode::internalPrint(printer);

	NODE_PRINT(printer, name);
	NODE_PRINT(printer, dsqlSpecialSyntax);
	NODE_PRINT(printer, args);

	return "SysFuncCallNode";
}

void SysFuncCallNode::setParameterName(dsql_par* parameter) const
{
	parameter->par_name = parameter->par_alias = name;
}

void SysFuncCallNode::genBlr(DsqlCompilerScratch* dsqlScratch)
{
	if (args->items.getCount() > MAX_UCHAR)
	{
		status_exception::raise(
			Arg::Gds(isc_max_args_exceeded) << Arg::Num(MAX_UCHAR) << function->name);
	}

	dsqlScratch->appendUChar(blr_sys_function);
	dsqlScratch->appendMetaString(function->name);
	dsqlScratch->appendUChar(args->items.getCount());

	for (auto& arg : args->items)
		GEN_expr(dsqlScratch, arg);
}

void SysFuncCallNode::make(DsqlCompilerScratch* dsqlScratch, dsc* desc)
{
	Array<const dsc*> argsArray;

	for (auto& arg : args->items)
	{
		DsqlDescMaker::fromNode(dsqlScratch, arg);
		argsArray.add(&arg->getDsqlDesc());
	}

	DSqlDataTypeUtil dataTypeUtil(dsqlScratch);
	function->checkArgsMismatch(argsArray.getCount());
	function->makeFunc(&dataTypeUtil, function, desc, argsArray.getCount(), argsArray.begin());
}

bool SysFuncCallNode::deterministic() const
{
	return ExprNode::deterministic() && function->deterministic;
}

void SysFuncCallNode::getDesc(thread_db* tdbb, CompilerScratch* csb, dsc* desc)
{
	Array<const dsc*> argsArray;

	for (auto& arg : args->items)
	{
		dsc* targetDesc = FB_NEW_POOL(*tdbb->getDefaultPool()) dsc();
		argsArray.push(targetDesc);
		arg->getDesc(tdbb, csb, targetDesc);

		// dsc_address is verified in makeFunc to get literals. If the node is not a
		// literal, set it to NULL, to prevent wrong interpretation of offsets as
		// pointers - CORE-2612.
		if (!nodeIs<LiteralNode>(arg))
			targetDesc->dsc_address = NULL;
	}

	DataTypeUtil dataTypeUtil(tdbb);
	function->makeFunc(&dataTypeUtil, function, desc, argsArray.getCount(), argsArray.begin());

	for (const auto& pArgs : argsArray)
		delete pArgs;
}

ValueExprNode* SysFuncCallNode::copy(thread_db* tdbb, NodeCopier& copier) const
{
	SysFuncCallNode* node = FB_NEW_POOL(*tdbb->getDefaultPool()) SysFuncCallNode(
		*tdbb->getDefaultPool(), name);
	node->args = copier.copy(tdbb, args);
	node->function = function;
	return node;
}

bool SysFuncCallNode::dsqlMatch(DsqlCompilerScratch* dsqlScratch, const ExprNode* other, bool ignoreMapCast) const
{
	if (!ExprNode::dsqlMatch(dsqlScratch, other, ignoreMapCast))
		return false;

	const SysFuncCallNode* otherNode = nodeAs<SysFuncCallNode>(other);

	return name == otherNode->name;
}

bool SysFuncCallNode::sameAs(const ExprNode* other, bool ignoreStreams) const
{
	if (!ExprNode::sameAs(other, ignoreStreams))
		return false;

	const SysFuncCallNode* const otherNode = nodeAs<SysFuncCallNode>(other);
	fb_assert(otherNode);

	return function && function == otherNode->function;
}

ValueExprNode* SysFuncCallNode::pass2(thread_db* tdbb, CompilerScratch* csb)
{
	ValueExprNode::pass2(tdbb, csb);

	function->checkArgsMismatch(args->items.getCount());

	dsc desc;
	getDesc(tdbb, csb, &desc);
	impureOffset = csb->allocImpure<impure_value>();

	return this;
}

dsc* SysFuncCallNode::execute(thread_db* tdbb, Request* request) const
{
	impure_value* impure = request->getImpure<impure_value>(impureOffset);
	return function->evlFunc(tdbb, function, args->items, impure);
}

ValueExprNode* SysFuncCallNode::dsqlPass(DsqlCompilerScratch* dsqlScratch)
{
	QualifiedName qualifName(name);

	if (!dsqlSpecialSyntax && METD_get_function(dsqlScratch->getTransaction(), dsqlScratch, qualifName))
	{
		UdfCallNode* node = FB_NEW_POOL(dsqlScratch->getPool()) UdfCallNode(dsqlScratch->getPool(), qualifName, args);
		return node->dsqlPass(dsqlScratch);
	}

	SysFuncCallNode* node = FB_NEW_POOL(dsqlScratch->getPool()) SysFuncCallNode(dsqlScratch->getPool(), name,
		doDsqlPass(dsqlScratch, args));
	node->dsqlSpecialSyntax = dsqlSpecialSyntax;

	node->function = SysFunction::lookup(name);

	if (node->function)
	{
		if (node->function->setParamsFunc)
		{
			Array<dsc> tempDescs(node->args->items.getCount());
			tempDescs.resize(node->args->items.getCount());

			Array<dsc*> argsArray(node->args->items.getCount());

			for (auto& item : node->args->items)
			{
				DsqlDescMaker::fromNode(dsqlScratch, item);

				auto itemDesc = item->dsqlSetableDesc();

				if (!itemDesc)
				{
					tempDescs.push(item->getDsqlDesc());
					itemDesc = &tempDescs.back();
				}

				argsArray.add(itemDesc);
			}

			DSqlDataTypeUtil dataTypeUtil(dsqlScratch);
			node->function->setParamsFunc(&dataTypeUtil, node->function,
				argsArray.getCount(), argsArray.begin());

			for (auto& item : node->args->items)
			{
				PASS1_set_parameter_type(dsqlScratch, item,
					[&] (dsc* desc) { *desc = item->getDsqlDesc(); },
					false);
			}
		}
	}

	return node;
}


//--------------------


static RegisterNode<TrimNode> regTrimNode({blr_trim});

TrimNode::TrimNode(MemoryPool& pool, UCHAR aWhere, UCHAR aWhat, ValueExprNode* aValue, ValueExprNode* aTrimChars)
	: TypedNode<ValueExprNode, ExprNode::TYPE_TRIM>(pool),
	  where(aWhere),
	  what(aWhat),
	  value(aValue),
	  trimChars(aTrimChars)
{
}

DmlNode* TrimNode::parse(thread_db* tdbb, MemoryPool& pool, CompilerScratch* csb, const UCHAR /*blrOp*/)
{
	UCHAR where = csb->csb_blr_reader.getByte();
	UCHAR what = csb->csb_blr_reader.getByte();

	TrimNode* node = FB_NEW_POOL(pool) TrimNode(pool, where, what);

	if (what == blr_trim_characters || what == blr_trim_multi_characters)
		node->trimChars = PAR_parse_value(tdbb, csb);

	node->value = PAR_parse_value(tdbb, csb);

	return node;
}

string TrimNode::internalPrint(NodePrinter& printer) const
{
	ValueExprNode::internalPrint(printer);

	NODE_PRINT(printer, where);
	NODE_PRINT(printer, value);
	NODE_PRINT(printer, trimChars);

	return "TrimNode";
}

ValueExprNode* TrimNode::dsqlPass(DsqlCompilerScratch* dsqlScratch)
{
	TrimNode* node = FB_NEW_POOL(dsqlScratch->getPool()) TrimNode(dsqlScratch->getPool(), where, what,
		doDsqlPass(dsqlScratch, value), doDsqlPass(dsqlScratch, trimChars));

	// Try to force trimChars to be same type as value: TRIM(? FROM FIELD)
	PASS1_set_parameter_type(dsqlScratch, node->trimChars, node->value, false);

	return node;
}

void TrimNode::setParameterName(dsql_par* parameter) const
{
	parameter->par_name = parameter->par_alias = "TRIM";
}

bool TrimNode::setParameterType(DsqlCompilerScratch* dsqlScratch,
	std::function<void (dsc*)> makeDesc, bool forceVarChar)
{
	return PASS1_set_parameter_type(dsqlScratch, value, makeDesc, forceVarChar) |
		PASS1_set_parameter_type(dsqlScratch, trimChars, makeDesc, forceVarChar);
}

void TrimNode::genBlr(DsqlCompilerScratch* dsqlScratch)
{
	dsqlScratch->appendUChar(blr_trim);
	dsqlScratch->appendUChar(where);

	if (trimChars)
	{
		dsqlScratch->appendUChar(what);
		GEN_expr(dsqlScratch, trimChars);
	}
	else
		dsqlScratch->appendUChar(blr_trim_spaces);

	GEN_expr(dsqlScratch, value);
}

void TrimNode::make(DsqlCompilerScratch* dsqlScratch, dsc* desc)
{
	dsc desc1, desc2;

	DsqlDescMaker::fromNode(dsqlScratch, &desc1, value);

	if (trimChars)
		DsqlDescMaker::fromNode(dsqlScratch, &desc2, trimChars);
	else
		desc2.dsc_flags = 0;

	if (desc1.dsc_dtype == dtype_blob)
	{
		*desc = desc1;
		desc->dsc_flags |= (desc1.dsc_flags | desc2.dsc_flags) & DSC_nullable;
	}
	else if (desc1.dsc_dtype <= dtype_any_text)
	{
		*desc = desc1;
		desc->dsc_dtype = dtype_varying;
		desc->dsc_length = static_cast<int>(sizeof(USHORT)) + DSC_string_length(&desc1);
		desc->dsc_flags = (desc1.dsc_flags | desc2.dsc_flags) & DSC_nullable;
	}
	else
	{
		desc->dsc_dtype = dtype_varying;
		desc->dsc_scale = 0;
		desc->dsc_ttype() = ttype_ascii;
		desc->dsc_length = static_cast<int>(sizeof(USHORT)) + DSC_string_length(&desc1);
		desc->dsc_flags = (desc1.dsc_flags | desc2.dsc_flags) & DSC_nullable;
	}
}

void TrimNode::getDesc(thread_db* tdbb, CompilerScratch* csb, dsc* desc)
{
	value->getDesc(tdbb, csb, desc);

	if (trimChars)
	{
		dsc desc1;
		trimChars->getDesc(tdbb, csb, &desc1);
		desc->dsc_flags |= desc1.dsc_flags & DSC_null;
	}

	if (desc->dsc_dtype != dtype_blob)
	{
		USHORT length = DSC_string_length(desc);

		if (!DTYPE_IS_TEXT(desc->dsc_dtype))
		{
			desc->dsc_ttype() = ttype_ascii;
			desc->dsc_scale = 0;
		}

		desc->dsc_dtype = dtype_varying;
		desc->dsc_length = length + sizeof(USHORT);
	}
}

ValueExprNode* TrimNode::copy(thread_db* tdbb, NodeCopier& copier) const
{
	TrimNode* node = FB_NEW_POOL(*tdbb->getDefaultPool()) TrimNode(*tdbb->getDefaultPool(), where, what);
	node->value = copier.copy(tdbb, value);
	if (trimChars)
		node->trimChars = copier.copy(tdbb, trimChars);
	return node;
}

bool TrimNode::dsqlMatch(DsqlCompilerScratch* dsqlScratch, const ExprNode* other, bool ignoreMapCast) const
{
	if (!ExprNode::dsqlMatch(dsqlScratch, other, ignoreMapCast))
		return false;

	const TrimNode* o = nodeAs<TrimNode>(other);
	fb_assert(o);

	return where == o->where;
}

bool TrimNode::sameAs(const ExprNode* other, bool ignoreStreams) const
{
	if (!ExprNode::sameAs(other, ignoreStreams))
		return false;

	const TrimNode* const otherNode = nodeAs<TrimNode>(other);
	fb_assert(otherNode);

	return where == otherNode->where;
}

ValueExprNode* TrimNode::pass2(thread_db* tdbb, CompilerScratch* csb)
{
	ValueExprNode::pass2(tdbb, csb);

	dsc desc;
	getDesc(tdbb, csb, &desc);
	impureOffset = csb->allocImpure<impure_value>();

	return this;
}

// Perform trim function = TRIM([where what FROM] string).
dsc* TrimNode::execute(thread_db* tdbb, Request* request) const
{
	impure_value* impure = request->getImpure<impure_value>(impureOffset);
	request->req_flags &= ~req_null;

	dsc* trimCharsDesc = (trimChars ? EVL_expr(tdbb, request, trimChars) : NULL);
	if (request->req_flags & req_null)
		return NULL;

	dsc* valueDesc = EVL_expr(tdbb, request, value);
	if (request->req_flags & req_null)
		return NULL;

	USHORT ttype = INTL_TEXT_TYPE(*valueDesc);
	TextType* tt = INTL_texttype_lookup(tdbb, ttype);
	CharSet* cs = tt->getCharSet();

	const UCHAR* charactersAddress;
	MoveBuffer charactersBuffer;
	ULONG charactersLength;

	if (trimCharsDesc)
	{
		UCHAR* tempAddress = NULL;

		if (trimCharsDesc->isBlob())
		{
			UCharBuffer bpb;
			CharSet* charsCharSet;

			if (trimCharsDesc->getBlobSubType() == isc_blob_text)
			{
				BLB_gen_bpb_from_descs(trimCharsDesc, valueDesc, bpb);
				charsCharSet = INTL_charset_lookup(tdbb, trimCharsDesc->getCharSet());
			}
			else
				charsCharSet = cs;

			blb* blob = blb::open2(tdbb, request->req_transaction,
				reinterpret_cast<bid*>(trimCharsDesc->dsc_address), bpb.getCount(), bpb.begin());

			// Go simple way and always read entire blob in memory.

			unsigned maxLen = blob->blb_length / charsCharSet->minBytesPerChar() *
				cs->maxBytesPerChar();

			tempAddress = charactersBuffer.getBuffer(maxLen);
			charactersLength = blob->BLB_get_data(tdbb, tempAddress, maxLen, true);
		}
		else
		{
			charactersLength = MOV_make_string2(tdbb, trimCharsDesc, ttype,
				&tempAddress, charactersBuffer);
		}

		charactersAddress = tempAddress;
	}
	else
	{
		charactersLength = tt->getCharSet()->getSpaceLength();
		charactersAddress = tt->getCharSet()->getSpace();
	}

	HalfStaticArray<UCHAR, BUFFER_SMALL> charactersCanonical;
	charactersCanonical.getBuffer(charactersLength / tt->getCharSet()->minBytesPerChar() *
		tt->getCanonicalWidth());
	const SLONG charactersCanonicalLen = tt->canonical(charactersLength, charactersAddress,
		charactersCanonical.getCount(), charactersCanonical.begin()) * tt->getCanonicalWidth();

	MoveBuffer valueBuffer;
	UCHAR* valueAddress;
	ULONG valueLength;

	if (valueDesc->isBlob())
	{
		// Source string is a blob, things get interesting.
		blb* blob = blb::open(tdbb, request->req_transaction,
			reinterpret_cast<bid*>(valueDesc->dsc_address));

		// It's very difficult (and probably not very efficient) to trim a blob in chunks.
		// So go simple way and always read entire blob in memory.
		valueAddress = valueBuffer.getBuffer(blob->blb_length);
		valueLength = blob->BLB_get_data(tdbb, valueAddress, blob->blb_length, true);
	}
	else
		valueLength = MOV_make_string2(tdbb, valueDesc, ttype, &valueAddress, valueBuffer);

	HalfStaticArray<UCHAR, BUFFER_SMALL> valueCanonical;
	valueCanonical.getBuffer(valueLength / cs->minBytesPerChar() * tt->getCanonicalWidth());
	const SLONG valueCanonicalLen = tt->canonical(valueLength, valueAddress,
		valueCanonical.getCount(), valueCanonical.begin()) * tt->getCanonicalWidth();

	SLONG offsetLead = 0;
	SLONG offsetTrail = valueCanonicalLen;
	const bool multi = what == blr_trim_multi_characters;

	// CVC: Avoid endless loop with zero length trim chars.
	if (charactersCanonicalLen)
	{
		int charSize = charactersCanonical.getCount() / charactersLength;
		if (!multi)
		{
			if (where == blr_trim_both || where == blr_trim_leading)
			{
				// CVC: Prevent surprises with offsetLead < valueCanonicalLen; it may fail.
				for (; offsetLead + charactersCanonicalLen <= valueCanonicalLen;
					 offsetLead += charactersCanonicalLen)
				{
					if (memcmp(charactersCanonical.begin(), &valueCanonical[offsetLead],
							   charactersCanonicalLen) != 0)
					{
						break;
					}
				}
			}

			if (where == blr_trim_both || where == blr_trim_trailing)
			{
				for (; offsetTrail - charactersCanonicalLen >= offsetLead;
					 offsetTrail -= charactersCanonicalLen)
				{
					if (memcmp(charactersCanonical.begin(),
							   &valueCanonical[offsetTrail - charactersCanonicalLen],
							   charactersCanonicalLen) != 0)
					{
						break;
					}
				}
			}
		}
		else
		{
			if (where == blr_trim_both || where == blr_trim_leading)
			{
				while (offsetLead < valueCanonicalLen)
				{
					bool found = false;
					for (int i = 0; i < charactersCanonicalLen; i += charSize)
					{
						if (memcmp(&charactersCanonical[i],
								   &valueCanonical[offsetLead],
								   charSize) == 0)
						{
							found = true;
							break;
						}
					}
					if (!found)
					{
						break;
					}
					offsetLead += charSize;
				}
			}

			if (where == blr_trim_both || where == blr_trim_trailing)
			{
				while (offsetTrail - charSize >= offsetLead)
				{
					bool found = false;
					for (int i = 0; i < charactersCanonicalLen; i += charSize)
					{
						if (memcmp(&charactersCanonical[i],
								   &valueCanonical[offsetTrail - charSize],
								   charSize) == 0)
						{
							found = true;
							break;
						}
					}
					if (!found)
					{
						break;
					}
					offsetTrail -= charSize;
				}
			}
		}
	}

	if (valueDesc->isBlob())
	{
		// We have valueCanonical already allocated.
		// Use it to get the substring that will be written to the new blob.
		const ULONG len = cs->substring(valueLength, valueAddress,
			valueCanonical.getCapacity(), valueCanonical.begin(),
			offsetLead / tt->getCanonicalWidth(),
			(offsetTrail - offsetLead) / tt->getCanonicalWidth());

		EVL_make_value(tdbb, valueDesc, impure);

		blb* newBlob = blb::create(tdbb, tdbb->getRequest()->req_transaction, &impure->vlu_misc.vlu_bid);
		newBlob->BLB_put_data(tdbb, valueCanonical.begin(), len);
		newBlob->BLB_close(tdbb);
	}
	else
	{
		dsc desc;
		desc.makeText(valueLength, ttype);
		EVL_make_value(tdbb, &desc, impure);

		impure->vlu_desc.dsc_length = cs->substring(valueLength, valueAddress,
			impure->vlu_desc.dsc_length, impure->vlu_desc.dsc_address,
			offsetLead / tt->getCanonicalWidth(),
			(offsetTrail - offsetLead) / tt->getCanonicalWidth());
	}

	return &impure->vlu_desc;
}


//--------------------


static RegisterNode<UdfCallNode> regUdfCallNode({blr_function, blr_function2, blr_subfunc, blr_invoke_function});

UdfCallNode::UdfCallNode(MemoryPool& pool, const QualifiedName& aName,
		ValueListNode* aArgs, ObjectsArray<MetaName>* aDsqlArgNames)
	: TypedNode<ValueExprNode, ExprNode::TYPE_UDF_CALL>(pool),
	  name(pool, aName),
	  args(aArgs),
	  dsqlArgNames(aDsqlArgNames)
{
}

DmlNode* UdfCallNode::parse(thread_db* tdbb, MemoryPool& pool, CompilerScratch* csb,
	const UCHAR blrOp)
{
	const auto predateCheck = [&](bool condition, const char* preVerb, const char* postVerb)
	{
		if (!condition)
		{
			string str;
			str.printf("%s should predate %s", preVerb, postVerb);
			PAR_error(csb, Arg::Gds(isc_random) << str);
		}
	};

	auto& blrReader = csb->csb_blr_reader;
	const UCHAR* startPos = csb->csb_blr_reader.getPos();

	const UCHAR* argNamesPos = nullptr;
	ObjectsArray<MetaName>* argNames = nullptr;
	USHORT argCount = 0;
	QualifiedName name;

	const auto node = FB_NEW_POOL(pool) UdfCallNode(pool);

	if (blrOp == blr_invoke_function)
	{
		UCHAR subCode;

		while ((subCode = blrReader.getByte()) != blr_end)
		{
			switch (subCode)
			{
				case blr_invoke_function_type:
				{
					UCHAR functionType = blrReader.getByte();

					switch (functionType)
					{
						case blr_invoke_function_type_packaged:
							blrReader.getMetaName(name.package);
							break;

						case blr_invoke_function_type_standalone:
						case blr_invoke_function_type_sub:
							break;

						default:
							PAR_error(csb, Arg::Gds(isc_random) << "Invalid blr_invoke_function_type");
							break;
					}

					blrReader.getMetaName(name.identifier);

					if (functionType == blr_invoke_function_type_sub)
					{
						for (auto curCsb = csb; curCsb && !node->function; curCsb = curCsb->mainCsb)
						{
							if (DeclareSubFuncNode* declareNode; curCsb->subFunctions.get(name.identifier, declareNode))
								node->function = declareNode->routine;
						}
					}
					else if (!node->function)
						node->function = Function::lookup(tdbb, name, false);

					if (!node->function)
					{
						blrReader.setPos(startPos);
						PAR_error(csb, Arg::Gds(isc_funnotdef) << name.toString());
					}

					break;
				}

				case blr_invoke_function_arg_names:
				{
					predateCheck(node->function, "blr_invoke_function_type", "blr_invoke_function_arg_names");
					predateCheck(!node->args, "blr_invoke_function_arg_names", "blr_invoke_function_args");

					argNamesPos = blrReader.getPos();
					USHORT argNamesCount = blrReader.getWord();
					MetaName argName;

					argNames = FB_NEW_POOL(pool) ObjectsArray<MetaName>(pool);

					while (argNamesCount--)
					{
						blrReader.getMetaName(argName);
						argNames->add(argName);
					}

					break;
				}

				case blr_invoke_function_args:
					predateCheck(node->function, "blr_invoke_function_type", "blr_invoke_function_args");

					argCount = blrReader.getWord();
					node->args = PAR_args(tdbb, csb, argCount, MAX(argCount, node->function->fun_inputs));
					break;

				default:
					PAR_error(csb, Arg::Gds(isc_random) << "Invalid blr_invoke_function sub code");
			}
		}
	}
	else
	{
		if (blrOp == blr_function2)
			blrReader.getMetaName(name.package);

		blrReader.getMetaName(name.identifier);

		if (blrOp == blr_function &&
			(name.identifier == "RDB$GET_CONTEXT" || name.identifier == "RDB$SET_CONTEXT"))
		{
			blrReader.setPos(startPos);
			return SysFuncCallNode::parse(tdbb, pool, csb, blr_sys_function);
		}

		if (blrOp == blr_subfunc)
		{
			for (auto curCsb = csb; curCsb && !node->function; curCsb = curCsb->mainCsb)
			{
				if (DeclareSubFuncNode* declareNode; curCsb->subFunctions.get(name.identifier, declareNode))
					node->function = declareNode->routine;
			}
		}
		else if (!node->function)
			node->function = Function::lookup(tdbb, name, false);

		if (!node->function)
		{
			blrReader.setPos(startPos);
			PAR_error(csb, Arg::Gds(isc_funnotdef) << name.toString());
		}

		argCount = blrReader.getByte();
		node->args = PAR_args(tdbb, csb, argCount, MAX(argCount, node->function->fun_inputs));
	}

	if (argNames && argNames->getCount() > argCount)
	{
		blrReader.setPos(argNamesPos);
		PAR_error(csb,
			Arg::Gds(isc_random) <<
			"blr_invoke_function_arg_names count cannot be greater than blr_invoke_function_args");
	}

	fb_assert(node->function);

	if (node->function->isImplemented() && !node->function->isDefined())
	{
		if (tdbb->getAttachment()->isGbak() || (tdbb->tdbb_flags & TDBB_replicator))
		{
			PAR_warning(Arg::Warning(isc_funnotdef) << name.toString() <<
						Arg::Warning(isc_modnotfound));
		}
		else
		{
			blrReader.setPos(startPos);
			PAR_error(csb, Arg::Gds(isc_funnotdef) << name.toString() <<
						Arg::Gds(isc_modnotfound));
		}
	}

	node->name = name;
	node->isSubRoutine = node->function->isSubRoutine();

	Arg::StatusVector mismatchStatus;

	if (!node->args)
		node->args = FB_NEW_POOL(pool) ValueListNode(pool);

	const auto positionalArgCount = argNames ? argCount - argNames->getCount() : argCount;
	auto argIt = node->args->items.begin();
	LeftPooledMap<MetaName, NestConst<ValueExprNode>> argsByName;

	if (positionalArgCount)
	{
		if (argCount > node->function->fun_inputs)
			mismatchStatus << Arg::Gds(isc_wronumarg);

		for (auto pos = 0u; pos < positionalArgCount; ++pos)
		{
			if (pos < node->function->fun_inputs)
			{
				const auto& parameter = node->function->getInputFields()[pos];

				if (parameter->prm_name.hasData() && argsByName.put(parameter->prm_name, *argIt))
					mismatchStatus << Arg::Gds(isc_param_multiple_assignments) << parameter->prm_name;
			}

			++argIt;
		}
	}

	if (argNames)
	{
		for (const auto& argName : *argNames)
		{
			if (argsByName.put(argName, *argIt++))
				mismatchStatus << Arg::Gds(isc_param_multiple_assignments) << argName;
		}
	}

	node->args->items.resize(node->function->getInputFields().getCount());
	argIt = node->args->items.begin();

	for (auto& parameter : node->function->getInputFields())
	{
		NestConst<Jrd::ValueExprNode>* argValue;
		bool argExists = false;

		if (parameter->prm_name.hasData())
		{
			argExists = argsByName.exist(parameter->prm_name);
			argValue = argsByName.get(parameter->prm_name);

			if (argValue)
			{
				*argIt = *argValue;
				argsByName.remove(parameter->prm_name);
			}
		}
		else	// no parameter name in UDFs
			argValue = argIt;

		if (!argValue || !*argValue)
		{
			if (parameter->prm_default_value)
				*argIt = CMP_clone_node(tdbb, csb, parameter->prm_default_value);
			else if (argExists)	// explicit DEFAULT in caller
			{
				FieldInfo fieldInfo;

				if (parameter->prm_mechanism != prm_mech_type_of &&
					!fb_utils::implicit_domain(parameter->prm_field_source.c_str()))
				{
					const MetaNamePair namePair(parameter->prm_field_source, "");

					if (!csb->csb_map_field_info.get(namePair, fieldInfo))
					{
						dsc dummyDesc;
						MET_get_domain(tdbb, csb->csb_pool, parameter->prm_field_source, &dummyDesc, &fieldInfo);
						csb->csb_map_field_info.put(namePair, fieldInfo);
					}
				}

				if (fieldInfo.defaultValue)
					*argIt = CMP_clone_node(tdbb, csb, fieldInfo.defaultValue);
				else
					*argIt = NullNode::instance();
			}
			else
				mismatchStatus << Arg::Gds(isc_param_no_default_not_specified) << parameter->prm_name;
		}

		++argIt;
	}

	if (argsByName.hasData())
	{
		for (const auto& argPair : argsByName)
			mismatchStatus << Arg::Gds(isc_param_not_exist) << argPair.first;
	}

	if (mismatchStatus.hasData())
		status_exception::raise(Arg::Gds(isc_fun_param_mismatch) << name.toString() << mismatchStatus);

	// CVC: I will track ufds only if a function is not being dropped.
	if (!node->function->isSubRoutine() && csb->collectingDependencies())
	{
		{	// scope
			CompilerScratch::Dependency dependency(obj_udf);
			dependency.function = node->function;
			csb->addDependency(dependency);
		}

		if (argNames)
		{
			for (const auto& argName : *argNames)
			{
				CompilerScratch::Dependency dependency(obj_udf);
				dependency.function = node->function;
				dependency.subName = &argName;
				csb->addDependency(dependency);
			}
		}
	}

	return node;
}

string UdfCallNode::internalPrint(NodePrinter& printer) const
{
	ValueExprNode::internalPrint(printer);

	NODE_PRINT(printer, name);
	NODE_PRINT(printer, args);

	return "UdfCallNode";
}

void UdfCallNode::setParameterName(dsql_par* parameter) const
{
	parameter->par_name = parameter->par_alias = dsqlFunction->udf_name.identifier;
}

void UdfCallNode::genBlr(DsqlCompilerScratch* dsqlScratch)
{
	if (dsqlArgNames || args->items.getCount() >= UCHAR_MAX)
	{
		dsqlScratch->appendUChar(blr_invoke_function);

		dsqlScratch->appendUChar(blr_invoke_function_type);

		if (dsqlFunction->udf_name.package.hasData())
		{
			dsqlScratch->appendUChar(blr_invoke_function_type_packaged);
			dsqlScratch->appendMetaString(dsqlFunction->udf_name.package.c_str());
		}
		else
		{
			dsqlScratch->appendUChar((dsqlFunction->udf_flags & UDF_subfunc) ?
				blr_invoke_function_type_sub : blr_invoke_function_type_standalone);
		}

		dsqlScratch->appendMetaString(dsqlFunction->udf_name.identifier.c_str());

		if (dsqlArgNames && dsqlArgNames->hasData())
		{
			dsqlScratch->appendUChar(blr_invoke_function_arg_names);
			dsqlScratch->appendUShort(dsqlArgNames->getCount());

			for (auto& argName : *dsqlArgNames)
				dsqlScratch->appendMetaString(argName.c_str());
		}

		dsqlScratch->appendUChar(blr_invoke_function_args);
		dsqlScratch->appendUShort(args->items.getCount());

		for (auto& arg : args->items)
			GEN_arg(dsqlScratch, arg);

		dsqlScratch->appendUChar(blr_end);

		return;
	}

	if (dsqlFunction->udf_name.package.isEmpty())
		dsqlScratch->appendUChar((dsqlFunction->udf_flags & UDF_subfunc) ? blr_subfunc : blr_function);
	else
	{
		dsqlScratch->appendUChar(blr_function2);
		dsqlScratch->appendMetaString(dsqlFunction->udf_name.package.c_str());
	}

	dsqlScratch->appendMetaString(dsqlFunction->udf_name.identifier.c_str());
	dsqlScratch->appendUChar(args->items.getCount());

	for (auto& arg : args->items)
		GEN_arg(dsqlScratch, arg);
}

void UdfCallNode::make(DsqlCompilerScratch* /*dsqlScratch*/, dsc* desc)
{
	desc->dsc_dtype = static_cast<UCHAR>(dsqlFunction->udf_dtype);
	desc->dsc_length = dsqlFunction->udf_length;
	desc->dsc_scale = static_cast<SCHAR>(dsqlFunction->udf_scale);
	// CVC: Setting flags to zero obviously impeded DSQL to acknowledge
	// the fact that any UDF can return NULL simply returning a NULL
	// pointer.
	desc->setNullable(true);

	if (!desc->isText())
		desc->dsc_ttype() = dsqlFunction->udf_sub_type;

	if (desc->isText() || (desc->isBlob() && desc->getBlobSubType() == isc_blob_text))
		desc->setTextType(dsqlFunction->udf_character_set_id);
}

bool UdfCallNode::deterministic() const
{
	return ExprNode::deterministic() && function->fun_deterministic;
}

void UdfCallNode::getDesc(thread_db* /*tdbb*/, CompilerScratch* /*csb*/, dsc* desc)
{
	// Null value for the function indicates that the function was not
	// looked up during parsing the BLR. This is true if the function
	// referenced in the procedure BLR was dropped before dropping the
	// procedure itself. Ignore the case because we are currently trying
	// to drop the procedure.
	// For normal requests, function would never be null. We would have
	// created a valid block while parsing.
	if (function)
		*desc = function->getOutputFields()[0]->prm_desc;
	else
		desc->clear();
}

ValueExprNode* UdfCallNode::copy(thread_db* tdbb, NodeCopier& copier) const
{
	UdfCallNode* node = FB_NEW_POOL(*tdbb->getDefaultPool()) UdfCallNode(*tdbb->getDefaultPool(), name);
	node->args = copier.copy(tdbb, args);
	node->function = isSubRoutine ? function : Function::lookup(tdbb, name, false);
	return node;
}

bool UdfCallNode::dsqlMatch(DsqlCompilerScratch* dsqlScratch, const ExprNode* other, bool ignoreMapCast) const
{
	if (!ExprNode::dsqlMatch(dsqlScratch, other, ignoreMapCast))
		return false;

	const UdfCallNode* otherNode = nodeAs<UdfCallNode>(other);

	return name == otherNode->name;
}

bool UdfCallNode::sameAs(const ExprNode* other, bool ignoreStreams) const
{
	if (!ExprNode::sameAs(other, ignoreStreams))
		return false;

	const UdfCallNode* const otherNode = nodeAs<UdfCallNode>(other);
	fb_assert(otherNode);

	return function && function == otherNode->function;
}

ValueExprNode* UdfCallNode::pass1(thread_db* tdbb, CompilerScratch* csb)
{
	ValueExprNode::pass1(tdbb, csb);

	if (!function->isSubRoutine())
	{
		if (!(csb->csb_g_flags & (csb_internal | csb_ignore_perm)))
		{
			if (function->getName().package.isEmpty())
			{
				SLONG ssRelationId = csb->csb_view ? csb->csb_view->rel_id : 0;

				if (!ssRelationId && csb->csb_parent_relation)
				{
					fb_assert(csb->csb_parent_relation->rel_ss_definer.asBool());
					ssRelationId = csb->csb_parent_relation->rel_id;
				}

				CMP_post_access(tdbb, csb, function->getSecurityName(), ssRelationId,
					SCL_execute, obj_functions, function->getName().identifier);
			}
			else
			{
				CMP_post_access(tdbb, csb, function->getSecurityName(),
					(csb->csb_view ? csb->csb_view->rel_id : 0),
					SCL_execute, obj_packages, function->getName().package);
			}

			ExternalAccess temp(ExternalAccess::exa_function, function->getId());
			FB_SIZE_T idx;
			if (!csb->csb_external.find(temp, idx))
				csb->csb_external.insert(idx, temp);
		}

		CMP_post_resource(&csb->csb_resources, function, Resource::rsc_function, function->getId());
	}

	return this;
}

ValueExprNode* UdfCallNode::pass2(thread_db* tdbb, CompilerScratch* csb)
{
	if (function->fun_deterministic && !function->fun_inputs)
	{
		// Deterministic function without input arguments is expected to be
		// always returning the same result, so it can be marked as invariant
		nodFlags |= FLAG_INVARIANT;
		csb->csb_invariants.push(&impureOffset);
	}

	ValueExprNode::pass2(tdbb, csb);

	dsc desc;
	getDesc(tdbb, csb, &desc);

	impureOffset = csb->allocImpure<Impure>();

	if (function->isDefined() && !function->fun_entrypoint)
	{
		if (function->getInputFormat() && function->getInputFormat()->fmt_count)
		{
			fb_assert(function->getInputFormat()->fmt_length);
			csb->allocImpure(FB_ALIGNMENT, function->getInputFormat()->fmt_length);
		}

		fb_assert(function->getOutputFormat()->fmt_count == 3);

		fb_assert(function->getOutputFormat()->fmt_length);
		csb->allocImpure(FB_ALIGNMENT, function->getOutputFormat()->fmt_length);
	}

	return this;
}

dsc* UdfCallNode::execute(thread_db* tdbb, Request* request) const
{
	UCHAR* impure = request->getImpure<UCHAR>(impureOffset);
	Impure* impureArea = request->getImpure<Impure>(impureOffset);
	impure_value* value = &impureArea->value;

	USHORT& invariantFlags = value->vlu_flags;

	// If the function is known as being both deterministic and invariant,
	// check whether it has already been evaluated

	if (nodFlags & FLAG_INVARIANT)
	{
		if (invariantFlags & VLU_computed)
		{
			if (invariantFlags & VLU_null)
				request->req_flags |= req_null;
			else
				request->req_flags &= ~req_null;

			return (request->req_flags & req_null) ? NULL : &value->vlu_desc;
		}
	}

	if (!function->isImplemented())
	{
		status_exception::raise(
			Arg::Gds(isc_func_pack_not_implemented) <<
				Arg::Str(function->getName().identifier) << Arg::Str(function->getName().package));
	}
	else if (!function->isDefined())
	{
		status_exception::raise(
			Arg::Gds(isc_funnotdef) << Arg::Str(function->getName().toString()) <<
			Arg::Gds(isc_modnotfound));
	}

	AutoSetRestore<USHORT> autoOriginalTimeZone(
		&tdbb->getAttachment()->att_original_timezone,
		tdbb->getAttachment()->att_current_timezone);

	// Evaluate the function.

	if (function->fun_entrypoint)
	{
		const Parameter* const returnParam = function->getOutputFields()[0];
		value->vlu_desc = returnParam->prm_desc;

		// If the return data type is any of the string types, allocate space to hold value.

		if (value->vlu_desc.dsc_dtype <= dtype_varying)
		{
			const USHORT retLength = value->vlu_desc.dsc_length;
			VaryingString* string = value->vlu_string;

			if (string && string->str_length < retLength)
			{
				delete string;
				string = NULL;
			}

			if (!string)
			{
				string = FB_NEW_RPT(*tdbb->getDefaultPool(), retLength) VaryingString;
				string->str_length = retLength;
				value->vlu_string = string;
			}

			value->vlu_desc.dsc_address = string->str_data;
		}
		else
			value->vlu_desc.dsc_address = (UCHAR*) &value->vlu_misc;

		if (!impureArea->temp)
		{
			impureArea->temp =
				FB_NEW_POOL(*tdbb->getDefaultPool()) Array<UCHAR>(*tdbb->getDefaultPool());
		}

		FUN_evaluate(tdbb, function, args->items, value, *impureArea->temp);
	}
	else
	{
		const_cast<Function*>(function.getObject())->checkReload(tdbb);

		Jrd::Attachment* attachment = tdbb->getAttachment();

		const ULONG inMsgLength = function->getInputFormat() ? function->getInputFormat()->fmt_length : 0;
		const ULONG outMsgLength = function->getOutputFormat()->fmt_length;
		UCHAR* const inMsg = FB_ALIGN(impure + sizeof(impure_value), FB_ALIGNMENT);
		UCHAR* const outMsg = FB_ALIGN(inMsg + inMsgLength, FB_ALIGNMENT);

		if (function->fun_inputs != 0)
		{
			const dsc* fmtDesc = function->getInputFormat()->fmt_desc.begin();

			for (auto& source : args->items)
			{
				const ULONG argOffset = (IPTR) fmtDesc[0].dsc_address;
				const ULONG nullOffset = (IPTR) fmtDesc[1].dsc_address;

				dsc argDesc = fmtDesc[0];
				argDesc.dsc_address = inMsg + argOffset;

				SSHORT* const nullPtr = reinterpret_cast<SSHORT*>(inMsg + nullOffset);

				dsc* const srcDesc = EVL_expr(tdbb, request, source);
				if (srcDesc && !(request->req_flags & req_null))
				{
					*nullPtr = 0;
					MOV_move(tdbb, srcDesc, &argDesc);
				}
				else
					*nullPtr = -1;

				fmtDesc += 2;
			}
		}

		jrd_tra* transaction = request->req_transaction;

		const SavNumber savNumber = transaction->tra_save_point ?
			transaction->tra_save_point->getNumber() : 0;

		Request* funcRequest = function->getStatement()->findRequest(tdbb);

		// trace function execution start
		TraceFuncExecute trace(tdbb, funcRequest, request, inMsg, inMsgLength);

		// Catch errors so we can unwind cleanly.

		try
		{
			Jrd::ContextPoolHolder context(tdbb, funcRequest->req_pool);	// Save the old pool.

			funcRequest->setGmtTimeStamp(request->getGmtTimeStamp());

			EXE_execute_function(tdbb, funcRequest, transaction, inMsgLength, inMsg, outMsgLength, outMsg);

			// Clean up all savepoints started during execution of the function

			if (!(transaction->tra_flags & TRA_system))
			{
				while (transaction->tra_save_point &&
					transaction->tra_save_point->getNumber() > savNumber)
				{
					fb_assert(!transaction->tra_save_point->isChanging());
					transaction->releaseSavepoint(tdbb);
				}
			}
		}
		catch (const Exception& ex)
		{
			ex.stuffException(tdbb->tdbb_status_vector);
			const bool noPriv = (tdbb->tdbb_status_vector->getErrors()[1] == isc_no_priv);
			trace.finish(noPriv ? ITracePlugin::RESULT_UNAUTHORIZED : ITracePlugin::RESULT_FAILED);

			EXE_unwind(tdbb, funcRequest);
			funcRequest->req_attachment = NULL;
			funcRequest->req_flags &= ~(req_in_use | req_proc_fetch);
			funcRequest->invalidateTimeStamp();
			throw;
		}

		const dsc* fmtDesc = function->getOutputFormat()->fmt_desc.begin();
		const ULONG nullOffset = (IPTR) fmtDesc[1].dsc_address;
		SSHORT* const nullPtr = reinterpret_cast<SSHORT*>(outMsg + nullOffset);

		if (*nullPtr)
		{
			request->req_flags |= req_null;
			trace.finish(ITracePlugin::RESULT_SUCCESS);
		}
		else
		{
			request->req_flags &= ~req_null;

			const ULONG argOffset = (IPTR) fmtDesc[0].dsc_address;
			value->vlu_desc = *fmtDesc;
			value->vlu_desc.dsc_address = outMsg + argOffset;

			trace.finish(ITracePlugin::RESULT_SUCCESS, &value->vlu_desc);
		}

		EXE_unwind(tdbb, funcRequest);

		funcRequest->req_attachment = NULL;
		funcRequest->req_flags &= ~(req_in_use | req_proc_fetch);
		funcRequest->invalidateTimeStamp();
	}

	if (!(request->req_flags & req_null))
		INTL_adjust_text_descriptor(tdbb, &value->vlu_desc);

	// If the function is declared as invariant, mark it as computed.
	if (nodFlags & FLAG_INVARIANT)
	{
		invariantFlags |= VLU_computed;

		if (request->req_flags & req_null)
			invariantFlags |= VLU_null;
	}

	return (request->req_flags & req_null) ? NULL : &value->vlu_desc;
}

ValueExprNode* UdfCallNode::dsqlPass(DsqlCompilerScratch* dsqlScratch)
{
	const auto node = FB_NEW_POOL(dsqlScratch->getPool()) UdfCallNode(dsqlScratch->getPool(), name,
		doDsqlPass(dsqlScratch, args),
		dsqlArgNames ?
			FB_NEW_POOL(dsqlScratch->getPool()) ObjectsArray<MetaName>(dsqlScratch->getPool(), *dsqlArgNames) :
			nullptr);

	if (name.package.isEmpty())
	{
		DeclareSubFuncNode* subFunction = dsqlScratch->getSubFunction(name.identifier);
		node->dsqlFunction = subFunction ? subFunction->dsqlFunction : NULL;
	}

	if (!node->dsqlFunction)
		node->dsqlFunction = METD_get_function(dsqlScratch->getTransaction(), dsqlScratch, name);

	if (!node->dsqlFunction)
	{
		ERRD_post(Arg::Gds(isc_sqlerr) << Arg::Num(-804) <<
				  Arg::Gds(isc_dsql_function_err) <<
				  Arg::Gds(isc_random) << Arg::Str(name.toString()));
	}

	auto argIt = node->args->items.begin();
	unsigned pos = 0;

	while (pos < node->args->items.getCount() - (node->dsqlArgNames ? node->dsqlArgNames->getCount() : 0))
	{
		if (pos < node->dsqlFunction->udf_arguments.getCount())
		{
			PASS1_set_parameter_type(dsqlScratch, *argIt++,
				[&] (dsc* desc) { *desc = node->dsqlFunction->udf_arguments[pos].desc; },
				false);
		}

		++pos;
	}

	if (node->dsqlArgNames)
	{
		fb_assert(node->dsqlArgNames->getCount() <= node->args->items.getCount());

		LeftPooledMap<MetaName, const dsc*> argsByName;

		for (const auto& arg : node->dsqlFunction->udf_arguments)
			argsByName.put(arg.name, &arg.desc);

		Arg::StatusVector mismatchStatus;

		for (const auto& argName : *node->dsqlArgNames)
		{
			if (const auto argDescPtr = argsByName.get(argName))
			{
				PASS1_set_parameter_type(dsqlScratch, *argIt,
					[&] (dsc* desc) { *desc = **argDescPtr; },
					false);
			}
			else
				mismatchStatus << Arg::Gds(isc_param_not_exist) << argName;

			++argIt;
		}

		if (mismatchStatus.hasData())
			status_exception::raise(Arg::Gds(isc_fun_param_mismatch) << name.toString() << mismatchStatus);
	}

	return node;
}


//--------------------


static RegisterNode<ValueIfNode> regValueIfNode({blr_value_if});

ValueIfNode::ValueIfNode(MemoryPool& pool, BoolExprNode* aCondition, ValueExprNode* aTrueValue,
			ValueExprNode* aFalseValue)
	: TypedNode<ValueExprNode, ExprNode::TYPE_VALUE_IF>(pool),
	  condition(aCondition),
	  trueValue(aTrueValue),
	  falseValue(aFalseValue)
{
}

DmlNode* ValueIfNode::parse(thread_db* tdbb, MemoryPool& pool, CompilerScratch* csb, const UCHAR /*blrOp*/)
{
	ValueIfNode* node = FB_NEW_POOL(pool) ValueIfNode(pool);
	node->condition = PAR_parse_boolean(tdbb, csb);
	node->trueValue = PAR_parse_value(tdbb, csb);
	node->falseValue = PAR_parse_value(tdbb, csb);

	// Get rid of blr_stmt_expr expressions.

	// Coalesce.
	MissingBoolNode* missing = nodeAs<MissingBoolNode>(node->condition);
	if (missing)
	{
		StmtExprNode* stmtExpr = nodeAs<StmtExprNode>(missing->arg);
		if (!stmtExpr)
			return node;

		bool firstAssign = true;
		AssignmentNode* assignStmt;
		Array<USHORT> nullVariables;

		do
		{
			CompoundStmtNode* stmt = nodeAs<CompoundStmtNode>(stmtExpr->stmt);
			VariableNode* var = NULL;

			if (stmt)
			{
				DeclareVariableNode* declStmt;

				if (stmt->statements.getCount() != 2 ||
					!(declStmt = nodeAs<DeclareVariableNode>(stmt->statements[0])) ||
					!(assignStmt = nodeAs<AssignmentNode>(stmt->statements[1])) ||
					!(var = nodeAs<VariableNode>(assignStmt->asgnTo)) ||
					var->varId != declStmt->varId)
				{
					return node;
				}
			}
			else if (!(assignStmt = nodeAs<AssignmentNode>(stmtExpr->stmt)) ||
				!(var = nodeAs<VariableNode>(assignStmt->asgnTo)))
			{
				return node;
			}

			nullVariables.add(var->varId);

			if (firstAssign)
			{
				firstAssign = false;

				VariableNode* var2 = nodeAs<VariableNode>(node->falseValue);

				if (!var2 || var->varId != var2->varId)
					return node;
			}

			stmtExpr = nodeAs<StmtExprNode>(assignStmt->asgnFrom);
		} while (stmtExpr);

		CoalesceNode* coalesceNode = FB_NEW_POOL(pool) CoalesceNode(pool);
		coalesceNode->args = FB_NEW_POOL(pool) ValueListNode(pool, 2);
		coalesceNode->args->items[0] = assignStmt->asgnFrom;
		coalesceNode->args->items[1] = node->trueValue;

		// Variables known to be NULL may be removed from the coalesce. This is not only an optimization!
		// If not removed, error will happen as they correspondents declare nodes were removed.
		if (CoalesceNode* subCoalesceNode = nodeAs<CoalesceNode>(node->trueValue))
		{
			NestValueArray& childItems = subCoalesceNode->args->items;

			for (int i = childItems.getCount() - 1; i >= 0; --i)
			{
				if (VariableNode* childVar = nodeAs<VariableNode>(childItems[i]))
				{
					if (nullVariables.exist(childVar->varId))
						childItems.remove(i);
				}
			}
		}

		return coalesceNode;
	}

	// Decode.
	ComparativeBoolNode* cmp = nodeAs<ComparativeBoolNode>(node->condition);
	if (cmp && cmp->blrOp == blr_eql)
	{
		StmtExprNode* cmpCond = nodeAs<StmtExprNode>(cmp->arg1);
		if (!cmpCond)
			return node;

		CompoundStmtNode* stmt = nodeAs<CompoundStmtNode>(cmpCond->stmt);
		DeclareVariableNode* declStmt = NULL;
		AssignmentNode* assignStmt;

		if (stmt)
		{
			if (stmt->statements.getCount() != 2 ||
				!(declStmt = nodeAs<DeclareVariableNode>(stmt->statements[0])) ||
				!(assignStmt = nodeAs<AssignmentNode>(stmt->statements[1])))
			{
				return node;
			}
		}
		else if (!(assignStmt = nodeAs<AssignmentNode>(cmpCond->stmt)))
			return node;

		VariableNode* var = nodeAs<VariableNode>(assignStmt->asgnTo);

		if (!var || (declStmt && declStmt->varId != var->varId))
			return node;

		DecodeNode* decodeNode = FB_NEW_POOL(pool) DecodeNode(pool);
		decodeNode->test = assignStmt->asgnFrom;
		decodeNode->conditions = FB_NEW_POOL(pool) ValueListNode(pool, 0u);
		decodeNode->values = FB_NEW_POOL(pool) ValueListNode(pool, 0u);

		decodeNode->conditions->add(cmp->arg2);
		decodeNode->values->add(node->trueValue);

		ValueExprNode* last = node->falseValue;
		while ((node = nodeAs<ValueIfNode>(last)))
		{
			ComparativeBoolNode* cmp = nodeAs<ComparativeBoolNode>(node->condition);
			if (!cmp || cmp->blrOp != blr_eql)
				break;

			VariableNode* var2 = nodeAs<VariableNode>(cmp->arg1);

			if (!var2 || var2->varId != var->varId)
				break;

			decodeNode->conditions->add(cmp->arg2);
			decodeNode->values->add(node->trueValue);

			last = node->falseValue;
		}

		decodeNode->values->add(last);

		return decodeNode;
	}

	return node;
}

string ValueIfNode::internalPrint(NodePrinter& printer) const
{
	ValueExprNode::internalPrint(printer);

	NODE_PRINT(printer, condition);
	NODE_PRINT(printer, trueValue);
	NODE_PRINT(printer, falseValue);

	return "ValueIfNode";
}

ValueExprNode* ValueIfNode::dsqlPass(DsqlCompilerScratch* dsqlScratch)
{
	ValueIfNode* node = FB_NEW_POOL(dsqlScratch->getPool()) ValueIfNode(dsqlScratch->getPool(),
		doDsqlPass(dsqlScratch, condition),
		doDsqlPass(dsqlScratch, trueValue),
		doDsqlPass(dsqlScratch, falseValue));
	node->dsqlGenCast = dsqlGenCast;

	PASS1_set_parameter_type(dsqlScratch, node->trueValue, node->falseValue, false);
	PASS1_set_parameter_type(dsqlScratch, node->falseValue, node->trueValue, false);

	return node;
}

void ValueIfNode::setParameterName(dsql_par* parameter) const
{
	parameter->par_name = parameter->par_alias = "CASE";
}

bool ValueIfNode::setParameterType(DsqlCompilerScratch* dsqlScratch,
	std::function<void (dsc*)> makeDesc, bool forceVarChar)
{
	return PASS1_set_parameter_type(dsqlScratch, trueValue, makeDesc, forceVarChar) |
		PASS1_set_parameter_type(dsqlScratch, falseValue, makeDesc, forceVarChar);
}

void ValueIfNode::genBlr(DsqlCompilerScratch* dsqlScratch)
{
	dsc desc;
	make(dsqlScratch, &desc);

	if (dsqlGenCast)
	{
		dsqlScratch->appendUChar(blr_cast);
		GEN_descriptor(dsqlScratch, &desc, true);
	}

	dsqlScratch->appendUChar(blr_value_if);
	GEN_expr(dsqlScratch, condition);
	GEN_expr(dsqlScratch, trueValue);
	GEN_expr(dsqlScratch, falseValue);
}

void ValueIfNode::make(DsqlCompilerScratch* dsqlScratch, dsc* desc)
{
	Array<const dsc*> args;

	DsqlDescMaker::fromNode(dsqlScratch, trueValue);
	args.add(&trueValue->getDsqlDesc());

	DsqlDescMaker::fromNode(dsqlScratch, falseValue);
	args.add(&falseValue->getDsqlDesc());

	DSqlDataTypeUtil(dsqlScratch).makeFromList(desc, "CASE", args.getCount(), args.begin());
}

void ValueIfNode::getDesc(thread_db* tdbb, CompilerScratch* csb, dsc* desc)
{
	ValueExprNode* val = nodeIs<NullNode>(trueValue) ? falseValue : trueValue;
	val->getDesc(tdbb, csb, desc);
}

ValueExprNode* ValueIfNode::copy(thread_db* tdbb, NodeCopier& copier) const
{
	ValueIfNode* node = FB_NEW_POOL(*tdbb->getDefaultPool()) ValueIfNode(*tdbb->getDefaultPool());
	node->condition = copier.copy(tdbb, condition);
	node->trueValue = copier.copy(tdbb, trueValue);
	node->falseValue = copier.copy(tdbb, falseValue);
	return node;
}

bool ValueIfNode::sameAs(const ExprNode* other, bool ignoreStreams) const
{
	if (ExprNode::sameAs(other, ignoreStreams))
		return true;

	return sameNodes(this, nodeAs<CoalesceNode>(other), ignoreStreams);
}

ValueExprNode* ValueIfNode::pass2(thread_db* tdbb, CompilerScratch* csb)
{
	ValueExprNode::pass2(tdbb, csb);

	dsc desc;
	getDesc(tdbb, csb, &desc);

	return this;
}

dsc* ValueIfNode::execute(thread_db* tdbb, Request* request) const
{
	return EVL_expr(tdbb, request, (condition->execute(tdbb, request) ? trueValue : falseValue));
}


//--------------------


static RegisterNode<VariableNode> regVariableNode({blr_variable});

VariableNode::VariableNode(MemoryPool& pool)
	: TypedNode<ValueExprNode, ExprNode::TYPE_VARIABLE>(pool),
	  dsqlName(pool)
{
}

DmlNode* VariableNode::parse(thread_db* /*tdbb*/, MemoryPool& pool, CompilerScratch* csb, const UCHAR blrOp)
{
	VariableNode* node = FB_NEW_POOL(pool) VariableNode(pool);
	node->varId = csb->csb_blr_reader.getWord();
	return node;
}

string VariableNode::internalPrint(NodePrinter& printer) const
{
	ValueExprNode::internalPrint(printer);

	NODE_PRINT(printer, dsqlName);
	NODE_PRINT(printer, dsqlVar);
	NODE_PRINT(printer, varId);
	NODE_PRINT(printer, varDecl);
	NODE_PRINT(printer, varInfo);
	NODE_PRINT(printer, outerDecl);

	return "VariableNode";
}

ValueExprNode* VariableNode::dsqlPass(DsqlCompilerScratch* dsqlScratch)
{
	VariableNode* node = FB_NEW_POOL(dsqlScratch->getPool()) VariableNode(dsqlScratch->getPool());
	node->dsqlName = dsqlName;
	node->dsqlVar = dsqlVar ? dsqlVar.getObject() : dsqlScratch->resolveVariable(dsqlName);

	if (!node->dsqlVar && dsqlScratch->mainScratch)
	{
		if ((node->dsqlVar = dsqlScratch->mainScratch->resolveVariable(dsqlName)))
		{
			node->outerDecl = true;

			const bool execBlock = (dsqlScratch->mainScratch->flags & DsqlCompilerScratch::FLAG_BLOCK) &&
				!(dsqlScratch->mainScratch->flags &
				  (DsqlCompilerScratch::FLAG_PROCEDURE |
				   DsqlCompilerScratch::FLAG_TRIGGER |
				   DsqlCompilerScratch::FLAG_FUNCTION));

			if (node->dsqlVar->type == dsql_var::TYPE_INPUT && !execBlock)
			{
				if (!dsqlScratch->outerMessagesMap.exist(node->dsqlVar->msgNumber))
				{
					// 0 = input, 1 = output. Start outer messages with 2.
					dsqlScratch->outerMessagesMap.put(
						node->dsqlVar->msgNumber, 2 + dsqlScratch->outerMessagesMap.count());
				}
			}
			else
			{
				if (!dsqlScratch->outerVarsMap.exist(node->dsqlVar->number))
					dsqlScratch->outerVarsMap.put(node->dsqlVar->number, dsqlScratch->reserveVarNumber());
			}
		}
	}

	if (!node->dsqlVar ||
		(node->dsqlVar->type == dsql_var::TYPE_LOCAL && !node->dsqlVar->initialized && !dsqlScratch->mainScratch))
	{
		PASS1_field_unknown(NULL, dsqlName.c_str(), this);
	}

	return node;
}

void VariableNode::setParameterName(dsql_par* parameter) const
{
	parameter->par_name = parameter->par_alias = dsqlVar->field->fld_name.c_str();
}

void VariableNode::genBlr(DsqlCompilerScratch* dsqlScratch)
{
	auto varScratch = outerDecl ? dsqlScratch->mainScratch : dsqlScratch;

	const bool execBlock = (varScratch->flags & DsqlCompilerScratch::FLAG_BLOCK) &&
		!(varScratch->flags &
		  (DsqlCompilerScratch::FLAG_PROCEDURE |
		   DsqlCompilerScratch::FLAG_TRIGGER |
		   DsqlCompilerScratch::FLAG_FUNCTION));

	if (dsqlVar->type == dsql_var::TYPE_INPUT && !execBlock)
	{
		dsqlScratch->appendUChar(blr_parameter2);

		if (outerDecl)
		{
			const auto messageNumPtr = dsqlScratch->outerMessagesMap.get(dsqlVar->msgNumber);
			fb_assert(messageNumPtr);
			dsqlScratch->appendUChar(*messageNumPtr);
		}
		else
			dsqlScratch->appendUChar(dsqlVar->msgNumber);

		dsqlScratch->appendUShort(dsqlVar->msgItem);
		dsqlScratch->appendUShort(dsqlVar->msgItem + 1);
	}
	else
	{
		// If this is an EXECUTE BLOCK input parameter, use the internal variable.
		dsqlScratch->appendUChar(blr_variable);

		if (outerDecl)
		{
			const auto varNumPtr = dsqlScratch->outerVarsMap.get(dsqlVar->number);
			fb_assert(varNumPtr);
			dsqlScratch->appendUShort(*varNumPtr);
		}
		else
			dsqlScratch->appendUShort(dsqlVar->number);
	}
}

void VariableNode::make(DsqlCompilerScratch* /*dsqlScratch*/, dsc* desc)
{
	*desc = dsqlVar->desc;
}

bool VariableNode::dsqlMatch(DsqlCompilerScratch* dsqlScratch, const ExprNode* other, bool /*ignoreMapCast*/) const
{
	const VariableNode* o = nodeAs<VariableNode>(other);
	if (!o)
		return false;

	if (outerDecl != o->outerDecl ||
		dsqlVar->field != o->dsqlVar->field ||
		dsqlVar->field->fld_name != o->dsqlVar->field->fld_name ||
		dsqlVar->number != o->dsqlVar->number ||
		dsqlVar->msgItem != o->dsqlVar->msgItem ||
		dsqlVar->msgNumber != o->dsqlVar->msgNumber)
	{
		return false;
	}

	return true;
}

Request* VariableNode::getVarRequest(Request* request) const
{
	auto varRequest = request;

	if (outerDecl)
	{
		while (varRequest->getStatement()->parentStatement)
			varRequest = varRequest->req_caller;
	}

	return varRequest;
}

void VariableNode::getDesc(thread_db* /*tdbb*/, CompilerScratch* /*csb*/, dsc* desc)
{
	*desc = varDecl->varDesc;
}

ValueExprNode* VariableNode::copy(thread_db* tdbb, NodeCopier& copier) const
{
	VariableNode* node = FB_NEW_POOL(*tdbb->getDefaultPool()) VariableNode(*tdbb->getDefaultPool());
	node->varId = copier.csb->csb_remap_variable + varId;
	node->outerDecl = outerDecl;
	node->varDecl = varDecl;
	node->varInfo = varInfo;

	return node;
}

ValueExprNode* VariableNode::pass1(thread_db* tdbb, CompilerScratch* csb)
{
	ValueExprNode::pass1(tdbb, csb);

	outerDecl = csb->outerVarsMap.exist(varId);

	vec<DeclareVariableNode*>* vector = csb->csb_variables;

	if (!vector || varId >= vector->count() || !(varDecl = (*vector)[varId]))
		status_exception::raise(Arg::Gds(isc_badvarnum));

	return this;
}

ValueExprNode* VariableNode::pass2(thread_db* tdbb, CompilerScratch* csb)
{
	const auto varCsb = outerDecl ? csb->mainCsb : csb;

	varInfo = CMP_pass2_validation(tdbb, varCsb, Item(Item::TYPE_VARIABLE, varDecl->varId));

	ValueExprNode::pass2(tdbb, csb);

	if (varDecl->usedInSubRoutines)
		impureOffset = csb->allocImpure<impure_value>();
	else
		impureOffset = csb->allocImpure<dsc>();

	return this;
}

dsc* VariableNode::execute(thread_db* tdbb, Request* request) const
{
	const auto varRequest = getVarRequest(request);
	const auto varImpure = varRequest->getImpure<impure_value>(varDecl->impureOffset);

	if (!(varImpure->vlu_flags & VLU_initialized))
	{
		const Item item(Item::TYPE_VARIABLE, varId);

		//// FIXME: Variable with simple type has no varInfo.
		const auto s = item.getDescription(request, varInfo);
		ERR_post(Arg::Gds(isc_uninitialized_var) << s);
	}

	request->req_flags &= ~req_null;

	dsc* desc;

	if (varDecl->usedInSubRoutines)
	{
		const auto impure = request->getImpure<impure_value>(impureOffset);

		if (varImpure->vlu_desc.dsc_flags & DSC_null)
			request->req_flags |= req_null;
		else
		{
			auto varDesc = varImpure->vlu_desc;

			if (varDesc.dsc_dtype == dtype_text)
				INTL_adjust_text_descriptor(tdbb, &varDesc);

			EVL_make_value(tdbb, &varDesc, impure);
		}

		if (!(varImpure->vlu_flags & VLU_checked))
		{
			if (varInfo)
			{
				AutoSetRestore2<Request*, thread_db> autoSetRequest(
					tdbb, &thread_db::getRequest, &thread_db::setRequest, varRequest);

				EVL_validate(tdbb, Item(Item::TYPE_VARIABLE, varId), varInfo,
					&impure->vlu_desc, (varImpure->vlu_desc.dsc_flags & DSC_null));
			}

			varImpure->vlu_flags |= VLU_checked;
		}

		desc = &impure->vlu_desc;
	}
	else
	{
		desc = request->getImpure<dsc>(impureOffset);

		if (varImpure->vlu_desc.dsc_flags & DSC_null)
			request->req_flags |= req_null;

		*desc = varImpure->vlu_desc;

		if (desc->dsc_dtype == dtype_text)
			INTL_adjust_text_descriptor(tdbb, desc);

		if (!(varImpure->vlu_flags & VLU_checked))
		{
			if (varInfo)
			{
				EVL_validate(tdbb, Item(Item::TYPE_VARIABLE, varId), varInfo,
					desc, (desc->dsc_flags & DSC_null));
			}

			varImpure->vlu_flags |= VLU_checked;
		}
	}

	return (request->req_flags & req_null) ? nullptr : desc;
}


//--------------------


Firebird::string RowsClause::internalPrint(NodePrinter& printer) const
{
	NODE_PRINT(printer, length);
	NODE_PRINT(printer, skip);

	return "RowsClause";
}


//--------------------


Firebird::string GeneratorItem::internalPrint(NodePrinter& printer) const
{
	NODE_PRINT(printer, id);
	NODE_PRINT(printer, name);
	NODE_PRINT(printer, secName);

	return "GeneratorItem";
}


//--------------------


// Firebird provides transparent conversion from string to date in
// contexts where it makes sense.  This macro checks a descriptor to
// see if it is something that *could* represent a date value

static bool couldBeDate(const dsc desc)
{
	return DTYPE_IS_DATE(desc.dsc_dtype) || desc.dsc_dtype <= dtype_any_text;
}

// Take the input number, assume it represents a fractional count of days.
// Convert it to a count of microseconds.
static SINT64 getDayFraction(const dsc* d)
{
	dsc result;
	double result_days;
	thread_db* tdbb = JRD_get_thread_data();

	result.dsc_dtype = dtype_double;
	result.dsc_scale = 0;
	result.dsc_flags = 0;
	result.dsc_sub_type = 0;
	result.dsc_length = sizeof(double);
	result.dsc_address = reinterpret_cast<UCHAR*>(&result_days);

	// Convert the input number to a double
	CVT_move(d, &result, tdbb->getAttachment()->att_dec_status);

	if (fb_utils::abs64Compare(result_days, TimeStamp::MAX_DATE - TimeStamp::MIN_DATE) > 0)
		ERR_post(Arg::Gds(isc_date_range_exceeded));

	// There's likely some loss of precision here due to rounding of number

	// 08-Apr-2004, Nickolay Samofatov. Loss of precision manifested itself as bad
	// result returned by the following query:
	//
	// select (cast('01.01.2004 10:01:00' as timestamp)
	//   -cast('01.01.2004 10:00:00' as timestamp))
	//   +cast('01.01.2004 10:00:00' as timestamp) from rdb$database
	//
	// Let's use llrint where it is supported and offset number for other platforms
	// in hope that compiler rounding mode doesn't get in.

#ifdef HAVE_LLRINT
	return llrint(result_days * TimeStamp::ISC_TICKS_PER_DAY);
#else
	const double eps = 0.49999999999999;
	if (result_days >= 0)
		return (SINT64)(result_days * TimeStamp::ISC_TICKS_PER_DAY + eps);

	return (SINT64) (result_days * TimeStamp::ISC_TICKS_PER_DAY - eps);
#endif
}

// Take the input value, which is either a timestamp or a string representing a timestamp.
// Convert it to a timestamp, and then return that timestamp as a count of isc_ticks since the base
// date and time in MJD time arithmetic.
// ISC_TICKS or isc_ticks are actually deci - milli seconds or tenthousandth of seconds per day.
// This is derived from the ISC_TIME_SECONDS_PRECISION.
static SINT64 getTimeStampToIscTicks(thread_db* tdbb, const dsc* d)
{
	dsc result;
	ISC_TIMESTAMP_TZ result_timestamp;

	result.dsc_dtype = d->isDateTimeTz() ? dtype_timestamp_tz : dtype_timestamp;
	result.dsc_scale = 0;
	result.dsc_flags = 0;
	result.dsc_sub_type = 0;
	result.dsc_length = d->isDateTimeTz() ? sizeof(ISC_TIMESTAMP_TZ) : sizeof(ISC_TIMESTAMP);
	result.dsc_address = reinterpret_cast<UCHAR*>(&result_timestamp);

	CVT_move(d, &result, tdbb->getAttachment()->att_dec_status);

	return TimeStamp::timeStampToTicks(result_timestamp.utc_timestamp);
}

// One of d1, d2 is time, the other is date
static bool isDateAndTime(const dsc& d1, const dsc& d2)
{
	return ((d1.isTime() && d2.isDate()) || (d2.isTime() && d1.isDate()));
}

// Set parameter info based on a context.
static void setParameterInfo(dsql_par* parameter, const dsql_ctx* context)
{
	if (!context)
		return;

	if (context->ctx_relation)
	{
		parameter->par_rel_name = context->ctx_relation->rel_name.c_str();
		parameter->par_owner_name = context->ctx_relation->rel_owner.c_str();
	}
	else if (context->ctx_procedure)
	{
		parameter->par_rel_name = context->ctx_procedure->prc_name.identifier.c_str();
		parameter->par_owner_name = context->ctx_procedure->prc_owner.c_str();
	}

	parameter->par_rel_alias = context->ctx_alias.c_str();
}


}	// namespace Jrd<|MERGE_RESOLUTION|>--- conflicted
+++ resolved
@@ -12345,11 +12345,7 @@
 		if (literal && literal->litDesc.isText())
 		{
 			MetaName relName;
-<<<<<<< HEAD
-			CVT2_make_metaname(&literal->litDesc, name, tdbb->getAttachment()->att_dec_status);
-=======
 			CVT2_make_metaname(&literal->litDesc, relName, tdbb->getAttachment()->att_dec_status);
->>>>>>> 0d72b809
 
 			const jrd_rel* const relation = MET_lookup_relation(tdbb, relName);
 
