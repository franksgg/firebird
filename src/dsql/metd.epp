/*
 *  PROGRAM:    Dynamic SQL runtime support
 *  MODULE:     metd.epp
 *  DESCRIPTION:    Meta-data interface
 *
 * The contents of this file are subject to the Interbase Public
 * License Version 1.0 (the "License"); you may not use this file
 * except in compliance with the License. You may obtain a copy
 * of the License at http://www.Inprise.com/IPL.html
 *
 * Software distributed under the License is distributed on an
 * "AS IS" basis, WITHOUT WARRANTY OF ANY KIND, either express
 * or implied. See the License for the specific language governing
 * rights and limitations under the License.
 *
 * The Original Code was created by Inprise Corporation
 * and its predecessors. Portions created by Inprise Corporation are
 * Copyright (C) Inprise Corporation.
 *
 * All Rights Reserved.
 * Contributor(s): ______________________________________.
 * 2001.11.28 Claudio Valderrama: load not only udfs but udf arguments;
 *   handle possible collisions with udf redefinitions (drop->declare).
 *   This closes SF Bug# 409769.
 * 2001.12.06 Claudio Valderrama: METD_get_charset_bpc() was added to
 *    get only the bytes per char of a field, given its charset id.
 *   This request is not cached.
 * 2001.02.23 Claudio Valderrama: Fix SF Bug #228135 with views spoiling
 *    NULLs in outer joins.
 * 2004.01.16 Vlad Horsun: make METD_get_col_default and
 *   METD_get_domain_default return actual length of default BLR
 * 2004.01.16 Vlad Horsun: added support for default parameters
 */

#include "firebird.h"
#include <string.h>
#include "../dsql/dsql.h"
#include "ibase.h"
#include "../jrd/align.h"
#include "../jrd/intl.h"
#include "../jrd/irq.h"
#include "../jrd/tra.h"
#include "../jrd/met.h"
#include "../dsql/ExprNodes.h"
#include "../dsql/ddl_proto.h"
#include "../dsql/metd_proto.h"
#include "../dsql/make_proto.h"
#include "../dsql/errd_proto.h"
#include "../jrd/blb_proto.h"
#include "../jrd/cmp_proto.h"
#include "../jrd/exe_proto.h"
#include "../yvalve/gds_proto.h"
#include "../jrd/met_proto.h"
#include "../yvalve/why_proto.h"
#include "../common/utils_proto.h"
#include "../common/classes/init.h"

using namespace Jrd;
using namespace Firebird;

// NOTE: The static definition of DB and gds_trans by gpre will not
// be used by the meta data routines.  Each of those routines has
// its own local definition of these variables.

DATABASE DB = STATIC "yachts.lnk";

static void convert_dtype(TypeClause*, SSHORT);
static void free_relation(dsql_rel*);

namespace
{
	inline void validateTransaction(const jrd_tra* transaction)
	{
		if (!transaction || !transaction->checkHandle())
		{
			ERR_post(Arg::Gds(isc_bad_trans_handle));
		}
	}

	bool isSystemRelation(thread_db* tdbb, jrd_tra* transaction, const char* relName)
	{
		bool rc = false;

		AutoCacheRequest handle(tdbb, irq_system_relation, IRQ_REQUESTS);
		FOR(REQUEST_HANDLE handle TRANSACTION_HANDLE transaction)
			R IN RDB$RELATIONS WITH
			R.RDB$RELATION_NAME EQ relName AND
			R.RDB$SYSTEM_FLAG EQ 1
		{
			rc = true;
		}
		END_FOR

		return rc;
	}

	bool isSystemDomain(thread_db* tdbb, jrd_tra* transaction, const char* fldName)
	{
		bool rc = false;

		AutoCacheRequest handle(tdbb, irq_system_domain, IRQ_REQUESTS);
		FOR(REQUEST_HANDLE handle TRANSACTION_HANDLE transaction)
			R IN RDB$FIELDS WITH
			R.RDB$FIELD_NAME EQ fldName AND
			R.RDB$SYSTEM_FLAG EQ 1
		{
			rc = true;
		}
		END_FOR

		return rc;
	}
}


void METD_drop_charset(jrd_tra* transaction, const MetaName& metaName)
{
/**************************************
 *
 *  M E T D _ d r o p _ c h a r s e t
 *
 **************************************
 *
 * Functional description
 *  Drop a character set from our metadata, and the next caller who wants it will
 *  look up the new version.
 *  Dropping will be achieved by marking the character set
 *  as dropped.  Anyone with current access can continue
 *  accessing it.
 *
 **************************************/
	thread_db* tdbb = JRD_get_thread_data();
	dsql_dbb* dbb = transaction->getDsqlAttachment();
	dsql_intlsym* charSet;

	if (dbb->dbb_charsets.get(metaName, charSet))
	{
		MetadataCache::dsql_cache_use(tdbb, SYM_intlsym_charset, metaName);
		charSet->intlsym_flags |= INTLSYM_dropped;
		dbb->dbb_charsets.remove(metaName);
		dbb->dbb_charsets_by_id.remove(charSet->intlsym_charset_id);
	}
}


void METD_drop_collation(jrd_tra* transaction, const MetaName& name)
{
/**************************************
 *
 *  M E T D _ d r o p _ c o l l a t i o n
 *
 **************************************
 *
 * Functional description
 *  Drop a collation from our metadata, and
 *  the next caller who wants it will
 *  look up the new version.
 *
 *  Dropping will be achieved by marking the collation
 *  as dropped.  Anyone with current access can continue
 *  accessing it.
 *
 **************************************/
	thread_db* tdbb = JRD_get_thread_data();
	dsql_dbb* dbb = transaction->getDsqlAttachment();

	dsql_intlsym* collation;

	if (dbb->dbb_collations.get(name, collation))
	{
		MetadataCache::dsql_cache_use(tdbb, SYM_intlsym_collation, name);
		collation->intlsym_flags |= INTLSYM_dropped;
		dbb->dbb_collations.remove(name);
	}
}


void METD_drop_function(jrd_tra* transaction, const QualifiedName& name)
{
/**************************************
 *
 *  M E T D _ d r o p _ f u n c t i o n
 *
 **************************************
 *
 * Functional description
 *  Drop a user defined function from our metadata, and
 *  the next caller who wants it will
 *  look up the new version.
 *
 *  Dropping will be achieved by marking the function
 *  as dropped.  Anyone with current access can continue
 *  accessing it.
 *
 **************************************/
	thread_db* tdbb = JRD_get_thread_data();
	dsql_dbb* dbb = transaction->getDsqlAttachment();

	dsql_udf* function;

	if (dbb->dbb_functions.get(name, function))
	{
		MetadataCache::dsql_cache_use(tdbb, SYM_udf, name.identifier, name.package);
		function->udf_flags |= UDF_dropped;
		dbb->dbb_functions.remove(name);
	}

}


void METD_drop_procedure(jrd_tra* transaction, const QualifiedName& name)
{
/**************************************
 *
 *  M E T D _ d r o p _ p r o c e d u r e
 *
 **************************************
 *
 * Functional description
 *  Drop a procedure from our metadata, and
 *  the next caller who wants it will
 *  look up the new version.
 *
 *  Dropping will be achieved by marking the procedure
 *  as dropped.  Anyone with current access can continue
 *  accessing it.
 *
 **************************************/
	thread_db* tdbb = JRD_get_thread_data();
	dsql_dbb* dbb = transaction->getDsqlAttachment();

	dsql_prc* procedure;

	if (dbb->dbb_procedures.get(name, procedure))
	{
		MetadataCache::dsql_cache_use(tdbb, SYM_procedure, name.identifier, name.package);
		procedure->prc_flags |= PRC_dropped;
		dbb->dbb_procedures.remove(name);
	}
}


void METD_drop_relation(jrd_tra* transaction, const MetaName& name)
{
/**************************************
 *
 *  M E T D _ d r o p _ r e l a t i o n
 *
 **************************************
 *
 * Functional description
 *  Drop a relation from our metadata, and
 *  rely on the next guy who wants it to
 *  look up the new version.
 *
 *      Dropping will be achieved by marking the relation
 *      as dropped.  Anyone with current access can continue
 *      accessing it.
 *
 **************************************/
	thread_db* tdbb = JRD_get_thread_data();
	dsql_dbb* dbb = transaction->getDsqlAttachment();

	dsql_rel* relation;

	if (dbb->dbb_relations.get(name, relation))
	{
		MetadataCache::dsql_cache_use(tdbb, SYM_relation, name);
		relation->rel_flags |= REL_dropped;
		dbb->dbb_relations.remove(name);
	}
}


dsql_intlsym* METD_get_collation(jrd_tra* transaction, const MetaName& name, CSetId charset_id)
{
/**************************************
 *
 *  M E T D _ g e t _ c o l l a t i o n
 *
 **************************************
 *
 * Functional description
 *  Look up an international text type object.
 *  If it doesn't exist, return NULL.
 *
 **************************************/
	thread_db* tdbb = JRD_get_thread_data();

	validateTransaction(transaction);

	dsql_dbb* dbb = transaction->getDsqlAttachment();

	// Start by seeing if symbol is already defined

	dsql_intlsym* symbol;
	if (dbb->dbb_collations.get(name, symbol) && !(symbol->intlsym_flags & INTLSYM_dropped) &&
		symbol->intlsym_charset_id == charset_id)
	{
		if (MetadataCache::dsql_cache_use(tdbb, SYM_intlsym_collation, name))
			symbol->intlsym_flags |= INTLSYM_dropped;
		else
			return symbol;
	}

	// Now see if it is in the database

	symbol = NULL;

	AutoCacheRequest handle(tdbb, irq_collation, IRQ_REQUESTS);

	FOR(REQUEST_HANDLE handle TRANSACTION_HANDLE transaction)
	X IN RDB$COLLATIONS
		CROSS Y IN RDB$CHARACTER_SETS OVER RDB$CHARACTER_SET_ID
		WITH X.RDB$COLLATION_NAME EQ name.c_str() AND
			 X.RDB$CHARACTER_SET_ID EQ charset_id
	{
		symbol = FB_NEW_POOL(dbb->dbb_pool) dsql_intlsym(dbb->dbb_pool);
		symbol->intlsym_name = name;
		symbol->intlsym_flags = 0;
		symbol->intlsym_charset_id = CSetId(X.RDB$CHARACTER_SET_ID);
		symbol->intlsym_collate_id = CollId(X.RDB$COLLATION_ID);
		symbol->intlsym_ttype =
			TTypeId(symbol->intlsym_charset_id, symbol->intlsym_collate_id);
		symbol->intlsym_bytes_per_char =
			(Y.RDB$BYTES_PER_CHARACTER.NULL) ? 1 : (Y.RDB$BYTES_PER_CHARACTER);
	}
	END_FOR

	if (!symbol)
		return NULL;

	dbb->dbb_collations.put(name, symbol);
	MetadataCache::dsql_cache_use(tdbb, SYM_intlsym_collation, name);

	return symbol;
}


dsql_intlsym* METD_get_charset(jrd_tra* transaction, USHORT length, const char* name) // UTF-8
{
/**************************************
 *
 *  M E T D _ g e t _ c h a r s e t
 *
 **************************************
 *
 * Functional description
 *  Look up an international text type object.
 *  If it doesn't exist, return NULL.
 *
 **************************************/
	thread_db* tdbb = JRD_get_thread_data();

	validateTransaction(transaction);

	dsql_dbb* dbb = transaction->getDsqlAttachment();
	MetaName metaName(name, length);

	// Start by seeing if symbol is already defined

	dsql_intlsym* symbol;
	if (dbb->dbb_charsets.get(metaName, symbol) && !(symbol->intlsym_flags & INTLSYM_dropped))
	{
		if (MetadataCache::dsql_cache_use(tdbb, SYM_intlsym_charset, metaName))
			symbol->intlsym_flags |= INTLSYM_dropped;
		else
			return symbol;
	}

	// Now see if it is in the database

	symbol = NULL;

	AutoCacheRequest handle(tdbb, irq_charset, IRQ_REQUESTS);

	FOR(REQUEST_HANDLE handle TRANSACTION_HANDLE transaction)
	X IN RDB$COLLATIONS
		CROSS Y IN RDB$CHARACTER_SETS OVER RDB$CHARACTER_SET_ID
		CROSS Z IN RDB$TYPES
		WITH Z.RDB$TYPE EQ Y.RDB$CHARACTER_SET_ID
		AND Z.RDB$TYPE_NAME EQ name
		AND Z.RDB$FIELD_NAME EQ "RDB$CHARACTER_SET_NAME"
		AND Y.RDB$DEFAULT_COLLATE_NAME EQ X.RDB$COLLATION_NAME;
	{
		symbol = FB_NEW_POOL(dbb->dbb_pool) dsql_intlsym(dbb->dbb_pool);
		symbol->intlsym_name = metaName;
		symbol->intlsym_flags = 0;
		symbol->intlsym_charset_id = CSetId(X.RDB$CHARACTER_SET_ID);
		symbol->intlsym_collate_id = CollId(X.RDB$COLLATION_ID);
		symbol->intlsym_ttype =
			TTypeId(CSetId(symbol->intlsym_charset_id), CollId(symbol->intlsym_collate_id));
		symbol->intlsym_bytes_per_char =
			(Y.RDB$BYTES_PER_CHARACTER.NULL) ? 1 : (Y.RDB$BYTES_PER_CHARACTER);
	}
	END_FOR

	if (!symbol)
		return NULL;

	dbb->dbb_charsets.put(metaName, symbol);
	dbb->dbb_charsets_by_id.put(symbol->intlsym_charset_id, symbol);
	MetadataCache::dsql_cache_use(tdbb, SYM_intlsym_charset, metaName);

	return symbol;
}


USHORT METD_get_charset_bpc(jrd_tra* transaction, CSetId charset_id)
{
/**************************************
 *
 *  M E T D _ g e t _ c h a r s e t _ b p c
 *
 **************************************
 *
 * Functional description
 *  Look up an international text type object.
 *  If it doesn't exist, return NULL.
 *  Go directly to system tables & return only the
 *  number of bytes per character. Lookup by
 *  charset' id, not by name.
 *
 **************************************/
	thread_db* tdbb = JRD_get_thread_data();

	dsql_dbb* dbb = transaction->getDsqlAttachment();

	if (charset_id == CS_dynamic)
		charset_id = tdbb->getCharSet();

	dsql_intlsym* symbol = NULL;
	if (!dbb->dbb_charsets_by_id.get(charset_id, symbol))
	{
		const MetaName cs_name = METD_get_charset_name(transaction, charset_id);
		symbol = METD_get_charset(transaction, cs_name.length(), cs_name.c_str());
	}

	fb_assert(symbol);

	return symbol ? symbol->intlsym_bytes_per_char : 0;
}


MetaName METD_get_charset_name(jrd_tra* transaction, CSetId charset_id)
{
/**************************************
 *
 *  M E T D _ g e t _ c h a r s e t _ n a m e
 *
 **************************************
 *
 * Functional description
 *  Look up an international text type object.
 *  If it doesn't exist, return empty string.
 *  Go directly to system tables & return only the
 *  name.
 *
 **************************************/
	thread_db* tdbb = JRD_get_thread_data();

	validateTransaction(transaction);

	dsql_dbb* dbb = transaction->getDsqlAttachment();

    if (charset_id == CS_dynamic)
		charset_id = tdbb->getCharSet();

	dsql_intlsym* sym = NULL;
	if (dbb->dbb_charsets_by_id.get(charset_id, sym))
		return sym->intlsym_name;

	MetaName name;

	AutoCacheRequest handle(tdbb, irq_cs_name, IRQ_REQUESTS);

	FOR (REQUEST_HANDLE handle TRANSACTION_HANDLE transaction)
		Y IN RDB$CHARACTER_SETS
		WITH Y.RDB$CHARACTER_SET_ID EQ charset_id
	{
		name = Y.RDB$CHARACTER_SET_NAME;
	}
	END_FOR

	// put new charset into hash table if needed
	METD_get_charset(transaction, name.length(), name.c_str());

	return name;
}


MetaName METD_get_default_charset(jrd_tra* transaction)
{
/**************************************
 *
 *  M E T D _ g e t _ d e f a u l t _ c h a r s e t
 *
 **************************************
 *
 * Functional description
 *  Find the default character set for a database
 *
 **************************************/
	thread_db* tdbb = JRD_get_thread_data();

	validateTransaction(transaction);

	dsql_dbb* dbb = transaction->getDsqlAttachment();
	if (dbb->dbb_no_charset)
		return NULL;

	if (dbb->dbb_dfl_charset.hasData())
		return dbb->dbb_dfl_charset;

	// Now see if it is in the database

	AutoCacheRequest handle(tdbb, irq_default_cs, IRQ_REQUESTS);

	FOR(REQUEST_HANDLE handle TRANSACTION_HANDLE transaction)
		FIRST 1 DBB IN RDB$DATABASE
		WITH DBB.RDB$CHARACTER_SET_NAME NOT MISSING;
	{
		// Terminate ASCIIZ string on first trailing blank
		fb_utils::exact_name(DBB.RDB$CHARACTER_SET_NAME);
		dbb->dbb_dfl_charset = DBB.RDB$CHARACTER_SET_NAME;
	}
	END_FOR

	if (dbb->dbb_dfl_charset.isEmpty())
		dbb->dbb_no_charset = true;

	return dbb->dbb_dfl_charset;
}


bool METD_get_domain(jrd_tra* transaction, TypeClause* field, const MetaName& name) // UTF-8
{
/**************************************
 *
 *  M E T D _ g e t _ d o m a i n
 *
 **************************************
 *
 * Functional description
 *  Fetch domain information for field defined as 'name'
 *
 **************************************/
	thread_db* tdbb = JRD_get_thread_data();

	validateTransaction(transaction);

	bool found = false;

	AutoCacheRequest handle(tdbb, irq_domain, IRQ_REQUESTS);

	FOR(REQUEST_HANDLE handle TRANSACTION_HANDLE transaction)
		FLX IN RDB$FIELDS WITH FLX.RDB$FIELD_NAME EQ name.c_str()
	{
		found = true;
		field->length = FLX.RDB$FIELD_LENGTH;
		field->scale = FLX.RDB$FIELD_SCALE;
		field->subType = FLX.RDB$FIELD_SUB_TYPE;
		field->dimensions = FLX.RDB$DIMENSIONS.NULL ? 0 : FLX.RDB$DIMENSIONS;

<<<<<<< HEAD
		field->charSetId = Nullable<CSetId>::empty();
=======
		field->charSetId = std::nullopt;
>>>>>>> 7aac4d79
		if (!FLX.RDB$CHARACTER_SET_ID.NULL)
			field->charSetId = CSetId(FLX.RDB$CHARACTER_SET_ID);
		field->collationId = CollId(0);
		if (!FLX.RDB$COLLATION_ID.NULL)
			field->collationId = CollId(FLX.RDB$COLLATION_ID);
		field->charLength = 0;
		if (!FLX.RDB$CHARACTER_LENGTH.NULL)
			field->charLength = FLX.RDB$CHARACTER_LENGTH;

		if (!FLX.RDB$COMPUTED_BLR.NULL)
			field->flags |= FLD_computed;

		if (FLX.RDB$NULL_FLAG.NULL || !FLX.RDB$NULL_FLAG)
			field->flags |= FLD_nullable;

		if (FLX.RDB$SYSTEM_FLAG == 1)
			field->flags |= FLD_system;

		convert_dtype(field, FLX.RDB$FIELD_TYPE);

		if (FLX.RDB$FIELD_TYPE == blr_blob) {
			field->segLength = FLX.RDB$SEGMENT_LENGTH;
		}
	}
	END_FOR

	return found;
}


dsql_udf* METD_get_function(jrd_tra* transaction, DsqlCompilerScratch* dsqlScratch,
	const QualifiedName& name)
{
/**************************************
 *
 *  M E T D _ g e t _ f u n c t i o n
 *
 **************************************
 *
 * Functional description
 *  Look up a user defined function.  If it doesn't exist,
 *  return NULL.
 *
 **************************************/
	thread_db* tdbb = JRD_get_thread_data();

	validateTransaction(transaction);

	dsql_dbb* dbb = transaction->getDsqlAttachment();
	QualifiedName metaName(name);

	bool maybeUnqualified = dsqlScratch->package.hasData() && metaName.package.isEmpty();
	if (maybeUnqualified)
		metaName.package = dsqlScratch->package;

	// Start by seeing if symbol is already defined

	dsql_udf* userFunc = NULL;
	if (dbb->dbb_functions.get(metaName, userFunc))
	{
		if (userFunc->udf_private && metaName.package != dsqlScratch->package)
		{
			status_exception::raise(Arg::Gds(isc_private_function) <<
				Arg::Str(metaName.identifier) << Arg::Str(metaName.package));
		}

		if (MetadataCache::dsql_cache_use(tdbb, SYM_udf, metaName.identifier, metaName.package))
			userFunc->udf_flags |= UDF_dropped;
	}

	if (userFunc && (userFunc->udf_flags & UDF_dropped))
		userFunc = nullptr;

	if (userFunc)
		return userFunc;

	// Now see if it is in the database

	USHORT return_arg = 0;

	while (!userFunc)
	{
		AutoCacheRequest handle1(tdbb, irq_function, IRQ_REQUESTS);

		FOR(REQUEST_HANDLE handle1 TRANSACTION_HANDLE transaction)
			X IN RDB$FUNCTIONS WITH
			X.RDB$FUNCTION_NAME EQ metaName.identifier.c_str() AND
			X.RDB$PACKAGE_NAME EQUIV NULLIF(metaName.package.c_str(), '')
		{
			userFunc = FB_NEW_POOL(dbb->dbb_pool) dsql_udf(dbb->dbb_pool);
			userFunc->udf_name = metaName;
			userFunc->udf_private = !X.RDB$PRIVATE_FLAG.NULL && X.RDB$PRIVATE_FLAG != 0;

			return_arg = X.RDB$RETURN_ARGUMENT;
		}
		END_FOR

		if (!userFunc)
		{
			if (maybeUnqualified)
			{
				maybeUnqualified = false;
				metaName.package = "";
			}
			else
				return NULL;
		}
	}

	SSHORT defaults = 0;

	AutoCacheRequest handle2(tdbb, irq_func_return, IRQ_REQUESTS);

	FOR(REQUEST_HANDLE handle2 TRANSACTION_HANDLE transaction)
		X IN RDB$FUNCTION_ARGUMENTS WITH
		X.RDB$FUNCTION_NAME EQ metaName.identifier.c_str() AND
		X.RDB$PACKAGE_NAME EQUIV NULLIF(metaName.package.c_str(), '')
		SORTED BY X.RDB$ARGUMENT_POSITION
	{
		if (!X.RDB$FIELD_SOURCE.NULL)
		{
			AutoCacheRequest handle3(tdbb, irq_func_ret_fld, IRQ_REQUESTS);

			FOR(REQUEST_HANDLE handle3 TRANSACTION_HANDLE transaction)
				F IN RDB$FIELDS WITH
				F.RDB$FIELD_NAME EQ X.RDB$FIELD_SOURCE
			{
				if (X.RDB$ARGUMENT_POSITION == return_arg)
				{
					userFunc->udf_dtype = (F.RDB$FIELD_TYPE != blr_blob) ?
						gds_cvt_blr_dtype[F.RDB$FIELD_TYPE] : dtype_blob;
					userFunc->udf_scale = F.RDB$FIELD_SCALE;

					if (!F.RDB$FIELD_SUB_TYPE.NULL) {
						userFunc->udf_sub_type = F.RDB$FIELD_SUB_TYPE;
					}
					else {
						userFunc->udf_sub_type = 0;
					}
					// CVC: We are overcoming a bug in ddl.cpp:put_field()
					// when any field is defined: the length is not given for blobs.
					if (F.RDB$FIELD_TYPE == blr_blob)
						userFunc->udf_length = sizeof(ISC_QUAD);
					else
						userFunc->udf_length = F.RDB$FIELD_LENGTH;

					if (!F.RDB$CHARACTER_SET_ID.NULL) {
						userFunc->udf_character_set_id = CSetId(F.RDB$CHARACTER_SET_ID);
					}

					if (!X.RDB$ARGUMENT_MECHANISM.NULL && X.RDB$ARGUMENT_MECHANISM == prm_mech_type_of &&
						!X.RDB$FIELD_NAME.NULL && X.RDB$FIELD_NAME[0] &&
						!X.RDB$RELATION_NAME.NULL && X.RDB$RELATION_NAME[0])
					{
						// type of column used in declaration
						if (isSystemRelation(tdbb, transaction, X.RDB$RELATION_NAME))
							userFunc->udf_flags |= UDF_sys_based;
					}
					else if (!X.RDB$FIELD_SOURCE.NULL && X.RDB$FIELD_SOURCE[0])
					{
						// domain used in declaration
						if (isSystemDomain(tdbb, transaction, X.RDB$FIELD_SOURCE))
							userFunc->udf_flags |= UDF_sys_based;
					}
				}
				else
				{
					DSC d;

					if (X.RDB$MECHANISM == FUN_scalar_array)
					{
						d.dsc_dtype = dtype_array;
						d.dsc_scale = 0;
						d.dsc_sub_type = 0;
						d.dsc_length = sizeof(ISC_QUAD);
						d.dsc_flags = DSC_nullable;
					}
					else
					{
<<<<<<< HEAD
						d.setTextType(CSetId(F.RDB$CHARACTER_SET_ID));
					}
=======
						d.dsc_dtype = (F.RDB$FIELD_TYPE != blr_blob) ?
							gds_cvt_blr_dtype[F.RDB$FIELD_TYPE] : dtype_blob;
						// dimitr: adjust the UDF arguments for CSTRING
						if (d.dsc_dtype == dtype_cstring) {
							d.dsc_dtype = dtype_text;
						}
						d.dsc_scale = F.RDB$FIELD_SCALE;
						if (!F.RDB$FIELD_SUB_TYPE.NULL) {
							d.dsc_sub_type = F.RDB$FIELD_SUB_TYPE;
						}
						else {
							d.dsc_sub_type = 0;
						}
						d.dsc_length = F.RDB$FIELD_LENGTH;
						if (d.dsc_dtype == dtype_varying) {
							d.dsc_length += sizeof(USHORT);
						}
>>>>>>> 7aac4d79

						if (!F.RDB$CHARACTER_SET_ID.NULL)
						{
							if (d.dsc_dtype != dtype_blob) {
								d.dsc_ttype() = F.RDB$CHARACTER_SET_ID;
							}
							else {
								d.dsc_scale = F.RDB$CHARACTER_SET_ID;
							}
						}

						if (X.RDB$MECHANISM != FUN_value && X.RDB$MECHANISM != FUN_reference)
						{
							d.dsc_flags = DSC_nullable;
						}
					}

					d.dsc_address = NULL;

					if (!X.RDB$DEFAULT_VALUE.NULL ||
						(fb_utils::implicit_domain(F.RDB$FIELD_NAME) && !F.RDB$DEFAULT_VALUE.NULL))
					{
						defaults++;
					}

					auto& argument = userFunc->udf_arguments.add();
					argument.name = X.RDB$ARGUMENT_NAME;
					argument.desc = d;
				}
			}
			END_FOR
		}
		else
		{
			if (X.RDB$ARGUMENT_POSITION == return_arg)
			{
				userFunc->udf_dtype = (X.RDB$FIELD_TYPE != blr_blob) ?
					gds_cvt_blr_dtype[X.RDB$FIELD_TYPE] : dtype_blob;
				userFunc->udf_scale = X.RDB$FIELD_SCALE;

				if (!X.RDB$FIELD_SUB_TYPE.NULL) {
					userFunc->udf_sub_type = X.RDB$FIELD_SUB_TYPE;
				}
				else {
					userFunc->udf_sub_type = 0;
				}
				// CVC: We are overcoming a bug in ddl.c:put_field()
				// when any field is defined: the length is not given for blobs.
				if (X.RDB$FIELD_TYPE == blr_blob)
					userFunc->udf_length = sizeof(ISC_QUAD);
				else
					userFunc->udf_length = X.RDB$FIELD_LENGTH;

				if (!X.RDB$CHARACTER_SET_ID.NULL) {
					userFunc->udf_character_set_id = CSetId(X.RDB$CHARACTER_SET_ID);
				}
			}
			else
			{
				DSC d;

				if (X.RDB$MECHANISM == FUN_scalar_array)
				{
					d.dsc_dtype = dtype_array;
					d.dsc_scale = 0;
					d.dsc_sub_type = 0;
					d.dsc_length = sizeof(ISC_QUAD);
					d.dsc_flags = DSC_nullable;
				}
				else
				{
<<<<<<< HEAD
					d.setTextType(CSetId(X.RDB$CHARACTER_SET_ID));
				}
=======
					d.dsc_dtype = (X.RDB$FIELD_TYPE != blr_blob) ?
						gds_cvt_blr_dtype[X.RDB$FIELD_TYPE] : dtype_blob;
					// dimitr: adjust the UDF arguments for CSTRING
					if (d.dsc_dtype == dtype_cstring) {
						d.dsc_dtype = dtype_text;
					}
					d.dsc_scale = X.RDB$FIELD_SCALE;
					if (!X.RDB$FIELD_SUB_TYPE.NULL) {
						d.dsc_sub_type = X.RDB$FIELD_SUB_TYPE;
					}
					else {
						d.dsc_sub_type = 0;
					}
					d.dsc_length = X.RDB$FIELD_LENGTH;
					if (d.dsc_dtype == dtype_varying) {
						d.dsc_length += sizeof(USHORT);
					}
>>>>>>> 7aac4d79

					if (!X.RDB$CHARACTER_SET_ID.NULL)
					{
						if (d.dsc_dtype != dtype_blob) {
							d.dsc_ttype() = X.RDB$CHARACTER_SET_ID;
						}
						else {
							d.dsc_scale = X.RDB$CHARACTER_SET_ID;
						}
					}

					if (X.RDB$MECHANISM != FUN_value && X.RDB$MECHANISM != FUN_reference)
					{
						d.dsc_flags = DSC_nullable;
					}
				}

				d.dsc_address = NULL;

				if (!X.RDB$DEFAULT_VALUE.NULL)
				{
					defaults++;
				}

				auto& argument = userFunc->udf_arguments.add();
				argument.name = X.RDB$ARGUMENT_NAME;
				argument.desc = d;
			}
		}
	}
	END_FOR

	userFunc->udf_def_count = defaults;

	// Adjust the return type & length of the UDF to account for
	// cstring & varying.  While a UDF can return CSTRING, we convert it
	// to VARCHAR for manipulation as CSTRING is not a SQL type.

	if (userFunc->udf_dtype == dtype_cstring)
	{
		userFunc->udf_dtype = dtype_varying;
		userFunc->udf_length += sizeof(USHORT);
		if (userFunc->udf_length > MAX_SSHORT)
			userFunc->udf_length = MAX_SSHORT;
	}
	else if (userFunc->udf_dtype == dtype_varying)
		userFunc->udf_length += sizeof(USHORT);

	dbb->dbb_functions.put(userFunc->udf_name, userFunc);

	if (userFunc->udf_private && metaName.package != dsqlScratch->package)
	{
		status_exception::raise(Arg::Gds(isc_private_function) <<
			Arg::Str(metaName.identifier) << Arg::Str(metaName.package));
	}

	MetadataCache::dsql_cache_use(tdbb, SYM_udf, userFunc->udf_name.identifier, userFunc->udf_name.package);

	return userFunc;
}


void METD_get_primary_key(jrd_tra* transaction, const MetaName& relationName,
	Array<NestConst<FieldNode> >& fields)
{
/**************************************
 *
 *  M E T D _ g e t _ p r i m a r y _ k e y
 *
 **************************************
 *
 * Functional description
 *  Lookup the fields for the primary key
 *  index on a relation, returning a list
 *  node of the fields.
 *
 **************************************/
	thread_db* tdbb = JRD_get_thread_data();
	MemoryPool& pool = *tdbb->getDefaultPool();

	validateTransaction(transaction);

	AutoCacheRequest handle(tdbb, irq_primary_key, IRQ_REQUESTS);

	FOR(REQUEST_HANDLE handle TRANSACTION_HANDLE transaction)
		X IN RDB$INDICES CROSS
		Y IN RDB$INDEX_SEGMENTS
		OVER RDB$INDEX_NAME CROSS
		Z IN RDB$RELATION_CONSTRAINTS
		OVER RDB$INDEX_NAME
		WITH Z.RDB$RELATION_NAME EQ relationName.c_str()
		AND Z.RDB$CONSTRAINT_TYPE EQ "PRIMARY KEY"
		SORTED BY Y.RDB$FIELD_POSITION
	{
		FieldNode* fieldNode = FB_NEW_POOL(pool) FieldNode(pool);
		fieldNode->dsqlName = Y.RDB$FIELD_NAME;
		fields.add(fieldNode);
	}
	END_FOR
}


dsql_prc* METD_get_procedure(jrd_tra* transaction, DsqlCompilerScratch* dsqlScratch,
	const QualifiedName& name)
{
/**************************************
 *
 *  M E T D _ g e t _ p r o c e d u r e
 *
 **************************************
 *
 * Functional description
 *  Look up a procedure.  If it doesn't exist, return NULL.
 *  If it does, fetch field information as well.
 *  If it is marked dropped, try to read from system tables
 *
 **************************************/
	thread_db* tdbb = JRD_get_thread_data();

	validateTransaction(transaction);

	dsql_dbb* dbb = transaction->getDsqlAttachment();

	// ASF: I've removed the code where we verify if the procedure being looked up is the one being
	// defined (dsqlScratch->procedure). This code is totally incorrect, not considering
	// transactions and savepoints, hence being incompatible with packages).
	// Example (with autocommit off):
	//
	// SQL> create procedure p1 as begin end!
	// SQL> create procedure p2 as begin execute procedure p1; end!
	// SQL> rollback!
	// SQL> execute procedure p2!
	// Statement failed, SQLSTATE = 42000
	// Dynamic SQL Error
	// -SQL error code = -204
	// -Procedure unknown
	// -P2
	// SQL> execute procedure p1!
	// Statement failed, SQLSTATE = 42000
	// invalid request BLR at offset 5
	// -procedure P1 is not defined
	//
	// The side effect is that this occur in more cases now:
	//
	// SQL> create procedure p as begin execute procedure p; execute procedure p2; end!
	// Statement failed, SQLSTATE = 42000
	// Dynamic SQL Error
	// -SQL error code = -204
	// -Procedure unknown
	// -P2
	// SQL> execute procedure p!
	// Statement failed, SQLSTATE = 42000
	// invalid request BLR at offset 4
	// -procedure P is not defined
	//
	// I hope for a solution, involving savepoint logic.

	QualifiedName metaName(name);

	bool maybeUnqualified = dsqlScratch->package.hasData() && metaName.package.isEmpty();
	if (maybeUnqualified)
		metaName.package = dsqlScratch->package;

	// Start by seeing if symbol is already defined

	dsql_prc* procedure = NULL;
	if (dbb->dbb_procedures.get(metaName, procedure))
	{
		if (procedure->prc_private && metaName.package != dsqlScratch->package)
		{
			status_exception::raise(Arg::Gds(isc_private_procedure) <<
				Arg::Str(metaName.identifier) << Arg::Str(metaName.package));
		}

		if (MetadataCache::dsql_cache_use(tdbb, SYM_procedure, metaName.identifier, metaName.package))
			procedure->prc_flags |= PRC_dropped;
	}

	if (procedure && (procedure->prc_flags & PRC_dropped))
		procedure = nullptr;

	if (procedure)
		return procedure;

	// now see if it is in the database

	while (!procedure)
	{
		AutoCacheRequest handle1(tdbb, irq_procedure, IRQ_REQUESTS);

		FOR(REQUEST_HANDLE handle1 TRANSACTION_HANDLE transaction)
			X IN RDB$PROCEDURES
			WITH X.RDB$PROCEDURE_NAME EQ metaName.identifier.c_str() AND
				 X.RDB$PACKAGE_NAME EQUIV NULLIF(metaName.package.c_str(), '')
		{
			fb_utils::exact_name(X.RDB$OWNER_NAME);

			procedure = FB_NEW_POOL(dbb->dbb_pool) dsql_prc(dbb->dbb_pool);
			procedure->prc_id = X.RDB$PROCEDURE_ID;
			procedure->prc_name = metaName;
			procedure->prc_owner = X.RDB$OWNER_NAME;
			procedure->prc_private = !X.RDB$PRIVATE_FLAG.NULL && X.RDB$PRIVATE_FLAG != 0;
		}
		END_FOR

		if (!procedure)
		{
			if (maybeUnqualified)
			{
				maybeUnqualified = false;
				metaName.package = "";
			}
			else
				return NULL;
		}
	}

	// Lookup parameter stuff

	for (int type = 0; type < 2; type++)
	{
		dsql_fld** const ptr = type ? &procedure->prc_outputs : &procedure->prc_inputs;

		SSHORT count = 0, defaults = 0;

		AutoCacheRequest handle2(tdbb, irq_parameters, IRQ_REQUESTS);

		FOR (REQUEST_HANDLE handle2 TRANSACTION_HANDLE transaction)
			PR IN RDB$PROCEDURE_PARAMETERS
			CROSS FLD IN RDB$FIELDS
			WITH FLD.RDB$FIELD_NAME EQ PR.RDB$FIELD_SOURCE AND
				 PR.RDB$PROCEDURE_NAME EQ metaName.identifier.c_str() AND
				 PR.RDB$PARAMETER_TYPE = type AND
				 PR.RDB$PACKAGE_NAME EQUIV NULLIF(metaName.package.c_str(), '')
			SORTED BY DESCENDING PR.RDB$PARAMETER_NUMBER
		{
			const SSHORT pr_collation_id_null = PR.RDB$COLLATION_ID.NULL;
			const CollId pr_collation_id(PR.RDB$COLLATION_ID);

			const SSHORT pr_default_value_null = PR.RDB$DEFAULT_VALUE.NULL;

			const SSHORT pr_null_flag_null = PR.RDB$NULL_FLAG.NULL;
			const SSHORT pr_null_flag = PR.RDB$NULL_FLAG;

			const bool pr_type_of =
				(!PR.RDB$PARAMETER_MECHANISM.NULL && PR.RDB$PARAMETER_MECHANISM == prm_mech_type_of);

			count++;
			// allocate the field block

			fb_utils::exact_name(PR.RDB$PARAMETER_NAME);
			fb_utils::exact_name(PR.RDB$FIELD_SOURCE);

			dsql_fld* parameter = FB_NEW_POOL(dbb->dbb_pool) dsql_fld(dbb->dbb_pool);
			parameter->fld_next = *ptr;
			*ptr = parameter;

			// get parameter information

			parameter->fld_name = PR.RDB$PARAMETER_NAME;
			parameter->fieldSource = PR.RDB$FIELD_SOURCE;

			parameter->fld_id = PR.RDB$PARAMETER_NUMBER;
			parameter->length = FLD.RDB$FIELD_LENGTH;
			parameter->scale = FLD.RDB$FIELD_SCALE;
			parameter->subType = FLD.RDB$FIELD_SUB_TYPE;
			parameter->fld_procedure = procedure;

			if (!FLD.RDB$CHARACTER_SET_ID.NULL)
				parameter->charSetId = CSetId(FLD.RDB$CHARACTER_SET_ID);

			if (!pr_collation_id_null)
				parameter->collationId = pr_collation_id;
			else if (!FLD.RDB$COLLATION_ID.NULL)
				parameter->collationId = CollId(FLD.RDB$COLLATION_ID);

			convert_dtype(parameter, FLD.RDB$FIELD_TYPE);

			if (!pr_null_flag_null)
			{
				if (!pr_null_flag)
					parameter->flags |= FLD_nullable;
			}
			else if (!FLD.RDB$NULL_FLAG || pr_type_of)
				parameter->flags |= FLD_nullable;

			if (FLD.RDB$FIELD_TYPE == blr_blob)
				parameter->segLength = FLD.RDB$SEGMENT_LENGTH;

			if (!PR.RDB$FIELD_NAME.NULL)
			{
				fb_utils::exact_name(PR.RDB$FIELD_NAME);
				parameter->typeOfName = PR.RDB$FIELD_NAME;
			}

			if (!PR.RDB$RELATION_NAME.NULL)
			{
				fb_utils::exact_name(PR.RDB$RELATION_NAME);
				parameter->typeOfTable = PR.RDB$RELATION_NAME;
			}

			if (parameter->typeOfTable.hasData())
			{
				if (isSystemRelation(tdbb, transaction, parameter->typeOfTable.c_str()))
					parameter->flags |= FLD_system;
			}
			else if (parameter->typeOfName.hasData())
			{
				if (isSystemDomain(tdbb, transaction, parameter->typeOfName.c_str()))
					parameter->flags |= FLD_system;
			}
			else if (parameter->fieldSource.hasData())
			{
				if (isSystemDomain(tdbb, transaction, parameter->fieldSource.c_str()))
					parameter->flags |= FLD_system;
			}

			if (type == 0 &&
				(!pr_default_value_null ||
					(fb_utils::implicit_domain(FLD.RDB$FIELD_NAME) && !FLD.RDB$DEFAULT_VALUE.NULL)))
			{
				defaults++;
			}
		}
		END_FOR

		if (type)
			procedure->prc_out_count = count;
		else
		{
			procedure->prc_in_count = count;
			procedure->prc_def_count = defaults;
		}
	}

	dbb->dbb_procedures.put(procedure->prc_name, procedure);

	if (procedure->prc_private && metaName.package != dsqlScratch->package)
	{
		status_exception::raise(Arg::Gds(isc_private_procedure) <<
			Arg::Str(metaName.identifier) << Arg::Str(metaName.package));
	}

	MetadataCache::dsql_cache_use(tdbb, SYM_procedure, procedure->prc_name.identifier,
		procedure->prc_name.package);

	return procedure;
}


dsql_rel* METD_get_relation(jrd_tra* transaction, DsqlCompilerScratch* dsqlScratch,
	const MetaName& name)
{
/**************************************
 *
 *  M E T D _ g e t _ r e l a t i o n
 *
 **************************************
 *
 * Functional description
 *  Look up a relation.  If it doesn't exist, return NULL.
 *  If it does, fetch field information as well.
 *
 **************************************/
	thread_db* tdbb = JRD_get_thread_data();

	validateTransaction(transaction);

	dsql_dbb* dbb = transaction->getDsqlAttachment();

	// See if the relation is the one currently being defined in this statement

	dsql_rel* temp = dsqlScratch->relation;
	if (temp != NULL && temp->rel_name == name)
		return temp;

	// Start by seeing if symbol is already defined

	if (dbb->dbb_relations.get(name, temp) && !(temp->rel_flags & REL_dropped))
	{
		if (MetadataCache::dsql_cache_use(tdbb, SYM_relation, name))
			temp->rel_flags |= REL_dropped;
		else
			return temp;
	}

	// Ensure IDs were assigned for new relation
	MetadataCache::lookupRelation(tdbb, name, 0);

	// If the relation id or any of the field ids have not yet been assigned,
	// and this is a type of statement which does not use ids, prepare a
	// temporary relation block to provide information without caching it

	bool permanent = true;

	AutoCacheRequest handle1(tdbb, irq_rel_ids, IRQ_REQUESTS);

	FOR(REQUEST_HANDLE handle1 TRANSACTION_HANDLE transaction)
		REL IN RDB$RELATIONS
		CROSS RFR IN RDB$RELATION_FIELDS OVER RDB$RELATION_NAME
		WITH REL.RDB$RELATION_NAME EQ name.c_str()
		AND (REL.RDB$RELATION_ID MISSING OR RFR.RDB$FIELD_ID MISSING)
	{
		permanent = false;
	}
	END_FOR

	// Now see if it is in the database

	MemoryPool& pool = permanent ? dbb->dbb_pool : *tdbb->getDefaultPool();

	dsql_rel* relation = NULL;

	AutoCacheRequest handle2(tdbb, irq_relation, IRQ_REQUESTS);

	FOR(REQUEST_HANDLE handle2 TRANSACTION_HANDLE transaction)
		X IN RDB$RELATIONS WITH X.RDB$RELATION_NAME EQ name.c_str()
	{
		fb_utils::exact_name(X.RDB$OWNER_NAME);

		// Allocate from default or permanent pool as appropriate

		if (!X.RDB$RELATION_ID.NULL)
		{
			relation = FB_NEW_POOL(pool) dsql_rel(pool);
			relation->rel_id = X.RDB$RELATION_ID;
		}
		else if (!DDL_ids(dsqlScratch))
			relation = FB_NEW_POOL(pool) dsql_rel(pool);

		// fill out the relation information

		if (relation)
		{
			relation->rel_name = name;
			relation->rel_owner = X.RDB$OWNER_NAME;
			if (!(relation->rel_dbkey_length = X.RDB$DBKEY_LENGTH))
				relation->rel_dbkey_length = 8;
			// CVC: let's see if this is a table or a view.
			if (!X.RDB$VIEW_BLR.NULL)
				relation->rel_flags |= REL_view;
			if (!X.RDB$EXTERNAL_FILE.NULL)
				relation->rel_flags |= REL_external;
		}
	}
	END_FOR

	if (!relation)
		return NULL;

	// Lookup field stuff

	dsql_fld** ptr = &relation->rel_fields;

	AutoCacheRequest handle3(tdbb, irq_fields, IRQ_REQUESTS);

	FOR(REQUEST_HANDLE handle3 TRANSACTION_HANDLE transaction)
		FLX IN RDB$FIELDS CROSS
		RFR IN RDB$RELATION_FIELDS
		WITH FLX.RDB$FIELD_NAME EQ RFR.RDB$FIELD_SOURCE
		AND RFR.RDB$RELATION_NAME EQ name.c_str()
		SORTED BY RFR.RDB$FIELD_POSITION
	{
		// allocate the field block

		fb_utils::exact_name(RFR.RDB$FIELD_NAME);
		fb_utils::exact_name(RFR.RDB$FIELD_SOURCE);

		// Allocate from default or permanent pool as appropriate

		dsql_fld* field = NULL;

		if (!RFR.RDB$FIELD_ID.NULL)
		{
			field = FB_NEW_POOL(pool) dsql_fld(pool);
			field->fld_id = RFR.RDB$FIELD_ID;
		}
		else if (!DDL_ids(dsqlScratch))
			field = FB_NEW_POOL(pool) dsql_fld(pool);

		if (field)
		{
			*ptr = field;
			ptr = &field->fld_next;

			// get field information

			field->fld_name = RFR.RDB$FIELD_NAME;
			field->fieldSource = RFR.RDB$FIELD_SOURCE;
			field->length = FLX.RDB$FIELD_LENGTH;
			field->scale = FLX.RDB$FIELD_SCALE;
			field->subType = FLX.RDB$FIELD_SUB_TYPE;
			field->fld_relation = relation;

			if (!FLX.RDB$COMPUTED_BLR.NULL)
				field->flags |= FLD_computed;

			convert_dtype(field, FLX.RDB$FIELD_TYPE);

			if (FLX.RDB$FIELD_TYPE == blr_blob) {
				field->segLength = FLX.RDB$SEGMENT_LENGTH;
			}

			if (!FLX.RDB$DIMENSIONS.NULL && FLX.RDB$DIMENSIONS)
			{
				field->elementDtype = field->dtype;
				field->elementLength = field->length;
				field->dtype = dtype_array;
				field->length = sizeof(ISC_QUAD);
				field->dimensions = FLX.RDB$DIMENSIONS;
			}

			if (!FLX.RDB$CHARACTER_SET_ID.NULL)
				field->charSetId = CSetId(FLX.RDB$CHARACTER_SET_ID);

			if (!RFR.RDB$COLLATION_ID.NULL)
				field->collationId = CollId(RFR.RDB$COLLATION_ID);
			else if (!FLX.RDB$COLLATION_ID.NULL)
				field->collationId = CollId(FLX.RDB$COLLATION_ID);

			if (!(RFR.RDB$NULL_FLAG || FLX.RDB$NULL_FLAG) || (relation->rel_flags & REL_view))
			{
				field->flags |= FLD_nullable;
			}

			if (RFR.RDB$SYSTEM_FLAG == 1 || FLX.RDB$SYSTEM_FLAG == 1)
				field->flags |= FLD_system;
		}
	}
	END_FOR

	if (dbb->dbb_relations.get(name, temp) && !(temp->rel_flags & REL_dropped))
	{
		free_relation(relation);
		return temp;
	}

	// Add relation to the list

	if (permanent)
	{
		dbb->dbb_relations.put(relation->rel_name, relation);
		MetadataCache::dsql_cache_use(tdbb, SYM_relation, relation->rel_name);
	}
	else
		relation->rel_flags |= REL_new_relation;

	return relation;
}


bool METD_get_type(jrd_tra* transaction, const MetaName& name, const char* field, SSHORT* value)
{
/**************************************
 *
 *  M E T D _ g e t _ t y p e
 *
 **************************************
 *
 * Functional description
 *  Look up a symbolic name in RDB$TYPES
 *
 **************************************/
	thread_db* tdbb = JRD_get_thread_data();

	validateTransaction(transaction);

	bool found = false;

	AutoCacheRequest handle(tdbb, irq_type, IRQ_REQUESTS);

	FOR(REQUEST_HANDLE handle TRANSACTION_HANDLE transaction)
		X IN RDB$TYPES WITH
		X.RDB$FIELD_NAME EQ field AND X.RDB$TYPE_NAME EQ name.c_str();
	{
		found = true;
		*value = X.RDB$TYPE;
	}
	END_FOR

	return found;
}


dsql_rel* METD_get_view_base(jrd_tra* transaction, DsqlCompilerScratch* dsqlScratch,
	const char* view_name, MetaNamePairMap& fields)
{
/**************************************
 *
 *  M E T D _ g e t _ v i e w _ b a s e
 *
 **************************************
 *
 * Functional description
 *  Return the base table of a view or NULL if there
 *  is more than one.
 *  If there is only one base, put in fields a map of
 *  top view field name / bottom base field name.
 *  Ignores the field in the case of a base field name
 *  appearing more than one time in a level.
 *
 **************************************/
	thread_db* tdbb = JRD_get_thread_data();

	validateTransaction(transaction);

	dsql_rel* relation = NULL;

	bool first = true;
	bool cont = true;
	MetaNamePairMap previousAux;

	fields.clear();

	while (cont)
	{
		AutoCacheRequest handle1(tdbb, irq_view_base, IRQ_REQUESTS);

		FOR(REQUEST_HANDLE handle1 TRANSACTION_HANDLE transaction)
			X IN RDB$VIEW_RELATIONS
			WITH X.RDB$VIEW_NAME EQ view_name
		{
			// return NULL if there is more than one context
			if (X.RDB$VIEW_CONTEXT != 1 || X.RDB$CONTEXT_TYPE == VCT_PROCEDURE)
			{
				relation = NULL;
				cont = false;
				break;
			}

			fb_utils::exact_name(X.RDB$CONTEXT_NAME);
			fb_utils::exact_name(X.RDB$RELATION_NAME);

			relation = METD_get_relation(transaction, dsqlScratch, X.RDB$RELATION_NAME);

			Array<MetaName> ambiguities;
			MetaNamePairMap currentAux;

			if (!relation)
			{
				cont = false;
				break;
			}

			AutoCacheRequest handle2(tdbb, irq_view_base_flds, IRQ_REQUESTS);

			FOR(REQUEST_HANDLE handle2 TRANSACTION_HANDLE transaction)
				RFL IN RDB$RELATION_FIELDS
				WITH RFL.RDB$RELATION_NAME EQ X.RDB$VIEW_NAME
			{
				if (RFL.RDB$BASE_FIELD.NULL || RFL.RDB$FIELD_NAME.NULL)
					continue;

				const MetaName baseField(RFL.RDB$BASE_FIELD);
				if (currentAux.exist(baseField))
					ambiguities.add(baseField);
				else
				{
					const MetaName fieldName(RFL.RDB$FIELD_NAME);
					if (first)
					{
						fields.put(fieldName, baseField);
						currentAux.put(baseField, fieldName);
					}
					else
					{
						MetaName field;

						if (previousAux.get(fieldName, field))
						{
							fields.put(field, baseField);
							currentAux.put(baseField, field);
						}
					}
				}
			}
			END_FOR

			for (const MetaName* i = ambiguities.begin(); i != ambiguities.end(); ++i)
			{
				MetaName field;

				if (currentAux.get(*i, field))
				{
					currentAux.remove(*i);
					fields.remove(field);
				}
			}

			previousAux.takeOwnership(currentAux);

			if (relation->rel_flags & REL_view)
				view_name = X.RDB$RELATION_NAME;
			else
			{
				cont = false;
				break;
			}

			first = false;
		}
		END_FOR
	}

	if (!relation)
		fields.clear();

	return relation;
}


bool METD_get_view_relation(jrd_tra* transaction, DsqlCompilerScratch* dsqlScratch,
	const Jrd::MetaName& view_name, const Jrd::MetaName& relation_or_alias,
	dsql_rel*& relation, dsql_prc*& procedure)
{
/**************************************
 *
 *  M E T D _ g e t _ v i e w _ r e l a t i o n
 *
 **************************************
 *
 * Functional description
 *  Return TRUE if the passed view_name represents a
 *  view with the passed relation as a base table
 *  (the relation could be an alias).
 *
 **************************************/
	thread_db* tdbb = JRD_get_thread_data();

	validateTransaction(transaction);

	AutoCacheRequest handle(tdbb, irq_view, IRQ_REQUESTS);

	FOR(REQUEST_HANDLE handle TRANSACTION_HANDLE transaction)
		X IN RDB$VIEW_RELATIONS WITH X.RDB$VIEW_NAME EQ view_name.c_str()
	{
		fb_utils::exact_name(X.RDB$CONTEXT_NAME);
		fb_utils::exact_name(X.RDB$RELATION_NAME);

		if (relation_or_alias == X.RDB$RELATION_NAME ||
			relation_or_alias == X.RDB$CONTEXT_NAME)
		{
			if ( (relation = METD_get_relation(transaction, dsqlScratch, X.RDB$RELATION_NAME)) )
				return true;

			const QualifiedName procName(X.RDB$RELATION_NAME,
				X.RDB$PACKAGE_NAME.NULL ? nullptr : X.RDB$PACKAGE_NAME);

			if ( (procedure = METD_get_procedure(transaction, dsqlScratch, procName)) )
				return true;
		}

		if (METD_get_view_relation(transaction, dsqlScratch, X.RDB$RELATION_NAME,
			relation_or_alias, relation, procedure))
		{
			return true;
		}
	}
	END_FOR

	return false;
}


static void convert_dtype(TypeClause* field, SSHORT field_type)
{
/**************************************
 *
 *  c o n v e r t _ d t y p e
 *
 **************************************
 *
 * Functional description
 *  Convert from the blr_<type> stored in system metadata
 *  to the internal dtype_* descriptor.  Also set field
 *  length.
 *
 **************************************/

	// fill out the type descriptor
	switch (field_type)
	{
	case blr_text:
		field->dtype = dtype_text;
		break;
	case blr_varying:
		field->dtype = dtype_varying;
		field->length += sizeof(USHORT);
		break;
	case blr_blob:
		field->dtype = dtype_blob;
		field->length = type_lengths[field->dtype];
		break;
	default:
		field->dtype = gds_cvt_blr_dtype[field_type];
		field->length = type_lengths[field->dtype];

		fb_assert(field->dtype != dtype_unknown);
	}
}


#ifdef NOT_USED_OR_REPLACED
static void free_procedure(dsql_prc* procedure)
{
/**************************************
 *
 *  f r e e _ p r o c e d u r e
 *
 **************************************
 *
 * Functional description
 *  Free memory allocated for a procedure block and params
 *
 **************************************/
	dsql_fld* param;

	// release the input & output parameter blocks

	for (param = procedure->prc_inputs; param;)
	{
		dsql_fld* temp = param;
		param = param->fld_next;
		delete temp;
	}

	for (param = procedure->prc_outputs; param;)
	{
		dsql_fld* temp = param;
		param = param->fld_next;
		delete temp;
	}

	// release the procedure & symbol blocks

	delete procedure;
}
#endif	// NOT_USED_OR_REPLACED


static void free_relation(dsql_rel* relation)
{
/**************************************
 *
 *  f r e e _ r e l a t i o n
 *
 **************************************
 *
 * Functional description
 *  Free memory allocated for a relation block and fields
 *
 **************************************/

	// release the field blocks

	for (dsql_fld* field = relation->rel_fields; field;)
	{
		dsql_fld* temp = field;
		field = field->fld_next;
		delete temp;
	}

	// release the relation & symbol blocks

	delete relation;
}<|MERGE_RESOLUTION|>--- conflicted
+++ resolved
@@ -562,11 +562,8 @@
 		field->subType = FLX.RDB$FIELD_SUB_TYPE;
 		field->dimensions = FLX.RDB$DIMENSIONS.NULL ? 0 : FLX.RDB$DIMENSIONS;
 
-<<<<<<< HEAD
-		field->charSetId = Nullable<CSetId>::empty();
-=======
+		//field->charSetId = Nullable<CSetId>::empty(); ????????????????????
 		field->charSetId = std::nullopt;
->>>>>>> 7aac4d79
 		if (!FLX.RDB$CHARACTER_SET_ID.NULL)
 			field->charSetId = CSetId(FLX.RDB$CHARACTER_SET_ID);
 		field->collationId = CollId(0);
@@ -746,10 +743,6 @@
 					}
 					else
 					{
-<<<<<<< HEAD
-						d.setTextType(CSetId(F.RDB$CHARACTER_SET_ID));
-					}
-=======
 						d.dsc_dtype = (F.RDB$FIELD_TYPE != blr_blob) ?
 							gds_cvt_blr_dtype[F.RDB$FIELD_TYPE] : dtype_blob;
 						// dimitr: adjust the UDF arguments for CSTRING
@@ -767,16 +760,10 @@
 						if (d.dsc_dtype == dtype_varying) {
 							d.dsc_length += sizeof(USHORT);
 						}
->>>>>>> 7aac4d79
 
 						if (!F.RDB$CHARACTER_SET_ID.NULL)
 						{
-							if (d.dsc_dtype != dtype_blob) {
-								d.dsc_ttype() = F.RDB$CHARACTER_SET_ID;
-							}
-							else {
-								d.dsc_scale = F.RDB$CHARACTER_SET_ID;
-							}
+							d.setTextType(CSetId(F.RDB$CHARACTER_SET_ID));
 						}
 
 						if (X.RDB$MECHANISM != FUN_value && X.RDB$MECHANISM != FUN_reference)
@@ -839,10 +826,6 @@
 				}
 				else
 				{
-<<<<<<< HEAD
-					d.setTextType(CSetId(X.RDB$CHARACTER_SET_ID));
-				}
-=======
 					d.dsc_dtype = (X.RDB$FIELD_TYPE != blr_blob) ?
 						gds_cvt_blr_dtype[X.RDB$FIELD_TYPE] : dtype_blob;
 					// dimitr: adjust the UDF arguments for CSTRING
@@ -860,16 +843,10 @@
 					if (d.dsc_dtype == dtype_varying) {
 						d.dsc_length += sizeof(USHORT);
 					}
->>>>>>> 7aac4d79
 
 					if (!X.RDB$CHARACTER_SET_ID.NULL)
 					{
-						if (d.dsc_dtype != dtype_blob) {
-							d.dsc_ttype() = X.RDB$CHARACTER_SET_ID;
-						}
-						else {
-							d.dsc_scale = X.RDB$CHARACTER_SET_ID;
-						}
+						d.setTextType(CSetId(X.RDB$CHARACTER_SET_ID));
 					}
 
 					if (X.RDB$MECHANISM != FUN_value && X.RDB$MECHANISM != FUN_reference)
