/*
 *  The contents of this file are subject to the Initial
 *  Developer's Public License Version 1.0 (the "License");
 *  you may not use this file except in compliance with the
 *  License. You may obtain a copy of the License at
 *  http://www.ibphoenix.com/main.nfs?a=ibphoenix&page=ibp_idpl.
 *
 *  Software distributed under the License is distributed AS IS,
 *  WITHOUT WARRANTY OF ANY KIND, either express or implied.
 *  See the License for the specific language governing rights
 *  and limitations under the License.
 *
 *  The Original Code was created by Adriano dos Santos Fernandes
 *  for the Firebird Open Source RDBMS project.
 *
 *  Copyright (c) 2008 Adriano dos Santos Fernandes <adrianosf@uol.com.br>
 *  and all contributors signed below.
 *
 *  All Rights Reserved.
 *  Contributor(s): ______________________________________.
 */

#ifndef DSQL_DDL_NODES_H
#define DSQL_DDL_NODES_H

#include <optional>
#include "firebird/impl/blr.h"
#include "../jrd/dyn.h"
#include "../common/msg_encode.h"
#include "../dsql/make_proto.h"
#include "../dsql/BlrDebugWriter.h"
#include "../dsql/Nodes.h"
#include "../dsql/ExprNodes.h"
#include "../dsql/NodePrinter.h"
#include "../common/classes/array.h"
#include "../common/classes/ByteChunk.h"
#include "../common/classes/TriState.h"
#include "../jrd/Savepoint.h"
#include "../dsql/errd_proto.h"

namespace Jrd {

enum SqlSecurity
{
	SS_INVOKER,
	SS_DEFINER,
	SS_DROP
};

class LocalDeclarationsNode;
class RelationSourceNode;
class ValueListNode;
class SecDbContext;

class BoolSourceClause : public Printable
{
public:
	explicit BoolSourceClause(MemoryPool& p)
		: value(NULL),
		  source(p)
	{
	}

public:
	virtual Firebird::string internalPrint(NodePrinter& printer) const
	{
		NODE_PRINT(printer, value);
		NODE_PRINT(printer, source);

		return "BoolSourceClause";
	}

public:
	NestConst<BoolExprNode> value;
	Firebird::string source;
};


class ValueSourceClause : public Printable
{
public:
	explicit ValueSourceClause(MemoryPool& p)
		: value(NULL),
		  source(p)
	{
	}

public:
	virtual Firebird::string internalPrint(NodePrinter& printer) const
	{
		NODE_PRINT(printer, value);
		NODE_PRINT(printer, source);

		return "ValueSourceClause";
	}

public:
	NestConst<ValueExprNode> value;
	Firebird::string source;
};


class DbFileClause : public Printable
{
public:
	DbFileClause(MemoryPool& p, const DbFileClause& o)
		: name(p, o.name),
		  start(o.start),
		  length(o.length)
	{
	}

	explicit DbFileClause(MemoryPool& p, const Firebird::string& aName)
		: name(p, aName),
		  start(0),
		  length(0)
	{
	}

public:
	virtual Firebird::string internalPrint(NodePrinter& printer) const
	{
		NODE_PRINT(printer, name);
		NODE_PRINT(printer, start);
		NODE_PRINT(printer, length);

		return "DbFileClause";
	}

public:
	Firebird::string name;	// File name
	SLONG start;			// Starting page
	SLONG length;			// File length in pages
};


class ExternalClause : public Printable
{
public:
	ExternalClause(MemoryPool& p, const ExternalClause& o)
		: name(p, o.name),
		  engine(p, o.engine),
		  udfModule(p, o.udfModule)
	{
	}

	explicit ExternalClause(MemoryPool& p)
		: name(p),
		  engine(p),
		  udfModule(p)
	{
	}

public:
	virtual Firebird::string internalPrint(NodePrinter& printer) const
	{
		NODE_PRINT(printer, name);
		NODE_PRINT(printer, engine);
		NODE_PRINT(printer, udfModule);

		return "ExternalClause";
	}

public:
	Firebird::string name;
	MetaName engine;
	Firebird::string udfModule;
};


class ParameterClause : public Printable
{
public:
	ParameterClause(MemoryPool& pool, dsql_fld* field, const MetaName& aCollate,
		ValueSourceClause* aDefaultClause = NULL, ValueExprNode* aParameterExpr = NULL);

public:
	virtual Firebird::string internalPrint(NodePrinter& printer) const;

public:
	MetaName name;
	NestConst<dsql_fld> type;
	NestConst<ValueSourceClause> defaultClause;
	NestConst<ValueExprNode> parameterExpr;
	std::optional<int> udfMechanism;
};


struct CollectedParameter
{
	CollectedParameter()
	{
		comment.clear();
		defaultSource.clear();
		defaultValue.clear();
	}

	bid comment;
	bid defaultSource;
	bid defaultValue;
};

typedef Firebird::GenericMap<
			Firebird::Pair<Firebird::Left<MetaName, CollectedParameter> > >
	CollectedParameterMap;


class ExecInSecurityDb
{
public:
	virtual ~ExecInSecurityDb() { }

	void executeInSecurityDb(jrd_tra* tra);

protected:
	virtual void runInSecurityDb(SecDbContext* secDbContext) = 0;
};


template <typename CreateNode, typename DropNode, ISC_STATUS ERROR_CODE>
class RecreateNode : public DdlNode
{
public:
	RecreateNode(MemoryPool& p, CreateNode* aCreateNode)
		: DdlNode(p),
		  createNode(aCreateNode),
		  dropNode(p, createNode->name)
	{
		dropNode.silent = true;
	}

public:
	virtual Firebird::string internalPrint(NodePrinter& printer) const
	{
		Node::internalPrint(printer);

		NODE_PRINT(printer, createNode);
		NODE_PRINT(printer, dropNode);

		return "RecreateNode";
	}

	virtual void checkPermission(thread_db* tdbb, jrd_tra* transaction)
	{
		dropNode.checkPermission(tdbb, transaction);
		createNode->checkPermission(tdbb, transaction);
	}

	virtual void execute(thread_db* tdbb, DsqlCompilerScratch* dsqlScratch, jrd_tra* transaction)
	{
		// run all statements under savepoint control
		AutoSavePoint savePoint(tdbb, transaction);

		dropNode.execute(tdbb, dsqlScratch, transaction);
		createNode->execute(tdbb, dsqlScratch, transaction);

		savePoint.release();	// everything is ok
	}

	virtual DdlNode* dsqlPass(DsqlCompilerScratch* dsqlScratch)
	{
		createNode->dsqlPass(dsqlScratch);
		dropNode.dsqlPass(dsqlScratch);
		return DdlNode::dsqlPass(dsqlScratch);
	}

protected:
	virtual void putErrorPrefix(Firebird::Arg::StatusVector& statusVector)
	{
		statusVector << Firebird::Arg::Gds(ERROR_CODE) << createNode->name;
	}

protected:
	NestConst<CreateNode> createNode;
	DropNode dropNode;
};


class AlterCharSetNode : public DdlNode
{
public:
	AlterCharSetNode(MemoryPool& pool, const MetaName& aCharSet,
				const MetaName& aDefaultCollation)
		: DdlNode(pool),
		  charSet(pool, aCharSet),
		  defaultCollation(pool, aDefaultCollation)
	{
	}

public:
	virtual Firebird::string internalPrint(NodePrinter& printer) const;
	virtual void checkPermission(thread_db* tdbb, jrd_tra* transaction);
	virtual void execute(thread_db* tdbb, DsqlCompilerScratch* dsqlScratch, jrd_tra* transaction);

protected:
	virtual void putErrorPrefix(Firebird::Arg::StatusVector& statusVector)
	{
		statusVector << Firebird::Arg::Gds(isc_dsql_alter_charset_failed) << charSet;
	}

private:
	MetaName charSet;
	MetaName defaultCollation;
};


class AlterEDSPoolSetNode : public DdlNode
{
public:
	enum PARAM { POOL_SIZE, POOL_LIFETIME };

	AlterEDSPoolSetNode(MemoryPool& pool, PARAM prm, int val)
		: DdlNode(pool),
		  m_param(prm),
		  m_value(val)
	{
	}

public:
	virtual void checkPermission(thread_db* tdbb, jrd_tra* transaction);
	virtual Firebird::string internalPrint(NodePrinter& printer) const;
	virtual void execute(thread_db* tdbb, DsqlCompilerScratch* dsqlScratch, jrd_tra* transaction);

	virtual bool mustBeReplicated() const
	{
		return false;
	}

protected:
	virtual void putErrorPrefix(Firebird::Arg::StatusVector& statusVector)
	{
		// TODO: statusVector << Firebird::Arg::Gds(??);
	}

private:
	PARAM m_param;
	int m_value;
};


class AlterEDSPoolClearNode : public DdlNode
{
public:
	enum PARAM { POOL_ALL, POOL_OLDEST, POOL_DB };

	AlterEDSPoolClearNode(MemoryPool& pool, PARAM prm, const Firebird::string& val = "")
		: DdlNode(pool),
		  m_param(prm),
		  m_value(pool)
	{
		m_value = val;
	}

public:
	virtual void checkPermission(thread_db* tdbb, jrd_tra* transaction);
	virtual Firebird::string internalPrint(NodePrinter& printer) const;
	virtual void execute(thread_db* tdbb, DsqlCompilerScratch* dsqlScratch, jrd_tra* transaction);

	virtual bool mustBeReplicated() const
	{
		return false;
	}

protected:
	virtual void putErrorPrefix(Firebird::Arg::StatusVector& statusVector)
	{
		// TODO: statusVector << Firebird::Arg::Gds(??);
	}

private:
	PARAM m_param;
	Firebird::string m_value;
};


class CommentOnNode : public DdlNode
{
public:
	CommentOnNode(MemoryPool& pool, int aObjType,
				const QualifiedName& aObjName, const MetaName& aSubName,
				const Firebird::string aText)
		: DdlNode(pool),
		  objType(aObjType),
		  objName(pool, aObjName),
		  subName(pool, aSubName),
		  text(pool, aText),
		  str(pool)
	{
	}

public:
	virtual Firebird::string internalPrint(NodePrinter& printer) const;
	virtual void checkPermission(thread_db* tdbb, jrd_tra* transaction);
	virtual void execute(thread_db* tdbb, DsqlCompilerScratch* dsqlScratch, jrd_tra* transaction);

protected:
	virtual void putErrorPrefix(Firebird::Arg::StatusVector& statusVector)
	{
		str = objName.toString();

		if (subName.hasData())
			str.append(".").append(subName.c_str());

		statusVector << Firebird::Arg::Gds(isc_dsql_comment_on_failed) << str;
	}

private:
	int objType;
	QualifiedName objName;
	MetaName subName;
	Firebird::string text, str;
};


class CreateAlterFunctionNode : public DdlNode
{
public:
	CreateAlterFunctionNode(MemoryPool& pool, const MetaName& aName)
		: DdlNode(pool),
		  name(pool, aName),
		  create(true),
		  alter(false),
		  external(NULL),
		  parameters(pool),
		  returnType(NULL),
		  localDeclList(NULL),
		  source(pool),
		  body(NULL),
		  compiled(false),
		  invalid(false),
		  package(pool),
		  packageOwner(pool),
		  privateScope(false),
		  preserveDefaults(false),
		  udfReturnPos(0)
	{
	}

public:
	virtual Firebird::string internalPrint(NodePrinter& printer) const;
	virtual DdlNode* dsqlPass(DsqlCompilerScratch* dsqlScratch);
	virtual void checkPermission(thread_db* tdbb, jrd_tra* transaction);
	virtual void execute(thread_db* tdbb, DsqlCompilerScratch* dsqlScratch, jrd_tra* transaction);

protected:
	virtual void putErrorPrefix(Firebird::Arg::StatusVector& statusVector)
	{
		statusVector <<
			Firebird::Arg::Gds(createAlterCode(create, alter,
					isc_dsql_create_func_failed, isc_dsql_alter_func_failed,
					isc_dsql_create_alter_func_failed)) <<
				name;
	}

private:
	bool isUdf() const
	{
		return external && external->udfModule.hasData();
	}

	void executeCreate(thread_db* tdbb, DsqlCompilerScratch* dsqlScratch, jrd_tra* transaction);
	bool executeAlter(thread_db* tdbb, DsqlCompilerScratch* dsqlScratch, jrd_tra* transaction,
		bool secondPass, bool runTriggers);
	bool executeAlterIndividualParameters(thread_db* tdbb, DsqlCompilerScratch* dsqlScratch, jrd_tra* transaction,
		bool secondPass, bool runTriggers);

	void storeArgument(thread_db* tdbb, DsqlCompilerScratch* dsqlScratch, jrd_tra* transaction,
		unsigned pos, bool returnArg, ParameterClause* parameter,
		const CollectedParameter* collectedParameter);
	void compile(thread_db* tdbb, DsqlCompilerScratch* dsqlScratch);
	void collectParameters(thread_db* tdbb, jrd_tra* transaction, CollectedParameterMap& items);

public:
	MetaName name;
	bool create;
	bool alter;
	NestConst<ExternalClause> external;
	TriState deterministic;
	Firebird::Array<NestConst<ParameterClause> > parameters;
	NestConst<ParameterClause> returnType;
	NestConst<LocalDeclarationsNode> localDeclList;
	Firebird::string source;
	NestConst<StmtNode> body;
	bool compiled;
	bool invalid;
	MetaName package;
	MetaName packageOwner;
	bool privateScope;
	bool preserveDefaults;
	SLONG udfReturnPos;
<<<<<<< HEAD
	std::optional<SqlSecurity> ssDefiner;
=======
	Firebird::TriState ssDefiner;
>>>>>>> 3ed40751
};


class AlterExternalFunctionNode : public DdlNode
{
public:
	AlterExternalFunctionNode(MemoryPool& p, const MetaName& aName)
		: DdlNode(p),
		  name(p, aName),
		  clauses(p)
	{
	}

public:
	virtual Firebird::string internalPrint(NodePrinter& printer) const;
	virtual void checkPermission(thread_db* tdbb, jrd_tra* transaction);
	virtual void execute(thread_db* tdbb, DsqlCompilerScratch* dsqlScratch, jrd_tra* transaction);

protected:
	virtual void putErrorPrefix(Firebird::Arg::StatusVector& statusVector)
	{
		statusVector << Firebird::Arg::Gds(isc_dsql_alter_func_failed) << name;
	}

public:
	MetaName name;
	ExternalClause clauses;
};


class DropFunctionNode : public DdlNode
{
public:
	DropFunctionNode(MemoryPool& pool, const MetaName& aName)
		: DdlNode(pool),
		  name(pool, aName),
		  silent(false),
		  package(pool)
	{
	}

public:
	static void dropArguments(thread_db* tdbb, jrd_tra* transaction,
		const MetaName& functionName, const MetaName& packageName);

public:
	virtual Firebird::string internalPrint(NodePrinter& printer) const;
	virtual DdlNode* dsqlPass(DsqlCompilerScratch* dsqlScratch);
	virtual void checkPermission(thread_db* tdbb, jrd_tra* transaction);
	virtual void execute(thread_db* tdbb, DsqlCompilerScratch* dsqlScratch, jrd_tra* transaction);

protected:
	virtual void putErrorPrefix(Firebird::Arg::StatusVector& statusVector)
	{
		statusVector << Firebird::Arg::Gds(isc_dsql_drop_func_failed) << name;
	}

public:
	MetaName name;
	bool silent;
	MetaName package;
};


typedef RecreateNode<CreateAlterFunctionNode, DropFunctionNode, isc_dsql_recreate_func_failed>
	RecreateFunctionNode;


class CreateAlterProcedureNode : public DdlNode
{
public:
	CreateAlterProcedureNode(MemoryPool& pool, const MetaName& aName)
		: DdlNode(pool),
		  name(pool, aName),
		  create(true),
		  alter(false),
		  external(NULL),
		  parameters(pool),
		  returns(pool),
		  source(pool),
		  localDeclList(NULL),
		  body(NULL),
		  compiled(false),
		  invalid(false),
		  package(pool),
		  packageOwner(pool),
		  privateScope(false),
		  preserveDefaults(false)
	{
	}

public:
	virtual Firebird::string internalPrint(NodePrinter& printer) const;
	virtual DdlNode* dsqlPass(DsqlCompilerScratch* dsqlScratch);
	virtual void checkPermission(thread_db* tdbb, jrd_tra* transaction);
	virtual void execute(thread_db* tdbb, DsqlCompilerScratch* dsqlScratch, jrd_tra* transaction);

protected:
	virtual void putErrorPrefix(Firebird::Arg::StatusVector& statusVector)
	{
		statusVector <<
			Firebird::Arg::Gds(createAlterCode(create, alter,
					isc_dsql_create_proc_failed, isc_dsql_alter_proc_failed,
					isc_dsql_create_alter_proc_failed)) <<
				name;
	}

private:
	void executeCreate(thread_db* tdbb, DsqlCompilerScratch* dsqlScratch, jrd_tra* transaction);
	bool executeAlter(thread_db* tdbb, DsqlCompilerScratch* dsqlScratch, jrd_tra* transaction,
		bool secondPass, bool runTriggers);
	bool executeAlterIndividualParameters(thread_db* tdbb, DsqlCompilerScratch* dsqlScratch, jrd_tra* transaction,
		bool secondPass, bool runTriggers);

	void storeParameter(thread_db* tdbb, DsqlCompilerScratch* dsqlScratch, jrd_tra* transaction,
		USHORT parameterType, unsigned pos, ParameterClause* parameter,
		const CollectedParameter* collectedParameter);
	void compile(thread_db* tdbb, DsqlCompilerScratch* dsqlScratch);
	void collectParameters(thread_db* tdbb, jrd_tra* transaction, CollectedParameterMap& items);

public:
	MetaName name;
	bool create;
	bool alter;
	NestConst<ExternalClause> external;
	Firebird::Array<NestConst<ParameterClause> > parameters;
	Firebird::Array<NestConst<ParameterClause> > returns;
	Firebird::string source;
	NestConst<LocalDeclarationsNode> localDeclList;
	NestConst<StmtNode> body;
	bool compiled;
	bool invalid;
	MetaName package;
	MetaName packageOwner;
	bool privateScope;
	bool preserveDefaults;
<<<<<<< HEAD
	std::optional<SqlSecurity> ssDefiner;
=======
	Firebird::TriState ssDefiner;
>>>>>>> 3ed40751
};


class DropProcedureNode : public DdlNode
{
public:
	DropProcedureNode(MemoryPool& pool, const MetaName& aName)
		: DdlNode(pool),
		  name(pool, aName),
		  silent(false),
		  package(pool)
	{
	}

public:
	static void dropParameters(thread_db* tdbb, jrd_tra* transaction,
		const MetaName& procedureName, const MetaName& packageName);

public:
	virtual Firebird::string internalPrint(NodePrinter& printer) const;
	virtual DdlNode* dsqlPass(DsqlCompilerScratch* dsqlScratch);
	virtual void checkPermission(thread_db* tdbb, jrd_tra* transaction);
	virtual void execute(thread_db* tdbb, DsqlCompilerScratch* dsqlScratch, jrd_tra* transaction);

protected:
	virtual void putErrorPrefix(Firebird::Arg::StatusVector& statusVector)
	{
		statusVector << Firebird::Arg::Gds(isc_dsql_drop_proc_failed) << name;
	}

public:
	MetaName name;
	bool silent;
	MetaName package;
};


typedef RecreateNode<CreateAlterProcedureNode, DropProcedureNode, isc_dsql_recreate_proc_failed>
	RecreateProcedureNode;


class TriggerDefinition
{
public:

	explicit TriggerDefinition(MemoryPool& p)
		: name(p),
		  relationName(p),
		  external(NULL),
		  source(p),
		  systemFlag(fb_sysflag_user),
		  fkTrigger(false)
	{
	}

	void store(thread_db* tdbb, DsqlCompilerScratch* dsqlScratch, jrd_tra* transaction);
	bool modify(thread_db* tdbb, DsqlCompilerScratch* dsqlScratch, jrd_tra* transaction);

	virtual ~TriggerDefinition()
	{
	}

protected:
	virtual void preModify(thread_db* /*tdbb*/, DsqlCompilerScratch* /*dsqlScratch*/,
		jrd_tra* /*transaction*/)
	{
	}

	virtual void postModify(thread_db* /*tdbb*/, DsqlCompilerScratch* /*dsqlScratch*/,
		jrd_tra* /*transaction*/)
	{
	}

public:
	MetaName name;
	MetaName relationName;
	std::optional<FB_UINT64> type;
	Firebird::TriState active;
	std::optional<int> position;
	NestConst<ExternalClause> external;
	Firebird::string source;
	Firebird::ByteChunk blrData;
	Firebird::ByteChunk debugData;
	USHORT systemFlag;
	bool fkTrigger;
	std::optional<SqlSecurity> ssDefiner;
};


class CreateAlterTriggerNode : public DdlNode, public TriggerDefinition
{
public:
	CreateAlterTriggerNode(MemoryPool& p, const MetaName& aName)
		: DdlNode(p),
		  TriggerDefinition(p),
		  create(true),
		  alter(false),
		  localDeclList(NULL),
		  body(NULL),
		  compiled(false),
		  invalid(false)
	{
		name = aName;
	}

public:
	virtual Firebird::string internalPrint(NodePrinter& printer) const;
	virtual DdlNode* dsqlPass(DsqlCompilerScratch* dsqlScratch);
	virtual void checkPermission(thread_db* tdbb, jrd_tra* transaction);
	virtual void execute(thread_db* tdbb, DsqlCompilerScratch* dsqlScratch, jrd_tra* transaction);

protected:
	virtual void putErrorPrefix(Firebird::Arg::StatusVector& statusVector)
	{
		statusVector <<
			Firebird::Arg::Gds(createAlterCode(create, alter,
					isc_dsql_create_trigger_failed, isc_dsql_alter_trigger_failed,
					isc_dsql_create_alter_trigger_failed)) <<
				name;
	}

	virtual void preModify(thread_db* tdbb, DsqlCompilerScratch* dsqlScratch, jrd_tra* transaction)
	{
		if (alter)
		{
			executeDdlTrigger(tdbb, dsqlScratch, transaction, DTW_BEFORE,
				DDL_TRIGGER_ALTER_TRIGGER, name, NULL);
		}
	}

	virtual void postModify(thread_db* tdbb, DsqlCompilerScratch* dsqlScratch, jrd_tra* transaction)
	{
		if (alter)
		{
			executeDdlTrigger(tdbb, dsqlScratch, transaction, DTW_AFTER,
				DDL_TRIGGER_ALTER_TRIGGER, name, NULL);
		}
	}

private:
	void executeCreate(thread_db* tdbb, DsqlCompilerScratch* dsqlScratch, jrd_tra* transaction);
	void compile(thread_db* tdbb, DsqlCompilerScratch* dsqlScratch);

	static inline bool hasOldContext(const unsigned value)
	{
		const unsigned val1 = ((value + 1) >> 1) & 3;
		const unsigned val2 = ((value + 1) >> 3) & 3;
		const unsigned val3 = ((value + 1) >> 5) & 3;
		return (val1 && val1 != 1) || (val2 && val2 != 1) || (val3 && val3 != 1);
	}

	static inline bool hasNewContext(const unsigned value)
	{
		const unsigned val1 = ((value + 1) >> 1) & 3;
		const unsigned val2 = ((value + 1) >> 3) & 3;
		const unsigned val3 = ((value + 1) >> 5) & 3;
		return (val1 && val1 != 3) || (val2 && val2 != 3) || (val3 && val3 != 3);
	}

public:
	bool create;
	bool alter;
	NestConst<LocalDeclarationsNode> localDeclList;
	NestConst<StmtNode> body;
	bool compiled;
	bool invalid;
};


class DropTriggerNode : public DdlNode
{
public:
	DropTriggerNode(MemoryPool& p, const MetaName& aName)
		: DdlNode(p),
		  name(p, aName),
		  silent(false)
	{
	}

public:
	virtual Firebird::string internalPrint(NodePrinter& printer) const;
	virtual DdlNode* dsqlPass(DsqlCompilerScratch* dsqlScratch);
	virtual void checkPermission(thread_db* tdbb, jrd_tra* transaction);
	virtual void execute(thread_db* tdbb, DsqlCompilerScratch* dsqlScratch, jrd_tra* transaction);

protected:
	virtual void putErrorPrefix(Firebird::Arg::StatusVector& statusVector)
	{
		statusVector << Firebird::Arg::Gds(isc_dsql_drop_trigger_failed) << name;
	}

public:
	MetaName name;
	bool silent;
};


typedef RecreateNode<CreateAlterTriggerNode, DropTriggerNode, isc_dsql_recreate_trigger_failed>
	RecreateTriggerNode;


class CreateCollationNode : public DdlNode
{
public:
	CreateCollationNode(MemoryPool& p, const MetaName& aName,
				const MetaName& aForCharSet)
		: DdlNode(p),
		  name(p, aName),
		  forCharSet(p, aForCharSet),
		  fromName(p),
		  fromExternal(p),
		  specificAttributes(p),
		  attributesOn(0),
		  attributesOff(0),
		  forCharSetId(0),
		  fromCollationId(0)
	{
	}

public:
	virtual Firebird::string internalPrint(NodePrinter& printer) const;
	virtual DdlNode* dsqlPass(DsqlCompilerScratch* dsqlScratch);
	virtual void checkPermission(thread_db* tdbb, jrd_tra* transaction);
	virtual void execute(thread_db* tdbb, DsqlCompilerScratch* dsqlScratch, jrd_tra* transaction);

	void setAttribute(USHORT attribute)
	{
		if ((attributesOn | attributesOff) & attribute)
		{
			// msg: 222: "Invalid collation attributes"
			using namespace Firebird;
			ERRD_post(Arg::Gds(isc_sqlerr) << Arg::Num(-104) << Arg::PrivateDyn(222));
		}

		attributesOn |= attribute;
	}

	void unsetAttribute(USHORT attribute)
	{
		if ((attributesOn | attributesOff) & attribute)
		{
			// msg: 222: "Invalid collation attributes"
			using namespace Firebird;
			ERRD_post(Arg::Gds(isc_sqlerr) << Arg::Num(-104) << Arg::PrivateDyn(222));
		}

		attributesOff |= attribute;
	}

protected:
	virtual void putErrorPrefix(Firebird::Arg::StatusVector& statusVector)
	{
		statusVector << Firebird::Arg::Gds(isc_dsql_create_collation_failed) << name;
	}

public:
	MetaName name;
	MetaName forCharSet;
	MetaName fromName;
	Firebird::string fromExternal;
	Firebird::UCharBuffer specificAttributes;

private:
	USHORT attributesOn;
	USHORT attributesOff;
	USHORT forCharSetId;
	USHORT fromCollationId;
};


class DropCollationNode : public DdlNode
{
public:
	DropCollationNode(MemoryPool& p, const MetaName& aName)
		: DdlNode(p),
		  name(p, aName)
	{
	}

public:
	virtual Firebird::string internalPrint(NodePrinter& printer) const;
	virtual void checkPermission(thread_db* tdbb, jrd_tra* transaction);
	virtual void execute(thread_db* tdbb, DsqlCompilerScratch* dsqlScratch, jrd_tra* transaction);

protected:
	virtual void putErrorPrefix(Firebird::Arg::StatusVector& statusVector)
	{
		statusVector << Firebird::Arg::Gds(isc_dsql_drop_collation_failed) << name;
	}

public:
	MetaName name;
};


class CreateDomainNode : public DdlNode
{
public:
	CreateDomainNode(MemoryPool& p, ParameterClause* aNameType)
		: DdlNode(p),
		  nameType(aNameType),
		  notNull(false),
		  check(NULL)
	{
	}

public:
	virtual Firebird::string internalPrint(NodePrinter& printer) const;
	virtual void checkPermission(thread_db* tdbb, jrd_tra* transaction);
	virtual void execute(thread_db* tdbb, DsqlCompilerScratch* dsqlScratch, jrd_tra* transaction);

protected:
	virtual void putErrorPrefix(Firebird::Arg::StatusVector& statusVector)
	{
		statusVector << Firebird::Arg::Gds(isc_dsql_create_domain_failed) << nameType->name;
	}

public:
	NestConst<ParameterClause> nameType;
	bool notNull;
	NestConst<BoolSourceClause> check;
};


class AlterDomainNode : public DdlNode
{
public:
	AlterDomainNode(MemoryPool& p, const MetaName& aName)
		: DdlNode(p),
		  name(p, aName),
		  dropConstraint(false),
		  dropDefault(false),
		  setConstraint(NULL),
		  setDefault(NULL),
		  renameTo(p)
	{
	}

public:
	static void checkUpdate(const dyn_fld& origFld, const dyn_fld& newFld);
	static ULONG checkUpdateNumericType(const dyn_fld& origFld, const dyn_fld& newFld);
	static void getDomainType(thread_db* tdbb, jrd_tra* transaction, dyn_fld& dynFld);
	static void modifyLocalFieldIndex(thread_db* tdbb, jrd_tra* transaction,
		const MetaName& relationName, const MetaName& fieldName,
		const MetaName& newFieldName);

	virtual Firebird::string internalPrint(NodePrinter& printer) const;
	virtual void checkPermission(thread_db* tdbb, jrd_tra* transaction);
	virtual void execute(thread_db* tdbb, DsqlCompilerScratch* dsqlScratch, jrd_tra* transaction);

protected:
	virtual void putErrorPrefix(Firebird::Arg::StatusVector& statusVector)
	{
		statusVector << Firebird::Arg::Gds(isc_dsql_alter_domain_failed) << name;
	}

private:
	void rename(thread_db* tdbb, jrd_tra* transaction, SSHORT dimensions);

public:
	MetaName name;
	bool dropConstraint;
	bool dropDefault;
	NestConst<BoolSourceClause> setConstraint;
	NestConst<ValueSourceClause> setDefault;
	MetaName renameTo;
	Firebird::AutoPtr<dsql_fld> type;
	Firebird::TriState notNullFlag;	// true = NOT NULL / false = NULL
};


class DropDomainNode : public DdlNode
{
public:
	DropDomainNode(MemoryPool& p, const MetaName& aName)
		: DdlNode(p),
		  name(p, aName)
	{
	}

	static bool deleteDimensionRecords(thread_db* tdbb, jrd_tra* transaction,
		const MetaName& name);

public:
	virtual Firebird::string internalPrint(NodePrinter& printer) const;
	virtual void checkPermission(thread_db* tdbb, jrd_tra* transaction);
	virtual void execute(thread_db* tdbb, DsqlCompilerScratch* dsqlScratch, jrd_tra* transaction);

protected:
	virtual void putErrorPrefix(Firebird::Arg::StatusVector& statusVector)
	{
		statusVector << Firebird::Arg::Gds(isc_dsql_drop_domain_failed) << name;
	}

private:
	void check(thread_db* tdbb, jrd_tra* transaction);

public:
	MetaName name;
};


class CreateAlterExceptionNode : public DdlNode
{
public:
	CreateAlterExceptionNode(MemoryPool& p, const MetaName& aName,
				const Firebird::string& aMessage)
		: DdlNode(p),
		  name(p, aName),
		  message(p, aMessage),
		  create(true),
		  alter(false)
	{
	}

public:
	virtual Firebird::string internalPrint(NodePrinter& printer) const;
	virtual void checkPermission(thread_db* tdbb, jrd_tra* transaction);
	virtual void execute(thread_db* tdbb, DsqlCompilerScratch* dsqlScratch, jrd_tra* transaction);

protected:
	virtual void putErrorPrefix(Firebird::Arg::StatusVector& statusVector)
	{
		statusVector <<
			Firebird::Arg::Gds(createAlterCode(create, alter,
					isc_dsql_create_except_failed, isc_dsql_alter_except_failed,
					isc_dsql_create_alter_except_failed)) <<
				name;
	}

private:
	void executeCreate(thread_db* tdbb, DsqlCompilerScratch* dsqlScratch, jrd_tra* transaction);
	bool executeAlter(thread_db* tdbb, DsqlCompilerScratch* dsqlScratch, jrd_tra* transaction);

public:
	MetaName name;
	Firebird::string message;
	bool create;
	bool alter;
};


class DropExceptionNode : public DdlNode
{
public:
	DropExceptionNode(MemoryPool& p, const MetaName& aName)
		: DdlNode(p),
		  name(p, aName),
		  silent(false)
	{
	}

public:
	virtual Firebird::string internalPrint(NodePrinter& printer) const;
	virtual void checkPermission(thread_db* tdbb, jrd_tra* transaction);
	virtual void execute(thread_db* tdbb, DsqlCompilerScratch* dsqlScratch, jrd_tra* transaction);

protected:
	virtual void putErrorPrefix(Firebird::Arg::StatusVector& statusVector)
	{
		statusVector << Firebird::Arg::Gds(isc_dsql_drop_except_failed) << name;
	}

public:
	MetaName name;
	bool silent;
};


typedef RecreateNode<CreateAlterExceptionNode, DropExceptionNode, isc_dsql_recreate_except_failed>
	RecreateExceptionNode;


class CreateAlterSequenceNode : public DdlNode
{
public:
	CreateAlterSequenceNode(MemoryPool& pool, const MetaName& aName)
		: DdlNode(pool),
		  create(true),
		  alter(false),
		  legacy(false),
		  restartSpecified(false),
		  name(pool, aName)
	{
		// Unfortunately, line/column carry no useful information here.
		// Hence, the check was created directly in parse.y.
		/*
		if (!aValue.specified && !aStep.specified)
		{
			using namespace Firebird;
			ERRD_post(Arg::Gds(isc_sqlerr) << Arg::Num(-104) <<
					  // Unexpected end of command
					  Arg::Gds(isc_command_end_err2) << Arg::Num(this->line) <<
													Arg::Num(this->column));
		}
		*/
	}

	static SSHORT store(thread_db* tdbb, jrd_tra* transaction, const MetaName& name,
		fb_sysflag sysFlag, SINT64 value, SLONG step);

public:
	virtual Firebird::string internalPrint(NodePrinter& printer) const;
	virtual void checkPermission(thread_db* tdbb, jrd_tra* transaction);
	virtual void execute(thread_db* tdbb, DsqlCompilerScratch* dsqlScratch, jrd_tra* transaction);

	virtual DdlNode* dsqlPass(DsqlCompilerScratch* dsqlScratch)
	{
		dsqlScratch->getDsqlStatement()->setType(
			legacy ? DsqlStatement::TYPE_SET_GENERATOR : DsqlStatement::TYPE_DDL);
		return this;
	}

protected:
	virtual void putErrorPrefix(Firebird::Arg::StatusVector& statusVector);

private:
	void executeCreate(thread_db* tdbb, DsqlCompilerScratch* dsqlScratch, jrd_tra* transaction);
	bool executeAlter(thread_db* tdbb, DsqlCompilerScratch* dsqlScratch, jrd_tra* transaction);

public:
	bool create;
	bool alter;
	bool legacy;
	bool restartSpecified;
	const MetaName name;
	std::optional<SINT64> value;
	std::optional<SLONG> step;
};


class DropSequenceNode : public DdlNode
{
public:
	DropSequenceNode(MemoryPool& pool, const MetaName& aName)
		: DdlNode(pool),
		  name(pool, aName),
		  silent(false)
	{
	}

	static void deleteIdentity(thread_db* tdbb, jrd_tra* transaction,
		const MetaName& name);

public:
	virtual Firebird::string internalPrint(NodePrinter& printer) const;
	virtual void checkPermission(thread_db* tdbb, jrd_tra* transaction);
	virtual void execute(thread_db* tdbb, DsqlCompilerScratch* dsqlScratch, jrd_tra* transaction);

protected:
	virtual void putErrorPrefix(Firebird::Arg::StatusVector& statusVector)
	{
		statusVector << Firebird::Arg::Gds(isc_dsql_drop_sequence_failed) << name;
	}

public:
	MetaName name;
	bool silent;
};


typedef RecreateNode<CreateAlterSequenceNode, DropSequenceNode, isc_dsql_recreate_sequence_failed>
	RecreateSequenceNode;


class RelationNode : public DdlNode
{
public:
	class FieldDefinition
	{
	public:
		explicit FieldDefinition(MemoryPool& p)
			: name(p),
			  relationName(p),
			  fieldSource(p),
			  identitySequence(p),
			  defaultSource(p),
			  baseField(p)
		{
		}

		void modify(thread_db* tdbb, jrd_tra* transaction);
		void store(thread_db* tdbb, jrd_tra* transaction);

	public:
		MetaName name;
		MetaName relationName;
		MetaName fieldSource;
		MetaName identitySequence;
		std::optional<IdentityType> identityType;
		std::optional<USHORT> collationId;
		Firebird::TriState notNullFlag;	// true = NOT NULL / false = NULL
		std::optional<USHORT> position;
		Firebird::string defaultSource;
		Firebird::ByteChunk defaultValue;
		std::optional<USHORT> viewContext;
		MetaName baseField;
	};

	struct IndexConstraintClause
	{
		explicit IndexConstraintClause(MemoryPool& p)
			: name(p),
			  descending(false)
		{
		}

		MetaName name;
		bool descending;
	};

	struct Constraint
	{
		enum Type { TYPE_CHECK, TYPE_NOT_NULL, TYPE_PK, TYPE_UNIQUE, TYPE_FK };

		// Specialized BlrWriter for constraints.
		class BlrWriter : public Jrd::BlrDebugWriter
		{
		public:
			explicit BlrWriter(MemoryPool& p)
				: Jrd::BlrDebugWriter(p),
				  dsqlScratch(NULL)
			{
			}

			void init(DsqlCompilerScratch* aDsqlScratch)
			{
				dsqlScratch = aDsqlScratch;
				dsqlScratch->getBlrData().clear();
				dsqlScratch->getDebugData().clear();
				appendUChar(isVersion4() ? blr_version4 : blr_version5);
			}

			virtual bool isVersion4()
			{
				return dsqlScratch->isVersion4();
			}

		private:
			DsqlCompilerScratch* dsqlScratch;
		};

		explicit Constraint(MemoryPool& p)
			: type(TYPE_CHECK),	// Just something to initialize. Do not assume it.
			  columns(p),
			  index(NULL),
			  refRelation(p),
			  refColumns(p),
			  refUpdateAction(RI_RESTRICT),
			  refDeleteAction(RI_RESTRICT),
			  triggers(p),
			  blrWritersHolder(p)
		{
		}

		Constraint::Type type;
		Firebird::ObjectsArray<MetaName> columns;
		NestConst<IndexConstraintClause> index;
		MetaName refRelation;
		Firebird::ObjectsArray<MetaName> refColumns;
		const char* refUpdateAction;
		const char* refDeleteAction;
		Firebird::ObjectsArray<TriggerDefinition> triggers;
		Firebird::ObjectsArray<BlrWriter> blrWritersHolder;
	};

	struct CreateDropConstraint
	{
		explicit CreateDropConstraint(MemoryPool& p)
			: name(p)
		{
		}

		MetaName name;
		Firebird::AutoPtr<Constraint> create;
	};

	struct Clause
	{
		enum Type
		{
			TYPE_ADD_CONSTRAINT,
			TYPE_ADD_COLUMN,
			TYPE_ALTER_COL_NAME,
			TYPE_ALTER_COL_NULL,
			TYPE_ALTER_COL_POS,
			TYPE_ALTER_COL_TYPE,
			TYPE_DROP_COLUMN,
			TYPE_DROP_CONSTRAINT,
			TYPE_ALTER_SQL_SECURITY,
			TYPE_ALTER_PUBLICATION
		};

		explicit Clause(MemoryPool& p, Type aType)
			: type(aType)
		{
		}

		const Type type;
	};

	struct RefActionClause
	{
		static const unsigned ACTION_CASCADE		= 1;
		static const unsigned ACTION_SET_DEFAULT	= 2;
		static const unsigned ACTION_SET_NULL		= 3;
		static const unsigned ACTION_NONE			= 4;

		RefActionClause(MemoryPool& p, unsigned aUpdateAction, unsigned aDeleteAction)
			: updateAction(aUpdateAction),
			  deleteAction(aDeleteAction)
		{
		}

		unsigned updateAction;
		unsigned deleteAction;
	};

	struct AddConstraintClause : public Clause
	{
		enum ConstraintType
		{
			CTYPE_NOT_NULL,
			CTYPE_PK,
			CTYPE_FK,
			CTYPE_UNIQUE,
			CTYPE_CHECK
		};

		explicit AddConstraintClause(MemoryPool& p)
			: Clause(p, TYPE_ADD_CONSTRAINT),
			  name(p),
			  constraintType(CTYPE_NOT_NULL),
			  columns(p),
			  index(NULL),
			  refRelation(p),
			  refColumns(p),
			  refAction(NULL),
			  check(NULL)
		{
		}

		MetaName name;
		ConstraintType constraintType;
		Firebird::ObjectsArray<MetaName> columns;
		NestConst<IndexConstraintClause> index;
		MetaName refRelation;
		Firebird::ObjectsArray<MetaName> refColumns;
		NestConst<RefActionClause> refAction;
		NestConst<BoolSourceClause> check;
	};

	struct IdentityOptions
	{
		IdentityOptions(MemoryPool&, IdentityType aType)
			: type(aType),
			  restart(false)
		{
		}

		IdentityOptions(MemoryPool&)
			: restart(false)
		{
		}

		std::optional<IdentityType> type;
		std::optional<SINT64> startValue;
		std::optional<SLONG> increment;
		bool restart;	// used in ALTER
	};

	struct AddColumnClause : public Clause
	{
		explicit AddColumnClause(MemoryPool& p)
			: Clause(p, TYPE_ADD_COLUMN),
			  field(NULL),
			  defaultValue(NULL),
			  constraints(p),
			  collate(p),
			  computed(NULL),
			  identityOptions(NULL),
			  notNullSpecified(false)
		{
		}

		dsql_fld* field;
		NestConst<ValueSourceClause> defaultValue;
		Firebird::ObjectsArray<AddConstraintClause> constraints;
		MetaName collate;
		NestConst<ValueSourceClause> computed;
		NestConst<IdentityOptions> identityOptions;
		bool notNullSpecified;
	};

	struct AlterColNameClause : public Clause
	{
		explicit AlterColNameClause(MemoryPool& p)
			: Clause(p, TYPE_ALTER_COL_NAME),
			  fromName(p),
			  toName(p)
		{
		}

		MetaName fromName;
		MetaName toName;
	};

	struct AlterColNullClause : public Clause
	{
		explicit AlterColNullClause(MemoryPool& p)
			: Clause(p, TYPE_ALTER_COL_NULL),
			  name(p),
			  notNullFlag(false)
		{
		}

		MetaName name;
		bool notNullFlag;
	};

	struct AlterColPosClause : public Clause
	{
		explicit AlterColPosClause(MemoryPool& p)
			: Clause(p, TYPE_ALTER_COL_POS),
			  name(p),
			  newPos(0)
		{
		}

		MetaName name;
		SSHORT newPos;
	};

	struct AlterColTypeClause : public Clause
	{
		explicit AlterColTypeClause(MemoryPool& p)
			: Clause(p, TYPE_ALTER_COL_TYPE),
			  field(NULL),
			  defaultValue(NULL),
			  dropDefault(false),
			  dropIdentity(false),
			  identityOptions(NULL),
			  computed(NULL)
		{
		}

		dsql_fld* field;
		NestConst<ValueSourceClause> defaultValue;
		bool dropDefault;
		bool dropIdentity;
		NestConst<IdentityOptions> identityOptions;
		NestConst<ValueSourceClause> computed;
	};

	struct DropColumnClause : public Clause
	{
		explicit DropColumnClause(MemoryPool& p)
			: Clause(p, TYPE_DROP_COLUMN),
			  name(p),
			  cascade(false)
		{
		}

		MetaName name;
		bool cascade;
	};

	struct DropConstraintClause : public Clause
	{
		explicit DropConstraintClause(MemoryPool& p)
			: Clause(p, TYPE_DROP_CONSTRAINT),
			  name(p)
		{
		}

		MetaName name;
	};

	RelationNode(MemoryPool& p, RelationSourceNode* aDsqlNode);

	static void deleteLocalField(thread_db* tdbb, jrd_tra* transaction,
		const MetaName& relationName, const MetaName& fieldName);

	static void addToPublication(thread_db* tdbb, jrd_tra* transaction,
		const MetaName& tableName, const MetaName& pubTame);
	static void dropFromPublication(thread_db* tdbb, jrd_tra* transaction,
		const MetaName& tableName, const MetaName& pubTame);

protected:
	virtual Firebird::string internalPrint(NodePrinter& printer) const
	{
		DdlNode::internalPrint(printer);

		//// FIXME-PRINT: NODE_PRINT(printer, dsqlNode);
		NODE_PRINT(printer, name);
		//// FIXME-PRINT: NODE_PRINT(printer, clauses);

		return "RelationNode";
	}

	void defineField(thread_db* tdbb, DsqlCompilerScratch* dsqlScratch, jrd_tra* transaction,
		AddColumnClause* clause, SSHORT position,
		const Firebird::ObjectsArray<MetaName>* pkcols);
	bool defineDefault(thread_db* tdbb, DsqlCompilerScratch* dsqlScratch, dsql_fld* field,
		ValueSourceClause* clause, Firebird::string& source, BlrDebugWriter::BlrData& value);
	void makeConstraint(thread_db* tdbb, DsqlCompilerScratch* dsqlScratch, jrd_tra* transaction,
		AddConstraintClause* clause, Firebird::ObjectsArray<CreateDropConstraint>& constraints,
		bool* notNull = NULL);
	void defineConstraint(thread_db* tdbb, DsqlCompilerScratch* dsqlScratch, jrd_tra* transaction,
		MetaName& constraintName, Constraint& constraint);
	void defineCheckConstraint(DsqlCompilerScratch* dsqlScratch, Constraint& constraint,
		BoolSourceClause* clause);
	void defineCheckConstraintTrigger(DsqlCompilerScratch* dsqlScratch, Constraint& constraint,
		BoolSourceClause* clause, FB_UINT64 triggerType);
	void defineSetDefaultTrigger(DsqlCompilerScratch* dsqlScratch, Constraint& constraint,
		bool onUpdate);
	void defineSetNullTrigger(DsqlCompilerScratch* dsqlScratch, Constraint& constraint,
		bool onUpdate);
	void defineDeleteCascadeTrigger(DsqlCompilerScratch* dsqlScratch, Constraint& constraint);
	void defineUpdateCascadeTrigger(DsqlCompilerScratch* dsqlScratch, Constraint& constraint);
	void generateUnnamedTriggerBeginning(Constraint& constraint, bool onUpdate,
		BlrDebugWriter& blrWriter);
	void stuffDefaultBlr(const Firebird::ByteChunk& defaultBlr, BlrDebugWriter& blrWriter);
	void stuffMatchingBlr(Constraint& constraint, BlrDebugWriter& blrWriter);
	void stuffTriggerFiringCondition(const Constraint& constraint, BlrDebugWriter& blrWriter);

public:
	NestConst<RelationSourceNode> dsqlNode;
	MetaName name;
	Firebird::Array<NestConst<Clause> > clauses;
	Firebird::TriState ssDefiner;
	Firebird::TriState replicationState;
};


class CreateRelationNode : public RelationNode
{
public:
	CreateRelationNode(MemoryPool& p, RelationSourceNode* aDsqlNode,
				const Firebird::string* aExternalFile = NULL)
		: RelationNode(p, aDsqlNode),
		  externalFile(aExternalFile)
	{
	}

public:
	virtual Firebird::string internalPrint(NodePrinter& printer) const;
	virtual void checkPermission(thread_db* tdbb, jrd_tra* transaction);
	virtual void execute(thread_db* tdbb, DsqlCompilerScratch* dsqlScratch, jrd_tra* transaction);

protected:
	virtual void putErrorPrefix(Firebird::Arg::StatusVector& statusVector)
	{
		statusVector << Firebird::Arg::Gds(isc_dsql_create_table_failed) << name;
	}

private:
	const Firebird::ObjectsArray<MetaName>* findPkColumns();

public:
	const Firebird::string* externalFile;
	std::optional<rel_t> relationType = rel_persistent;
	bool preserveRowsOpt;
	bool deleteRowsOpt;
};


class AlterRelationNode : public RelationNode
{
public:
	AlterRelationNode(MemoryPool& p, RelationSourceNode* aDsqlNode)
		: RelationNode(p, aDsqlNode)
	{
	}

public:
	virtual Firebird::string internalPrint(NodePrinter& printer) const;
	virtual void checkPermission(thread_db* tdbb, jrd_tra* transaction);
	virtual void execute(thread_db* tdbb, DsqlCompilerScratch* dsqlScratch, jrd_tra* transaction);

protected:
	virtual void putErrorPrefix(Firebird::Arg::StatusVector& statusVector)
	{
		statusVector << Firebird::Arg::Gds(isc_dsql_alter_table_failed) << name;
	}

private:
	void modifyField(thread_db* tdbb, DsqlCompilerScratch* dsqlScratch, jrd_tra* transaction,
		AlterColTypeClause* clause);
};


class DropRelationNode : public DdlNode
{
public:
	DropRelationNode(MemoryPool& p, const MetaName& aName, bool aView = false)
		: DdlNode(p),
		  name(p, aName),
		  view(aView),
		  silent(false)
	{
	}

	static void deleteGlobalField(thread_db* tdbb, jrd_tra* transaction,
		const MetaName& globalName);

public:
	virtual Firebird::string internalPrint(NodePrinter& printer) const;
	virtual void checkPermission(thread_db* tdbb, jrd_tra* transaction);
	virtual void execute(thread_db* tdbb, DsqlCompilerScratch* dsqlScratch, jrd_tra* transaction);

protected:
	virtual void putErrorPrefix(Firebird::Arg::StatusVector& statusVector)
	{
		statusVector << Firebird::Arg::Gds(view ? isc_dsql_drop_view_failed :
			isc_dsql_drop_table_failed) << name;
	}

public:
	MetaName name;
	bool view;
	bool silent;
};


typedef RecreateNode<CreateRelationNode, DropRelationNode, isc_dsql_recreate_table_failed>
	RecreateTableNode;


class CreateAlterViewNode : public RelationNode
{
public:
	CreateAlterViewNode(MemoryPool& p, RelationSourceNode* aDsqlNode, ValueListNode* aViewFields,
				SelectExprNode* aSelectExpr)
		: RelationNode(p, aDsqlNode),
		  create(true),
		  alter(false),
		  viewFields(aViewFields),
		  selectExpr(aSelectExpr),
		  source(p),
		  withCheckOption(false)
	{
	}

public:
	virtual Firebird::string internalPrint(NodePrinter& printer) const;
	virtual DdlNode* dsqlPass(DsqlCompilerScratch* dsqlScratch);
	virtual void checkPermission(thread_db* tdbb, jrd_tra* transaction);
	virtual void execute(thread_db* tdbb, DsqlCompilerScratch* dsqlScratch, jrd_tra* transaction);

protected:
	virtual void putErrorPrefix(Firebird::Arg::StatusVector& statusVector)
	{
		statusVector <<
			Firebird::Arg::Gds(createAlterCode(create, alter,
					isc_dsql_create_view_failed, isc_dsql_alter_view_failed,
					isc_dsql_create_alter_view_failed)) <<
				name;
	}

private:
	void createCheckTrigger(thread_db* tdbb, DsqlCompilerScratch* dsqlScratch, ValueListNode* items,
		TriggerType triggerType);

public:
	bool create;
	bool alter;
	NestConst<ValueListNode> viewFields;
	NestConst<SelectExprNode> selectExpr;
	Firebird::string source;
	bool withCheckOption;
};


class RecreateViewNode :
	public RecreateNode<CreateAlterViewNode, DropRelationNode, isc_dsql_recreate_view_failed>
{
public:
	RecreateViewNode(MemoryPool& p, CreateAlterViewNode* aCreateNode)
		: RecreateNode<CreateAlterViewNode, DropRelationNode, isc_dsql_recreate_view_failed>(
				p, aCreateNode)
	{
		dropNode.view = true;
	}
};


class CreateIndexNode : public DdlNode
{
public:
	struct Definition
	{
		Definition()
			: type(0)
		{
			expressionBlr.clear();
			expressionSource.clear();
			conditionBlr.clear();
			conditionSource.clear();
		}

		MetaName relation;
		Firebird::ObjectsArray<MetaName> columns;
		Firebird::TriState unique;
		Firebird::TriState descending;
		Firebird::TriState inactive;
		SSHORT type;
		bid expressionBlr;
		bid expressionSource;
		bid conditionBlr;
		bid conditionSource;
		MetaName refRelation;
		Firebird::ObjectsArray<MetaName> refColumns;
	};

public:
	CreateIndexNode(MemoryPool& p, const MetaName& aName)
		: DdlNode(p),
		  name(p, aName),
		  unique(false),
		  descending(false),
		  relation(nullptr),
		  columns(nullptr),
		  computed(nullptr),
		  partial(nullptr)
	{
	}

public:
	static void store(thread_db* tdbb, jrd_tra* transaction, MetaName& name,
		const Definition& definition, MetaName* referredIndexName = nullptr);

public:
	virtual Firebird::string internalPrint(NodePrinter& printer) const;
	virtual void checkPermission(thread_db* tdbb, jrd_tra* transaction);
	virtual void execute(thread_db* tdbb, DsqlCompilerScratch* dsqlScratch, jrd_tra* transaction);

protected:
	virtual void putErrorPrefix(Firebird::Arg::StatusVector& statusVector)
	{
		statusVector << Firebird::Arg::Gds(isc_dsql_create_index_failed) << name;
	}

public:
	MetaName name;
	bool unique;
	bool descending;
	NestConst<RelationSourceNode> relation;
	NestConst<ValueListNode> columns;
	NestConst<ValueSourceClause> computed;
	NestConst<BoolSourceClause> partial;
};


class AlterIndexNode : public DdlNode
{
public:
	AlterIndexNode(MemoryPool& p, const MetaName& aName, bool aActive)
		: DdlNode(p),
		  name(p, aName),
		  active(aActive)
	{
	}

public:
	virtual Firebird::string internalPrint(NodePrinter& printer) const;
	virtual void checkPermission(thread_db* tdbb, jrd_tra* transaction);
	virtual void execute(thread_db* tdbb, DsqlCompilerScratch* dsqlScratch, jrd_tra* transaction);

protected:
	virtual void putErrorPrefix(Firebird::Arg::StatusVector& statusVector)
	{
		statusVector << Firebird::Arg::Gds(isc_dsql_alter_index_failed) << name;
	}

public:
	MetaName name;
	bool active;
};


class SetStatisticsNode : public DdlNode
{
public:
	SetStatisticsNode(MemoryPool& p, const MetaName& aName)
		: DdlNode(p),
		  name(p, aName)
	{
	}

public:
	virtual Firebird::string internalPrint(NodePrinter& printer) const;
	virtual void checkPermission(thread_db* tdbb, jrd_tra* transaction);
	virtual void execute(thread_db* tdbb, DsqlCompilerScratch* dsqlScratch, jrd_tra* transaction);

protected:
	virtual void putErrorPrefix(Firebird::Arg::StatusVector& statusVector)
	{
		// ASF: using ALTER INDEX's code.
		statusVector << Firebird::Arg::Gds(isc_dsql_alter_index_failed) << name;
	}

public:
	MetaName name;
};


class DropIndexNode : public DdlNode
{
public:
	DropIndexNode(MemoryPool& p, const MetaName& aName)
		: DdlNode(p),
		  name(p, aName)
	{
	}

	static bool deleteSegmentRecords(thread_db* tdbb, jrd_tra* transaction,
		const MetaName& name);

public:
	virtual Firebird::string internalPrint(NodePrinter& printer) const;
	virtual void checkPermission(thread_db* tdbb, jrd_tra* transaction);
	virtual void execute(thread_db* tdbb, DsqlCompilerScratch* dsqlScratch, jrd_tra* transaction);

protected:
	virtual void putErrorPrefix(Firebird::Arg::StatusVector& statusVector)
	{
		statusVector << Firebird::Arg::Gds(isc_dsql_drop_index_failed) << name;
	}

public:
	MetaName name;
};


class CreateFilterNode : public DdlNode
{
public:
	class NameNumber : public Printable
	{
	public:
		NameNumber(MemoryPool& p, const MetaName& aName)
			: name(p, aName),
			  number(0)
		{
		}

		NameNumber(MemoryPool& p, SSHORT aNumber)
			: name(p),
			  number(aNumber)
		{
		}

	public:
		virtual Firebird::string internalPrint(NodePrinter& printer) const
		{
			NODE_PRINT(printer, name);
			NODE_PRINT(printer, number);

			return "NameNumber";
		}

	public:
		MetaName name;
		SSHORT number;
	};

public:
	CreateFilterNode(MemoryPool& p, const MetaName& aName)
		: DdlNode(p),
		  name(p, aName),
		  inputFilter(NULL),
		  outputFilter(NULL),
		  entryPoint(p),
		  moduleName(p)
	{
	}

public:
	virtual Firebird::string internalPrint(NodePrinter& printer) const;
	virtual void checkPermission(thread_db* tdbb, jrd_tra* transaction);
	virtual void execute(thread_db* tdbb, DsqlCompilerScratch* dsqlScratch, jrd_tra* transaction);

protected:
	virtual void putErrorPrefix(Firebird::Arg::StatusVector& statusVector)
	{
		statusVector << Firebird::Arg::Gds(isc_dsql_create_filter_failed) << name;
	}

public:
	MetaName name;
	NestConst<NameNumber> inputFilter;
	NestConst<NameNumber> outputFilter;
	Firebird::string entryPoint;
	Firebird::string moduleName;
};


class DropFilterNode : public DdlNode
{
public:
	DropFilterNode(MemoryPool& p, const MetaName& aName)
		: DdlNode(p),
		  name(p, aName)
	{
	}

public:
	virtual Firebird::string internalPrint(NodePrinter& printer) const;
	virtual void checkPermission(thread_db* tdbb, jrd_tra* transaction);
	virtual void execute(thread_db* tdbb, DsqlCompilerScratch* dsqlScratch, jrd_tra* transaction);

protected:
	virtual void putErrorPrefix(Firebird::Arg::StatusVector& statusVector)
	{
		statusVector << Firebird::Arg::Gds(isc_dsql_drop_filter_failed) << name;
	}

public:
	MetaName name;
};


class CreateShadowNode : public DdlNode
{
public:
	CreateShadowNode(MemoryPool& p, const SSHORT aNumber)
		: DdlNode(p),
		  number(aNumber),
		  manual(false),
		  conditional(false),
		  files(p)
	{
	}

public:
	virtual Firebird::string internalPrint(NodePrinter& printer) const;
	virtual void checkPermission(thread_db* tdbb, jrd_tra* transaction);
	virtual void execute(thread_db* tdbb, DsqlCompilerScratch* dsqlScratch, jrd_tra* transaction);

	virtual bool mustBeReplicated() const
	{
		return false;
	}

protected:
	virtual void putErrorPrefix(Firebird::Arg::StatusVector& statusVector)
	{
		statusVector << Firebird::Arg::Gds(isc_dsql_create_shadow_failed) << Firebird::Arg::Num(number);
	}

public:
	SSHORT number;
	bool manual;
	bool conditional;
	Firebird::Array<NestConst<DbFileClause> > files;
};


class DropShadowNode : public DdlNode
{
public:
	DropShadowNode(MemoryPool& p, const SSHORT aNumber, const bool aNodelete)
		: DdlNode(p),
		  number(aNumber),
		  nodelete(aNodelete)
	{
	}

public:
	virtual Firebird::string internalPrint(NodePrinter& printer) const;
	virtual void checkPermission(thread_db* tdbb, jrd_tra* transaction);
	virtual void execute(thread_db* tdbb, DsqlCompilerScratch* dsqlScratch, jrd_tra* transaction);

	virtual bool mustBeReplicated() const
	{
		return false;
	}

protected:
	virtual void putErrorPrefix(Firebird::Arg::StatusVector& statusVector)
	{
		statusVector << Firebird::Arg::Gds(isc_dsql_drop_shadow_failed) << Firebird::Arg::Num(number);
	}

public:
	SSHORT number;
	bool nodelete;
};


class PrivilegesNode : public DdlNode
{
public:
	PrivilegesNode(MemoryPool& p)
		: DdlNode(p)
	{
	}

protected:
	static USHORT convertPrivilegeFromString(thread_db* tdbb, jrd_tra* transaction,
		MetaName privilege);
};

class CreateAlterRoleNode : public PrivilegesNode
{
public:
	CreateAlterRoleNode(MemoryPool& p, const MetaName& aName)
		: PrivilegesNode(p),
		  name(p, aName),
		  createFlag(false),
		  sysPrivDrop(false),
		  privileges(p)
	{
	}

public:
	virtual Firebird::string internalPrint(NodePrinter& printer) const;
	virtual void checkPermission(thread_db* tdbb, jrd_tra* transaction);
	virtual void execute(thread_db* tdbb, DsqlCompilerScratch* dsqlScratch, jrd_tra* transaction);

protected:
	virtual void putErrorPrefix(Firebird::Arg::StatusVector& statusVector)
	{
		statusVector << Firebird::Arg::Gds(createFlag ? isc_dsql_create_role_failed :
			isc_dsql_alter_role_failed) << name;
	}

private:
	bool isItUserName(thread_db* tdbb, jrd_tra* transaction);

public:
	MetaName name;
	bool createFlag, sysPrivDrop;

	void addPrivilege(const MetaName* privName)
	{
		fb_assert(privName);
		privileges.push(*privName);
	}

private:
	Firebird::HalfStaticArray<MetaName, 4> privileges;
};


class MappingNode : public DdlNode, private ExecInSecurityDb
{
public:
	enum OP {MAP_ADD, MAP_MOD, MAP_RPL, MAP_DROP, MAP_COMMENT};

	MappingNode(MemoryPool& p, OP o, const MetaName& nm)
		: DdlNode(p),
		  name(p, nm),
		  fromUtf8(p),
		  plugin(NULL),
		  db(NULL),
		  fromType(NULL),
		  from(NULL),
		  to(NULL),
		  comment(NULL),
		  op(o),
		  mode('#'),
		  global(false),
		  role(false)
	{
	}

	void validateAdmin();

public:
	virtual Firebird::string internalPrint(NodePrinter& printer) const;
	virtual void checkPermission(thread_db* tdbb, jrd_tra* transaction);
	virtual void execute(thread_db* tdbb, DsqlCompilerScratch* dsqlScratch, jrd_tra* transaction);

protected:
	virtual void putErrorPrefix(Firebird::Arg::StatusVector& statusVector)
	{
		statusVector << Firebird::Arg::Gds(isc_dsql_mapping_failed) << name <<
			(op == MAP_ADD ? "CREATE" : op == MAP_MOD ?
			 "ALTER" : op == MAP_RPL ? "CREATE OR ALTER" : op == MAP_DROP ?
			 "DROP" : "COMMENT ON");
	}
	void runInSecurityDb(SecDbContext* secDbContext);

private:
	void addItem(Firebird::string& ddl, const char* text, char quote = '"');

public:
	MetaName name;
	Firebird::string fromUtf8;
	MetaName* plugin;
	MetaName* db;
	MetaName* fromType;
	IntlString* from;
	MetaName* to;
	Firebird::string* comment;
	OP op;
	char mode;	// * - any source, P - plugin, M - mapping, S - any serverwide plugin
	bool global;
	bool role;
};


class DropRoleNode : public DdlNode
{
public:
	DropRoleNode(MemoryPool& p, const MetaName& aName)
		: DdlNode(p),
		  name(p, aName)
	{
	}

public:
	virtual Firebird::string internalPrint(NodePrinter& printer) const;
	virtual void checkPermission(thread_db* tdbb, jrd_tra* transaction);
	virtual void execute(thread_db* tdbb, DsqlCompilerScratch* dsqlScratch, jrd_tra* transaction);

protected:
	virtual void putErrorPrefix(Firebird::Arg::StatusVector& statusVector)
	{
		statusVector << Firebird::Arg::Gds(isc_dsql_drop_role_failed) << name;
	}

public:
	MetaName name;
};


class UserNode : public DdlNode
{
public:
	explicit UserNode(MemoryPool& p)
		: DdlNode(p)
	{ }

protected:
	MetaName upper(const MetaName& str);
};


class CreateAlterUserNode : public UserNode
{
public:
	enum Mode {USER_ADD, USER_MOD, USER_RPL};

	CreateAlterUserNode(MemoryPool& p, Mode md, const MetaName& aName)
		: UserNode(p),
		  properties(p),
		  name(p, upper(aName)),
		  password(NULL),
		  firstName(NULL),
		  middleName(NULL),
		  lastName(NULL),
		  plugin(NULL),
		  comment(NULL),
		  mode(md)
	{ }

public:
	virtual Firebird::string internalPrint(NodePrinter& printer) const;
	virtual void checkPermission(thread_db* tdbb, jrd_tra* transaction);
	virtual void execute(thread_db* tdbb, DsqlCompilerScratch* dsqlScratch, jrd_tra* transaction);

	virtual bool mustBeReplicated() const
	{
		return false;
	}

protected:
	virtual void putErrorPrefix(Firebird::Arg::StatusVector& statusVector)
	{
		statusVector << Firebird::Arg::Gds(mode == USER_ADD ?
			isc_dsql_create_user_failed : isc_dsql_alter_user_failed) << name;
	}

public:
	class Property
	{
	public:
		explicit Property(MemoryPool& p)
			: value(p)
		{ }

		MetaName property;
		Firebird::string value;
	};

	Firebird::ObjectsArray<Property> properties;
	const MetaName name;
	Firebird::string* password;
	Firebird::string* firstName;
	Firebird::string* middleName;
	Firebird::string* lastName;
	MetaName* plugin;
	Firebird::string* comment;
	Firebird::TriState adminRole;
	Firebird::TriState active;
	Mode mode;

	void addProperty(MetaName* pr, Firebird::string* val = NULL)
	{
		fb_assert(pr);

		Property& p = properties.add();
		p.property = *pr;
		if (val)
		{
			p.value = *val;
		}
	}
};


class DropUserNode : public UserNode
{
public:
	DropUserNode(MemoryPool& p, const MetaName& aName, const MetaName* aPlugin = NULL)
		: UserNode(p),
		  name(p, upper(aName)),
		  plugin(p),
		  silent(false)
	{
		if (aPlugin)
			plugin = *aPlugin;
	}

public:
	virtual Firebird::string internalPrint(NodePrinter& printer) const;
	virtual void checkPermission(thread_db* tdbb, jrd_tra* transaction);
	virtual void execute(thread_db* tdbb, DsqlCompilerScratch* dsqlScratch, jrd_tra* transaction);

	virtual bool mustBeReplicated() const
	{
		return false;
	}

protected:
	virtual void putErrorPrefix(Firebird::Arg::StatusVector& statusVector)
	{
		statusVector << Firebird::Arg::Gds(isc_dsql_drop_user_failed) << name;
	}

public:
	const MetaName name;
	MetaName plugin;
	bool silent;
};


template <>
inline RecreateNode<CreateAlterUserNode, DropUserNode, isc_dsql_recreate_user_failed>::
	RecreateNode(MemoryPool& p, CreateAlterUserNode* aCreateNode)
		: DdlNode(p),
		  createNode(aCreateNode),
		  dropNode(p, createNode->name, createNode->plugin)
	{
		dropNode.silent = true;
	}

typedef RecreateNode<CreateAlterUserNode, DropUserNode, isc_dsql_recreate_user_failed>
	RecreateUserNode;


typedef Firebird::Pair<Firebird::NonPooled<char, ValueListNode*> > PrivilegeClause;
typedef Firebird::Pair<Firebird::NonPooled<ObjectType, MetaName> > GranteeClause;

class GrantRevokeNode : public PrivilegesNode, private ExecInSecurityDb
{
public:
	GrantRevokeNode(MemoryPool& p, bool aIsGrant)
		: PrivilegesNode(p),
		  createDbJobs(p),
		  isGrant(aIsGrant),
		  privileges(p),
		  roles(p),
		  defaultRoles(p),
		  object(NULL),
		  users(p),
		  grantAdminOption(false),
		  grantor(NULL),
		  isDdl(false)
	{
	}

public:
	virtual Firebird::string internalPrint(NodePrinter& printer) const;
	virtual void checkPermission(thread_db* tdbb, jrd_tra* transaction);
	virtual void execute(thread_db* tdbb, DsqlCompilerScratch* dsqlScratch, jrd_tra* transaction);

protected:
	virtual void putErrorPrefix(Firebird::Arg::StatusVector& statusVector)
	{
		statusVector <<
			Firebird::Arg::Gds(isGrant ? isc_dsql_grant_failed : isc_dsql_revoke_failed);
	}
	void runInSecurityDb(SecDbContext* secDbContext);

private:
	void modifyPrivileges(thread_db* tdbb, jrd_tra* transaction, SSHORT option, const GranteeClause* user);
	void grantRevoke(thread_db* tdbb, jrd_tra* transaction, const GranteeClause* object,
		const GranteeClause* userNod, const char* privs, MetaName field, int options);
	static void checkGrantorCanGrantRelation(thread_db* tdbb, jrd_tra* transaction, const char* grantor,
		const char* privilege, const MetaName& relationName,
		const MetaName& fieldName, bool topLevel);
	static void checkGrantorCanGrantRole(thread_db* tdbb, jrd_tra* transaction,
			const MetaName& grantor, const MetaName& roleName);
	static void checkGrantorCanGrantDdl(thread_db* tdbb, jrd_tra* transaction,
			const MetaName& grantor, const char* privilege, const MetaName& objName);
	static void checkGrantorCanGrantObject(thread_db* tdbb, jrd_tra* transaction, const char* grantor,
		const char* privilege, const MetaName& objName, SSHORT objType);
	static void storePrivilege(thread_db* tdbb, jrd_tra* transaction,
		const MetaName& object, const MetaName& user,
		const MetaName& field, const TEXT* privilege, SSHORT userType,
		SSHORT objType, int option, const MetaName& grantor);
	static void setFieldClassName(thread_db* tdbb, jrd_tra* transaction,
		const MetaName& relation, const MetaName& field);

	// Diagnostics print helper.
	static const char* privilegeName(char symbol)
	{
		switch (UPPER7(symbol))
		{
			case 'A': return "ALL";
			case 'I': return "INSERT";
			case 'U': return "UPDATE";
			case 'D': return "DELETE";
			case 'S': return "SELECT";
			case 'X': return "EXECUTE";
			case 'G': return "USAGE";
			case 'M': return "ROLE";
			case 'R': return "REFERENCE";
			// ddl
			case 'C': return "CREATE";
			case 'L': return "ALTER";
			case 'O': return "DROP";
		}

		return "<Unknown>";
	}

	struct CreateDbJob
	{
		CreateDbJob(SSHORT a_userType, const MetaName& a_user)
			: allOnAll(false), grantErased(false), badGrantor(false),
			  userType(a_userType), user(a_user)
		{ }

		bool allOnAll, grantErased, badGrantor;
		SSHORT userType;
		MetaName user, revoker;
	};
	Firebird::Array<CreateDbJob> createDbJobs;

public:
	bool isGrant;
	Firebird::Array<PrivilegeClause> privileges;
	Firebird::Array<GranteeClause> roles;
	Firebird::Array<bool> defaultRoles;
	NestConst<GranteeClause> object;
	Firebird::Array<GranteeClause> users;
	bool grantAdminOption;
	NestConst<MetaName> grantor;
	// ddl rights
	bool isDdl;
};


class AlterDatabaseNode : public DdlNode
{
public:
	static const unsigned CLAUSE_BEGIN_BACKUP		= 0x01;
	static const unsigned CLAUSE_END_BACKUP			= 0x02;
	static const unsigned CLAUSE_DROP_DIFFERENCE	= 0x04;
	static const unsigned CLAUSE_CRYPT				= 0x08;
	static const unsigned CLAUSE_ENABLE_PUB			= 0x10;
	static const unsigned CLAUSE_DISABLE_PUB		= 0x20;
	static const unsigned CLAUSE_PUB_INCL_TABLE		= 0x40;
	static const unsigned CLAUSE_PUB_EXCL_TABLE		= 0x80;

	static const unsigned RDB_DATABASE_MASK =
		CLAUSE_BEGIN_BACKUP | CLAUSE_END_BACKUP | CLAUSE_DROP_DIFFERENCE;

public:
	AlterDatabaseNode(MemoryPool& p)
		: DdlNode(p),
		  create(false),
		  createLength(0),
		  linger(-1),
		  clauses(0),
		  differenceFile(p),
		  setDefaultCharSet(p),
		  setDefaultCollation(p),
		  files(p),
		  cryptPlugin(p),
		  keyName(p),
		  pubTables(p)
	{
	}

public:
	virtual DdlNode* dsqlPass(DsqlCompilerScratch* dsqlScratch)
	{
		dsqlScratch->getDsqlStatement()->setType(
			create ? DsqlStatement::TYPE_CREATE_DB : DsqlStatement::TYPE_DDL);
		return this;
	}

	virtual Firebird::string internalPrint(NodePrinter& printer) const;
	virtual void checkPermission(thread_db* tdbb, jrd_tra* transaction);
	virtual void execute(thread_db* tdbb, DsqlCompilerScratch* dsqlScratch, jrd_tra* transaction);

	virtual bool mustBeReplicated() const
	{
		return false;
	}

protected:
	virtual void putErrorPrefix(Firebird::Arg::StatusVector& statusVector)
	{
		statusVector << Firebird::Arg::Gds(isc_dsql_alter_database_failed);
	}

private:
	static void changeBackupMode(thread_db* tdbb, jrd_tra* transaction, unsigned clause);
	static void defineDifference(thread_db* tdbb, jrd_tra* transaction, const Firebird::PathName& file);
	void checkClauses(thread_db* tdbb);

public:
	bool create;	// Is the node created with a CREATE DATABASE command?
	SLONG createLength, linger;
	unsigned clauses;
	Firebird::string differenceFile;
	MetaName setDefaultCharSet;
	MetaName setDefaultCollation;
	Firebird::Array<NestConst<DbFileClause> > files;
	MetaName cryptPlugin;
	MetaName keyName;
	Firebird::TriState ssDefiner;
	Firebird::Array<MetaName> pubTables;
};


} // namespace

#endif // DSQL_DDL_NODES_H<|MERGE_RESOLUTION|>--- conflicted
+++ resolved
@@ -488,11 +488,7 @@
 	bool privateScope;
 	bool preserveDefaults;
 	SLONG udfReturnPos;
-<<<<<<< HEAD
 	std::optional<SqlSecurity> ssDefiner;
-=======
-	Firebird::TriState ssDefiner;
->>>>>>> 3ed40751
 };
 
 
@@ -629,11 +625,7 @@
 	MetaName packageOwner;
 	bool privateScope;
 	bool preserveDefaults;
-<<<<<<< HEAD
 	std::optional<SqlSecurity> ssDefiner;
-=======
-	Firebird::TriState ssDefiner;
->>>>>>> 3ed40751
 };
 
 
