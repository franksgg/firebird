--- conflicted
+++ resolved
@@ -1225,17 +1225,10 @@
 		MetaName relationName;
 		MetaName fieldSource;
 		MetaName identitySequence;
-<<<<<<< HEAD
-		Nullable<IdentityType> identityType;
-		Nullable<CollId> collationId;
-		Nullable<bool> notNullFlag;	// true = NOT NULL / false = NULL
-		Nullable<USHORT> position;
-=======
 		std::optional<IdentityType> identityType;
-		std::optional<USHORT> collationId;
+		std::optional<CollId> collationId;
 		Firebird::TriState notNullFlag;	// true = NOT NULL / false = NULL
 		std::optional<USHORT> position;
->>>>>>> 7aac4d79
 		Firebird::string defaultSource;
 		Firebird::ByteChunk defaultValue;
 		std::optional<USHORT> viewContext;
@@ -1598,14 +1591,9 @@
 	NestConst<RelationSourceNode> dsqlNode;
 	MetaName name;
 	Firebird::Array<NestConst<Clause> > clauses;
-<<<<<<< HEAD
-	Nullable<bool> ssDefiner;
-	Nullable<bool> replicationState;
-	ModifyIndexList indexList;
-=======
 	Firebird::TriState ssDefiner;
 	Firebird::TriState replicationState;
->>>>>>> 7aac4d79
+	ModifyIndexList indexList;
 };
 
 
@@ -1842,17 +1830,7 @@
 public:
 	CreateIndexNode(MemoryPool& p, const MetaName& aName)
 		: DdlNode(p),
-<<<<<<< HEAD
-		  name(aName),
-		  unique(false),
-		  descending(false),
-		  relation(nullptr),
-		  columns(nullptr),
-		  computed(nullptr),
-		  partial(nullptr)
-=======
 		  name(p, aName)
->>>>>>> 7aac4d79
 	{
 	}
 
@@ -1927,7 +1905,7 @@
 	}
 
 public:
-	Nullable<MetaId> idxId;
+	std::optional<MetaId> idxId;
 };
 
 
@@ -1980,15 +1958,12 @@
 		statusVector << Firebird::Arg::Gds(isc_dsql_drop_index_failed) << indexName;
 	}
 
-<<<<<<< HEAD
 private:
 	MetaId idxId;
 	MetaName partnerRelName;
-=======
-public:
-	MetaName name;
+
+public:
 	bool silent = false;
->>>>>>> 7aac4d79
 };
 
 
