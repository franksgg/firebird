/*
 *	PROGRAM:	JRD Remote Server
 *	MODULE:		server.cpp
 *	DESCRIPTION:	Remote server
 *
 * The contents of this file are subject to the Interbase Public
 * License Version 1.0 (the "License"); you may not use this file
 * except in compliance with the License. You may obtain a copy
 * of the License at http://www.Inprise.com/IPL.html
 *
 * Software distributed under the License is distributed on an
 * "AS IS" basis, WITHOUT WARRANTY OF ANY KIND, either express
 * or implied. See the License for the specific language governing
 * rights and limitations under the License.
 *
 * The Original Code was created by Inprise Corporation
 * and its predecessors. Portions created by Inprise Corporation are
 * Copyright (C) Inprise Corporation.
 *
 * All Rights Reserved.
 * Contributor(s): ______________________________________.
 *
 * 2002.02.27 Claudio Valderrama: Fix SF Bug #509995.
 *
 * 2002.10.29 Sean Leyne - Removed obsolete "Netware" port
 *
 * 2002.10.30 Sean Leyne - Removed support for obsolete "PC_PLATFORM" define
 *
 */

#include "firebird.h"
#include <stdio.h>
#include <string.h>
#include "ibase.h"			// fb_shutdown_callback() is used from it
#include "../common/gdsassert.h"
#ifdef UNIX
#include "../common/file_params.h"
#endif
#include "../remote/remote.h"
#include "../common/file_params.h"
#include "../common/ThreadStart.h"
#include "../common/classes/timestamp.h"
#include "../remote/merge_proto.h"
#include "../remote/parse_proto.h"
#include "../remote/remot_proto.h"
#include "../remote/server/serve_proto.h"
#ifdef WIN_NT
#include "../../remote/server/os/win32/cntl_proto.h"
#include <stdlib.h>
#endif
#ifdef HAVE_UNISTD_H
#include <unistd.h>
#endif
#include "../common/isc_proto.h"
#include "../jrd/constants.h"
#include "firebird/impl/inf_pub.h"
#include "../common/classes/init.h"
#include "../common/classes/semaphore.h"
#include "../common/classes/ClumpletWriter.h"
#include "../common/config/config.h"
#include "../common/utils_proto.h"
#ifdef DEBUG
#include "iberror.h"
#endif
#include "../common/classes/FpeControl.h"
#include "../remote/proto_proto.h"	// xdr_protocol_overhead()
#include "../common/classes/DbImplementation.h"
#include "../common/Auth.h"
#include "../common/classes/GetPlugins.h"
#include "../common/StatementMetadata.h"
#include "../common/isc_f_proto.h"
#include "../auth/SecurityDatabase/LegacyHash.h"
#include "../common/enc_proto.h"
#include "../common/classes/InternalMessageBuffer.h"
#include "../common/os/os_utils.h"
#include "../common/security.h"

#include "../supplement/trace/TraceManager.h"
#include "../common/db_alias.h"
#ifdef WIN_NT
#include <process.h>
#define getpid _getpid
#endif

using namespace Firebird;


struct server_req_t : public GlobalStorage
{
	server_req_t*	req_next;
	server_req_t*	req_chain;
	RemPortPtr		req_port;
	PACKET			req_send;
	PACKET			req_receive;
public:
	server_req_t() : req_next(0), req_chain(0) { }
};

struct srvr : public GlobalStorage
{
	srvr* const srvr_next;
	const rem_port*	const srvr_parent_port;
	const rem_port::rem_port_t srvr_port_type;
	const USHORT srvr_flags;

public:
	srvr(srvr* servers, rem_port* port, USHORT flags) :
		srvr_next(servers), srvr_parent_port(port),
		srvr_port_type(port->port_type), srvr_flags(flags)
	{ }
};

namespace {

// DB crypt key passthrough

class NetworkCallback : public VersionedIface<ICryptKeyCallbackImpl<NetworkCallback, CheckStatusWrapper> >
{
public:
	explicit NetworkCallback(rem_port* prt)
		: port(prt), replyLength(0), replyData(NULL), stopped(false), wake(false)
	{ }

	void wakeup(unsigned int wakeLength, const void* wakeData)
	{
		if (replyLength > wakeLength)
			replyLength = wakeLength;

		if (wakeData)
		{
			memcpy(replyData, wakeData, replyLength);
			wake = true;
		}
		else
			stop();

		sem.release();
	}

	void stop()
	{
		stopped = true;
	}

	bool isStopped() const
	{
		return stopped;
	}

	// ICryptKeyCallback implementation
	unsigned int callback(unsigned int dataLength, const void* data,
		unsigned int bufferLength, void* buffer) override
	{
		if (stopped)
			return 0;

		if (port->port_protocol < PROTOCOL_VERSION13 || port->port_type != rem_port::INET)
			return 0;

		Reference r(*port);

		replyData = buffer;
		replyLength = bufferLength;

		PACKET p;
		p.p_operation = op_crypt_key_callback;
		p.p_cc.p_cc_data.cstr_length = dataLength;
		p.p_cc.p_cc_data.cstr_address = (UCHAR*) data;
		p.p_cc.p_cc_reply = bufferLength;
		port->send(&p);

		if (!sem.tryEnter(60))
			return 0;

		return replyLength;
	}

private:
	rem_port* port;
	Semaphore sem;
	unsigned int replyLength;
	void* replyData;
	bool stopped;

public:
	bool wake;
};

class CryptKeyCallback : public VersionedIface<ICryptKeyCallbackImpl<CryptKeyCallback, CheckStatusWrapper> >
{
public:
	explicit CryptKeyCallback(rem_port* prt)
		: port(prt), networkCallback(prt), keyHolder(NULL), keyCallback(NULL)
	{ }

	~CryptKeyCallback()
	{
		dispose();
		if (keyHolder)
			PluginManagerInterfacePtr()->releasePlugin(keyHolder);
	}

	void loadClientKey()
	{
		if (keyCallback)
			return;

		Reference r(*port);

		for (GetPlugins<IKeyHolderPlugin> kh(IPluginManager::TYPE_KEY_HOLDER, port->getPortConfig());
			kh.hasData(); kh.next())
		{
			IKeyHolderPlugin* keyPlugin = kh.plugin();
			LocalStatus ls;
			CheckStatusWrapper st(&ls);

			networkCallback.wake = false;
			bool callbackResult = keyPlugin->keyCallback(&st, &networkCallback);
			if (st.getErrors()[1] != isc_wish_list)
				check(&st);
			if (callbackResult && networkCallback.wake)
			{
				// current holder has a key and it seems to be from the client
				keyHolder = keyPlugin;
				keyHolder->addRef();
				keyCallback = keyHolder->chainHandle(&st);

				if (st.isEmpty())
				{
					if (keyCallback)
						break;
				}
				else if (st.getErrors()[1] != isc_wish_list)
					check(&st);
			}
		}
	}

	void wakeup(unsigned int length, const void* data)
	{
		networkCallback.wakeup(length, data);
	}

	void stop()
	{
		networkCallback.stop();
	}

	// ICryptKeyCallback implementation
	unsigned int callback(unsigned int dataLength, const void* data,
		unsigned int bufferLength, void* buffer) override
	{
		if (keyCallback)
			return keyCallback->callback(dataLength, data, bufferLength, buffer);

		if (networkCallback.isStopped())
			return 0;

		Reference r(*port);
		loadClientKey();
		unsigned rc = keyCallback ?
			keyCallback->callback(dataLength, data, bufferLength, buffer) :
			// use legacy behavior if holders do wish to accept keys from client
			networkCallback.callback(dataLength, data, bufferLength, buffer);

		return rc;
	}

	unsigned afterAttach(Firebird::CheckStatusWrapper* st, const char* dbName,
		const Firebird::IStatus* attStatus) override
	{
		return NO_RETRY;
	}

	void dispose() override
	{
		if (keyCallback)
		{
			LocalStatus ls;
			CheckStatusWrapper st(&ls);
			keyCallback->dispose();
			keyCallback = nullptr;
		}
	}

private:
	rem_port* port;
	NetworkCallback networkCallback;
	IKeyHolderPlugin* keyHolder;
	ICryptKeyCallback* keyCallback;
};

class ServerCallback : public ServerCallbackBase, public GlobalStorage
{
public:
	explicit ServerCallback(rem_port* prt)
		: cryptCallback(prt)
	{ }

	~ServerCallback()
	{ }

	void wakeup(unsigned int length, const void* data) override
	{
		cryptCallback.wakeup(length, data);
	}

	ICryptKeyCallback* getInterface() override
	{
		cryptCallback.loadClientKey();
		return &cryptCallback;
	}

	void stop() override
	{
		cryptCallback.stop();
	}

	void destroy() override
	{
		cryptCallback.dispose();
	}

private:
	CryptKeyCallback cryptCallback;
};


// Disable attempts to brute-force logins/passwords

class FailedLogin
{
public:
	string login;
	int	failCount;
	time_t lastAttempt;

	explicit FailedLogin(const string& l)
		: login(l), failCount(1), lastAttempt(time(0))
	{}

	FailedLogin(MemoryPool& p, const FailedLogin& fl)
		: login(p, fl.login), failCount(fl.failCount), lastAttempt(fl.lastAttempt)
	{}

	static const string* generate(const FailedLogin* f)
	{
		return &f->login;
	}
};

const size_t MAX_CONCURRENT_FAILURES = 16;
const int MAX_FAILED_ATTEMPTS = 4;
const int FAILURE_DELAY = 8; // seconds

class FailedLogins : private SortedObjectsArray<FailedLogin,
	InlineStorage<FailedLogin*, MAX_CONCURRENT_FAILURES>,
	const string, FailedLogin>
{
private:
	Mutex fullAccess;

	typedef SortedObjectsArray<FailedLogin,
		InlineStorage<FailedLogin*, MAX_CONCURRENT_FAILURES>,
		const string, FailedLogin> inherited;

public:
	explicit FailedLogins(MemoryPool& p)
		: inherited(p)
	{}

	bool loginFail(const string& login)
	{
		if (!login.hasData())
		{
			return false;
		}

		MutexLockGuard guard(fullAccess, FB_FUNCTION);
		const time_t t = time(0);

		FB_SIZE_T pos;
		if (find(login, pos))
		{
			FailedLogin& l = (*this)[pos];
			if (t - l.lastAttempt >= FAILURE_DELAY)
			{
				l.failCount = 0;
			}
			l.lastAttempt = t;
			if (++l.failCount >= MAX_FAILED_ATTEMPTS)
			{
				l.failCount = 0;
				return true;
			}
			return false;
		}

		if (getCount() >= MAX_CONCURRENT_FAILURES)
		{
			// try to perform old entries collection
			for (iterator i = begin(); i != end(); )
			{
				if (t - i->lastAttempt >= FAILURE_DELAY)
				{
					remove(i);
				}
				else
				{
					++i;
				}
			}
		}
		if (getCount() >= MAX_CONCURRENT_FAILURES)
		{
			// it seems we are under attack - too many wrong logins !!
			return true;
		}

		add(FailedLogin(login));
		return false;
	}

	void loginSuccess(const string& login)
	{
		if (!login.hasData())
		{
			return;
		}

		MutexLockGuard guard(fullAccess, FB_FUNCTION);

		FB_SIZE_T pos;
		if (find(login, pos))
		{
			remove(pos);
		}
	}
};


// For Trace

class TraceFailedAuthImpl :
	public Firebird::AutoIface<Firebird::ITraceDatabaseConnectionImpl<TraceFailedAuthImpl, Firebird::CheckStatusWrapper> >
{
public:
	TraceFailedAuthImpl() :
		filename(NULL),
		userName(*getDefaultMemoryPool()),
		roleName(*getDefaultMemoryPool()),
		charSet(*getDefaultMemoryPool()),
		networkProtocol(*getDefaultMemoryPool()),
		remoteAddress(*getDefaultMemoryPool()),
		remotePid(0),
		processName(*getDefaultMemoryPool()),
		hasUtf8(false)
	{ }

	void setData(const UCHAR* dpb, USHORT dpb_length)
	{
		ClumpletReader rdr(ClumpletReader::dpbList, dpb, dpb_length);
		dumpAuthBlock("TraceFailedAuthImpl::setData()", &rdr, isc_dpb_auth_block);

		hasUtf8 = rdr.find(isc_dpb_utf8_filename);

		for (rdr.rewind(); !rdr.isEof(); rdr.moveNext())
		{
			switch (rdr.getClumpTag())
			{
			case isc_dpb_user_name:
				getString(rdr, userName);
				break;

			case isc_dpb_sql_role_name:
				getString(rdr, roleName);
				break;

			case isc_dpb_set_db_charset:
				getString(rdr, charSet);
				fb_utils::dpbItemUpper(charSet);
				break;

			case isc_dpb_address_path:
			{
				ClumpletReader address_stack(ClumpletReader::UnTagged,
											 rdr.getBytes(), rdr.getClumpLength());
				while (!address_stack.isEof())
				{
					if (address_stack.getClumpTag() != isc_dpb_address)
					{
						address_stack.moveNext();
						continue;
					}
					ClumpletReader address(ClumpletReader::UnTagged,
										   address_stack.getBytes(), address_stack.getClumpLength());
					while (!address.isEof())
					{
						switch (address.getClumpTag())
						{
							case isc_dpb_addr_protocol:
								address.getString(networkProtocol);
								break;
							case isc_dpb_addr_endpoint:
								address.getString(remoteAddress);
								break;
							default:
								break;
						}

						address.moveNext();
					}
					break; // While
				}
				break; // Case
			}

			case isc_dpb_process_id:
				remotePid = rdr.getInt();
				break;

			case isc_dpb_process_name:
				getPath(rdr, processName);
				break;
			}
		}
	}

	bool hasUtf8InDpb()
	{
		return hasUtf8;
	}

	void setFilename(const char* filename)
	{
		this->filename = filename;
	}

	unsigned getKind()					{ return KIND_DATABASE; };
	int getProcessID()					{ return getpid(); }
	const char* getUserName()			{ return userName.c_str(); }
	const char* getRoleName()			{ return roleName.c_str(); }
	const char* getCharSet()			{ return charSet.c_str(); }
	const char* getRemoteProtocol()		{ return networkProtocol.c_str(); }
	const char* getRemoteAddress()		{ return remoteAddress.c_str(); }
	int getRemoteProcessID()			{ return remotePid; }
	const char* getRemoteProcessName()	{ return processName.c_str(); }

	// TraceDatabaseConnection implementation
	ISC_INT64 getConnectionID()			{ return 0; }
	const char* getDatabaseName()		{ return filename; }

private:
	void getPath(ClumpletReader& reader, PathName& s)
	{
		reader.getPath(s);
		if (!hasUtf8)
			ISC_systemToUtf8(s);
		ISC_unescape(s);
	}

	void getString(ClumpletReader& reader, string& s)
	{
		reader.getString(s);
		if (!hasUtf8)
			ISC_systemToUtf8(s);
		ISC_unescape(s);
	}

	const char* filename;
	string userName;
	string roleName;
	string charSet;
	string networkProtocol;
	string remoteAddress;
	SLONG remotePid;
	PathName processName;
	bool hasUtf8;
};

void traceFailedConnection(const rem_port* port, const char* dbPath,
	const string& userName, ntrace_result_t attResult);

// !Trace

GlobalPtr<FailedLogins> usernameFailedLogins;
GlobalPtr<FailedLogins> remoteFailedLogins;
bool server_shutdown = false;
bool engine_shutdown = false;

void loginFail(const string& login, const string& remId)
{
	// do not remove variables - both functions should be called
	bool f1 = usernameFailedLogins->loginFail(login);
	bool f2 = remoteFailedLogins->loginFail(remId);
	if ((f1 || f2) && !engine_shutdown)
	{
		// Ahh, someone is too active today
		Thread::sleep(FAILURE_DELAY * 1000);
	}
}

void loginSuccess(const string& login, const string& remId)
{
	usernameFailedLogins->loginSuccess(login);
	remoteFailedLogins->loginSuccess(remId);
}


template <typename T>
static void getMultiPartConnectParameter(T& putTo, Firebird::ClumpletReader& id, UCHAR param)
{
	// This array is needed only to make sure that all parts of specific data are present
	UCHAR checkBytes[256];
	memset(checkBytes, 0, sizeof(checkBytes));
	UCHAR top = 0;

	for (id.rewind(); !id.isEof(); id.moveNext())
	{
		if (id.getClumpTag() == param)
		{
			const UCHAR* specData = id.getBytes();
			FB_SIZE_T len = id.getClumpLength();
			fb_assert(len <= 255);

			if (len > 1)
			{
				--len;
				unsigned offset = specData[0];
				if (offset + 1 > top)
					top = offset + 1;
				if (checkBytes[offset])
				{
					(Arg::Gds(isc_multi_segment_dup) << Arg::Num(offset)).raise();
				}
				checkBytes[offset] = 1;

				offset *= 254;
				++specData;
				putTo.grow(offset + len);
				memcpy(&putTo[offset], specData, len);
			}
		}
	}

	for (UCHAR segment = 0; segment < top; ++segment)
	{
		if (!checkBytes[segment])
			(Arg::Gds(isc_multi_segment) << Arg::Num(segment)).raise();
	}

	HANDSHAKE_DEBUG(fprintf(stderr, "Srv: getMultiPartConnectParameter: loaded tag %d length %u\n",
		param, static_cast<unsigned>(putTo.getCount())));
}


// delayed authentication block for auth callback

class ServerAuth : public GlobalStorage, public ServerAuthBase
{
public:
	virtual void accept(PACKET* send, Auth::WriterImplementation* authBlock) = 0;

	ServerAuth(ClumpletReader* aPb, const ParametersSet& aTags,
			   rem_port* port, bool multiPartData = false, const PathName db = "")
		: authItr(NULL),
		  userName(getPool()),
		  authServer(NULL),
		  tags(&aTags),
		  hopsCount(0),
		  dbName(getPool(), db),
		  authPort(port)
	{
		if (!authPort->port_srv_auth_block)
		{
			authPort->port_srv_auth_block = FB_NEW SrvAuthBlock(authPort);
		}

		HANDSHAKE_DEBUG(fprintf(stderr, "Srv: ServerAuth()\n"));

		if (aPb->find(tags->user_name))
		{
			aPb->getString(userName);
			fb_utils::dpbItemUpper(userName);
			if (authPort->port_srv_auth_block->getLogin() &&
				userName != authPort->port_srv_auth_block->getLogin())
			{
				(Arg::Gds(isc_login) << Arg::Gds(isc_login_changed)).raise();
			}
			authPort->port_srv_auth_block->setLogin(userName);
			HANDSHAKE_DEBUG(fprintf(stderr, "Srv: ServerAuth(): user name=%s\n", userName.c_str()));
		}

		UCharBuffer u;
		if (port->port_protocol >= PROTOCOL_VERSION13)
		{
			string x;

			if (aPb->find(tags->plugin_name))
			{
				aPb->getString(x);
				authPort->port_srv_auth_block->setPluginName(x);
				HANDSHAKE_DEBUG(fprintf(stderr, "Srv: ServerAuth(): plugin name=%s\n", x.c_str()));
			}

			if (aPb->find(tags->plugin_list))
			{
				aPb->getString(x);
				authPort->port_srv_auth_block->setPluginList(x);
				HANDSHAKE_DEBUG(fprintf(stderr, "Srv: ServerAuth(): plugin list=%s\n", x.c_str()));
			}

			if (tags->specific_data && aPb->find(tags->specific_data))
			{
				if (multiPartData)
					getMultiPartConnectParameter(u, *aPb, tags->specific_data);
				else
					aPb->getData(u);
				authPort->port_srv_auth_block->setDataForPlugin(u);
				HANDSHAKE_DEBUG(fprintf(stderr, "Srv: ServerAuth(): plugin data is %u len\n", static_cast<unsigned>(u.getCount())));
			}
			else
				HANDSHAKE_DEBUG(fprintf(stderr, "Srv: ServerAuth(): miss data with tag %d\n", tags->specific_data));
		}
		else if (authPort->port_srv_auth_block->getLogin() &&
			(aPb->find(tags->password_enc) || aPb->find(tags->password)))
		{
			authPort->port_srv_auth_block->setPluginName("Legacy_Auth");
			authPort->port_srv_auth_block->setPluginList("Legacy_Auth");
			aPb->getData(u);
			if (aPb->getClumpTag() == tags->password)
			{
				TEXT pwt[Auth::MAX_LEGACY_PASSWORD_LENGTH + 2];
				u.push(0);
				ENC_crypt(pwt, sizeof pwt, reinterpret_cast<TEXT*>(u.begin()),
					Auth::LEGACY_PASSWORD_SALT);
				const FB_SIZE_T len = fb_strlen(&pwt[2]);
				memcpy(u.getBuffer(len), &pwt[2], len);
				HANDSHAKE_DEBUG(fprintf(stderr, "Srv: ServerAuth(): CALLED des locally\n"));
			}
			authPort->port_srv_auth_block->setDataForPlugin(u);
		}
#ifdef WIN_NT
		else if (aPb->find(tags->trusted_auth) && port->port_protocol >= PROTOCOL_VERSION11)
		{
			authPort->port_srv_auth_block->setPluginName("Win_Sspi");
			authPort->port_srv_auth_block->setPluginList("Win_Sspi");
			aPb->getData(u);
			authPort->port_srv_auth_block->setDataForPlugin(u);
		}
#endif

		if (!authPort->port_server_crypt_callback)
		{
			authPort->port_server_crypt_callback = FB_NEW ServerCallback(authPort);
		}
	}

	void saveForTrace(const PathName& db)
	{
		dbName = db;
	}

	~ServerAuth()
	{ }

	bool authenticate(PACKET* send, unsigned flags)
	{
#ifdef DEV_BUILD
		if (++hopsCount > 10)
#else
		if (++hopsCount > 100)
#endif
		{
			(Arg::Gds(isc_login) << Arg::Gds(isc_auth_handshake_limit)).raise();
		}

		if (authPort->port_srv_auth_block->authCompleted())
		{
			accept(send, &authPort->port_srv_auth_block->authBlockWriter);
			return true;
		}

		bool working = true;
		LocalStatus ls;
		CheckStatusWrapper st(&ls);

		authPort->port_srv_auth_block->createPluginsItr();
		authItr = authPort->port_srv_auth_block->plugins;
		if (!authItr)
		{
			if (authPort->port_protocol >= PROTOCOL_VERSION13)
			{
				send->p_operation = op_cont_auth;
				authPort->port_srv_auth_block->extractDataFromPluginTo(&send->p_auth_cont);
				authPort->send(send);
				memset(&send->p_auth_cont, 0, sizeof send->p_auth_cont);
				return false;
			}
		}

		int authResult = IAuth::AUTH_FAILED;

		while (authItr && working && authItr->hasData())
		{
			if (!authServer)
			{
				authServer = authItr->plugin();
				authPort->port_srv_auth_block->authBlockWriter.setPlugin(authItr->name());

				if (authPort->getPortConfig()->getCryptSecurityDatabase() &&
					authPort->port_protocol >= PROTOCOL_VERSION15 &&
					authPort->port_server_crypt_callback)
				{
					authServer->setDbCryptCallback(&st, authPort->port_server_crypt_callback->getInterface());
				}
			}

			// if we asked for more data but received nothing switch to next plugin
			const bool forceNext = (flags & AUTH_CONTINUE) && (!authPort->port_srv_auth_block->hasDataForPlugin());
			HANDSHAKE_DEBUG(fprintf(stderr, "Srv: authenticate: ServerAuth calls plug %s\n",
				forceNext ? "forced-NEXT" : authItr->name()));
			int authResult = forceNext ? IAuth::AUTH_CONTINUE :
				authServer->authenticate(&st, authPort->port_srv_auth_block,
					&authPort->port_srv_auth_block->authBlockWriter);
			authPort->port_srv_auth_block->setPluginName(authItr->name());

			if (forceNext)
				flags &= ~AUTH_CONTINUE;

			cstring* s;

			switch (authResult)
			{
			case IAuth::AUTH_SUCCESS:
				HANDSHAKE_DEBUG(fprintf(stderr, "Srv: authenticate: Ahh - success\n"));
				loginSuccess(userName, authPort->getRemoteId());
				authServer = NULL;
				authPort->port_srv_auth_block->authCompleted(true);
				accept(send, &authPort->port_srv_auth_block->authBlockWriter);
				return true;

			case IAuth::AUTH_CONTINUE:
				HANDSHAKE_DEBUG(fprintf(stderr, "Srv: authenticate: Next plug suggested\n"));
				authItr->next();
				authServer = NULL;
				continue;

			case IAuth::AUTH_MORE_DATA:
				HANDSHAKE_DEBUG(fprintf(stderr, "Srv: authenticate: plugin wants more data\n"));
				if (authPort->port_protocol < PROTOCOL_VERSION11)
				{
					authServer = NULL;
					working = false;
					Arg::Gds(isc_non_plugin_protocol).copyTo(&st);
					break;
				}

				if (authPort->port_protocol >= PROTOCOL_VERSION13)
				{
					if (flags & AUTH_COND_ACCEPT)
					{
						HANDSHAKE_DEBUG(fprintf(stderr, "Srv: authenticate: send op_cond_accept\n"));
						send->p_operation = op_cond_accept;
						authPort->port_srv_auth_block->extractDataFromPluginTo(&send->p_acpd);
						authPort->extractNewKeys(&send->p_acpd.p_acpt_keys);
					}
					else
					{
						HANDSHAKE_DEBUG(fprintf(stderr, "Srv: authenticate: send op_cont_auth\n"));
						send->p_operation = op_cont_auth;
						authPort->port_srv_auth_block->extractDataFromPluginTo(&send->p_auth_cont);
						authPort->extractNewKeys(&send->p_auth_cont.p_keys);
					}
				}
				else
				{
					if (REMOTE_legacy_auth(authItr->name(), authPort->port_protocol))
					{
						// compatibility with FB 2.1 trusted
						send->p_operation = op_trusted_auth;

						s = &send->p_trau.p_trau_data;
						s->cstr_allocated = 0;
						authPort->port_srv_auth_block->extractDataFromPluginTo(&send->p_trau.p_trau_data);
					}
					else
					{
						authServer = NULL;
						working = false;
						Arg::Gds(isc_non_plugin_protocol).copyTo(&st);
						break;
					}
				}

				if (send->p_acpt.p_acpt_type & pflag_compress)
					authPort->initCompression();
				authPort->send(send);
				if (send->p_acpt.p_acpt_type & pflag_compress)
					authPort->port_flags |= PORT_compressed;
				memset(&send->p_auth_cont, 0, sizeof send->p_auth_cont);
				return false;

			case IAuth::AUTH_FAILED:
				HANDSHAKE_DEBUG(fprintf(stderr, "Srv: authenticate: No luck today - status:\n"));
				HANDSHAKE_DEBUG(isc_print_status(st.getErrors()));
				authServer = NULL;
				working = false;
				break;
			}
		}

		// no success - perform failure processing
		loginFail(userName, authPort->getRemoteId());

		if (authResult != IAuth::AUTH_SUCCESS)
		{
			traceFailedConnection(authPort, dbName.c_str(), userName, ITracePlugin::RESULT_UNAUTHORIZED);
		}

		if (st.hasData())
		{
			switch (st.getErrors()[1])
			{
			case isc_missing_data_structures:
			case isc_login:
				status_exception::raise(&st);
				break;
			}

			iscLogStatus("Authentication error", &st);
			Arg::Gds loginError(isc_login_error);
#ifdef DEV_BUILD
			loginError << Arg::StatusVector(&st);
#endif
			loginError.raise();
		}
		else
			Arg::Gds(isc_login).raise();

		return false;	// compiler warning silencer
	}

private:
	AuthServerPlugins* authItr;
	string userName;
	IServer* authServer;
	const ParametersSet* tags;
	unsigned int hopsCount;

protected:
	PathName dbName;
	rem_port* authPort;
};


class DatabaseAuth : public ServerAuth
{
public:
	DatabaseAuth(rem_port* port, const PathName& db, ClumpletWriter* dpb, P_OP op)
		: ServerAuth(dpb, dpbParam, port, false, db),
		  pb(dpb),
		  operation(op)
	{ }

	void accept(PACKET* send, Auth::WriterImplementation* authBlock);

private:
	AutoPtr<ClumpletWriter> pb;
	P_OP operation;
};


class ServiceAttachAuth : public ServerAuth
{
public:
	ServiceAttachAuth(rem_port* port, const PathName& pmanagerName, ClumpletWriter* spb)
		: ServerAuth(spb, spbParam, port),
		  managerName(getPool(), pmanagerName),
		  pb(spb)
	{ }

	void accept(PACKET* send, Auth::WriterImplementation* authBlock);

private:
	PathName managerName;
	AutoPtr<ClumpletWriter> pb;
};


#ifdef WIN_NT
class GlobalPortLock
{
public:
	explicit GlobalPortLock(int id)
		: handle(INVALID_HANDLE_VALUE)
	{
		if (id)
		{
			TEXT mutex_name[MAXPATHLEN];
			fb_utils::snprintf(mutex_name, sizeof(mutex_name), "FirebirdPortMutex%d", id);
			fb_utils::prefix_kernel_object_name(mutex_name, sizeof(mutex_name));

			if (!(handle = CreateMutex(ISC_get_security_desc(), FALSE, mutex_name)))
			{
				// MSDN: if the caller has limited access rights, the function will fail with
				// ERROR_ACCESS_DENIED and the caller should use the OpenMutex function.
				if (GetLastError() == ERROR_ACCESS_DENIED)
					system_call_failed::raise("CreateMutex - cannot open existing mutex");
				else
					system_call_failed::raise("CreateMutex");
			}

			if (WaitForSingleObject(handle, INFINITE) == WAIT_FAILED)
			{
				system_call_failed::raise("WaitForSingleObject");
			}
		}
	}

	~GlobalPortLock()
	{
		if (handle != INVALID_HANDLE_VALUE)
		{
			if (!ReleaseMutex(handle))
			{
				system_call_failed::raise("ReleaseMutex");
			}

			CloseHandle(handle);
		}
	}

private:
	HANDLE handle;
};
#else
class GlobalPortLock
{
public:
	explicit GlobalPortLock(int id)
		: fd(-1)
	{
		if (id)
		{
			mtx->enter(FB_FUNCTION);

			string firebirdPortMutex;
			firebirdPortMutex.printf(PORT_FILE, id);
			TEXT filename[MAXPATHLEN];
			gds__prefix_lock(filename, firebirdPortMutex.c_str());
			fd = os_utils::open(filename, O_WRONLY | O_CREAT, 0666);
			if (fd < 0)
			{
				system_call_failed::raise("open");
			}

			struct FLOCK lock;
			lock.l_type = F_WRLCK;
			lock.l_whence = 0;
			lock.l_start = 0;
			lock.l_len = 0;
			while (fcntl(fd, F_SETLKW, &lock) == -1)
			{
				if (errno != EINTR)
				{
					system_call_failed::raise("fcntl");
				}
			}
		}
	}

	~GlobalPortLock()
	{
		if (fd != -1)
		{
			struct FLOCK lock;
			lock.l_type = F_UNLCK;
			lock.l_whence = 0;
			lock.l_start = 0;
			lock.l_len = 0;
			while (fcntl(fd, F_SETLK, &lock) == -1)
			{
				if (errno != EINTR)
				{
					system_call_failed::raise("fcntl");
				}
			}

			close(fd);

			mtx->leave();
		}
	}

private:
	int fd;
	static GlobalPtr<Mutex> mtx;
};

GlobalPtr<Mutex> GlobalPortLock::mtx;
#endif

class Callback final : public RefCntIface<IEventCallbackImpl<Callback, CheckStatusWrapper> >
{
public:
	explicit Callback(Rdb* aRdb, Rvnt* aEvent)
		: rdb(aRdb), event(aEvent)
	{ }

	// IEventCallback implementation
	void eventCallbackFunction(unsigned int length, const UCHAR* items)
	/**************************************
	 *
	 *	s e r v e r _ a s t
	 *
	 **************************************
	 *
	 * Functional description
	 *	Send an asynchronous event packet back to client.
	 *
	 **************************************/
	{
		rem_port* port = rdb->rdb_port->port_async;
		if (!port || (port->port_flags & PORT_detached))
			return;

		RefMutexGuard portGuard(*port->port_sync, FB_FUNCTION);

		if (port->port_flags & PORT_detached)
			return;

		// hvlad: it is important to call IEvents::cancel() under protection
		// of async port mutex to avoid crash in rem_port::que_events

		const bool allowCancel = event->rvnt_destroyed.compareExchange(0, 1);
		if (!allowCancel)
			return;

		if (!(port->port_flags & PORT_disconnect))
		{
			PACKET packet;
			packet.p_operation = op_event;
			P_EVENT* p_event = &packet.p_event;
			p_event->p_event_database = rdb->rdb_id;
			p_event->p_event_items.cstr_length = length;
			p_event->p_event_items.cstr_address = items;
			p_event->p_event_rid = event->rvnt_id;

			port->send(&packet);
		}

		if (event->rvnt_iface)
		{
			LocalStatus ls;
			CheckStatusWrapper status_vector(&ls);
			event->rvnt_iface->cancel(&status_vector);
			event->rvnt_iface = NULL;
		}
	}

private:
	Rdb* rdb;
	Rvnt* event;
};


// Stores types of known wire crypt keys

class CryptKeyTypeManager : public PermanentStorage
{
private:
    class CryptKeyType;

public:
	static const unsigned BITS64 = sizeof(FB_UINT64) * 8u;

	class SpecificPlugins
	{
	public:
		SpecificPlugins(CryptKeyType& t)
			: knownType(t), n(0)
		{
			scan();
		}

		bool hasData()
		{
			return n < knownType.plugins.getCount();
		}

		const PathName& get()
		{
			if (hasData())
				return knownType.plugins[n];

			fb_assert(false);
			fatal_exception::raise("Error using CryptKeyTypeManager");

			// compiler warning silencer
			return knownType.plugins[0];
		}

		void next()
		{
			if (hasData())
			{
				++n;
				scan();
			}
		}

	private:
		CryptKeyType& knownType;
		unsigned n;

		void scan()
		{
			while (hasData())
			{
				if (knownType.hasSpecificData & (CryptKeyType::one << n))
					break;
				++n;
			}
		}
	};

private:
	class CryptKeyType : public PermanentStorage
	{
		friend class SpecificPlugins;
	public:
		explicit CryptKeyType(MemoryPool& p)
			: PermanentStorage(p), keyType(getPool()), plugins(getPool())
		{ }

		bool operator==(const PathName& t) const
		{
			return keyType == t;
		}

		void set(const PathName& t, const PathName& p, bool hasSpecData)
		{
			fb_assert(keyType.isEmpty() && plugins.isEmpty());
			keyType = t;
			add(p, hasSpecData);
		}

		void add(const PathName& p, bool hasSpecData)
		{
			// Here we assume that init code runs once, i.e. plugins do not repeat
			if (hasSpecData)
			{
				fb_assert(plugins.getCount() < 64);
				hasSpecificData |= (one << plugins.getCount());
			}
			plugins.add() = p;
		}

		void value(PathName& to) const
		{
			plugins.makeList(to);
		}

	private:
		PathName keyType;
		ParsedList plugins;
		FB_UINT64 hasSpecificData;
		static const FB_UINT64 one = 1u;
	};

public:
	explicit CryptKeyTypeManager(MemoryPool& p)
		: PermanentStorage(p), knownTypes(getPool())
	{
		LocalStatus ls;
		CheckStatusWrapper st(&ls);
		for (GetPlugins<IWireCryptPlugin> cpItr(IPluginManager::TYPE_WIRE_CRYPT); cpItr.hasData(); cpItr.next())
		{
			WIRECRYPT_DEBUG(fprintf(stderr, "CryptKeyTypeManager %s\n", cpItr.name()));

			const char* list = cpItr.plugin()->getKnownTypes(&st);
			check(&st);
			fb_assert(list);
			PathName tmp(list);
			ParsedList newTypes(tmp);

			PathName plugin(cpItr.name());
			for (unsigned i = 0; i < newTypes.getCount(); ++i)
			{
				unsigned l;
				bool hasSpecific = cpItr.plugin()->getSpecificData(&st, newTypes[i].c_str(), &l) != nullptr;

				bool found = false;
				for (unsigned j = 0; j < knownTypes.getCount(); ++j)
				{
					if (knownTypes[j] == newTypes[i])
					{
						knownTypes[j].add(plugin, hasSpecific);
						found = true;
						break;
					}
				}

				if (!found)
				{
					knownTypes.add().set(newTypes[i], plugin, hasSpecific);
				}
			}
		}
	}

	PathName operator[](const PathName& keyType) const
	{
		unsigned pos = getPos(keyType);
		if (pos == ~0u)
			return "";

		PathName rc;
		knownTypes[pos].value(rc);
		return rc;
	}

	SpecificPlugins getSpecific(const PathName& keyType)
	{
		unsigned pos = getPos(keyType);
		if (pos == ~0u)
		{
			fb_assert(false);
			fatal_exception::raise("Error using CryptKeyTypeManager");
		}

		return SpecificPlugins(knownTypes[pos]);
	}

private:
	ObjectsArray<CryptKeyType> knownTypes;

	unsigned getPos(const PathName& keyType) const
	{
		for (unsigned j = 0; j < knownTypes.getCount(); ++j)
		{
			if (knownTypes[j] == keyType)
				return j;
		}
		return ~0u;
	}
};

InitInstance<CryptKeyTypeManager> knownCryptKeyTypes;

} // anonymous

static void		free_request(server_req_t*);
static server_req_t* alloc_request();
static bool		link_request(rem_port*, server_req_t*);

static bool		accept_connection(rem_port*, P_CNCT*, PACKET*);
static ISC_STATUS	allocate_statement(rem_port*, /*P_RLSE*,*/ PACKET*);
static void		append_request_chain(server_req_t*, server_req_t**);
static void		append_request_next(server_req_t*, server_req_t**);
static void		attach_database(rem_port*, P_OP, P_ATCH*, PACKET*);
static void		attach_service(rem_port*, P_ATCH*, PACKET*);
static bool		continue_authentication(rem_port*, PACKET*, PACKET*);

static void		aux_request(rem_port*, /*P_REQ*,*/ PACKET*);
static bool		bad_port_context(IStatus*, IReferenceCounted*, const ISC_STATUS);
static ISC_STATUS	cancel_events(rem_port*, P_EVENT*, PACKET*);
static void		addClumplets(ClumpletWriter*, const ParametersSet&, const rem_port*);

static void		cancel_operation(rem_port*, USHORT);

static bool		check_request(Rrq*, USHORT, USHORT);
static USHORT	check_statement_type(Rsr*);

static bool		get_next_msg_no(Rrq*, USHORT, USHORT*);
static Rtr*		make_transaction(Rdb*, ITransaction*);
static void		ping_connection(rem_port*, PACKET*);
static bool		process_packet(rem_port* port, PACKET* sendL, PACKET* receive, rem_port** result);
static void		release_blob(Rbl*);
static void		release_event(Rvnt*);
static void		release_request(Rrq*, bool rlsIface = false);
static void		release_statement(Rsr**);
static void		release_sql_request(Rsr*);
static void		release_transaction(Rtr*);

static void		send_error(rem_port* port, PACKET* apacket, ISC_STATUS errcode);
static void		send_error(rem_port* port, PACKET* apacket, const Firebird::Arg::StatusVector&);
static void		set_server(rem_port*, USHORT);
static int		shut_server(const int, const int, void*);
static int		pre_shutdown(const int, const int, void*);
static THREAD_ENTRY_DECLARE loopThread(THREAD_ENTRY_PARAM);
static void		zap_packet(PACKET*, bool);


inline bool bad_db(IStatus* status_vector, Rdb* rdb)
{
	IReferenceCounted* iface = NULL;
	if (rdb)
		iface = rdb->rdb_iface;
	return bad_port_context(status_vector, iface, isc_bad_db_handle);
}

inline bool bad_service(IStatus* status_vector, Rdb* rdb)
{
	IReferenceCounted* iface = NULL;
	if (rdb && rdb->rdb_svc.hasData())
		iface = rdb->rdb_svc->svc_iface;

	return bad_port_context(status_vector, iface, isc_bad_svc_handle);
}


namespace {

void traceFailedConnection(const rem_port* port, const char* dbPath, const string& userName, ntrace_result_t attResult)
{
	ClumpletWriter dpb(ClumpletReader::dpbList, MAX_DPB_SIZE);
	dpb.insertString(isc_dpb_user_name, userName.c_str(), userName.length());
	addClumplets(&dpb, dpbParam, port);

	TraceFailedAuthImpl connection;
	connection.setData(dpb.getBuffer(), dpb.getBufferLength());

	Firebird::PathName originalPath(dbPath);
	Firebird::PathName expandedName;
	RefPtr<const Config> config;
	// Resolve given alias name

	if (!connection.hasUtf8InDpb())
		ISC_systemToUtf8(originalPath);

	ISC_unescape(originalPath);

	bool is_alias = expandDatabaseName(originalPath, expandedName, &config);
	if (!is_alias)
	{
		expandedName = originalPath;
	}

	connection.setFilename(expandedName.c_str());

	TraceManager tempMgr(&connection, expandedName.c_str());
	tempMgr.initServerTrace();
	if (tempMgr.needs(ITraceFactory::TRACE_EVENT_ATTACH))
	{
		connection.setFilename(originalPath.c_str()); // Write alias
		tempMgr.event_attach(&connection, false, attResult);
	}
}

} // !namespace

class Worker
{
public:
	static const int MAX_THREADS = MAX_SLONG;
	static const int IDLE_TIMEOUT = 60;

	Worker();
	~Worker();

	bool wait(int timeout = IDLE_TIMEOUT);	// true is success, false if timeout
	static bool wakeUp();

	void setState(const bool active);
	static void start(USHORT flags);

	static int getCount() { return m_cntAll; }

	static bool isShuttingDown() { return shutting_down; }

	static void shutdown();

private:
	Worker* m_next;
	Worker* m_prev;
	Semaphore m_sem;
	bool	m_active;
	bool	m_going;		// thread was timedout and going to be deleted
#ifdef DEV_BUILD
	ThreadId	m_tid;
#endif

	void remove();
	void insert(const bool active);
	static void wakeUpAll();

	static Worker* m_activeWorkers;
	static Worker* m_idleWorkers;
	static GlobalPtr<Mutex> m_mutex;
	static int m_cntAll;
	static int m_cntIdle;
	static int m_cntGoing;
	static bool shutting_down;
};

Worker* Worker::m_activeWorkers = NULL;
Worker* Worker::m_idleWorkers = NULL;
GlobalPtr<Mutex> Worker::m_mutex;
int Worker::m_cntAll = 0;
int Worker::m_cntIdle = 0;
int Worker::m_cntGoing = 0;
bool Worker::shutting_down = false;


static GlobalPtr<Mutex> request_que_mutex;
static server_req_t* request_que		= NULL;
static server_req_t* free_requests		= NULL;
static server_req_t* active_requests	= NULL;
static int ports_active					= 0;	// length of active_requests
static int ports_pending				= 0;	// length of request_que

static GlobalPtr<Mutex> servers_mutex;
static srvr* servers = NULL;
static AtomicCounter cntServers;


static const UCHAR request_info[] =
{
	isc_info_state,
	isc_info_message_number,
	isc_info_end
};

static const UCHAR sql_info[] =
{
	isc_info_sql_stmt_type,
	isc_info_sql_batch_fetch
};


#define GDS_DSQL_ALLOCATE	isc_dsql_allocate_statement
#define GDS_DSQL_EXECUTE	isc_dsql_execute2_m
#define GDS_DSQL_EXECUTE_IMMED	isc_dsql_exec_immed3_m
#define GDS_DSQL_FETCH		isc_dsql_fetch_m
#define GDS_DSQL_FREE		isc_dsql_free_statement
#define GDS_DSQL_INSERT		isc_dsql_insert_m
#define GDS_DSQL_PREPARE	isc_dsql_prepare_m
#define GDS_DSQL_SET_CURSOR	isc_dsql_set_cursor_name
#define GDS_DSQL_SQL_INFO	isc_dsql_sql_info


void SRVR_enum_attachments(ULONG& att_cnt, ULONG& dbs_cnt, ULONG& svc_cnt)
/**************************************
 *
 *	S R V R _ e n u m _ a t t a c h m e n t s
 *
 **************************************
 *
 * Functional description
 *	Queries the service manager to enumerate
 *  active attachments to the server.
 *
 **************************************/
{
	att_cnt = dbs_cnt = svc_cnt = 0;

	// TODO: we need some way to return a number of active services
	// using the service manager. It could be either isc_info_svc_svr_db_info2
	// that adds the third counter, or a completely new information tag.

	DispatcherPtr provider;

	static const UCHAR spb_attach[] =
	{
		isc_spb_version, isc_spb_current_version,
		isc_spb_user_name, 6, 'S', 'Y', 'S', 'D', 'B', 'A'
	};

	LocalStatus ls;
	CheckStatusWrapper status(&ls);
	ServService iface(provider->attachServiceManager(&status, "service_mgr",
					  sizeof(spb_attach), spb_attach));

	if (iface.hasData())
	{
		static const UCHAR spb_query[] = {isc_info_svc_svr_db_info};

		UCHAR buffer[BUFFER_XLARGE];
		iface->query(&status, 0, NULL, sizeof(spb_query), spb_query, sizeof(buffer), buffer);
		const UCHAR* p = buffer;

		if ((!(status.getState() & Firebird::IStatus::STATE_ERRORS)) && *p++ == isc_info_svc_svr_db_info)
		{
			while (*p != isc_info_flag_end)
			{
				switch (*p++)
				{
				case isc_spb_dbname:
					{
						const USHORT length = (USHORT) gds__vax_integer(p, sizeof(USHORT));
						p += sizeof(USHORT) + length;
					}
					break;
				case isc_spb_num_att:
					att_cnt = (ULONG) gds__vax_integer(p, sizeof(ULONG));
					p += sizeof(ULONG);
					break;
				case isc_spb_num_db:
					dbs_cnt = (ULONG) gds__vax_integer(p, sizeof(ULONG));
					p += sizeof(ULONG);
					break;
				default:
					fb_assert(false);
				}
			}
		}

		iface->detach(&status);
	}
}

void SRVR_main(rem_port* main_port, USHORT flags)
{
/**************************************
 *
 *	S R V R _ m a i n
 *
 **************************************
 *
 * Functional description
 *	Main entrypoint of server.
 *
 **************************************/

	FpeControl::maskAll();

	// Setup context pool for main thread
	ContextPoolHolder mainThreadContext(getDefaultMemoryPool());

	PACKET send, receive;
	zap_packet(&receive, true);
	zap_packet(&send, true);

	set_server(main_port, flags);

	while (true)
	{
		// Note: The following is cloned in server other SRVR_main instances.

		try
		{
			rem_port* port = main_port->receive(&receive);
			if (!port) {
				break;
			}
			if (!process_packet(port, &send, &receive, &port)) {
				break;
			}
		}
		catch (const Exception& ex)
		{
			// even if it's already logged somewhere, repeat it
			iscLogException("SRVR_main", ex);
			break;
		}
	}
}


static void free_request(server_req_t* request)
{
/**************************************
 *
 *	f r e e  _ r e q u e s t
 *
 **************************************
 *
 * Functional description
 *
 **************************************/
	MutexLockGuard queGuard(request_que_mutex, FB_FUNCTION);

	request->req_port = 0;
	request->req_next = free_requests;
	free_requests = request;
}


static server_req_t* alloc_request()
{
/**************************************
 *
 *	a l l o c _ r e q u e s t
 *
 **************************************
 *
 * Functional description
 *	Get request block from the free blocks list,
 *	if empty - allocate the new one.
 *
 **************************************/
	MutexEnsureUnlock queGuard(request_que_mutex, FB_FUNCTION);
	queGuard.enter();

	server_req_t* request = free_requests;
#if defined(DEV_BUILD) && defined(DEBUG)
	int request_count = 0;
#endif

	// Allocate a memory block to store the request in
	if (request)
	{
		free_requests = request->req_next;
	}
	else
	{
		// No block on the free list - allocate some new memory
		for (;;)
		{
			try
			{
				request = FB_NEW server_req_t;
				break;
			}
			catch (const BadAlloc&)
			{ }

#if defined(DEV_BUILD) && defined(DEBUG)
			if (request_count++ > 4)
				BadAlloc::raise();
#endif

			// System is out of memory, let's delay processing this
			// request and hope another thread will free memory or
			// request blocks that we can then use.

			queGuard.leave();
			Thread::sleep(1 * 1000);
			queGuard.enter();
		}
		zap_packet(&request->req_send, true);
		zap_packet(&request->req_receive, true);
#ifdef DEBUG_REMOTE_MEMORY
		printf("alloc_request         allocate request %x\n", request);
#endif
	}

	request->req_next = NULL;
	request->req_chain = NULL;
	return request;
}


static bool link_request(rem_port* port, server_req_t* request)
{
/**************************************
 *
 *	l i n k _ r e q u e s t
 *
 **************************************
 *
 * Functional description
 *	Search for a port in a queue,
 *	if found - append new request to it.
 *
 **************************************/
	const P_OP operation = request->req_receive.p_operation;
	server_req_t* queue;

	MutexLockGuard queGuard(request_que_mutex, FB_FUNCTION);

	bool active = true;
	queue = active_requests;

	while (true)
	{
		for (; queue; queue = queue->req_next)
		{
			if (queue->req_port == port)
			{
				// Don't queue a dummy keepalive packet if there is a request on this port
				if (operation == op_dummy)
				{
					free_request(request);
					return true;
				}

				append_request_chain(request, &queue->req_chain);
#ifdef DEBUG_REMOTE_MEMORY
				printf("link_request %s request_queued %d\n",
					active ? "ACTIVE" : "PENDING", port->port_requests_queued.value());
				fflush(stdout);
#endif
				break;
			}
		}

		if (queue || !active)
			break;

		queue = request_que;
		active = false;
	}

	if (!queue)
		append_request_next(request, &request_que);

	++port->port_requests_queued;

	if (queue)
	{
		if (operation == op_exit || operation == op_disconnect)
			cancel_operation(port, fb_cancel_raise);
		return true;
	}

	return false;
}


void SRVR_multi_thread( rem_port* main_port, USHORT flags)
{
/**************************************
 *
 *	S R V R _ m u l t i _ t h r e a d
 *
 **************************************
 *
 * Functional description
 *	Multi-threaded flavor of server.
 *
 **************************************/
	server_req_t* request = NULL;
	RemPortPtr port;		// Was volatile PORT port = NULL;

	// hold reference on main_port to free asyncPacket before deletion of port
	RemPortPtr mainPortRef(main_port);
	PACKET asyncPacket;

	zap_packet(&asyncPacket, true);
	++cntServers;

	try
	{
		set_server(main_port, flags);

		const size_t MAX_PACKET_SIZE = MAX_SSHORT;
		const SSHORT bufSize = MIN(main_port->port_buff_size, MAX_PACKET_SIZE);
		UCharBuffer packet_buffer;
		UCHAR* const buffer = packet_buffer.getBuffer(bufSize);

#ifdef DEV_BUILD
#ifndef WIN_NT
		if (isatty(2))
		{
			fprintf(stderr, "Server started successfully\n");
		}
#endif
#endif

		// When this loop exits, the server will no longer receive requests
		while (true)
		{

			// We need to have this error handler as there is so much underlaying code
			// that is depending on it being there.  The expected failure
			// that can occur in the call paths from here is out-of-memory
			// and it is unknown if other failures can get us here
			// Failures can occur from set_server as well as RECEIVE
			//
			// Note that if a failure DOES occur, we reenter the loop and try to continue
			// operations.  This is important as this is the main receive loop for
			// new incoming requests, if we exit here no new requests can come to the
			// server.
			try
			{
				SSHORT dataSize;
				// We have a request block - now get some information to stick into it
				const bool ok = main_port->select_multi(buffer, bufSize, &dataSize, port);
				if (!port)
				{
					if ((main_port->port_server_flags & SRVR_multi_client) && !server_shutdown)
					{
						gds__log("SRVR_multi_thread/RECEIVE: error on main_port, shutting down");
					}
					break;
				}
				if (dataSize)
				{
					const SSHORT asyncSize = port->asyncReceive(&asyncPacket, buffer, dataSize);
					if (asyncSize == dataSize)
					{
						port = NULL;
						continue;
					}
					dataSize -= asyncSize;
					RefMutexGuard queGuard(*port->port_que_sync, FB_FUNCTION);
					memcpy(port->port_queue.add().getBuffer(dataSize), buffer + asyncSize, dataSize);
				}

				RefMutexEnsureUnlock portGuard(*port->port_sync, FB_FUNCTION);
				const bool portLocked = portGuard.tryEnter();
				// Handle bytes received only if port is currently idle and has no requests
				// queued or if it is disconnect (dataSize == 0). Else let loopThread
				// handle these bytes
				if ((portLocked && !port->port_requests_queued.value()) || !dataSize)
				{
					if (port->port_flags & PORT_disconnect)
					{
						if (portLocked)
						{
							port->clearRecvQue();
							portGuard.leave();
						}
						port = 0;
						continue;
					}

					// Allocate a memory block to store the request in
					request = alloc_request();

					if (dataSize)
					{
						fb_assert(portLocked);
						fb_assert(port->port_requests_queued.value() == 0);

						RefMutexGuard queGuard(*port->port_que_sync, FB_FUNCTION);

						const rem_port::RecvQueState recvState = port->getRecvState();
						port->receive(&request->req_receive);

						if (request->req_receive.p_operation == op_partial)
						{
							port->setRecvState(recvState);
							portGuard.leave();

							free_request(request);
							request = 0;
							port = 0;
							continue;
						}
						if (!port->haveRecvData())
						{
							port->clearRecvQue();
						}
					}
					else
					{
						request->req_receive.p_operation = ok ? op_dummy : op_exit;

						if (port->port_server_crypt_callback)
							port->port_server_crypt_callback->wakeup(0, NULL);
					}

					request->req_port = port;
					if (portLocked)
					{
						portGuard.leave();
					}

					// link_request will increment port_requests_queued. Port is not locked
					// at this point but it is safe because :
					// - port_requests_queued is atomic counter
					// - the only place where we check its value is at the same thread (see above)
					// - other thread where port_requests_queued is changed is loopThread and
					//	 there port is locked
					// - same port can be accessed no more than by two threads simultaneously -
					//	 this one and some instance of loopThread
					if (!link_request(port, request))
					{
						// Request was assigned to the waiting queue so we need to wake up a
						// thread to handle it
						REMOTE_TRACE(("Enqueue request %p", request));
						request = 0;
#ifdef DEBUG_REMOTE_MEMORY
						printf("SRVR_multi_thread    APPEND_PENDING     request_queued %d\n",
							port->port_requests_queued.value());
						fflush(stdout);
#endif
						Worker::start(flags);
					}
					request = 0;
				}
				port = 0;
			}
			catch (const Exception& e)
			{
				// First of all log unhandled exception
				LocalStatus ls;
				CheckStatusWrapper status_vector(&ls);
				e.stuffException(&status_vector);
				iscLogStatus("SRVR_multi_thread: unhandled exception", &status_vector);

				// If we got as far as having a port allocated before the error, disconnect it
				// gracefully.

				if (port)
				{
					gds__log("SRVR_multi_thread: forcefully disconnecting a port");

					// Avoid errors inside handler
					try
					{
						// If we have a port, request really should be non-null, but just in case ...
						if (request != NULL)
						{
							// Send client a real status indication of why we disconnected them
							// Note that send_response() can post errors that wind up in this same handler
							port->send_response(&request->req_send, 0, 0, &status_vector, false);
							port->disconnect(&request->req_send, &request->req_receive);
						}
						else
						{
							// Can't tell the client much, just make 'em go away.  Their side should detect
							// a network error
							port->disconnect(NULL, NULL);
						}
					}	// try
					catch (const Exception&)
					{
						port->disconnect(NULL, NULL);
					}

					port = NULL;
				}

				// There was an error in the processing of the request, if we have allocated
				// a request, free it up and continue.
				if (request != NULL)
				{
					free_request(request);
					request = NULL;
				}
			}
		}

		Worker::shutdown();

		// All worker threads are stopped and will never run any more
		// Disconnect remaining ports gracefully
		rem_port* run_port = main_port;
		while (run_port)
		{
			rem_port* current_port = run_port;	// important order of operations
			run_port = run_port->port_next;		// disconnect() can modify linked list of ports
			if (!(current_port->port_flags & PORT_disconnect))
				current_port->disconnect(NULL, NULL);
		}

		if (main_port->port_async_receive)
		{
			REMOTE_free_packet(main_port->port_async_receive, &asyncPacket);
		}
	}
	catch (const Exception&)
	{
		// Some kind of unhandled error occurred during server setup.  In lieu
		// of anything we CAN do, log something (and we might be so hosed
		// we can't log anything) and give up.
		// The likely error here is out-of-memory.
		gds__log("SRVR_multi_thread: error during startup, shutting down");
	}
	--cntServers;
}


bool wireEncryption(rem_port* port, ClumpletReader& id)
{
	if (port->port_type == rem_port::XNET)		// local connection
	{
		port->port_crypt_level = WIRECRYPT_DISABLED;
		return false;
	}

	int clientCrypt = id.find(CNCT_client_crypt) ? id.getInt() : WIRE_CRYPT_ENABLED;
	switch(clientCrypt)
	{
	case WIRE_CRYPT_REQUIRED:
	case WIRE_CRYPT_ENABLED:
	case WIRE_CRYPT_DISABLED:
		break;
	default:
		clientCrypt = WIRE_CRYPT_ENABLED;
		break;
	}

	int serverCrypt = port->getPortConfig()->getWireCrypt(WC_SERVER);
	if (wcCompatible[clientCrypt][serverCrypt] == WIRECRYPT_BROKEN)
	{
		Arg::Gds(isc_wirecrypt_incompatible).raise();
	}

	port->port_crypt_level = wcCompatible[clientCrypt][serverCrypt];
	return wcCompatible[clientCrypt][serverCrypt] >= WIRECRYPT_ENABLED;
}


class ConnectAuth : public ServerAuth
{
public:
	ConnectAuth(rem_port* port, ClumpletReader& connect)
		: ServerAuth(&connect, connectParam, port, true), useResponse(false)
	{
		HANDSHAKE_DEBUG(fprintf(stderr, "Srv: ConnectAuth::ConnectAuth()\n"));
	}

	void accept(PACKET* send, Auth::WriterImplementation* authBlock);

	bool useResponse;
};


static void setErrorStatus(IStatus* status)
{
	Arg::Gds loginError(isc_login);
	if (!(status->getState() & IStatus::STATE_ERRORS))
		status->setErrors(loginError.value());
}

static bool accept_connection(rem_port* port, P_CNCT* connect, PACKET* send)
{
/**************************************
 *
 *	a c c e p t _ c o n n e c t i o n
 *
 **************************************
 *
 * Functional description
 *	Process a connect packet.
 *
 **************************************/

	// Accept the physical connection
	send->p_operation = op_reject;

	if (!port->accept(connect))
	{
		port->send(send);
		return false;
	}

	// Starting with CONNECT_VERSION3, strings inside the op_connect packet are UTF8 encoded

	if (connect->p_cnct_cversion >= CONNECT_VERSION3)
	{
		ISC_utf8ToSystem(port->port_login);
		ISC_utf8ToSystem(port->port_user_name);
		ISC_utf8ToSystem(port->port_peer_name);
	}

	// Select the most appropriate protocol (this will get smarter)
	P_ARCH architecture = arch_generic;
	USHORT version = 0;
	USHORT type = 0;
	bool compress = false;
	bool accepted = false;
	USHORT weight = 0;
	const p_cnct::p_cnct_repeat* protocol = connect->p_cnct_versions;

	for (const p_cnct::p_cnct_repeat* const end = protocol + connect->p_cnct_count;
		protocol < end; protocol++)
	{
		if ((protocol->p_cnct_version == PROTOCOL_VERSION10 ||
			 (protocol->p_cnct_version >= PROTOCOL_VERSION11 &&
			  protocol->p_cnct_version <= PROTOCOL_VERSION19)) &&
			 (protocol->p_cnct_architecture == arch_generic ||
			  protocol->p_cnct_architecture == ARCHITECTURE) &&
			protocol->p_cnct_weight >= weight)
		{
			accepted = true;
			weight = protocol->p_cnct_weight;
			version = protocol->p_cnct_version;
			architecture = protocol->p_cnct_architecture;
			type = MIN(protocol->p_cnct_max_type & ptype_MASK, ptype_lazy_send);
			compress = protocol->p_cnct_max_type & pflag_compress;
		}
	}

	HANDSHAKE_DEBUG(fprintf(stderr, "Srv: accept_connection: protoaccept a=%d (v>=13)=%d %d %d\n",
					accepted, version >= PROTOCOL_VERSION13, version, PROTOCOL_VERSION13));

	send->p_acpd.p_acpt_version = port->port_protocol = version;
	send->p_acpd.p_acpt_architecture = architecture;
	send->p_acpd.p_acpt_type = type | (compress ? pflag_compress : 0);
	send->p_acpd.p_acpt_authenticated = 0;

	send->p_acpt.p_acpt_version = port->port_protocol = version;
	send->p_acpt.p_acpt_architecture = architecture;
	send->p_acpt.p_acpt_type = type | (compress ? pflag_compress : 0);

	// modify the version string to reflect the chosen protocol
	string buffer;
	buffer.printf("%s/P%d", port->port_version->str_data, port->port_protocol & FB_PROTOCOL_MASK);
	delete port->port_version;
	port->port_version = REMOTE_make_string(buffer.c_str());

	if (architecture == ARCHITECTURE)
		port->port_flags |= PORT_symmetric;
	if (type != ptype_out_of_band)
		port->port_flags |= PORT_no_oob;
	if (type == ptype_lazy_send)
		port->port_flags |= PORT_lazy;

	port->port_client_arch = connect->p_cnct_client;

	Firebird::ClumpletReader id(Firebird::ClumpletReader::UnTagged,
								connect->p_cnct_user_id.cstr_address,
								connect->p_cnct_user_id.cstr_length);

	PathName bkDbName;
	if (accepted)
	{
		// Setup correct configuration for port
		PathName dbName(connect->p_cnct_file.cstr_address, connect->p_cnct_file.cstr_length);
		port->port_config = REMOTE_get_config(&dbName);

		// Clear accept data
		send->p_acpd.p_acpt_plugin.cstr_length = 0;
		send->p_acpd.p_acpt_data.cstr_length = 0;
		send->p_acpd.p_acpt_authenticated = 0;
	}

	if (accepted && wireEncryption(port, id))
	{
		HANDSHAKE_DEBUG(fprintf(stderr, "accepted && wireEncryption\n"));
		if (version >= PROTOCOL_VERSION13)
		{
			ConnectAuth* cnctAuth = FB_NEW ConnectAuth(port, id);
			cnctAuth->saveForTrace(bkDbName);
			port->port_srv_auth = cnctAuth;
			if (port->port_srv_auth->authenticate(send, ServerAuth::AUTH_COND_ACCEPT))
			{
				delete port->port_srv_auth;
				port->port_srv_auth = NULL;
			}

			cnctAuth->useResponse = true;
			return true;
		}

		if (port->port_crypt_level == WIRECRYPT_REQUIRED)
		{
			HANDSHAKE_DEBUG(fprintf(stderr, "WIRECRYPT_REQUIRED, reset accepted\n"));
			accepted = false;
		}
	}

	// We are going to try authentication handshake
	LocalStatus ls;
	CheckStatusWrapper status(&ls);
	bool returnData = false;
	if (accepted && version >= PROTOCOL_VERSION13)
	{
		HANDSHAKE_DEBUG(fprintf(stderr, "Srv: accept_connection: creates port_srv_auth_block\n"));
		port->port_srv_auth_block = FB_NEW SrvAuthBlock(port);

		HANDSHAKE_DEBUG(fprintf(stderr,
			"Srv: accept_connection: is going to load data to port_srv_auth_block\n"));
		port->port_srv_auth_block->load(id);
		if (port->port_srv_auth_block->getLogin())
		{
			port->port_login = port->port_srv_auth_block->getLogin();
		}

		HANDSHAKE_DEBUG(fprintf(stderr,
			"Srv: accept_connection: finished with port_srv_auth_block prepare, a=%d\n", accepted));

		if (port->port_srv_auth_block->getPluginName())
		{
			HANDSHAKE_DEBUG(fprintf(stderr, "Srv: accept_connection: calls createPluginsItr\n"));
			port->port_srv_auth_block->createPluginsItr();

			AuthServerPlugins* const plugins = port->port_srv_auth_block->plugins;
			if (plugins && plugins->hasData())		// We have all required data and iterator was created
			{
				NoCaseString clientPluginName(port->port_srv_auth_block->getPluginName());
				// If there is plugin matching client's one it will be
				HANDSHAKE_DEBUG(fprintf(stderr, "Srv: accept_connection: client plugin='%s' server='%s'\n",
					clientPluginName.c_str(), plugins->name()));

				if (clientPluginName != plugins->name())
				{
					// createPluginsItr() when possible makes current client's plugin first in the list
					// i.e. if names don't match this means we can't use it and client should continue
					// with the next one from us
					port->port_srv_auth_block->setPluginName(plugins->name());
					port->port_srv_auth_block->extractPluginName(&send->p_acpd.p_acpt_plugin);
					returnData = true;
				}
				else
				{
					port->port_srv_auth_block->authBlockWriter.setPlugin(plugins->name());
					switch (plugins->plugin()->authenticate(&status, port->port_srv_auth_block,
						&port->port_srv_auth_block->authBlockWriter))
					{
					case IAuth::AUTH_SUCCESS:
						HANDSHAKE_DEBUG(fprintf(stderr, "AUTH_SUCCESS\n"));
						loginSuccess(port->port_login, port->getRemoteId());
						port->port_srv_auth_block->authCompleted(true);
						send->p_acpd.p_acpt_authenticated = 1;
						returnData = true;
						break;

					case IAuth::AUTH_CONTINUE:
						HANDSHAKE_DEBUG(fprintf(stderr, "AUTH_CONTINUE\n"));
						// try next plugin
						plugins->next();
						if (!plugins->hasData())
						{
							// failed
							setErrorStatus(&status);
							accepted = false;
							loginFail(port->port_login, port->getRemoteId());
							break;
						}
						port->port_srv_auth_block->setPluginName(plugins->name());
						port->port_srv_auth_block->extractPluginName(&send->p_acpd.p_acpt_plugin);
						returnData = true;
						break;

					case IAuth::AUTH_MORE_DATA:
						HANDSHAKE_DEBUG(fprintf(stderr, "AUTH_MORE_DATA\n"));
						port->port_srv_auth_block->extractPluginName(&send->p_acpd.p_acpt_plugin);
						port->port_srv_auth_block->extractDataFromPluginTo(&send->p_acpd.p_acpt_data);
						returnData = true;
						break;

					case IAuth::AUTH_FAILED:
						HANDSHAKE_DEBUG(fprintf(stderr, "AUTH_FAILED\n"));
						setErrorStatus(&status);
						accepted = false;
						loginFail(port->port_login, port->getRemoteId());
						break;
					}
				}
			}
		}
	}


	// Send off out gracious acceptance or flag rejection
	if (!accepted)
	{
		ntrace_result_t connectResult;
		HANDSHAKE_DEBUG(fprintf(stderr, "!accepted, sending reject\n"));
		if (status.getState() & Firebird::IStatus::STATE_ERRORS)
		{
<<<<<<< HEAD
			switch (status.getErrors()[1])
=======
			connectResult = status.getErrors()[1] == isc_login ? ITracePlugin::RESULT_UNAUTHORIZED
															: ITracePlugin::RESULT_FAILED;

			if (status.getErrors()[1] != isc_missing_data_structures)
>>>>>>> b309abd1
			{
			case isc_missing_data_structures:
			case isc_login:
				port->send_response(send, 0, 0, &status, false);
				break;

			default:
				{
					iscLogStatus("Authentication error", &status);
					Arg::Gds loginError(isc_login_error);
#ifdef DEV_BUILD
					loginError << Arg::StatusVector(&status);
#endif
					LocalStatus tmp;
					loginError.copyTo(&tmp);
					port->send_response(send, 0, 0, &tmp, false);
				}
			}
		}
		else
		{
			connectResult = ITracePlugin::RESULT_UNAUTHORIZED;
			port->send(send);
		}

		::traceFailedConnection(port, bkDbName.c_str(), port->port_login, connectResult);

		return false;
	}

	// extractNewKeys() will also send to client list of known plugins
	if (version >= PROTOCOL_VERSION13 &&
		port->extractNewKeys(&send->p_acpd.p_acpt_keys, returnData))
	{
		returnData = true;
	}

	HANDSHAKE_DEBUG(fprintf(stderr, "Srv: accept_connection: accepted ud=%d protocol=%x\n", returnData, port->port_protocol));

	send->p_operation = returnData ? op_accept_data : op_accept;
	if (send->p_acpt.p_acpt_type & pflag_compress)
		port->initCompression();
	port->send(send);
	if (send->p_acpt.p_acpt_type & pflag_compress)
		port->port_flags |= PORT_compressed;

	return true;
}


void ConnectAuth::accept(PACKET* send, Auth::WriterImplementation*)
{
	HANDSHAKE_DEBUG(fprintf(stderr, "Srv: ConnectAuth::accept: accepted protocol=%x op=%s\n",
		authPort->port_protocol, useResponse ? "response" : "accept"));
	fb_assert(authPort->port_protocol >= PROTOCOL_VERSION13);

	if (useResponse)
	{
		CSTRING* const s = &send->p_resp.p_resp_data;
		authPort->extractNewKeys(s);
		ISC_STATUS sv[] = {1, 0, 0};
		authPort->send_response(send, 0, s->cstr_length, sv, false);
	}
	else
	{
		send->p_operation = op_accept_data;
		CSTRING* const s = &send->p_acpd.p_acpt_keys;
		authPort->extractNewKeys(s);
		send->p_acpd.p_acpt_authenticated = 1;
		if (send->p_acpt.p_acpt_type & pflag_compress)
			authPort->initCompression();
		authPort->send(send);
		if (send->p_acpt.p_acpt_type & pflag_compress)
			authPort->port_flags |= PORT_compressed;
	}
}


void Rsr::checkIface(ISC_STATUS code)
{
	if (!rsr_iface)
		Arg::Gds(code).raise();
}


void Rsr::checkCursor()
{
	if (!rsr_cursor)
		Arg::Gds(isc_cursor_not_open).raise();
}


void Rsr::checkBatch()
{
	if (!rsr_batch)
		Arg::Gds(isc_bad_batch_handle).raise();
}


static ISC_STATUS allocate_statement( rem_port* port, /*P_RLSE* allocate,*/ PACKET* send)
{
/**************************************
 *
 *	a l l o c a t e _ s t a t e m e n t
 *
 **************************************
 *
 * Functional description
 *	Allocate a statement handle.
 *
 **************************************/
	LocalStatus ls;
	CheckStatusWrapper status_vector(&ls);

	Rdb* rdb = port->port_context;

	if (bad_db(&status_vector, rdb))
	{
		return port->send_response(send, 0, 0, &status_vector, true);
	}

	OBJCT object = 0;
	// Allocate SQL request block

	Rsr* statement = FB_NEW Rsr;
	statement->rsr_rdb = rdb;
	statement->rsr_iface = NULL;

	if (statement->rsr_id = port->get_id(statement))
	{
		object = statement->rsr_id;
		statement->rsr_next = rdb->rdb_sql_requests;
		rdb->rdb_sql_requests = statement;
	}
	else
	{
		delete statement;

		status_vector.init();
		(Arg::Gds(isc_too_many_handles)).copyTo(&status_vector);
	}

	return port->send_response(send, object, 0, &status_vector, true);
}


static void append_request_chain(server_req_t* request, server_req_t** que_inst)
{
/**************************************
 *
 *	a p p e n d _ r e q u e s t _ c h a i n
 *
 **************************************
 *
 * Functional description
 *	Traverse using req_chain ptr and append
 *	a request at the end of a que.
 *	Return count of pending requests.
 *
 **************************************/
	MutexLockGuard queGuard(request_que_mutex, FB_FUNCTION);

	while (*que_inst)
		que_inst = &(*que_inst)->req_chain;

	*que_inst = request;
}


static void append_request_next(server_req_t* request, server_req_t** que_inst)
{
/**************************************
 *
 *	a p p e n d _ r e q u e s t _ n e x t
 *
 **************************************
 *
 * Functional description
 *	Traverse using req_next ptr and append
 *	a request at the end of a que.
 *	Return count of pending requests.
 *
 **************************************/
	MutexLockGuard queGuard(request_que_mutex, FB_FUNCTION);

	while (*que_inst)
		que_inst = &(*que_inst)->req_next;

	*que_inst = request;
	ports_pending++;
}


static void addClumplets(ClumpletWriter* dpb_buffer,
						 const ParametersSet& par,
						 const rem_port* port)
{
/**************************************
 *
 *	a d d C l u m p l e t s
 *
 **************************************
 *
 * Functional description
 *	Insert remote connection info into DPB
 *
 **************************************/
	ClumpletWriter address_stack_buffer(ClumpletReader::UnTagged, MAX_UCHAR - 2);
	if (dpb_buffer->find(par.address_path))
	{
		address_stack_buffer.reset(dpb_buffer->getBytes(), dpb_buffer->getClumpLength());
		dpb_buffer->deleteClumplet();
	}

	ClumpletWriter address_record(ClumpletReader::UnTagged, MAX_UCHAR - 2);

	if (port->port_protocol_id.hasData())
		address_record.insertString(isc_dpb_addr_protocol, port->port_protocol_id);

	if (port->port_address.hasData())
		address_record.insertString(isc_dpb_addr_endpoint, port->port_address);

	int flags = 0;
#ifdef WIRE_COMPRESS_SUPPORT
	if (port->port_compressed)
		flags |= isc_dpb_addr_flag_conn_compressed;
#endif
	if (port->port_crypt_plugin)
	{
		flags |= isc_dpb_addr_flag_conn_encrypted;
		address_record.insertString(isc_dpb_addr_crypt, port->port_crypt_name);
	}

	if (flags)
		address_record.insertInt(isc_dpb_addr_flags, flags);

	// We always insert remote address descriptor as a first element
	// of appropriate clumplet so user cannot fake it and engine may somewhat trust it.
	fb_assert(address_stack_buffer.getCurOffset() == 0);
	address_stack_buffer.insertBytes(isc_dpb_address,
		address_record.getBuffer(), address_record.getBufferLength());

	dpb_buffer->insertBytes(par.address_path, address_stack_buffer.getBuffer(),
								address_stack_buffer.getBufferLength());

	// Remove all remaining isc_*pb_address_path clumplets.
	// This is the security feature to prevent user from faking remote address
	// by passing multiple address_path clumplets. Engine assumes that
	// dpb contains no more than one address_path clumplet and for
	// clients coming via remote interface it can trust the first address from
	// address stack. Clients acessing database directly can do whatever they
	// want with the engine including faking the source address, not much we
	// can do about it.

	while (!dpb_buffer->isEof())
	{
		if (dpb_buffer->getClumpTag() == par.address_path)
			dpb_buffer->deleteClumplet();
		else
			dpb_buffer->moveNext();
	}

	// Append information about the remote protocol

	string protocol;
	protocol.printf("P%d", port->port_protocol & FB_PROTOCOL_MASK);

	dpb_buffer->deleteWithTag(par.remote_protocol);
	dpb_buffer->insertString(par.remote_protocol, protocol);

	// Append information about the peer host name and OS user

	dpb_buffer->deleteWithTag(par.host_name);
	if (port->port_peer_name.hasData())
	{
		try
		{
			string peerName(port->port_peer_name);

			ISC_systemToUtf8(peerName);
			ISC_escape(peerName);

			if (!dpb_buffer->find(isc_dpb_utf8_filename))
				ISC_utf8ToSystem(peerName);

			dpb_buffer->insertString(par.host_name, peerName);
		}
		catch (const Exception&)
		{} // no-op
	}

	dpb_buffer->deleteWithTag(par.os_user);
	if (port->port_user_name.hasData())
	{
		try
		{
			string userName(port->port_user_name);

			ISC_systemToUtf8(userName);
			ISC_escape(userName);

			if (!dpb_buffer->find(isc_dpb_utf8_filename))
				ISC_utf8ToSystem(userName);

			dpb_buffer->insertString(par.os_user, userName);
		}
		catch (const Exception&)
		{} // no-op
	}
}


static void attach_database(rem_port* port, P_OP operation, P_ATCH* attach, PACKET* send)
{
/**************************************
 *
 *	a t t a c h _ d a t a b a s e
 *
 **************************************
 *
 * Functional description
 *	Process an attach or create packet.
 *
 **************************************/
	WIRECRYPT_DEBUG(fprintf(stderr, "Line encryption %sabled on attach\n", port->port_crypt_complete ? "en" : "dis"));
	if (port->port_crypt_level == WIRECRYPT_REQUIRED && !port->port_crypt_complete)
	{
		Arg::Gds(isc_miss_wirecrypt).raise();
	}

	ClumpletWriter* wrt = FB_NEW_POOL(*getDefaultMemoryPool()) ClumpletWriter(*getDefaultMemoryPool(),
		ClumpletReader::dpbList, MAX_DPB_SIZE, attach->p_atch_dpb.cstr_address,
		attach->p_atch_dpb.cstr_length);

	port->port_srv_auth = FB_NEW DatabaseAuth(port, PathName(attach->p_atch_file.cstr_address,
		attach->p_atch_file.cstr_length), wrt, operation);

	if (port->port_srv_auth->authenticate(send))
	{
		delete port->port_srv_auth;
		port->port_srv_auth = NULL;
	}
}


void DatabaseAuth::accept(PACKET* send, Auth::WriterImplementation* authBlock)
{
	DispatcherPtr provider;

	authBlock->store(pb, isc_dpb_auth_block);

	for (pb->rewind(); !pb->isEof();)
	{
		switch (pb->getClumpTag())
		{
		// remove trusted auth & trusted role if present (security measure)
		case isc_dpb_trusted_role:
		case isc_dpb_trusted_auth:

		// remove old-style logon parameters
		case isc_dpb_user_name:
		case isc_dpb_password:
		case isc_dpb_password_enc:

		// remove tags for specific internal attaches
		case isc_dpb_map_attach:
		case isc_dpb_sec_attach:
		case isc_dpb_worker_attach:

		// remove client's config information
		case isc_dpb_config:
			pb->deleteClumplet();
			break;

		default:
			pb->moveNext();
			break;
		}
	}

	// Now insert additional clumplets into dpb
	addClumplets(pb, dpbParam, authPort);

	// See if user has specified parameters relevant to the connection,
	// they will be stuffed in the DPB if so.
	REMOTE_get_timeout_params(authPort, pb);

	const UCHAR* dpb = pb->getBuffer();
	unsigned int dl = (ULONG) pb->getBufferLength();

	LocalStatus ls;
	CheckStatusWrapper status_vector(&ls);

	fb_assert(authPort->port_server_crypt_callback);
	authPort->port_server_crypt_callback->destroy();
	provider->setDbCryptCallback(&status_vector, authPort->port_server_crypt_callback->getInterface());

	if (!(status_vector.getState() & Firebird::IStatus::STATE_ERRORS))
	{
		ServAttachment iface(operation == op_attach ?
			provider->attachDatabase(&status_vector, dbName.c_str(), dl, dpb) :
			provider->createDatabase(&status_vector, dbName.c_str(), dl, dpb));

		if (!(status_vector.getState() & Firebird::IStatus::STATE_ERRORS))
		{
			Rdb* rdb = FB_NEW Rdb;

			authPort->port_context = rdb;
#ifdef DEBUG_REMOTE_MEMORY
			printf("attach_databases(server)  allocate rdb     %x\n", rdb);
#endif
			rdb->rdb_port = authPort;
			rdb->rdb_iface = iface;

			authPort->port_server_crypt_callback->stop();
		}
	}

	CSTRING* const s = &send->p_resp.p_resp_data;
	authPort->extractNewKeys(s);
	authPort->send_response(send, 0, s->cstr_length, &status_vector, false);
}


static void aux_request( rem_port* port, /*P_REQ* request,*/ PACKET* send)
{
/**************************************
 *
 *	a u x _ r e q u e s t
 *
 **************************************
 *
 * Functional description
 *	Other guy wants to establish a secondary connection.
 *	Humor him.
 *
 **************************************/

	try
	{
		LocalStatus ls;
		CheckStatusWrapper status_vector(&ls);

		Rdb* const rdb = port->port_context;
		if (bad_db(&status_vector, rdb))
		{
			port->send_response(send, 0, 0, &status_vector, false);
			return;
		}

		// This buffer is used by INET transport
		// to return the server identification string
		UCHAR buffer[BUFFER_TINY];
		send->p_resp.p_resp_data.cstr_address = buffer;

		// To be retrieved via an overloaded class member once our ports become real classes
		const int aux_port_id = (port->port_type == rem_port::INET) ?
			Config::getDefaultConfig()->getRemoteAuxPort() : 0;
		GlobalPortLock auxPortLock(aux_port_id);

		rem_port* const aux_port = port->request(send);

		port->send_response(send, rdb->rdb_id, send->p_resp.p_resp_data.cstr_length,
							&status_vector, false);

		if (status_vector.getState() & Firebird::IStatus::STATE_ERRORS)
		{
			return;
		}

		if (aux_port)
		{
			fb_assert(aux_port->port_flags & PORT_connecting);
			bool connected = false;
			try
			{
				connected = aux_port->connect(send) != NULL;
				if (connected)
				{
					aux_port->port_context = rdb;
					aux_port->port_flags &= ~PORT_connecting;
				}
			}
			catch (const Exception& ex)
			{
				iscLogException("", ex);
			}

			if (!connected)
			{
				fb_assert(port->port_async == aux_port);
				port->port_async = NULL;
				aux_port->disconnect();
			}
		}
	}
	catch (const Exception& ex)
	{
		iscLogException("Unhandled exception in server's aux_request():", ex);
	}
}


static bool bad_port_context(IStatus* status_vector, IReferenceCounted* iface, const ISC_STATUS error)
{
/**************************************
 *
 *	b a d _ p o r t _ c o n t e x t
 *
 **************************************
 *
 * Functional description
 *	Check rdb pointer, in case of error create status vector
 *
 **************************************/
	if (iface)
	{
		return false;
	}
	(Arg::Gds(error)).copyTo(status_vector);
	return true;
}


static ISC_STATUS cancel_events( rem_port* port, P_EVENT * stuff, PACKET* send)
{
/**************************************
 *
 *	c a n c e l _ e v e n t s
 *
 **************************************
 *
 * Functional description
 *	Cancel events.
 *
 **************************************/
	LocalStatus ls;
	CheckStatusWrapper status_vector(&ls);

	// Which database ?

	Rdb* rdb = port->port_context;
	if (bad_db(&status_vector, rdb))
		return port->send_response(send, 0, 0, &status_vector, false);

	// Find the event

	Rvnt* event;
	for (event = rdb->rdb_events; event; event = event->rvnt_next)
	{
		if (event->rvnt_id == stuff->p_event_rid)
			break;
	}

	// If no event found, pretend it was cancelled

	if (!event)
		return port->send_response(send, 0, 0, &status_vector, false);

	// cancel the event

	const bool allowCancel = event->rvnt_destroyed.compareExchange(0, 1);
	if (allowCancel && event->rvnt_iface)
	{
		event->rvnt_iface->cancel(&status_vector);
		event->rvnt_iface = NULL;
	}

	// zero event info

	event->rvnt_id = 0L;

	// return response

	return port->send_response(send, 0, 0, &status_vector, false);
}


static void cancel_operation(rem_port* port, USHORT kind)
{
/**************************************
 *
 *	c a n c e l _ o p e r a t i o n
 *
 **************************************
 *
 * Functional description
 *	Flag a running operation for cancel.
 *	Service operations are not currently
 *	able to be canceled.
 *
 **************************************/
	if ((port->port_flags & (PORT_async | PORT_disconnect)) || !(port->port_context))
		return;

	ServAttachment dbIface;
	ServService svcIface;
	{
		RefMutexGuard portGuard(*port->port_cancel_sync, FB_FUNCTION);

		Rdb* rdb = port->port_context;
		if ((port->port_flags & PORT_disconnect) || !rdb)
			return;

		if (rdb->rdb_svc)
			svcIface = rdb->rdb_svc->svc_iface;
		else
			dbIface = rdb->rdb_iface;
	}

	LocalStatus ls;
	CheckStatusWrapper status_vector(&ls);

	if (dbIface)
		dbIface->cancelOperation(&status_vector, kind);
	else if (svcIface && kind == fb_cancel_raise)
		svcIface->cancel(&status_vector);
}


static bool check_request(Rrq* request, USHORT incarnation, USHORT msg_number)
{
/**************************************
 *
 *	c h e c k _ r e q u e s t
 *
 **************************************
 *
 * Functional description
 *	Check to see if a request is ready to send us a particular
 *	message.  If so, return true, otherwise false.
 *
 **************************************/
	USHORT n;

	if (!get_next_msg_no(request, incarnation, &n))
		return false;

	return msg_number == n;
}


static USHORT check_statement_type( Rsr* statement)
{
/**************************************
 *
 *	c h e c k _ s t a t e m e n t _ t y p e
 *
 **************************************
 *
 * Functional description
 *	Return the type of SQL statement.
 *
 **************************************/
	UCHAR buffer[16];
	LocalStatus ls;
	CheckStatusWrapper local_status(&ls);
	USHORT ret = 0;
	bool done = false;

	fb_assert(statement->rsr_iface);
	statement->checkIface();		// this should not happen but...

	statement->rsr_iface->getInfo(&local_status, sizeof(sql_info), sql_info, sizeof(buffer), buffer);

	if (!(local_status.getState() & Firebird::IStatus::STATE_ERRORS))
	{
		for (ClumpletReader p(ClumpletReader::InfoResponse, buffer, sizeof(buffer)); !p.isEof(); p.moveNext())
		{
			const USHORT type = (USHORT) p.getInt();

			switch (p.getClumpTag())
			{
			case isc_info_sql_stmt_type:
				switch (type)
				{
				case isc_info_sql_stmt_get_segment:
				case isc_info_sql_stmt_put_segment:
					fb_assert(false);
					break;
				case isc_info_sql_stmt_select:
				case isc_info_sql_stmt_select_for_upd:
					ret |= STMT_DEFER_EXECUTE;
					break;
				}
				break;

			case isc_info_sql_batch_fetch:
				if (type == 0)
					ret |= STMT_NO_BATCH;
				break;
			}
		}
	}

	return ret;
}


ISC_STATUS rem_port::compile(P_CMPL* compileL, PACKET* sendL)
{
/**************************************
 *
 *	c o m p i l e
 *
 **************************************
 *
 * Functional description
 *	Compile and request.
 *
 **************************************/
	LocalStatus ls;
	CheckStatusWrapper status_vector(&ls);

	Rdb* rdb = this->port_context;
	if (bad_db(&status_vector, rdb))
	{
		return this->send_response(sendL, 0, 0, &status_vector, false);
	}

	const UCHAR* blr = compileL->p_cmpl_blr.cstr_address;
	const ULONG blr_length = compileL->p_cmpl_blr.cstr_length;

	ServRequest iface(rdb->rdb_iface->compileRequest(&status_vector, blr_length, blr));

	if (status_vector.getState() & Firebird::IStatus::STATE_ERRORS)
		return this->send_response(sendL, 0, 0, &status_vector, false);

	// Parse the request to find the messages

	RMessage* message = PARSE_messages(blr, blr_length);
	USHORT max_msg = 0;

	RMessage* next;
	for (next = message; next; next = next->msg_next)
		max_msg = MAX(max_msg, next->msg_number);

	// Allocate block and merge into data structures

	Rrq* requestL = FB_NEW Rrq(max_msg + 1);
#ifdef DEBUG_REMOTE_MEMORY
	printf("compile(server)           allocate request %x\n", request);
#endif
	requestL->rrq_iface = iface;
	requestL->rrq_rdb = rdb;
	requestL->rrq_max_msg = max_msg;
	OBJCT object = 0;

	if (requestL->rrq_id = this->get_id(requestL))
	{
		object = requestL->rrq_id;
		requestL->rrq_next = rdb->rdb_requests;
		rdb->rdb_requests = requestL;
	}
	else
	{
		requestL->rrq_iface->free(&status_vector);
		delete requestL;
		(Arg::Gds(isc_too_many_handles)).copyTo(&status_vector);
		return this->send_response(sendL, 0, 0, &status_vector, false);
	}

	while (message)
	{
		next = message->msg_next;
		message->msg_next = message;

		Rrq::rrq_repeat* tail = &requestL->rrq_rpt[message->msg_number];
		tail->rrq_message = message;
		tail->rrq_xdr = message;
		tail->rrq_format = (rem_fmt*) message->msg_address;

		message->msg_address = NULL;
		message = next;
	}

	return this->send_response(sendL, object, 0, &status_vector, false);
}


ISC_STATUS rem_port::ddl(P_DDL* ddlL, PACKET* sendL)
{
/**************************************
 *
 *	d d l
 *
 **************************************
 *
 * Functional description
 *	Execute isc_ddl call.
 *
 **************************************/
	LocalStatus ls;
	CheckStatusWrapper status_vector(&ls);
	Rtr* transaction;

	getHandle(transaction, ddlL->p_ddl_transaction);

	Rdb* rdb = this->port_context;
	if (bad_db(&status_vector, rdb))
	{
		return this->send_response(sendL, 0, 0, &status_vector, false);
	}

	const UCHAR* blr = ddlL->p_ddl_blr.cstr_address;
	const ULONG blr_length = ddlL->p_ddl_blr.cstr_length;

	rdb->rdb_iface->executeDyn(&status_vector, transaction->rtr_iface, blr_length, blr);

	return this->send_response(sendL, 0, 0, &status_vector, false);
}


void rem_port::disconnect(PACKET* sendL, PACKET* receiveL)
{
/**************************************
 *
 *	d i s c o n n e c t
 *
 **************************************
 *
 * Functional description
 *	We've lost the connection to the parent.  Stop everything.
 *
 **************************************/
	Rdb* rdb = this->port_context;

	if (this->port_flags & PORT_async)
	{
		if (!(this->port_flags & PORT_detached) &&
			rdb && rdb->rdb_port &&
			!(rdb->rdb_port->port_flags & (PORT_disconnect | PORT_detached)))
		{
			PACKET *packet = &rdb->rdb_packet;
			packet->p_operation = op_dummy;
			rdb->rdb_port->send(packet);
		}
		return;
	}

	this->port_flags |= PORT_disconnect;
	this->port_z_data = false;

	if (!rdb)
	{
		REMOTE_free_packet(this, sendL);
		REMOTE_free_packet(this, receiveL);
		this->disconnect();
		return;
	}

	// For XNET we should send dummy op_disconnect packet
	// to wakeup async port handling events on client side.
	// For INET it's not necessary because INET client's async port
	// wakes up while server performs shutdown(socket) call on its async port.
	// See interface.cpp - event_thread().

	PACKET *packet = &rdb->rdb_packet;
	if (this->port_async)
	{
		if (this->port_type == rem_port::XNET)
		{
			packet->p_operation = op_disconnect;
			this->port_async->send(packet);
		}
		this->port_async->port_flags |= PORT_disconnect;
	}

	LocalStatus ls;
	CheckStatusWrapper status_vector(&ls);
	if (rdb->rdb_iface)
	{
		// Prevent a pending or spurious cancel from aborting
		// a good, clean detach from the database.

		rdb->rdb_iface->cancelOperation(&status_vector, fb_cancel_disable);

		while (rdb->rdb_requests)
			release_request(rdb->rdb_requests, true);

		while (rdb->rdb_sql_requests)
			release_sql_request(rdb->rdb_sql_requests);

		Rtr* transaction;

		while (transaction = rdb->rdb_transactions)
		{
			if (!transaction->rtr_limbo)
				transaction->rtr_iface->rollback(&status_vector);
			else
			{
				// The underlying JRD subsystem will release all
				// memory resources related to a limbo transaction
				// as a side-effect of the database detach call below.
				// However, the y-valve iface must be released.
				transaction->rtr_iface->disconnect(&status_vector);
			}

			release_transaction(rdb->rdb_transactions);
		}

		rdb->rdb_iface->detach(&status_vector);

		{	// scope
			RefMutexGuard portGuard(*port_cancel_sync, FB_FUNCTION);
			rdb->rdb_iface = NULL;
		}

		while (rdb->rdb_events)
			release_event(rdb->rdb_events);

		if (this->port_statement)
			release_statement(&this->port_statement);
	}

	if (rdb->rdb_svc.hasData() && rdb->rdb_svc->svc_iface)
	{
		RefMutexGuard portGuard(*port_cancel_sync, FB_FUNCTION);

		rdb->rdb_svc->svc_iface->detach(&status_vector);
		rdb->rdb_svc->svc_iface = NULL;
	}

	REMOTE_free_packet(this, sendL);
	REMOTE_free_packet(this, receiveL);

#ifdef DEBUG_REMOTE_MEMORY
	printf("disconnect(server)        free rdb         %x\n", rdb);
#endif
	this->port_context = NULL;
	if (this->port_async)
		this->port_async->port_context = NULL;
	delete rdb;
	if (this->port_connection)
	{
#ifdef DEBUG_REMOTE_MEMORY
		printf("disconnect(server)        free string      %x\n", this->port_connection);
#endif
		delete this->port_connection;
		this->port_connection = NULL;
	}
	if (this->port_version)
	{
#ifdef DEBUG_REMOTE_MEMORY
		printf("disconnect(server)        free string      %x\n", this->port_version);
#endif
		delete this->port_version;
		this->port_version = NULL;
	}
	if (this->port_host)
	{
#ifdef DEBUG_REMOTE_MEMORY
		printf("disconnect(server)        free string      %x\n", this->port_host);
#endif
		delete this->port_host;
		this->port_host = NULL;
	}
	this->disconnect();
}


void rem_port::drop_database(P_RLSE* /*release*/, PACKET* sendL)
{
/**************************************
 *
 *	d r o p _ d a t a b a s e
 *
 **************************************
 *
 * Functional description
 *	End a request.
 *
 **************************************/
	LocalStatus ls;
	CheckStatusWrapper status_vector(&ls);

	Rdb* rdb = this->port_context;
	if (bad_db(&status_vector, rdb))
	{
		this->send_response(sendL, 0, 0, &status_vector, false);
		return;
	}

	rdb->rdb_iface->dropDatabase(&status_vector);

	if ((status_vector.getState() & Firebird::IStatus::STATE_ERRORS) &&
		(status_vector.getErrors()[1] != isc_drdb_completed_with_errs))
	{
		this->send_response(sendL, 0, 0, &status_vector, false);
		return;
	}

	{	// scope
		RefMutexGuard portGuard(*port_cancel_sync, FB_FUNCTION);
		rdb->rdb_iface = NULL;
	}

	port_flags |= PORT_detached;

	if (port_async)
		port_async->port_flags |= PORT_detached;

	while (rdb->rdb_events)
		release_event(rdb->rdb_events);

	while (rdb->rdb_requests)
		release_request(rdb->rdb_requests, true);

	while (rdb->rdb_sql_requests)
		release_sql_request(rdb->rdb_sql_requests);

	while (rdb->rdb_transactions)
		release_transaction(rdb->rdb_transactions);

	if (this->port_statement)
		release_statement(&this->port_statement);

	this->send_response(sendL, 0, 0, &status_vector, false);
}


ISC_STATUS rem_port::end_blob(P_OP operation, P_RLSE * release, PACKET* sendL)
{
/**************************************
 *
 *	e n d _ b l o b
 *
 **************************************
 *
 * Functional description
 *	End a blob.
 *
 **************************************/
	Rbl* blob;
	LocalStatus ls;
	CheckStatusWrapper status_vector(&ls);

	getHandle(blob, release->p_rlse_object);

	if (operation == op_close_blob)
		blob->rbl_iface->close(&status_vector);
	else
		blob->rbl_iface->cancel(&status_vector);

	if (!(status_vector.getState() & Firebird::IStatus::STATE_ERRORS))
	{
		blob->rbl_iface = NULL;
		release_blob(blob);
	}

	return this->send_response(sendL, 0, 0, &status_vector, false);
}


ISC_STATUS rem_port::end_database(P_RLSE* /*release*/, PACKET* sendL)
{
/**************************************
 *
 *	e n d _ d a t a b a s e
 *
 **************************************
 *
 * Functional description
 *	End a request.
 *
 **************************************/
	LocalStatus ls;
	CheckStatusWrapper status_vector(&ls);

	Rdb* rdb = this->port_context;
	if (bad_db(&status_vector, rdb))
		return this->send_response(sendL, 0, 0, &status_vector, false);

	rdb->rdb_iface->detach(&status_vector);

	if (status_vector.getState() & Firebird::IStatus::STATE_ERRORS)
		return this->send_response(sendL, 0, 0, &status_vector, false);

	port_flags |= PORT_detached;
	if (port_async)
	{
		port_async->port_flags |= PORT_detached;

		RefMutexGuard portGuard(*port_async->port_sync, FB_FUNCTION);
		while (rdb->rdb_events)
			release_event(rdb->rdb_events);
	}

	{	// scope
		RefMutexGuard portGuard(*port_cancel_sync, FB_FUNCTION);
		rdb->rdb_iface = NULL;
	}

	while (rdb->rdb_requests)
		release_request(rdb->rdb_requests, true);

	while (rdb->rdb_sql_requests)
		release_sql_request(rdb->rdb_sql_requests);

	while (rdb->rdb_transactions)
		release_transaction(rdb->rdb_transactions);

	if (this->port_statement)
		release_statement(&this->port_statement);

	return this->send_response(sendL, 0, 0, &status_vector, false);
}


ISC_STATUS rem_port::end_request(P_RLSE * release, PACKET* sendL)
{
/**************************************
 *
 *	e n d _ r e q u e s t
 *
 **************************************
 *
 * Functional description
 *	End a request.
 *
 **************************************/
	Rrq* requestL;
	LocalStatus ls;
	CheckStatusWrapper status_vector(&ls);

	getHandle(requestL, release->p_rlse_object);

	requestL->rrq_iface->free(&status_vector);

	if (!(status_vector.getState() & Firebird::IStatus::STATE_ERRORS))
	{
		requestL->rrq_iface = NULL;
		release_request(requestL);
	}

	return this->send_response(sendL, 0, 0, &status_vector, true);
}


ISC_STATUS rem_port::end_statement(P_SQLFREE* free_stmt, PACKET* sendL)
{
/*****************************************
 *
 *	e n d _ s t a t e m e n t
 *
 *****************************************
 *
 * Functional description
 *	Free a statement.
 *
 *****************************************/
	Rsr* statement;
	LocalStatus ls;
	CheckStatusWrapper status_vector(&ls);

	getHandle(statement, free_stmt->p_sqlfree_statement);

	if (free_stmt->p_sqlfree_option & (DSQL_drop | DSQL_unprepare | DSQL_close))
	{
		if (statement->rsr_batch)
		{
			statement->rsr_batch->release();
			statement->rsr_batch = NULL;
		}
		else if (statement->rsr_cursor)
		{
			statement->rsr_cursor->close(&status_vector);
			if (status_vector.getState() & Firebird::IStatus::STATE_ERRORS)
			{
				return this->send_response(sendL, 0, 0, &status_vector, true);
			}
			statement->rsr_cursor = NULL;
			fb_assert(statement->rsr_rtr);
			FB_SIZE_T pos;
			if (!statement->rsr_rtr->rtr_cursors.find(statement, pos))
				fb_assert(false);
			statement->rsr_rtr->rtr_cursors.remove(pos);
		}
		else if (!(free_stmt->p_sqlfree_option & (DSQL_drop | DSQL_unprepare)))
		{
			Arg::Gds(isc_dsql_cursor_close_err).copyTo(&status_vector);
			return this->send_response(sendL, 0, 0, &status_vector, true);
		}
	}

	if (free_stmt->p_sqlfree_option & (DSQL_drop | DSQL_unprepare))
	{
		if (statement->rsr_iface)
		{
			statement->rsr_iface->free(&status_vector);
			if (status_vector.getState() & Firebird::IStatus::STATE_ERRORS)
			{
				return this->send_response(sendL, 0, 0, &status_vector, true);
			}
			statement->rsr_iface = NULL;
		}
	}

	if (free_stmt->p_sqlfree_option & DSQL_drop)
	{
		release_sql_request(statement);
		statement = NULL;
	}
	else
	{
		statement->rsr_flags.clear(Rsr::FETCHED);
		statement->rsr_rtr = NULL;
		REMOTE_reset_statement(statement);
		statement->rsr_message = statement->rsr_buffer;
	}

	const USHORT object = statement ? statement->rsr_id : INVALID_OBJECT;
	return this->send_response(sendL, object, 0, &status_vector, true);
}


ISC_STATUS rem_port::end_transaction(P_OP operation, P_RLSE * release, PACKET* sendL)
{
/**************************************
 *
 *	e n d _ t r a n s a c t i o n
 *
 **************************************
 *
 * Functional description
 *	End a transaction.
 *
 **************************************/
	Rtr* transaction;
	LocalStatus ls;
	CheckStatusWrapper status_vector(&ls);

	getHandle(transaction, release->p_rlse_object);

	switch (operation)
	{
	case op_commit:
		transaction->rtr_iface->commit(&status_vector);
		break;

	case op_rollback:
		transaction->rtr_iface->rollback(&status_vector);
		break;

	case op_rollback_retaining:
		transaction->rtr_iface->rollbackRetaining(&status_vector);
		break;

	case op_commit_retaining:
		transaction->rtr_iface->commitRetaining(&status_vector);
		break;

	case op_prepare:
		transaction->rtr_iface->prepare(&status_vector, 0, NULL);
		if (!(status_vector.getState() & Firebird::IStatus::STATE_ERRORS))
			transaction->rtr_limbo = true;
		break;
	}

	if (!(status_vector.getState() & Firebird::IStatus::STATE_ERRORS))
	{
		if (operation == op_commit || operation == op_rollback)
		{
			REMOTE_cleanup_transaction(transaction);
			release_transaction(transaction);
		}
	}

	return this->send_response(sendL, 0, 0, &status_vector, false);
}


ISC_STATUS rem_port::execute_immediate(P_OP op, P_SQLST * exnow, PACKET* sendL)
{
/*****************************************
 *
 *	e x e c u t e _ i m m e d i a t e
 *
 *****************************************
 *
 * Functional description
 *	process an execute immediate DSQL packet
 *
 *****************************************/
	Rtr* transaction = NULL;
	LocalStatus ls;
	CheckStatusWrapper status_vector(&ls);

	Rdb* rdb = this->port_context;
	if (bad_db(&status_vector, rdb))
	{
		return this->send_response(sendL, 0, 0, &status_vector, false);
	}

	// Do not call CHECK_HANDLE if this is the start of a transaction
	if (exnow->p_sqlst_transaction) {
		getHandle(transaction, exnow->p_sqlst_transaction);
	}
	ITransaction* tra = NULL;
	if (transaction)
		tra = transaction->rtr_iface;

	ULONG in_msg_length = 0, out_msg_length = 0;
	ULONG in_blr_length = 0, out_blr_length = 0;
	UCHAR* in_msg = NULL;
	UCHAR* out_msg = NULL;
	UCHAR* in_blr;
	UCHAR* out_blr;
	USHORT in_msg_type;

	if (op == op_exec_immediate2)
	{
		in_msg_type = exnow->p_sqlst_message_number;
		if ((SSHORT)in_msg_type == -1)
		{
			return this->send_response(sendL, (OBJCT) (transaction ? transaction->rtr_id : 0),
				 0, &status_vector, false);
		}

		in_blr_length = exnow->p_sqlst_blr.cstr_length;
		in_blr = exnow->p_sqlst_blr.cstr_address;

		if (this->port_statement->rsr_bind_format)
		{
			in_msg_length = this->port_statement->rsr_bind_format->fmt_length;
			RMessage* message = this->port_statement->rsr_message;
			if (!message->msg_address)
			{
				message->msg_address = message->msg_buffer;
			}
			in_msg = message->msg_address;
		}
		out_blr_length = exnow->p_sqlst_out_blr.cstr_length;
		out_blr = exnow->p_sqlst_out_blr.cstr_address;
		if (this->port_statement->rsr_select_format)
		{
			out_msg_length = this->port_statement->rsr_select_format->fmt_length;
			RMessage* message = this->port_statement->rsr_message;
			if (!message->msg_address)
			{
				message->msg_address = message->msg_buffer;
			}
			out_msg = message->msg_address;
		}
	}
	else
	{
		in_blr_length = out_blr_length = 0;
		in_blr = out_blr = NULL;
		in_msg_type = 0;
	}

	InternalMessageBuffer iMsgBuffer(in_blr_length, in_blr, in_msg_length, in_msg);
	InternalMessageBuffer oMsgBuffer(out_blr_length, out_blr, out_msg_length, out_msg);

	ITransaction* newTra = rdb->rdb_iface->execute(&status_vector, tra,
		exnow->p_sqlst_SQL_str.cstr_length,
		reinterpret_cast<const char*>(exnow->p_sqlst_SQL_str.cstr_address),
		exnow->p_sqlst_SQL_dialect,
		iMsgBuffer.metadata, iMsgBuffer.buffer,
		oMsgBuffer.metadata, oMsgBuffer.buffer);

	if (op == op_exec_immediate2)
	{
		this->port_statement->rsr_format = this->port_statement->rsr_select_format;

		sendL->p_operation = op_sql_response;
		sendL->p_sqldata.p_sqldata_messages =
			((status_vector.getState() & Firebird::IStatus::STATE_ERRORS) || !out_msg) ? 0 : 1;
		this->send_partial(sendL);
	}

	if (!(status_vector.getState() & Firebird::IStatus::STATE_ERRORS))
	{
		if (transaction && !newTra)
		{
			REMOTE_cleanup_transaction(transaction);
			release_transaction(transaction);
			transaction = NULL;
		}
		else if (!transaction && newTra)
		{
			if (!(transaction = make_transaction(rdb, newTra)))
				(Arg::Gds(isc_too_many_handles)).copyTo(&status_vector);
		}
		else if (newTra && newTra != tra)
			transaction->rtr_iface = newTra;
	}

	return this->send_response(sendL, (OBJCT) (transaction ? transaction->rtr_id : 0),
		0, &status_vector, false);
}


void rem_port::batch_create(P_BATCH_CREATE* batch, PACKET* sendL)
{
	LocalStatus ls;
	CheckStatusWrapper status_vector(&ls);
	Rsr* statement;
	getHandle(statement, batch->p_batch_statement);
	statement->checkIface();

	// Check for previously opened batch for the statement
	if (statement->rsr_batch)
		Arg::Gds(isc_batch_open).raise();

	const ULONG blr_length = batch->p_batch_blr.cstr_length;
	const UCHAR* blr = batch->p_batch_blr.cstr_address;
	if (!blr)
		(Arg::Gds(isc_random) << "Missing required format info in createBatch()").raise();	// signals internal protocol error
	InternalMessageBuffer msgBuffer(blr_length, blr, batch->p_batch_msglen, NULL);

	// Flush out any previous format information
	// that might be hanging around from an earlier execution.

	delete statement->rsr_bind_format;
	statement->rsr_bind_format = PARSE_msg_format(blr, blr_length);

	// If we know the length of the message, make sure there is a buffer
	// large enough to hold it.

	if (!(statement->rsr_format = statement->rsr_bind_format))
		(Arg::Gds(isc_random) << "Error parsing message format in createBatch()").raise();

	RMessage* message = statement->rsr_buffer;
	if (!message || statement->rsr_format->fmt_length > statement->rsr_fmt_length)
	{
		RMessage* const org_message = message;
		const ULONG org_length = message ? statement->rsr_fmt_length : 0;
		statement->rsr_fmt_length = statement->rsr_format->fmt_length;
		statement->rsr_buffer = message = FB_NEW RMessage(statement->rsr_fmt_length);
		statement->rsr_message = message;
		message->msg_next = message;
		if (org_length)
		{
			// dimitr:	the original buffer might have something useful inside
			//			(filled by a prior xdr_sql_message() call, for example),
			//			so its contents must be preserved (see CORE-3730)
			memcpy(message->msg_buffer, org_message->msg_buffer, org_length);
		}
		REMOTE_release_messages(org_message);
	}

	ClumpletWriter wrt(ClumpletReader::WideTagged, MAX_DPB_SIZE,
		batch->p_batch_pb.cstr_address, batch->p_batch_pb.cstr_length);
	if (wrt.getBufferLength() && (wrt.getBufferTag() != IBatch::VERSION1))
		(Arg::Gds(isc_batch_param_version) << Arg::Num(wrt.getBufferTag()) << Arg::Num(IBatch::VERSION1)).raise();
	statement->rsr_batch_flags = (wrt.find(IBatch::TAG_RECORD_COUNTS) && wrt.getInt()) ?
		(1 << IBatch::TAG_RECORD_COUNTS) : 0;
	if (wrt.find(IBatch::TAG_BLOB_POLICY) && (wrt.getInt() != IBatch::BLOB_STREAM))
	{
		// we always send blobs in a stream therefore change policy
		wrt.deleteClumplet();
		wrt.insertInt(IBatch::TAG_BLOB_POLICY, IBatch::BLOB_STREAM);
	}

	statement->rsr_batch =
		statement->rsr_iface->createBatch(&status_vector, msgBuffer.metadata,
			wrt.getBufferLength(), wrt.getBuffer());

	statement->rsr_batch_size = 0;
	statement->rsr_batch_stream.blobRemaining = 0;
	if (!(status_vector.getState() & Firebird::IStatus::STATE_ERRORS))
	{
		if (msgBuffer.metadata)
		{
			statement->rsr_batch_size = msgBuffer.metadata->getAlignedLength(&status_vector);
			check(&status_vector);
		}
		else
		{
			IMessageMetadata* m = statement->rsr_iface->getInputMetadata(&status_vector);
			check(&status_vector);
			statement->rsr_batch_size = m->getAlignedLength(&status_vector);
			m->release();
			check(&status_vector);
		}

		statement->rsr_batch_stream.alignment = statement->rsr_batch->getBlobAlignment(&status_vector);
		check(&status_vector);
	}

	this->send_response(sendL, 0, 0, &status_vector, true);
}

void rem_port::batch_msg(P_BATCH_MSG* batch, PACKET* sendL)
{
	LocalStatus ls;
	CheckStatusWrapper status_vector(&ls);

	Rsr* statement;
	getHandle(statement, batch->p_batch_statement);
	statement->checkIface();
	statement->checkBatch();

	const ULONG count = batch->p_batch_messages;
	const void* data = batch->p_batch_data.cstr_address;

	statement->rsr_batch->add(&status_vector, count, data);

	this->send_response(sendL, 0, 0, &status_vector, true);
}


void rem_port::batch_blob_stream(P_BATCH_BLOB* batch, PACKET* sendL)
{
	LocalStatus ls;
	CheckStatusWrapper status_vector(&ls);

	Rsr* statement;
	getHandle(statement, batch->p_batch_statement);
	statement->checkIface();
	statement->checkBatch();

	statement->rsr_batch->addBlobStream(&status_vector,
		batch->p_batch_blob_data.cstr_length, batch->p_batch_blob_data.cstr_address);

	this->send_response(sendL, 0, 0, &status_vector, true);
}

void rem_port::batch_bpb(P_BATCH_SETBPB* batch, PACKET* sendL)
{
	LocalStatus ls;
	CheckStatusWrapper status_vector(&ls);

	Rsr* statement;
	getHandle(statement, batch->p_batch_statement);
	statement->checkIface();
	statement->checkBatch();

	statement->rsr_batch->setDefaultBpb(&status_vector,
		batch->p_batch_blob_bpb.cstr_length, batch->p_batch_blob_bpb.cstr_address);

	this->send_response(sendL, 0, 0, &status_vector, true);
}


void rem_port::batch_regblob(P_BATCH_REGBLOB* batch, PACKET* sendL)
{
	LocalStatus ls;
	CheckStatusWrapper status_vector(&ls);

	Rsr* statement;
	getHandle(statement, batch->p_batch_statement);
	statement->checkIface();
	statement->checkBatch();

	statement->rsr_batch->registerBlob(&status_vector, &batch->p_batch_exist_id,
		&batch->p_batch_blob_id);

	this->send_response(sendL, 0, 0, &status_vector, true);
}


void rem_port::batch_exec(P_BATCH_EXEC* batch, PACKET* sendL)
{
	LocalStatus ls;
	CheckStatusWrapper status_vector(&ls);

	Rsr* statement;
	getHandle(statement, batch->p_batch_statement);
	statement->checkIface();
	statement->checkBatch();

	Rtr* transaction = NULL;
	getHandle(transaction, batch->p_batch_transaction);

	AutoPtr<IBatchCompletionState, SimpleDispose>
		ics(statement->rsr_batch->execute(&status_vector, transaction->rtr_iface));

	if (status_vector.getState() & IStatus::STATE_ERRORS)
	{
		this->send_response(sendL, 0, 0, &status_vector, false);
		return;
	}

	bool recordCounts = statement->rsr_batch_flags & (1 << IBatch::TAG_RECORD_COUNTS);
	P_BATCH_CS* pcs = &sendL->p_batch_cs;
	sendL->p_operation = op_batch_cs;
	pcs->p_batch_statement = statement->rsr_id;
	pcs->p_batch_reccount = ics->getSize(&status_vector);
	check(&status_vector);
	pcs->p_batch_updates = recordCounts ? pcs->p_batch_reccount : 0;
	pcs->p_batch_errors = pcs->p_batch_vectors = 0;

	for (unsigned int pos = 0u;
		 (pos = ics->findError(&status_vector, pos)) != IBatchCompletionState::NO_MORE_ERRORS;
		 ++pos)
	{
		check(&status_vector);

		LocalStatus dummy;
		ics->getStatus(&status_vector, &dummy, pos);
		if (status_vector.getState() & IStatus::STATE_ERRORS)
			pcs->p_batch_errors++;
		else
			pcs->p_batch_vectors++;
	}

	check(&status_vector);

	statement->rsr_batch_ics = ics;
	this->send(sendL);
}


void rem_port::batch_rls(P_BATCH_FREE_CANCEL* batch, PACKET* sendL)
{
	LocalStatus ls;
	CheckStatusWrapper status_vector(&ls);

	Rsr* statement;
	getHandle(statement, batch->p_batch_statement);
	statement->checkIface();
	statement->checkBatch();

	statement->rsr_batch->release();
	statement->rsr_batch = nullptr;

	this->send_response(sendL, 0, 0, &status_vector, true);
}


void rem_port::batch_cancel(P_BATCH_FREE_CANCEL* batch, PACKET* sendL)
{
	LocalStatus ls;
	CheckStatusWrapper status_vector(&ls);

	Rsr* statement;
	getHandle(statement, batch->p_batch_statement);
	statement->checkIface();
	statement->checkBatch();

	statement->rsr_batch->cancel(&status_vector);

	this->send_response(sendL, 0, 0, &status_vector, false);
}


void rem_port::batch_sync(PACKET* sendL)
{
	LocalStatus ls;
	CheckStatusWrapper status_vector(&ls);

	// no need checking protocol version if client is using batch_sync, just return synced response
	this->send_response(sendL, 0, 0, &status_vector, false);
}


void rem_port::replicate(P_REPLICATE* repl, PACKET* sendL)
{
	LocalStatus ls;
	CheckStatusWrapper status_vector(&ls);

	Rdb* rdb = this->port_context;
	if (bad_db(&status_vector, rdb))
	{
		this->send_response(sendL, 0, 0, &status_vector, false);
		return;
	}

	if (!this->port_replicator)
	{
		this->port_replicator = rdb->rdb_iface->createReplicator(&status_vector);
		check(&status_vector);
		fb_assert(this->port_replicator);
	}

	if (repl->p_repl_data.cstr_length)
	{
		this->port_replicator->process(&status_vector,
			repl->p_repl_data.cstr_length, repl->p_repl_data.cstr_address);
	}
	else
	{
		this->port_replicator->close(&status_vector);
		this->port_replicator = NULL;
	}

	this->send_response(sendL, 0, 0, &status_vector, false);
}


ISC_STATUS rem_port::execute_statement(P_OP op, P_SQLDATA* sqldata, PACKET* sendL)
{
/*****************************************
 *
 *	e x e c u t e _ s t a t e m e n t
 *
 *****************************************
 *
 * Functional description
 *	Execute a non-SELECT dynamic SQL statement.
 *
 *****************************************/
	Rtr* transaction = NULL;

	// Do not call CHECK_HANDLE if this is the start of a transaction
	if (sqldata->p_sqldata_transaction)
	{
		getHandle(transaction, sqldata->p_sqldata_transaction);
	}

	LocalStatus ls;
	CheckStatusWrapper status_vector(&ls);
	Rsr* statement;
	getHandle(statement, sqldata->p_sqldata_statement);

	const USHORT out_msg_type = (op == op_execute2) ? sqldata->p_sqldata_out_message_number : 0;
	const bool defer = this->haveRecvData();

	if ((SSHORT) out_msg_type == -1)
	{
		return this->send_response(sendL, (OBJCT) (transaction ? transaction->rtr_id : 0),
			0, &status_vector, defer);
	}

	statement->checkIface();

	ULONG in_msg_length = 0, out_msg_length = 0;
	UCHAR* in_msg = NULL;
	UCHAR* out_msg = NULL;
	ULONG out_blr_length = 0;
	UCHAR* out_blr = NULL;

	if (statement->rsr_format)
	{
		fb_assert(statement->rsr_format == statement->rsr_bind_format);

		in_msg_length = statement->rsr_format->fmt_length;
		in_msg = statement->rsr_message->msg_address;
	}

	if (op == op_execute2)
	{
		out_blr_length = sqldata->p_sqldata_out_blr.cstr_length;
		out_blr = sqldata->p_sqldata_out_blr.cstr_address;

		if (this->port_statement->rsr_select_format)
		{
			out_msg_length = this->port_statement->rsr_select_format->fmt_length;
			out_msg = this->port_statement->rsr_message->msg_buffer;
		}
	}

	statement->rsr_flags.clear(Rsr::FETCHED);

	ITransaction* tra = NULL;
	if (transaction)
		tra = transaction->rtr_iface;

	if (statement->rsr_cursor || statement->rsr_batch)
	{
		(Arg::Gds(isc_sqlerr) << Arg::Num(-502) <<
			Arg::Gds(isc_dsql_cursor_open_err)).raise();
	}

	InternalMessageBuffer iMsgBuffer(sqldata->p_sqldata_blr.cstr_length,
		sqldata->p_sqldata_blr.cstr_address, in_msg_length, in_msg);
	InternalMessageBuffer oMsgBuffer(out_blr_length, out_blr, out_msg_length, out_msg);
	ITransaction* newTra = tra;

	unsigned flags = statement->rsr_iface->getFlags(&status_vector);
	check(&status_vector);

	statement->rsr_iface->setTimeout(&status_vector, sqldata->p_sqldata_timeout);
	if ((status_vector.getState() & IStatus::STATE_ERRORS) &&
		(status_vector.getErrors()[1] == isc_interface_version_too_old))
	{
		if (sqldata->p_sqldata_timeout)
		{
			(Arg::Gds(isc_wish_list) <<
			 Arg::Gds(isc_random) << "Timeouts not supported by selected on server provider").raise();
		}
	}
	else
		check(&status_vector);

	if ((flags & IStatement::FLAG_HAS_CURSOR) && (out_msg_length == 0))
	{
		const auto cursorFlags = (port_protocol >= PROTOCOL_FETCH_SCROLL) ?
			sqldata->p_sqldata_cursor_flags : 0;

		statement->rsr_cursor =
			statement->rsr_iface->openCursor(&status_vector, tra,
											 iMsgBuffer.metadata, iMsgBuffer.buffer,
											 (out_blr_length ? oMsgBuffer.metadata : DELAYED_OUT_FORMAT),
											 cursorFlags);

		if (!(status_vector.getState() & Firebird::IStatus::STATE_ERRORS))
		{
			transaction->rtr_cursors.add(statement);
			statement->rsr_delayed_format = !out_blr_length;
		}
	}
	else
	{
		newTra = statement->rsr_iface->execute(&status_vector, tra,
			iMsgBuffer.metadata, iMsgBuffer.buffer, oMsgBuffer.metadata, oMsgBuffer.buffer);
	}

	if (op == op_execute2)
	{
		this->port_statement->rsr_format = this->port_statement->rsr_select_format;

		sendL->p_operation = op_sql_response;
		sendL->p_sqldata.p_sqldata_messages =
			((status_vector.getState() & Firebird::IStatus::STATE_ERRORS) || !out_msg) ? 0 : 1;

		this->send_partial(sendL);
	}

	if (!(status_vector.getState() & Firebird::IStatus::STATE_ERRORS))
	{
		if (transaction && !newTra)
		{
			REMOTE_cleanup_transaction(transaction);
			release_transaction(transaction);
			transaction = NULL;
		}
		else if (!transaction && newTra)
		{
			if (!(transaction = make_transaction(statement->rsr_rdb, newTra)))
				(Arg::Gds(isc_too_many_handles)).copyTo(&status_vector);
		}
		else if (newTra && newTra != tra)
			transaction->rtr_iface = newTra;

		statement->rsr_rtr = transaction;
	}

	return this->send_response(sendL, (OBJCT) (transaction ? transaction->rtr_id : 0),
		0, &status_vector, defer);
}


ISC_STATUS rem_port::fetch(P_SQLDATA * sqldata, PACKET* sendL, bool scroll)
{
/*****************************************
 *
 *	f e t c h
 *
 *****************************************
 *
 * Functional description
 *	Fetch next record from a dynamic SQL cursor.
 *
 *****************************************/
	LocalStatus ls;
	CheckStatusWrapper status_vector(&ls);
	Rsr* statement;
	getHandle(statement, sqldata->p_sqldata_statement);

	// The default (and legacy) scrolling option is FETCH NEXT
	const auto operation = scroll ? sqldata->p_sqldata_fetch_op : fetch_next;
	const auto position = scroll ? sqldata->p_sqldata_fetch_pos : 0;

	// Whether we're fetching in the forward direction
	const bool forward =
		(operation == fetch_next || operation == fetch_last ||
		((operation == fetch_absolute || operation == fetch_relative) && position > 0));

	// Whether we're fetching relatively to the current position
	const bool relative =
		(operation == fetch_next || operation == fetch_prior || operation == fetch_relative);

	if (!statement->rsr_flags.test(Rsr::FETCHED))
	{
		// On first fetch, clear the end-of-stream flag & reset the message buffers

		statement->rsr_flags.clear(Rsr::STREAM_END | Rsr::STREAM_ERR);
		statement->rsr_fetch_operation = operation;
		statement->rsr_fetch_position = position;
		statement->clearException();

		RMessage* message = statement->rsr_message;

		if (message)
		{
			statement->rsr_buffer = message;

			while (true)
			{
				message->msg_address = NULL;
				message = message->msg_next;

				if (message == statement->rsr_message)
					break;
			}
		}
	}
	else if (!relative)
	{
		// Clear the end-of-stream flag if the fetch is positioned absolutely
		statement->rsr_flags.clear(Rsr::STREAM_END);
	}

	const ULONG msg_length = statement->rsr_format ? statement->rsr_format->fmt_length : 0;

	statement->checkCursor();
	auto cursor = statement->rsr_cursor;

	// If required, call setDelayedOutputFormat()

	if (statement->rsr_delayed_format)
	{
		InternalMessageBuffer msgBuffer(sqldata->p_sqldata_blr.cstr_length,
			sqldata->p_sqldata_blr.cstr_address, msg_length, NULL);

		if (!msgBuffer.metadata)
			(Arg::Gds(isc_sqlerr) << Arg::Num(-502) <<
				Arg::Gds(isc_dsql_cursor_open_err)).raise();

		cursor->setDelayedOutputFormat(&status_vector, msgBuffer.metadata);
		check(&status_vector);

		statement->rsr_delayed_format = false;
	}

	// If the fetch direction was changed, discard the messages already cached

	if (operation != statement->rsr_fetch_operation ||
		position != statement->rsr_fetch_position)
	{
		if (statement->rsr_flags.test(Rsr::STREAM_ERR))
		{
			fb_assert(statement->rsr_status);
			statement->rsr_flags.clear(Rsr::STREAM_ERR);
			return this->send_response(sendL, 0, 0, statement->rsr_status->value(), false);
		}

		const SLONG adjustment = statement->getCursorAdjustment();
		statement->rsr_flags.clear(Rsr::STREAM_END);

		if (statement->rsr_msgs_waiting)
		{
			fb_assert(statement->rsr_fetch_operation == fetch_next ||
					  statement->rsr_fetch_operation == fetch_prior);

			RMessage* message = statement->rsr_message;
			if (message)
			{
				statement->rsr_buffer = message;

				while (true)
				{
					message->msg_address = NULL;
					message = message->msg_next;

					if (message == statement->rsr_message)
						break;
				}
			}

			statement->rsr_msgs_waiting = 0;
		}

		// If we had some rows cached and the requested scrolling is relative,
		// then re-position the server cursor appropriately

		if (relative && adjustment)
		{
			const auto message = statement->rsr_buffer;
			const int rc = cursor->fetchRelative(&status_vector, adjustment, message->msg_buffer);

			if (status_vector.getState() & Firebird::IStatus::STATE_ERRORS)
				return this->send_response(sendL, 0, 0, &status_vector, false);

			// Re-positioning should never fail
			fb_assert(rc == IStatus::RESULT_OK);
		}
	}

	statement->rsr_fetch_operation = operation;
	statement->rsr_fetch_position = position;

	// Setup the prefetch count. It's available only for FETCH NEXT and FETCH PRIOR
	// operations, unless batching is disabled explicitly.

	const bool prefetch = (operation == fetch_next || operation == fetch_prior) &&
		!statement->rsr_flags.test(Rsr::NO_BATCH);

	const USHORT max_records = prefetch ? sqldata->p_sqldata_messages : 1;

	// Get ready to ship the data out

	P_SQLDATA* response = &sendL->p_sqldata;
	sendL->p_operation = op_fetch_response;
	response->p_sqldata_statement = sqldata->p_sqldata_statement;
	response->p_sqldata_status = 0;
	response->p_sqldata_messages = 1;
	RMessage* message = NULL;

	// Check to see if any messages are already sitting around

	const FB_UINT64 org_packets = this->port_snd_packets;

	USHORT count = 0;
	bool success = true;
	int rc = 0;

	for (; count < max_records; count++)
	{
		// If we have exhausted the cache...

		if (!statement->rsr_msgs_waiting)
		{
			// ... have we reached end of the cursor?

			if (relative)
			{
				if (forward)
				{
					if (statement->rsr_flags.test(Rsr::EOF_SET))
					{
						statement->rsr_flags.clear(Rsr::EOF_SET);
						success = false;
					}
				}
				else
				{
					if (statement->rsr_flags.test(Rsr::BOF_SET))
					{
						statement->rsr_flags.clear(Rsr::BOF_SET);
						success = false;
					}
				}
			}

			if (!success)
				break;

			// ... do we have a pending error?

			if (statement->rsr_flags.test(Rsr::STREAM_ERR))
			{
				fb_assert(statement->rsr_status);
				statement->rsr_flags.clear(Rsr::STREAM_ERR);
				return this->send_response(sendL, 0, 0, statement->rsr_status->value(), false);
			}
		}

		message = statement->rsr_buffer;

		// Make sure message can be dereferenced, if not then return false
		if (message == NULL)
			return FB_FAILURE;

		// If we don't have a message cached, get one from the access method.

		if (!message->msg_address)
		{
			fb_assert(statement->rsr_msgs_waiting == 0);

			switch (operation)
			{
				case fetch_next:
					rc = cursor->fetchNext(&status_vector, message->msg_buffer);
					break;

				case fetch_prior:
					rc = cursor->fetchPrior(&status_vector, message->msg_buffer);
					break;

				case fetch_first:
					rc = cursor->fetchFirst(&status_vector, message->msg_buffer);
					break;

				case fetch_last:
					rc = cursor->fetchLast(&status_vector, message->msg_buffer);
					break;

				case fetch_absolute:
					rc = cursor->fetchAbsolute(&status_vector, position, message->msg_buffer);
					break;

				case fetch_relative:
					rc = cursor->fetchRelative(&status_vector, position, message->msg_buffer);
					break;

				default:
					fb_assert(false);
			}

			statement->rsr_flags.set(Rsr::FETCHED);

			if (status_vector.getState() & Firebird::IStatus::STATE_ERRORS)
				return this->send_response(sendL, 0, 0, &status_vector, false);

			success = (rc == IStatus::RESULT_OK);

			if (!success)
				break;

			message->msg_address = message->msg_buffer;
		}
		else
		{
			// Take a message from the outqoing queue
			fb_assert(statement->rsr_msgs_waiting >= 1);
			statement->rsr_msgs_waiting--;
		}

		// There's a buffer waiting -- send it

		this->send_partial(sendL);

		message->msg_address = NULL;

		// If we've hit maximum prefetch size, break out of loop

		const USHORT packets = this->port_snd_packets - org_packets;

		if (packets >= MAX_PACKETS_PER_BATCH && count >= MIN_ROWS_PER_BATCH)
			break;
	}

	response->p_sqldata_status = success ? 0 : 100;
	response->p_sqldata_messages = 0;

	// hvlad: message->msg_address not used in xdr_protocol because of
	// response->p_sqldata_messages set to zero above.
	// It is important to not zero message->msg_address after send because
	// during thread context switch in send we can receive packet with
	// op_free and op_execute (lazy port feature allow this) which itself
	// set message->msg_address to some useful information
	// This fix must be re-thought when real multithreading will be implemented
	if (message) {
		message->msg_address = NULL;
	}

	this->send(sendL);

	// Since we have a little time on our hands while this packet is sent
	// and processed, get the next batch of records.  Start by finding the
	// next free buffer.

	message = statement->rsr_buffer;
	RMessage* next = NULL;

	while (message->msg_address && message->msg_next != statement->rsr_buffer)
		message = message->msg_next;

	USHORT prefetch_count = (success && prefetch) ? count : 0;

	for (; prefetch_count; --prefetch_count)
	{
		if (message->msg_address)
		{
			if (!next)
			{
				next = statement->rsr_buffer;
				while (next->msg_next != message)
					next = next->msg_next;
			}
			message = FB_NEW RMessage(statement->rsr_fmt_length);
			message->msg_number = next->msg_number;
			message->msg_next = next->msg_next;
			next->msg_next = message;
			next = message;
		}

		// Only FETCH NEXT and FETCH PRIOR operations are available for prefetch

		switch (operation)
		{
			case fetch_next:
				rc = cursor->fetchNext(&status_vector, message->msg_buffer);
				break;

			case fetch_prior:
				rc = cursor->fetchPrior(&status_vector, message->msg_buffer);
				break;

			default:
				fb_assert(false);
		}

		if (status_vector.getState() & Firebird::IStatus::STATE_ERRORS)
		{
			// If already have an error queued, don't overwrite it
			if (!statement->rsr_flags.test(Rsr::STREAM_ERR))
			{
				statement->rsr_flags.set(Rsr::STREAM_ERR);
				statement->saveException(&status_vector, true);
			}

			break;
		}

		if (rc == IStatus::RESULT_NO_DATA)
		{
			if (cursor->isBof(&status_vector))
				statement->rsr_flags.set(Rsr::BOF_SET);

			if (cursor->isEof(&status_vector))
				statement->rsr_flags.set(Rsr::EOF_SET);

			break;
		}

		message->msg_address = message->msg_buffer;
		message = message->msg_next;
		statement->rsr_msgs_waiting++;
	}

	return FB_SUCCESS;
}


static bool get_next_msg_no(Rrq* request, USHORT incarnation, USHORT * msg_number)
{
/**************************************
 *
 *	g e t _ n e x t _ m s g _ n o
 *
 **************************************
 *
 * Functional description
 *	Return the number of the next message
 *	in the request.
 *
 **************************************/
	LocalStatus ls;
	CheckStatusWrapper status_vector(&ls);
	UCHAR info_buffer[128];

	request->rrq_iface->getInfo(&status_vector, incarnation,
		sizeof(request_info), request_info, sizeof(info_buffer), info_buffer);

	if (status_vector.getState() & Firebird::IStatus::STATE_ERRORS)
		return false;

	bool result = false;
	for (const UCHAR* info = info_buffer; *info != isc_info_end;)
	{
		const USHORT l = (USHORT) gds__vax_integer(info + 1, 2);
		const USHORT n = (USHORT) gds__vax_integer(info + 3, l);

		switch (*info)
		{
		case isc_info_state:
			if (n != isc_info_req_send)
				return false;
			break;

		case isc_info_message_number:
			*msg_number = n;
			result = true;
			break;

		default:
			return false;
		}
		info += 3 + l;
	}

	return result;
}


ISC_STATUS rem_port::get_segment(P_SGMT* segment, PACKET* sendL)
{
/**************************************
 *
 *	g e t _ s e g m e n t
 *
 **************************************
 *
 * Functional description
 *	Get a single blob segment.
 *
 **************************************/
	Rbl* blob;

	getHandle(blob, segment->p_sgmt_blob);

	UCHAR temp_buffer[BLOB_LENGTH];
	USHORT buffer_length = segment->p_sgmt_length;
	UCHAR* buffer;
	if (buffer_length <= sizeof(temp_buffer))
		buffer = temp_buffer;
	else
	{
		if (buffer_length > blob->rbl_buffer_length)
		{
			blob->rbl_buffer = blob->rbl_data.getBuffer(buffer_length);
			blob->rbl_buffer_length = buffer_length;
		}
		buffer = blob->rbl_buffer;
	}
#ifdef DEBUG_REMOTE_MEMORY
	printf("get_segment(server)       allocate buffer  %x\n", buffer);
#endif
	sendL->p_resp.p_resp_data.cstr_address = buffer;

	// Gobble up a buffer's worth of segments

	LocalStatus ls;
	CheckStatusWrapper status_vector(&ls);

	UCHAR* p = buffer;
	int state = 0;

	while (buffer_length > 2)
	{
		buffer_length -= 2;
		p += 2;
		unsigned length;
		int cc = blob->rbl_iface->getSegment(&status_vector, buffer_length, p, &length);
		if (cc == IStatus::RESULT_NO_DATA || cc == IStatus::RESULT_ERROR)
		{
			if (cc == IStatus::RESULT_NO_DATA)
				state = 2;
			p -= 2;
			break;
		}

		p[-2] = (UCHAR) length;
		p[-1] = (UCHAR) (length >> 8);
		p += length;
		buffer_length -= length;
		if (cc == IStatus::RESULT_SEGMENT)
		{
			state = 1;
			break;
		}
	}

	const ISC_STATUS status = this->send_response(sendL, (OBJCT) state, (ULONG) (p - buffer),
		&status_vector, false);

#ifdef DEBUG_REMOTE_MEMORY
	printf("get_segment(server)       free buffer      %x\n", buffer);
#endif

	return status;
}


ISC_STATUS rem_port::get_slice(P_SLC * stuff, PACKET* sendL)
{
/**************************************
 *
 *	g e t _ s l i c e
 *
 **************************************
 *
 * Functional description
 *	Get an array slice.
 *
 **************************************/
	Rtr* transaction;
	LocalStatus ls;
	CheckStatusWrapper status_vector(&ls);

	Rdb* rdb = this->port_context;
	if (bad_db(&status_vector, rdb))
		return this->send_response(sendL, 0, 0, &status_vector, false);

	getHandle(transaction, stuff->p_slc_transaction);

	HalfStaticArray<UCHAR, 4096> temp_buffer;
	UCHAR* slice = 0;

	if (stuff->p_slc_length)
	{
		slice = temp_buffer.getBuffer(stuff->p_slc_length);
		memset(slice, 0, stuff->p_slc_length);
#ifdef DEBUG_REMOTE_MEMORY
		printf("get_slice(server)         allocate buffer  %x\n", slice);
#endif
	}

	P_SLR* response = &sendL->p_slr;

	response->p_slr_length = rdb->rdb_iface->getSlice(&status_vector,
		transaction->rtr_iface, &stuff->p_slc_id, stuff->p_slc_sdl.cstr_length,
		stuff->p_slc_sdl.cstr_address, stuff->p_slc_parameters.cstr_length,
		stuff->p_slc_parameters.cstr_address, stuff->p_slc_length, slice);

	ISC_STATUS status;
	if (status_vector.getState() & Firebird::IStatus::STATE_ERRORS)
		status = this->send_response(sendL, 0, 0, &status_vector, false);
	else
	{
		sendL->p_operation = op_slice;
		response->p_slr_slice.lstr_address = slice;
		response->p_slr_slice.lstr_length = response->p_slr_length;
		response->p_slr_sdl = stuff->p_slc_sdl.cstr_address;
		response->p_slr_sdl_length = stuff->p_slc_sdl.cstr_length;
		this->send(sendL);
		response->p_slr_sdl = 0;
		status = FB_SUCCESS;
	}

	return status;
}


void rem_port::info(P_OP op, P_INFO* stuff, PACKET* sendL)
{
/**************************************
 *
 *	i n f o
 *
 **************************************
 *
 * Functional description
 *	Get info for a blob, database, request, service,
 *	statement, or transaction.
 *
 **************************************/
	LocalStatus ls;
	CheckStatusWrapper status_vector(&ls);

	Rdb* rdb = this->port_context;
	if ((op == op_service_info) ? bad_service(&status_vector, rdb) : bad_db(&status_vector, rdb))
	{
		this->send_response(sendL, 0, 0, &status_vector, false);
		return;
	}

	const ULONG buffer_length = stuff->p_info_buffer_length;

	// Make sure there is a suitable temporary blob buffer
	Array<UCHAR> buf;
	UCHAR* const buffer = buffer_length ? buf.getBuffer(buffer_length) : NULL;
	memset(buffer, 0, buffer_length);

	HalfStaticArray<UCHAR, 1024> info;
	UCHAR* info_buffer = NULL;
	ULONG info_len;
	HalfStaticArray<UCHAR, 1024> temp;
	UCHAR* temp_buffer = NULL;

	if (op == op_info_database)
	{
		temp_buffer = buffer_length ? temp.getBuffer(buffer_length) : NULL;
	}
	else
	{
		// stuff isc_info_length in front of info items buffer

		CSTRING_CONST* info_string = (op == op_service_info) ?
			&stuff->p_info_recv_items : &stuff->p_info_items;

		info_len = 1 + info_string->cstr_length;
		info_buffer = info.getBuffer(info_len);

		*info_buffer = isc_info_length;
		memmove(info_buffer + 1, info_string->cstr_address, info_len - 1);
	}

	Rbl* blob;
	Rtr* transaction;
	Rsr* statement;
	Svc* service;

	ULONG info_db_len = 0;

	switch (op)
	{
	case op_info_blob:
		getHandle(blob, stuff->p_info_object);
		blob->rbl_iface->getInfo(&status_vector, info_len, info_buffer,
			buffer_length, buffer);
		break;

	case op_info_database:
		rdb->rdb_iface->getInfo(&status_vector,
			stuff->p_info_items.cstr_length, stuff->p_info_items.cstr_address,
			buffer_length, //sizeof(temp)
			temp_buffer); //temp

		if (!(status_vector.getState() & Firebird::IStatus::STATE_ERRORS))
		{
			string version;
			versionInfo(version);
			USHORT protocol = memchr(stuff->p_info_items.cstr_address, fb_info_protocol_version,
				stuff->p_info_items.cstr_length) ? port_protocol & FB_PROTOCOL_MASK : 0;
			info_db_len = MERGE_database_info(temp_buffer, //temp
				buffer, buffer_length,
				DbImplementation::current.backwardCompatibleImplementation(), 4, 1,
				reinterpret_cast<const UCHAR*>(version.c_str()),
				reinterpret_cast<const UCHAR*>(this->port_host->str_data),
				protocol);
		}
		break;

	case op_info_request:
		{
			Rrq* requestL;
			getHandle(requestL, stuff->p_info_object);
			requestL->rrq_iface->getInfo(&status_vector, stuff->p_info_incarnation,
				info_len, info_buffer, buffer_length, buffer);
		}
		break;

	case op_info_transaction:
		getHandle(transaction, stuff->p_info_object);
		transaction->rtr_iface->getInfo(&status_vector, info_len, info_buffer,
			buffer_length, buffer);
		break;

	case op_service_info:
		service = rdb->rdb_svc;
		service->svc_iface->query(&status_vector,
			stuff->p_info_items.cstr_length, stuff->p_info_items.cstr_address,
			info_len, info_buffer, buffer_length, buffer);
		break;

	case op_info_sql:
		getHandle(statement, stuff->p_info_object);
		statement->checkIface();

		statement->rsr_iface->getInfo(&status_vector, info_len, info_buffer,
			buffer_length, buffer);
		break;

	case op_info_batch:
		getHandle(statement, stuff->p_info_object);
		statement->checkIface();
		statement->checkBatch();

		statement->rsr_batch->getInfo(&status_vector, info_len, info_buffer,
			buffer_length, buffer);
		break;

	case op_info_cursor:
		getHandle(statement, stuff->p_info_object);
		statement->checkIface();
		statement->checkCursor();

		statement->rsr_cursor->getInfo(&status_vector, info_len, info_buffer,
			buffer_length, buffer);
		break;

	default:
		fb_assert(false);
	}

	// Send a response that includes the segment.

	ULONG response_len = info_db_len ? info_db_len : buffer_length;

	SLONG skip_len = 0;
	if (buffer && *buffer == isc_info_length)
	{
		skip_len = gds__vax_integer(buffer + 1, 2);
		const SLONG val = gds__vax_integer(buffer + 3, skip_len);
		fb_assert(val >= 0);
		skip_len += 3;
		if (val && (ULONG) val < response_len)
			response_len = val;
	}

	sendL->p_resp.p_resp_data.cstr_address = buffer + skip_len;

	this->send_response(sendL, stuff->p_info_object, response_len, &status_vector, false);
}


static Rtr* make_transaction (Rdb* rdb, ITransaction* iface)
{
/**************************************
 *
 *	m a k e _ t r a n s a c t i o n
 *
 **************************************
 *
 * Functional description
 *	Create a local transaction iface.
 *
 **************************************/
	Rtr* transaction = FB_NEW Rtr;
	transaction->rtr_rdb = rdb;
	transaction->rtr_iface = iface;
	if (transaction->rtr_id = rdb->rdb_port->get_id(transaction))
	{
		transaction->rtr_next = rdb->rdb_transactions;
		rdb->rdb_transactions = transaction;
	}
	else
	{
		delete transaction;
		transaction = NULL;
	}

	return transaction;
}


static void ping_connection(rem_port* port, PACKET* send)
{
/**************************************
 *
 *	p i n g _ c o n n e c t i o n
 *
 **************************************
 *
 * Functional description
 *	Check the connection for persistent errors.
 *
 **************************************/
	LocalStatus ls;
	CheckStatusWrapper status_vector(&ls);

	Rdb* rdb = port->port_context;
	if (!bad_db(&status_vector, rdb))
		rdb->rdb_iface->ping(&status_vector);

	port->send_response(send, 0, 0, &status_vector, false);
}


ISC_STATUS rem_port::open_blob(P_OP op, P_BLOB* stuff, PACKET* sendL)
{
/**************************************
 *
 *	o p e n _ b l o b
 *
 **************************************
 *
 * Functional description
 *	Open or create a new blob.
 *
 **************************************/
	Rtr* transaction;
	LocalStatus ls;
	CheckStatusWrapper status_vector(&ls);

	getHandle(transaction, stuff->p_blob_transaction);

	Rdb* rdb = this->port_context;
	if (bad_db(&status_vector, rdb))
	{
		return this->send_response(sendL, 0, 0, &status_vector, false);
	}

	ULONG bpb_length = 0;
	const UCHAR* bpb = NULL;

	if (op == op_open_blob2 || op == op_create_blob2)
	{
		bpb_length = stuff->p_blob_bpb.cstr_length;
		bpb = stuff->p_blob_bpb.cstr_address;
	}

	ServBlob iface(op == op_open_blob || op == op_open_blob2 ?
		rdb->rdb_iface->openBlob(&status_vector, transaction->rtr_iface,
			&stuff->p_blob_id, bpb_length, bpb) :
		rdb->rdb_iface->createBlob(&status_vector, transaction->rtr_iface,
			&sendL->p_resp.p_resp_blob_id, bpb_length, bpb));

	USHORT object = 0;
	if (!(status_vector.getState() & Firebird::IStatus::STATE_ERRORS))
	{
		Rbl* blob = FB_NEW Rbl;
#ifdef DEBUG_REMOTE_MEMORY
		printf("open_blob(server)         allocate blob    %x\n", blob);
#endif
		blob->rbl_iface = iface;
		blob->rbl_rdb = rdb;
		if (blob->rbl_id = this->get_id(blob))
		{
			object = blob->rbl_id;
			blob->rbl_rtr = transaction;
			blob->rbl_next = transaction->rtr_blobs;
			transaction->rtr_blobs = blob;
		}
		else
		{
			blob->rbl_iface->cancel(&status_vector);
			delete blob;
			(Arg::Gds(isc_too_many_handles)).copyTo(&status_vector);
		}
	}

	return this->send_response(sendL, object, 0, &status_vector, false);
}


ISC_STATUS rem_port::prepare(P_PREP * stuff, PACKET* sendL)
{
/**************************************
 *
 *	p r e p a r e
 *
 **************************************
 *
 * Functional description
 *	End a transaction.
 *
 **************************************/
	Rtr* transaction;
	LocalStatus ls;
	CheckStatusWrapper status_vector(&ls);

	getHandle(transaction, stuff->p_prep_transaction);

	transaction->rtr_iface->prepare(&status_vector,
		stuff->p_prep_data.cstr_length, stuff->p_prep_data.cstr_address);
	if (!(status_vector.getState() & Firebird::IStatus::STATE_ERRORS))
	{
		transaction->rtr_limbo = true;
	}

	return this->send_response(sendL, 0, 0, &status_vector, false);
}


ISC_STATUS rem_port::prepare_statement(P_SQLST * prepareL, PACKET* sendL)
{
/*****************************************
 *
 *	p r e p a r e _ s t a t e m e n t
 *
 *****************************************
 *
 * Functional description
 *	Prepare a dynamic SQL statement for execution.
 *
 *****************************************/
	Rtr* transaction = NULL;
	Rsr* statement;

	// Do not call CHECK_HANDLE if this is the start of a transaction
	if (prepareL->p_sqlst_transaction)
	{
		getHandle(transaction, prepareL->p_sqlst_transaction);
	}
	getHandle(statement, prepareL->p_sqlst_statement);

	HalfStaticArray<UCHAR, 1024> local_buffer, info_buffer;
	ULONG infoLength = prepareL->p_sqlst_items.cstr_length;
	UCHAR* const info = info_buffer.getBuffer(infoLength + 1);
	UCHAR* const buffer = local_buffer.getBuffer(prepareL->p_sqlst_buffer_length);

	// stuff isc_info_length in front of info items buffer
	*info = isc_info_length;
	memmove(info + 1, prepareL->p_sqlst_items.cstr_address, infoLength++);
	unsigned flags = StatementMetadata::buildInfoFlags(infoLength, info) |
		prepareL->p_sqlst_flags;

	ITransaction* iface = NULL;
	if (transaction)
		iface = transaction->rtr_iface;

	LocalStatus ls;
	CheckStatusWrapper status_vector(&ls);

	if (statement->rsr_iface)
	{
		statement->rsr_iface->free(&status_vector);
		if (status_vector.getState() & Firebird::IStatus::STATE_ERRORS)
			return this->send_response(sendL, 0, 0, &status_vector, false);
	}

	statement->rsr_cursor_name = "";

	Rdb* rdb = statement->rsr_rdb;
	if (bad_db(&status_vector, rdb))
	{
		return this->send_response(sendL, 0, 0, &status_vector, true);
	}

	statement->rsr_iface = rdb->rdb_iface->prepare(&status_vector,
		iface, prepareL->p_sqlst_SQL_str.cstr_length,
		reinterpret_cast<const char*>(prepareL->p_sqlst_SQL_str.cstr_address),
		prepareL->p_sqlst_SQL_dialect, flags);
	if (status_vector.getState() & Firebird::IStatus::STATE_ERRORS)
		return this->send_response(sendL, 0, 0, &status_vector, false);

	LocalStatus ls2;
	CheckStatusWrapper s2(&ls2);
	statement->rsr_iface->getInfo(&s2, infoLength, info, prepareL->p_sqlst_buffer_length, buffer);
	if (s2.getState() & Firebird::IStatus::STATE_ERRORS)
		return this->send_response(sendL, 0, 0, &s2, false);

	REMOTE_reset_statement(statement);

	statement->rsr_flags.clear(Rsr::NO_BATCH | Rsr::DEFER_EXECUTE);
	USHORT state = check_statement_type(statement);
	if (state & STMT_NO_BATCH) {
		statement->rsr_flags.set(Rsr::NO_BATCH);
	}
	if ((state & STMT_DEFER_EXECUTE) && (port_flags & PORT_lazy)) {
		statement->rsr_flags.set(Rsr::DEFER_EXECUTE);
	}
	if (!(port_flags & PORT_lazy)) {
		state = 0;
	}

	// Send a response that includes the info requested

	ULONG response_len = prepareL->p_sqlst_buffer_length;
	SLONG skip_len = 0;
	if (*buffer == isc_info_length)
	{
		skip_len = gds__vax_integer(buffer + 1, 2);
		const SLONG val = gds__vax_integer(buffer + 3, skip_len);
		fb_assert(val >= 0);
		skip_len += 3;
		if (val && (ULONG) val < response_len)
			response_len = val;
	}

	sendL->p_resp.p_resp_data.cstr_address = buffer + skip_len;

	const ISC_STATUS status = this->send_response(sendL, state, response_len, &status_vector, false);

	return status;
}


class DecrementRequestsQueued
{
public:
	explicit DecrementRequestsQueued(rem_port* port) :
		m_port(port)
	{}

	~DecrementRequestsQueued()
	{
		--m_port->port_requests_queued;
	}

private:
	RemPortPtr m_port;
};

// Declared in serve_proto.h

static bool process_packet(rem_port* port, PACKET* sendL, PACKET* receive, rem_port** result)
{
/**************************************
 *
 *	p r o c e s s _ p a c k e t
 *
 **************************************
 *
 * Functional description
 *	Given an packet received from client, process it a packet ready to be
 *	sent.
 *
 **************************************/
	RefMutexGuard portGuard(*port->port_sync, FB_FUNCTION);
	DecrementRequestsQueued dec(port);

	try
	{
		const P_OP op = receive->p_operation;
		switch (op)
		{
		case op_connect:
			if (!accept_connection(port, &receive->p_cnct, sendL))
			{
				//const string& s = port->port_user_name;
				/***
				if (s.hasData())
				{								looks like logging rejects is not good idea any more?
					gds__log("SERVER/process_packet: connection rejected for %s", s.c_str());
				}
				***/

				if (port->port_server->srvr_flags & SRVR_multi_client)
					port->port_state = rem_port::BROKEN;
				else
				{
					// gds__log("SERVER/process_packet: connect reject, server exiting");
					port->disconnect(sendL, receive);
					return false;
				}
			}
			break;

		case op_compile:
			port->compile(&receive->p_cmpl, sendL);
			break;

		case op_attach:
		case op_create:
			attach_database(port, op, &receive->p_atch, sendL);
			break;

		case op_service_attach:
			attach_service(port, &receive->p_atch, sendL);
			break;

		case op_trusted_auth:	// PROTOCOL < 13
		case op_cont_auth:		// PROTOCOL >= 13
			if (!continue_authentication(port, sendL, receive))
				return false;
			break;

		case op_update_account_info:
		case op_authenticate_user:
			send_error(port, sendL, isc_wish_list);
			break;

		case op_service_start:
			port->service_start(&receive->p_info, sendL);
			break;

		case op_disconnect:
		case op_exit:
			{
				const srvr* server = port->port_server;
				if (!server)
					break;

				if ((server->srvr_flags & SRVR_multi_client) && port != server->srvr_parent_port)
				{

					port->disconnect(sendL, receive);
					port = NULL;
					break;
				}

				if ((server->srvr_flags & SRVR_multi_client) && port == server->srvr_parent_port)
				{
					gds__log("SERVER/process_packet: Multi-client server shutdown");
				}
				port->disconnect(sendL, receive);
				return false;
			}

		case op_receive:
			port->receive_msg(&receive->p_data, sendL);
			break;

		case op_send:
			port->send_msg(&receive->p_data, sendL);
			break;

		case op_start:
		case op_start_and_receive:
			port->start(op, &receive->p_data, sendL);
			break;

		case op_start_and_send:
		case op_start_send_and_receive:
			port->start_and_send(op, &receive->p_data, sendL);
			break;

		case op_transact:
			port->transact_request(&receive->p_trrq, sendL);
			break;

		case op_reconnect:
		case op_transaction:
			port->start_transaction(op, &receive->p_sttr, sendL);
			break;

		case op_prepare:
		case op_rollback:
		case op_rollback_retaining:
		case op_commit:
		case op_commit_retaining:
			port->end_transaction(op, &receive->p_rlse, sendL);
			break;

		case op_detach:
			port->end_database(&receive->p_rlse, sendL);
			break;

		case op_service_detach:
			port->service_end(&receive->p_rlse, sendL);
			break;

		case op_drop_database:
			port->drop_database(&receive->p_rlse, sendL);
			break;

		case op_create_blob:
		case op_open_blob:
		case op_create_blob2:
		case op_open_blob2:
			port->open_blob(op, &receive->p_blob, sendL);
			break;

		case op_batch_segments:
		case op_put_segment:
			port->put_segment(op, &receive->p_sgmt, sendL);
			break;

		case op_get_segment:
			port->get_segment(&receive->p_sgmt, sendL);
			break;

		case op_seek_blob:
			port->seek_blob(&receive->p_seek, sendL);
			break;

		case op_cancel_blob:
		case op_close_blob:
			port->end_blob(op, &receive->p_rlse, sendL);
			break;

		case op_prepare2:
			port->prepare(&receive->p_prep, sendL);
			break;

		case op_release:
			port->end_request(&receive->p_rlse, sendL);
			break;

		case op_info_blob:
		case op_info_database:
		case op_info_request:
		case op_info_transaction:
		case op_service_info:
		case op_info_sql:
		case op_info_batch:
		case op_info_cursor:
			port->info(op, &receive->p_info, sendL);
			break;

		case op_que_events:
			port->que_events(&receive->p_event, sendL);
			break;

		case op_cancel_events:
			cancel_events(port, &receive->p_event, sendL);
			break;

		case op_connect_request:
			aux_request(port, /*&receive->p_req,*/ sendL);
			break;

		case op_ddl:
			port->ddl(&receive->p_ddl, sendL);
			break;

		case op_get_slice:
			port->get_slice(&receive->p_slc, sendL);
			break;

		case op_put_slice:
			port->put_slice(&receive->p_slc, sendL);
			break;

		case op_allocate_statement:
			allocate_statement(port, /*&receive->p_rlse,*/ sendL);
			break;

		case op_execute:
		case op_execute2:
			port->execute_statement(op, &receive->p_sqldata, sendL);
			break;

		case op_exec_immediate:
		case op_exec_immediate2:
			port->execute_immediate(op, &receive->p_sqlst, sendL);
			break;

		case op_fetch:
		case op_fetch_scroll:
			port->fetch(&receive->p_sqldata, sendL, op == op_fetch_scroll);
			break;

		case op_free_statement:
			port->end_statement(&receive->p_sqlfree, sendL);
			break;

		case op_prepare_statement:
			port->prepare_statement(&receive->p_sqlst, sendL);
			break;

		case op_set_cursor:
			port->set_cursor(&receive->p_sqlcur, sendL);
			break;

		case op_dummy:
			sendL->p_operation = op_dummy;
			port->send(sendL);
			break;

		case op_cancel:
			cancel_operation(port, receive->p_cancel_op.p_co_kind);
			break;

		case op_ping:
			ping_connection(port, sendL);
			break;

		case op_crypt:
			port->start_crypt(&receive->p_crypt, sendL);
			break;

		case op_batch_create:
			port->batch_create(&receive->p_batch_create, sendL);
			break;

		case op_batch_msg:
			port->batch_msg(&receive->p_batch_msg, sendL);
			break;

		case op_batch_exec:
			port->batch_exec(&receive->p_batch_exec, sendL);
			break;

		case op_batch_rls:
			port->batch_rls(&receive->p_batch_free_cancel, sendL);
			break;

		case op_batch_cancel:
			port->batch_cancel(&receive->p_batch_free_cancel, sendL);
			break;

		case op_batch_sync:
			port->batch_sync(sendL);
			break;

		case op_batch_blob_stream:
			port->batch_blob_stream(&receive->p_batch_blob, sendL);
			break;

		case op_batch_regblob:
			port->batch_regblob(&receive->p_batch_regblob, sendL);
			break;

		case op_batch_set_bpb:
			port->batch_bpb(&receive->p_batch_setbpb, sendL);
			break;

		case op_repl_data:
			port->replicate(&receive->p_replicate, sendL);
			break;

		///case op_insert:
		default:
			gds__log("SERVER/process_packet: don't understand packet type %d", receive->p_operation);
			port->port_state = rem_port::BROKEN;
			break;
		}

		if (port && port->port_state == rem_port::BROKEN)
		{
			if (!port->port_parent)
			{
				if (!Worker::isShuttingDown() && !(port->port_flags & (PORT_rdb_shutdown | PORT_detached)) &&
					((port->port_server_flags & (SRVR_server | SRVR_multi_client)) != SRVR_server))
				{
					gds__log("SERVER/process_packet: broken port, server exiting");
				}
				port->disconnect(sendL, receive);
				return false;
			}
			port->disconnect(sendL, receive);
			port = NULL;
		}

	}	// try
	catch (const status_exception& ex)
	{
		// typical case like bad interface passed
		LocalStatus ls;
		CheckStatusWrapper local_status(&ls);

		ex.stuffException(&local_status);

		// Send it to the user
		port->send_response(sendL, 0, 0, &local_status, false);
	}
	catch (const Exception& ex)
	{
		// something more serious happened
		LocalStatus ls;
		CheckStatusWrapper local_status(&ls);

		// Log the error to the user.
		ex.stuffException(&local_status);
		iscLogStatus(NULL, &local_status);

		port->send_response(sendL, 0, 0, &local_status, false);
		port->disconnect(sendL, receive);	// Well, how about this...

		return false;
	}

	if (result)
	{
		*result = port;
	}

	return true;
}


static bool continue_authentication(rem_port* port, PACKET* send, PACKET* receive)
{
/**************************************
 *
 *	c o n t i n u e _ a u t h e n t i c a t i o n
 *
 **************************************
 *
 * Functional description
 *	Server side of multi-hop auth handshake.
 *  Returns false if auth failed and port was disconnected.
 *
 **************************************/
	ServerAuthBase* sa = port->port_srv_auth;
	if (!sa)
	{
		send_error(port, send, isc_unavailable);
	}
	else if (port->port_protocol < PROTOCOL_VERSION11 ||
			 receive->p_operation == op_trusted_auth && port->port_protocol >= PROTOCOL_VERSION13 ||
			 receive->p_operation == op_cont_auth && port->port_protocol < PROTOCOL_VERSION13)
	{
		send_error(port, send, Arg::Gds(isc_non_plugin_protocol));
	}
	else
	{
		try
		{
			if (receive->p_operation == op_trusted_auth)
			{
				HANDSHAKE_DEBUG(fprintf(stderr, "Srv: trusted_auth\n"));
				port->port_srv_auth_block->setDataForPlugin(receive->p_trau.p_trau_data);
			}
			else if (receive->p_operation == op_cont_auth)
			{
				HANDSHAKE_DEBUG(fprintf(stderr, "Srv: continue_authentication\n"));
				port->port_srv_auth_block->setDataForPlugin(&receive->p_auth_cont);
			}

			if (sa->authenticate(send, ServerAuth::AUTH_CONTINUE))
			{
				delete sa;
				port->port_srv_auth = NULL;
			}

			return true;
		}
		catch (const Exception& ex)
		{
			LocalStatus ls;
			CheckStatusWrapper status_vector(&ls);
			ex.stuffException(&status_vector);

			port->send_response(send, 0, 0, &status_vector, false);
		}
	}

	port->disconnect(send, receive);

	return false;
}


ISC_STATUS rem_port::put_segment(P_OP op, P_SGMT * segment, PACKET* sendL)
{
/**************************************
 *
 *	p u t _ s e g m e n t
 *
 **************************************
 *
 * Functional description
 *	Write a single blob segment.
 *
 **************************************/
	Rbl* blob;

	getHandle(blob, segment->p_sgmt_blob);

	const UCHAR* p = segment->p_sgmt_segment.cstr_address;
	ULONG length = segment->p_sgmt_segment.cstr_length;

	// Do the signal segment version.  If it failed, just pass on the bad news.

	LocalStatus ls;
	CheckStatusWrapper status_vector(&ls);

	if (op == op_put_segment)
	{
		blob->rbl_iface->putSegment(&status_vector, length, p);
		return this->send_response(sendL, 0, 0, &status_vector, false);
	}

	// We've got a batch of segments.  This is only slightly more complicated

	const UCHAR* const end = p + length;

	while (p < end)
	{
		length = *p++;
		length += *p++ << 8;
		blob->rbl_iface->putSegment(&status_vector, length, p);

		if (status_vector.getState() & Firebird::IStatus::STATE_ERRORS)
			return this->send_response(sendL, 0, 0, &status_vector, false);
		p += length;
	}

	return this->send_response(sendL, 0, 0, &status_vector, false);
}


ISC_STATUS rem_port::put_slice(P_SLC * stuff, PACKET* sendL)
{
/**************************************
 *
 *	p u t _ s l i c e
 *
 **************************************
 *
 * Functional description
 *	Put an array slice.
 *
 **************************************/
	Rtr* transaction;
	LocalStatus ls;
	CheckStatusWrapper status_vector(&ls);

	getHandle(transaction, stuff->p_slc_transaction);

	Rdb* rdb = this->port_context;
	if (bad_db(&status_vector, rdb))
		return this->send_response(sendL, 0, 0, &status_vector, false);

	sendL->p_resp.p_resp_blob_id = stuff->p_slc_id;
	rdb->rdb_iface->putSlice(&status_vector, transaction->rtr_iface,
		&sendL->p_resp.p_resp_blob_id,
		stuff->p_slc_sdl.cstr_length, stuff->p_slc_sdl.cstr_address,
		stuff->p_slc_parameters.cstr_length, stuff->p_slc_parameters.cstr_address,
		stuff->p_slc_slice.lstr_length, stuff->p_slc_slice.lstr_address);

	return this->send_response(sendL, 0, 0, &status_vector, false);
}


ISC_STATUS rem_port::que_events(P_EVENT * stuff, PACKET* sendL)
{
/**************************************
 *
 *	q u e _ e v e n t s
 *
 **************************************
 *
 * Functional description
 *
 **************************************/
	LocalStatus ls;
	CheckStatusWrapper status_vector(&ls);

	Rdb* rdb = this->port_context;
	if (bad_db(&status_vector, rdb))
		return this->send_response(sendL, 0, 0, &status_vector, false);

	// Find unused event block or, if necessary, a new one

	Rvnt* event;
	for (event = rdb->rdb_events; event; event = event->rvnt_next)
	{
		if (!event->rvnt_iface)
		{
			if (event->rvnt_destroyed.compareExchange(1, 0))
				break;
		}
	}

	if (!event)
	{
		event = FB_NEW Rvnt;
#ifdef DEBUG_REMOTE_MEMORY
		printf("que_events(server)        allocate event   %x\n", event);
#endif
		event->rvnt_next = rdb->rdb_events;
		rdb->rdb_events = event;
		event->rvnt_callback = FB_NEW Callback(rdb, event);
	}

	event->rvnt_id = stuff->p_event_rid;
	event->rvnt_rdb = rdb;

	rem_port* asyncPort = rdb->rdb_port->port_async;
	if (!asyncPort || (asyncPort->port_flags & PORT_detached))
		Arg::Gds(isc_net_event_connect_err).copyTo(&status_vector);
	else
	{
		RefMutexGuard portGuard(*asyncPort->port_sync, FB_FUNCTION);

		event->rvnt_iface = rdb->rdb_iface->queEvents(&status_vector, event->rvnt_callback,
			stuff->p_event_items.cstr_length, stuff->p_event_items.cstr_address);
	}

	return this->send_response(sendL, 0, 0, &status_vector, false);
}


ISC_STATUS rem_port::receive_after_start(P_DATA* data, PACKET* sendL, IStatus* status_vector)
{
/**************************************
 *
 *	r e c e i v e _ a f t e r _ s t a r t
 *
 **************************************
 *
 * Functional description
 *	Receive a message.
 *
 **************************************/
	Rrq* requestL;

	getHandle(requestL, data->p_data_request);

	const USHORT level = data->p_data_incarnation;
	requestL = REMOTE_find_request(requestL, level);

	// Figure out the number of the message that we're stalled on.

	USHORT msg_number;
	if (!get_next_msg_no(requestL, level, &msg_number))
		return this->send_response(sendL, 0, 0, status_vector, false);

	sendL->p_operation = op_response_piggyback;
	P_RESP* response = &sendL->p_resp;
	response->p_resp_object = msg_number;
	response->p_resp_data.cstr_length = 0;

	if (!sendL->p_resp.p_resp_status_vector)
		sendL->p_resp.p_resp_status_vector = FB_NEW_POOL(*getDefaultMemoryPool()) Firebird::DynamicStatusVector();

	sendL->p_resp.p_resp_status_vector->load(status_vector);

	this->send_partial(sendL);

	// Fill in packet to fool receive into thinking that it has been
	// called directly by the client.

	const Rrq::rrq_repeat* tail = &requestL->rrq_rpt[msg_number];
	const rem_fmt* format = tail->rrq_format;

	data->p_data_message_number = msg_number;
	data->p_data_messages = REMOTE_compute_batch_size(this,
		(USHORT) xdr_protocol_overhead(op_response_piggyback), op_send, format);

	return this->receive_msg(data, sendL);
}


ISC_STATUS rem_port::receive_msg(P_DATA * data, PACKET* sendL)
{
/**************************************
 *
 *	r e c e i v e _ m s g
 *
 **************************************
 *
 * Functional description
 *	Receive a message.
 *
 **************************************/

	// Find the database, request, message number, and the number of
	// messages the client is willing to cope with.  Then locate the
	// message control block for the request and message type.

	Rrq* requestL;
	getHandle(requestL, data->p_data_request);

	const USHORT level = data->p_data_incarnation;
	requestL = REMOTE_find_request(requestL, level);
	const USHORT msg_number = data->p_data_message_number;
	USHORT count, count2;
	count2 = count = data->p_data_messages;

	LocalStatus ls;
	CheckStatusWrapper status_vector(&ls);

	if (msg_number > requestL->rrq_max_msg)
	{
		(Arg::Gds(isc_badmsgnum)).copyTo(&status_vector);
		return this->send_response(sendL, 0, 0, &status_vector, false);
	}
	Rrq::rrq_repeat* tail = &requestL->rrq_rpt[msg_number];
	const rem_fmt* format = tail->rrq_format;

	// Get ready to ship the data out

	sendL->p_operation = op_send;
	sendL->p_data.p_data_request = data->p_data_request;
	sendL->p_data.p_data_message_number = msg_number;
	sendL->p_data.p_data_incarnation = level;
	sendL->p_data.p_data_messages = 1;

	// Check to see if any messages are already sitting around

	RMessage* message = 0;

	while (true)
	{
		message = tail->rrq_xdr;

		// If we don't have a message cached, get one from the next layer down.

		if (!message->msg_address)
		{
			// If we have an error queued for delivery, send it now

			if (!requestL->rrqStatus.isSuccess())
			{
				const ISC_STATUS res =
					this->send_response(sendL, 0, 0, requestL->rrqStatus.value(), false);
				requestL->rrqStatus.clear();
				return res;
			}

			requestL->rrq_iface->receive(&status_vector, level,
				msg_number, format->fmt_length, message->msg_buffer);

			if (status_vector.getState() & Firebird::IStatus::STATE_ERRORS)
				return this->send_response(sendL, 0, 0, &status_vector, false);

			message->msg_address = message->msg_buffer;
		}

		// If there aren't any buffers remaining, break out of loop

		if (--count <= 0)
			break;

		// There's a buffer waiting -- see if the request is ready to send

		RMessage* next = message->msg_next;

		if ((next == message || !next->msg_address) &&
			!check_request(requestL, data->p_data_incarnation, msg_number))
		{
			// We've reached the end of the RSE - don't prefetch and flush
			// everything we've buffered so far

			count2 = 0;
			break;
		}

		if (!this->send_partial(sendL))
			return FALSE;
		message->msg_address = NULL;
	}

	sendL->p_data.p_data_messages = 0;
	this->send(sendL);
	message->msg_address = NULL;

	// Bump up the message pointer to resync with rrq_xdr (rrq_xdr
	// was incremented by xdr_request in the SEND call).

	tail->rrq_message = message->msg_next;

	// Since we have a little time on our hands while this packet is sent
	// and processed, get the next batch of records.  Start by finding the
	// next free buffer.

	message = tail->rrq_xdr;
	RMessage* prior = NULL;

	while (message->msg_address && message->msg_next != tail->rrq_xdr)
		message = message->msg_next;

	for (; count2 && check_request(requestL, data->p_data_incarnation, msg_number); --count2)
	{
		if (message->msg_address)
		{
			if (!prior)
				prior = tail->rrq_xdr;

			while (prior->msg_next != message)
				prior = prior->msg_next;

			// allocate a new message block and put it in the cache

			message = FB_NEW RMessage(format->fmt_length);
#ifdef DEBUG_REMOTE_MEMORY
			printf("receive_msg(server)       allocate message %x\n", message);
#endif
			message->msg_number = prior->msg_number;
			message->msg_next = prior->msg_next;

			prior->msg_next = message;
			prior = message;
		}

		// fetch the next record into cache; even for scrollable cursors, we are
		// just doing a simple lookahead continuing on in the last direction specified,
		// so there is no reason to do an isc_receive2()

		requestL->rrq_iface->receive(&status_vector, data->p_data_incarnation,
			msg_number, format->fmt_length, message->msg_buffer);

		// Did we have an error?  If so, save it for later delivery

		if (status_vector.getState() & Firebird::IStatus::STATE_ERRORS)
		{
			// If already have an error queued, don't overwrite it

			if (requestL->rrqStatus.isSuccess())
				requestL->rrqStatus.save(&status_vector);

			break;
		}

		message->msg_address = message->msg_buffer;
		message = message->msg_next;
	}

	return TRUE;
}


static void release_blob(Rbl* blob)
{
/**************************************
 *
 *	r e l e a s e _ b l o b
 *
 **************************************
 *
 * Functional description
 *	Release a blob block and friends.
 *
 **************************************/
	Rdb* rdb = blob->rbl_rdb;
	Rtr* transaction = blob->rbl_rtr;

	rdb->rdb_port->releaseObject(blob->rbl_id);

	for (Rbl** p = &transaction->rtr_blobs; *p; p = &(*p)->rbl_next)
	{
		if (*p == blob)
		{
			*p = blob->rbl_next;
			break;
		}
	}

#ifdef DEBUG_REMOTE_MEMORY
	printf("release_blob(server)      free blob        %x\n", blob);
#endif
	delete blob;
}


static void release_event( Rvnt* event)
{
/**************************************
 *
 *	r e l e a s e _ e v e n t
 *
 **************************************
 *
 * Functional description
 *	Release an event block.
 *
 **************************************/
	Rdb* rdb = event->rvnt_rdb;

	for (Rvnt** p = &rdb->rdb_events; *p; p = &(*p)->rvnt_next)
	{
		if (*p == event)
		{
			*p = event->rvnt_next;
			break;
		}
	}

	delete event;
}


static void release_request( Rrq* request, bool rlsIface)
{
/**************************************
 *
 *	r e l e a s e _ r e q u e s t
 *
 **************************************
 *
 * Functional description
 *	Release a request block.
 *
 **************************************/
	if (rlsIface && request->rrq_iface)
	{
		request->rrq_iface->release();
		request->rrq_iface = NULL;
	}

	Rdb* rdb = request->rrq_rdb;
	rdb->rdb_port->releaseObject(request->rrq_id);
	REMOTE_release_request(request);
}


static void release_statement( Rsr** statement)
{
/**************************************
 *
 *	r e l e a s e _ s t a t e m e n t
 *
 **************************************
 *
 * Functional description
 *	Release a GDML or SQL statement?
 *
 **************************************/
	if ((*statement)->rsr_cursor)
	{
		(*statement)->rsr_cursor = NULL;

		Rtr* const transaction = (*statement)->rsr_rtr;
		fb_assert(transaction);

		FB_SIZE_T pos;
		if (transaction->rtr_cursors.find(*statement, pos))
			transaction->rtr_cursors.remove(pos);
		else
			fb_assert(false);
	}

	if ((*statement)->rsr_batch)
	{
		(*statement)->rsr_batch->release();
		(*statement)->rsr_batch = NULL;
	}

	delete (*statement)->rsr_select_format;
	delete (*statement)->rsr_bind_format;

	(*statement)->releaseException();
	REMOTE_release_messages((*statement)->rsr_message);

	delete *statement;
	*statement = NULL;
}


static void release_sql_request( Rsr* statement)
{
/**************************************
 *
 *	r e l e a s e _ s q l _ r e q u e s t
 *
 **************************************
 *
 * Functional description
 *	Release an SQL request block.
 *
 **************************************/
	Rdb* rdb = statement->rsr_rdb;
	rdb->rdb_port->releaseObject(statement->rsr_id);

	for (Rsr** p = &rdb->rdb_sql_requests; *p; p = &(*p)->rsr_next)
	{
		if (*p == statement)
		{
			*p = statement->rsr_next;
			break;
		}
	}

	release_statement(&statement);
}


static void release_transaction( Rtr* transaction)
{
/**************************************
 *
 *	r e l e a s e _ t r a n s a c t i o n
 *
 **************************************
 *
 * Functional description
 *	Release a transaction block and friends.
 *
 **************************************/
	Rdb* rdb = transaction->rtr_rdb;
	rdb->rdb_port->releaseObject(transaction->rtr_id);

	while (transaction->rtr_blobs)
		release_blob(transaction->rtr_blobs);

	while (transaction->rtr_cursors.hasData())
	{
		Rsr* const statement = transaction->rtr_cursors.pop();
		fb_assert(statement->rsr_cursor);
		statement->rsr_cursor->release();
		statement->rsr_cursor = NULL;
	}

	for (Rtr** p = &rdb->rdb_transactions; *p; p = &(*p)->rtr_next)
	{
		if (*p == transaction)
		{
			*p = transaction->rtr_next;
			break;
		}
	}

#ifdef DEBUG_REMOTE_MEMORY
	printf("release_transact(server)  free transaction %x\n", transaction);
#endif
	delete transaction;
}


ISC_STATUS rem_port::seek_blob(P_SEEK* seek, PACKET* sendL)
{
/**************************************
 *
 *	s e e k _ b l o b
 *
 **************************************
 *
 * Functional description
 *	Execute a blob seek operation.
 *
 **************************************/
	Rbl* blob;

	getHandle(blob, seek->p_seek_blob);

	const SSHORT mode = seek->p_seek_mode;
	const SLONG offset = seek->p_seek_offset;

	LocalStatus ls;
	CheckStatusWrapper status_vector(&ls);
	SLONG result = blob->rbl_iface->seek(&status_vector, mode, offset);

	sendL->p_resp.p_resp_blob_id.gds_quad_low = result;

	return this->send_response(sendL, 0, 0, &status_vector, false);
}


ISC_STATUS rem_port::send_msg(P_DATA * data, PACKET* sendL)
{
/**************************************
 *
 *	s e n d _ m s g
 *
 **************************************
 *
 * Functional description
 *	Handle a isc_send operation.
 *
 **************************************/
	LocalStatus ls;
	CheckStatusWrapper status_vector(&ls);

	Rrq* requestL;
	getHandle(requestL, data->p_data_request);

	const USHORT number = data->p_data_message_number;
	requestL = REMOTE_find_request(requestL, data->p_data_incarnation);
	if (number > requestL->rrq_max_msg)
	{
		(Arg::Gds(isc_badmsgnum)).copyTo(&status_vector);
		return this->send_response(sendL, 0, 0, &status_vector, false);
	}
	RMessage* message = requestL->rrq_rpt[number].rrq_message;
	const rem_fmt* format = requestL->rrq_rpt[number].rrq_format;

	requestL->rrq_iface->send(&status_vector, data->p_data_incarnation, number,
		format->fmt_length, message->msg_address);

	message->msg_address = NULL;

	return this->send_response(sendL, 0, 0, &status_vector, false);
}


ISC_STATUS rem_port::send_response(PACKET* p, OBJCT obj, ULONG length, const Firebird::IStatus* status, bool defer_flag)
{
	StaticStatusVector tmp;
	tmp.mergeStatus(status);
	return send_response(p, obj, length, tmp.begin(), defer_flag);
}


ISC_STATUS rem_port::send_response(	PACKET*	sendL,
							OBJCT	object,
							ULONG	length,
							const ISC_STATUS* status_vector,
							bool defer_flag)
{
/**************************************
 *
 *	s e n d _ r e s p o n s e
 *
 **************************************
 *
 * Functional description
 *	Send a response packet.
 *
 **************************************/

	P_RESP* response = &sendL->p_resp;

	// Start by translating the status vector into "generic" form

	Firebird::StaticStatusVector new_vector;
	const ISC_STATUS* old_vector = status_vector;
	const ISC_STATUS exit_code = old_vector[1];

	char buffer[1024];
	char* p = buffer;
	char* bufferEnd = p + sizeof(buffer);
	// Set limit of status vector size since old client 2.5 and below cannot correctly handle them
	const FB_SIZE_T limit = port_protocol < PROTOCOL_VERSION13 ? ISC_STATUS_LENGTH : 0;

	for (bool sw = true; *old_vector && sw;)
	{
		switch (*old_vector)
		{
		case isc_arg_warning:
		case isc_arg_gds:
			if (limit && new_vector.getCount() > limit - 3) // 2 for numbers and 1 reserved for isc_arg_end
				break;
			new_vector.push(*old_vector++);

			// The status codes are converted to their offsets so that they
			// were compatible with the RDB implementation.  This was fine
			// when status codes were restricted to a single facility.  Now
			// that the facility is part of the status code we need to know
			// this on the client side, thus when talking with 6.0 and newer
			// clients, do not decode the status code, just send it to the
			// client.  The same check is made in interface.cpp::check_response
			new_vector.push(*old_vector++);

			for (;;)
			{
				switch (*old_vector)
				{
				case isc_arg_cstring:
					if (limit && new_vector.getCount() > limit - 4)
						break;
					new_vector.push(*old_vector++);
					// fall through ...

				case isc_arg_string:
				case isc_arg_number:
					if (limit && new_vector.getCount() > limit - 3)
						break;
					new_vector.push(*old_vector++);
					new_vector.push(*old_vector++);
					continue;
				} // switch
				break;
			} // for (;;)
			continue;

		case isc_arg_interpreted:
		case isc_arg_sql_state:
			if (limit && new_vector.getCount() > limit - 3)
				break;
			new_vector.push(*old_vector++);
			new_vector.push(*old_vector++);
			continue;
		}

		if (limit && new_vector.getCount() > limit - 3)
			break;
		const int l = (p < bufferEnd) ? fb_interpret(p, bufferEnd - p, &old_vector) : 0;
		if (l == 0)
			break;

		new_vector.push(isc_arg_interpreted);
		new_vector.push((ISC_STATUS)(IPTR) p);

		p += l;
		sw = false;
	}

	new_vector.push(isc_arg_end);

	// Format and send response.  Note: the blob_id and data address fields
	// of the response packet may contain valid data.  Don't trash them.

	if (!response->p_resp_status_vector)
		response->p_resp_status_vector = FB_NEW_POOL(*getDefaultMemoryPool()) Firebird::DynamicStatusVector();

	response->p_resp_status_vector->save(new_vector.begin());

	sendL->p_operation = op_response;

	response->p_resp_object = object;
	response->p_resp_data.cstr_length = length;

	const bool defer = (this->port_flags & PORT_lazy) && defer_flag;

	if (defer)
		this->send_partial(sendL);
	else
	{
		this->send(sendL);

		// If database or attachment has been shut down,
		// there's no point in keeping the connection open
		if (exit_code == isc_shutdown || exit_code == isc_att_shutdown)
		{
			this->port_state = rem_port::BROKEN;
			this->port_flags |= PORT_rdb_shutdown;
		}
	}

	return exit_code;
}

// Maybe this can be a member of rem_port?
static void send_error(rem_port* port, PACKET* apacket, ISC_STATUS errcode)
{
	LocalStatus ls;
	CheckStatusWrapper status_vector(&ls);
	(Arg::Gds(errcode)).copyTo(&status_vector);
	port->send_response(apacket, 0, 0, &status_vector, false);
}

// Maybe this can be a member of rem_port?
static void send_error(rem_port* port, PACKET* apacket, const Firebird::Arg::StatusVector& err)
{
	LocalStatus ls;
	CheckStatusWrapper status_vector(&ls);
	err.copyTo(&status_vector);
	port->send_response(apacket, 0, 0, &status_vector, false);
}


static void attach_service(rem_port* port, P_ATCH* attach, PACKET* sendL)
{
	WIRECRYPT_DEBUG(fprintf(stderr, "Line encryption %sabled on attach svc\n", port->port_crypt_complete ? "en" : "dis"));
	if (port->port_crypt_level == WIRECRYPT_REQUIRED && !port->port_crypt_complete)
	{
		Arg::Gds(isc_miss_wirecrypt).raise();
	}

	PathName manager(attach->p_atch_file.cstr_address, attach->p_atch_file.cstr_length);

	ClumpletWriter* wrt = FB_NEW_POOL(*getDefaultMemoryPool()) ClumpletWriter(*getDefaultMemoryPool(),
		ClumpletReader::spbList, MAX_DPB_SIZE, attach->p_atch_dpb.cstr_address, attach->p_atch_dpb.cstr_length);
	port->port_srv_auth = FB_NEW ServiceAttachAuth(port,
		PathName(attach->p_atch_file.cstr_address, attach->p_atch_file.cstr_length), wrt);

	if (port->port_srv_auth->authenticate(sendL))
	{
		delete port->port_srv_auth;
		port->port_srv_auth = NULL;
	}
}


void ServiceAttachAuth::accept(PACKET* sendL, Auth::WriterImplementation* authBlock)
{
	authBlock->store(pb, isc_spb_auth_block);
	authPort->extractNewKeys(&sendL->p_resp.p_resp_data);

	authPort->service_attach(managerName.c_str(), pb, sendL);
}


ISC_STATUS rem_port::service_attach(const char* service_name,
									ClumpletWriter* spb,
									PACKET* sendL)
{
/**************************************
 *
 *	s e r v i c e _ a t t a c h
 *
 **************************************
 *
 * Functional description
 *	Connect to a Firebird service.
 *
 **************************************/
    // Now insert additional clumplets into spb
	addClumplets(spb, spbParam, this);

	for (spb->rewind(); !spb->isEof();)
	{
		switch (spb->getClumpTag())
		{
		// remove old-style logon parameters
		case isc_spb_user_name:
		case isc_spb_password:
		case isc_spb_password_enc:

		// remove trusted auth & trusted role if present (security measure)
		case isc_spb_trusted_role:
		case isc_spb_trusted_auth:

		// remove user config info (security measure)
		case isc_spb_config:
			spb->deleteClumplet();
			break;

		default:
			spb->moveNext();
			break;
		}
	}

	// See if user has specified parameters relevant to the connection,
	// they will be stuffed in the SPB if so.
	REMOTE_get_timeout_params(this, spb);

	DispatcherPtr provider;
	LocalStatus ls;
	CheckStatusWrapper status_vector(&ls);

	fb_assert(port_server_crypt_callback);
	port_server_crypt_callback->destroy();
	provider->setDbCryptCallback(&status_vector, port_server_crypt_callback->getInterface());

	if (!(status_vector.getState() & Firebird::IStatus::STATE_ERRORS))
	{
		dumpAuthBlock("rem_port::service_attach()", spb, isc_spb_auth_block);
		ServService iface(provider->attachServiceManager(&status_vector, service_name,
			(ULONG) spb->getBufferLength(), spb->getBuffer()));

		if (!(status_vector.getState() & Firebird::IStatus::STATE_ERRORS))
		{
			Rdb* rdb = FB_NEW Rdb;

			this->port_context = rdb;
#ifdef DEBUG_REMOTE_MEMORY
			printf("attach_service(server)  allocate rdb     %x\n", rdb);
#endif
			rdb->rdb_port = this;
			Svc* svc = rdb->rdb_svc = FB_NEW Svc;
			svc->svc_iface = iface;

			port_server_crypt_callback->stop();
		}
	}

	return this->send_response(sendL, 0, sendL->p_resp.p_resp_data.cstr_length, &status_vector,
		false);
}


ISC_STATUS rem_port::service_end(P_RLSE* /*release*/, PACKET* sendL)
{
/**************************************
 *
 *	s e r v i c e _ e n d
 *
 **************************************
 *
 * Functional description
 *	Close down a service.
 *
 **************************************/
	LocalStatus ls;
	CheckStatusWrapper status_vector(&ls);

	Rdb* rdb = this->port_context;
	if (bad_service(&status_vector, rdb))
		return this->send_response(sendL, 0, 0, &status_vector, false);

	{ // scope
		RefMutexGuard portGuard(*port_cancel_sync, FB_FUNCTION);
		rdb->rdb_svc->svc_iface->detach(&status_vector);

		if (!(status_vector.getState() & Firebird::IStatus::STATE_ERRORS))
		{
			port_flags |= PORT_detached;
			rdb->rdb_svc->svc_iface = NULL;
		}
	}

	return this->send_response(sendL, 0, 0, &status_vector, false);
}


void rem_port::service_start(P_INFO * stuff, PACKET* sendL)
{
/**************************************
 *
 *	s e r v i c e _ s t a r t
 *
 **************************************
 *
 * Functional description
 *	Start a service on the server
 *
 **************************************/
	LocalStatus ls;
	CheckStatusWrapper status_vector(&ls);

	Rdb* rdb = this->port_context;
	if (bad_service(&status_vector, rdb))
	{
		this->send_response(sendL, 0, 0, &status_vector, false);
		return;
	}

	Svc* svc = rdb->rdb_svc;
	svc->svc_iface->start(&status_vector, stuff->p_info_items.cstr_length,
		stuff->p_info_items.cstr_address);
	this->send_response(sendL, 0, 0, &status_vector, false);
}


ISC_STATUS rem_port::set_cursor(P_SQLCUR * sqlcur, PACKET* sendL)
{
/*****************************************
 *
 *	s e t _ c u r s o r
 *
 *****************************************
 *
 * Functional description
 *	Set a cursor name for a dynamic request.
 *
 *****************************************/
	Rsr* statement;
	LocalStatus ls;
	CheckStatusWrapper status_vector(&ls);
	const char* name = reinterpret_cast<const char*>(sqlcur->p_sqlcur_cursor_name.cstr_address);

	getHandle(statement, sqlcur->p_sqlcur_statement);

	if (port_protocol < PROTOCOL_VERSION13 && statement->rsr_cursor_name.hasData() &&
		statement->rsr_cursor_name != name)
	{
		(Arg::Gds(isc_dsql_decl_err) <<
		 Arg::Gds(isc_dsql_cursor_redefined) << statement->rsr_cursor_name).copyTo(&status_vector);
	}
	else
		statement->rsr_cursor_name = name;

	if (statement->rsr_iface)
		statement->rsr_iface->setCursorName(&status_vector, name);

	return this->send_response(sendL, 0, 0, &status_vector, false);
}


void rem_port::start_crypt(P_CRYPT * crypt, PACKET* sendL)
/*****************************************
 *
 *	s t a r t _ c r y p t
 *
 *****************************************
 *
 * Functional description
 *	Start to crypt the wire using given plugin and key.
 *	Disconnect on error but send OK on success.
 *
 *****************************************/
{
	try
	{
		ICryptKey* key = NULL;
		PathName keyName(crypt->p_key.cstr_address, crypt->p_key.cstr_length);
		if (getPortConfig()->getWireCrypt(WC_SERVER) != WIRE_CRYPT_DISABLED)
		{
			for (unsigned k = 0; k < port_crypt_keys.getCount(); ++k)
			{
				if (keyName == port_crypt_keys[k]->keyName)
				{
					key = port_crypt_keys[k];
					break;
				}
			}
		}

		if (! key)
		{
			(Arg::Gds(isc_wirecrypt_key) << keyName).raise();
		}

		PathName plugName(crypt->p_plugin.cstr_address, crypt->p_plugin.cstr_length);
		// Check it's availability
		ParsedList plugins(Config::getDefaultConfig()->getPlugins(
			IPluginManager::TYPE_WIRE_CRYPT));

		bool found = false;

		for (unsigned n = 0; n < plugins.getCount(); ++n)
		{
			if (plugins[n] == plugName)
			{
				found = true;
				break;
			}
		}
		if (!found)
		{
			(Arg::Gds(isc_wirecrypt_plugin) << plugName).raise();
		}

		GetPlugins<IWireCryptPlugin> cp(IPluginManager::TYPE_WIRE_CRYPT, plugName.c_str());
		if (!cp.hasData())
		{
			(Arg::Gds(isc_wirecrypt_plugin) << plugName).raise();
		}

		// Initialize crypt key
		LocalStatus ls;
		CheckStatusWrapper st(&ls);
		const UCharBuffer* specificData = this->findSpecificData(keyName, plugName);
		if (specificData)
		{
			cp.plugin()->setSpecificData(&st, keyName.c_str(), specificData->getCount(), specificData->begin());
			check(&st, isc_wish_list);
		}
		cp.plugin()->setKey(&st, key);
		check(&st);

		// Install plugin
		port_crypt_plugin = cp.plugin();
		port_crypt_plugin->addRef();
		port_crypt_complete = true;
		port_crypt_name = cp.name();

		send_response(sendL, 0, 0, &st, false);
		WIRECRYPT_DEBUG(fprintf(stderr, "Srv: Installed cipher %s\n", cp.name()));
	}
	catch (const Exception& ex)
	{
		iscLogException("start_crypt:", ex);
		disconnect(NULL, NULL);
	}
}


const UCharBuffer* rem_port::findSpecificData(const PathName& type, const PathName& plugin)
{
	for (unsigned i = 0; i < port_known_server_keys.getCount(); ++i)
	{
		//KnownServerKey
		auto& k = port_known_server_keys[i];
		if (k.type != type)
			continue;
		auto* rc = k.findSpecificData(plugin);
		if (rc)
			return rc;
	}

	return nullptr;
}


void rem_port::addSpecificData(const PathName& type, const PathName& plugin, unsigned length, const void* data)
{
	KnownServerKey* key = nullptr;
	for (unsigned i = 0; i < port_known_server_keys.getCount(); ++i)
	{
		//KnownServerKey
		auto& k = port_known_server_keys[i];
		if (k.type == type)
		{
			key = &k;
			break;
		}
	}

	if (!key)
	{
		key = &port_known_server_keys.add();
		key->type = type;
	}

	//KnownServerKey::PluginSpecific
	auto& p = key->specificData.add();
	p.first = plugin;
	memcpy(p.second.getBuffer(length), data, length);
}


void set_server(rem_port* port, USHORT flags)
{
/**************************************
 *
 *	s e t _ s e r v e r
 *
 **************************************
 *
 * Functional description
 *	Look up the server for this type
 *	of port.  If one doesn't exist,
 *	create it.
 *
 **************************************/
	MutexLockGuard srvrGuard(servers_mutex, FB_FUNCTION);
	srvr* server;

	for (server = servers; server; server = server->srvr_next)
	{
		if (port->port_type == server->srvr_port_type)
			break;
	}

	if (!server)
	{
		servers = server = FB_NEW srvr(servers, port, flags);
		fb_shutdown_callback(0, shut_server, fb_shut_postproviders, 0);
		fb_shutdown_callback(0, pre_shutdown, fb_shut_preproviders, 0);
	}

	port->port_server = server;
}


ISC_STATUS rem_port::start(P_OP operation, P_DATA * data, PACKET* sendL)
{
/**************************************
 *
 *	s t a r t
 *
 **************************************
 *
 * Functional description
 *
 **************************************/
	Rtr* transaction;

	getHandle(transaction, data->p_data_transaction);

	Rrq* requestL;
	getHandle(requestL, data->p_data_request);

	requestL = REMOTE_find_request(requestL, data->p_data_incarnation);
	REMOTE_reset_request(requestL, 0);

	LocalStatus ls;
	CheckStatusWrapper status_vector(&ls);

	requestL->rrq_iface->start(&status_vector, transaction->rtr_iface, data->p_data_incarnation);

	if (!(status_vector.getState() & Firebird::IStatus::STATE_ERRORS))
	{
		requestL->rrq_rtr = transaction;
		if (operation == op_start_and_receive)
			return this->receive_after_start(data, sendL, &status_vector);
	}

	return this->send_response(sendL, 0, 0, &status_vector, false);
}


ISC_STATUS rem_port::start_and_send(P_OP operation, P_DATA* data, PACKET* sendL)
{
/**************************************
 *
 *	s t a r t _ a n d _ s e n d
 *
 **************************************
 *
 * Functional description
 *
 **************************************/
	LocalStatus ls;
	CheckStatusWrapper status_vector(&ls);
	Rtr* transaction;
	getHandle(transaction, data->p_data_transaction);

	Rrq* requestL;
	getHandle(requestL, data->p_data_request);

	requestL = REMOTE_find_request(requestL, data->p_data_incarnation);
	const USHORT number = data->p_data_message_number;

	if (number > requestL->rrq_max_msg)
	{
		(Arg::Gds(isc_badmsgnum)).copyTo(&status_vector);
		return this->send_response(sendL, 0, 0, &status_vector, false);
	}

	RMessage* message = requestL->rrq_rpt[number].rrq_message;
	const rem_fmt* format = requestL->rrq_rpt[number].rrq_format;
	REMOTE_reset_request(requestL, message);

	requestL->rrq_iface->startAndSend(&status_vector,
		transaction->rtr_iface, data->p_data_incarnation,
		number, format->fmt_length, message->msg_address);

	if (!(status_vector.getState() & Firebird::IStatus::STATE_ERRORS))
	{
		requestL->rrq_rtr = transaction;
		if (operation == op_start_send_and_receive)
			return this->receive_after_start(data, sendL, &status_vector);
	}

	return this->send_response(sendL, 0, 0, &status_vector, false);
}


ISC_STATUS rem_port::start_transaction(P_OP operation, P_STTR * stuff, PACKET* sendL)
{
/**************************************
 *
 *	s t a r t _ t r a n s a c t i o n
 *
 **************************************
 *
 * Functional description
 *	Start a transaction.
 *
 **************************************/
	LocalStatus ls;
	CheckStatusWrapper status_vector(&ls);

	Rdb* rdb = this->port_context;
	if (bad_db(&status_vector, rdb))
		return this->send_response(sendL, 0, 0, &status_vector, false);

	ServTransaction iface(operation == op_reconnect ?
		rdb->rdb_iface->reconnectTransaction(&status_vector,
			stuff->p_sttr_tpb.cstr_length, stuff->p_sttr_tpb.cstr_address) :
		rdb->rdb_iface->startTransaction(&status_vector,
			stuff->p_sttr_tpb.cstr_length, stuff->p_sttr_tpb.cstr_address));

	OBJCT object = 0;
	if (!(status_vector.getState() & Firebird::IStatus::STATE_ERRORS))
	{
		Rtr* transaction = make_transaction(rdb, iface);
		if (transaction)
		{
			object = transaction->rtr_id;
			if (operation == op_reconnect)
				transaction->rtr_limbo = true;
#ifdef DEBUG_REMOTE_MEMORY
			printf("start_transaction(server) allocate trans   %x\n", transaction);
#endif
		}
		else
		{
			if (operation != op_reconnect)
			{
				iface->rollback(&status_vector);
			}
			else
			{
				// Note that there is an underlying transaction pool
				// that won't be released until this connection is
				// detached. At least release the y-valve iface.
				iface->disconnect(&status_vector);
			}

			(Arg::Gds(isc_too_many_handles)).copyTo(&status_vector);
		}
	}

	return this->send_response(sendL, object, 0, &status_vector, false);
}


static THREAD_ENTRY_DECLARE loopThread(THREAD_ENTRY_PARAM)
{
/**************************************
 *
 *	t h r e a d
 *
 **************************************
 *
 * Functional description
 *	Execute requests in a happy loop.
 *
 **************************************/

	try {

	FpeControl::maskAll();

	Worker worker;

	while (!Worker::isShuttingDown())
	{
		MutexEnsureUnlock reqQueGuard(request_que_mutex, FB_FUNCTION);
		reqQueGuard.enter();
		server_req_t* request = request_que;
		if (request)
		{
			worker.setState(true);

			REMOTE_TRACE(("Dequeue request %p", request_que));
			request_que = request->req_next;
			ports_pending--;
			reqQueGuard.leave();

			while (request)
			{
				rem_port* port = NULL;

				// Bind a thread to a port.

				if (request->req_port->port_server_flags & SRVR_thread_per_port)
				{
					port = request->req_port;
					free_request(request);

					SRVR_main(port, port->port_server_flags);
					request = 0;
					continue;
				}
				// Splice request into list of active requests, execute request,
				// and unsplice

				{ // scope
					MutexLockGuard queGuard(request_que_mutex, FB_FUNCTION);
					request->req_next = active_requests;
					active_requests = request;
					ports_active++;
				}

				// Validate port.  If it looks ok, process request

				RefMutexEnsureUnlock portQueGuard(*request->req_port->port_que_sync, FB_FUNCTION);
				{ // port_sync scope
					RefMutexGuard portGuard(*request->req_port->port_sync, FB_FUNCTION);

					if (request->req_port->port_state == rem_port::DISCONNECTED ||
						!process_packet(request->req_port, &request->req_send, &request->req_receive, &port))
					{
						port = NULL;
					}

					// With lazy port feature enabled we can have more received and
					// not handled data in receive queue. Handle it now if it contains
					// whole request packet. If it contain partial packet don't clear
					// request queue, restore receive buffer state to state before
					// reading packet and wait until rest of data arrives
					if (port)
					{
						fb_assert(port == request->req_port);

						// It is very important to not release port_que_sync before
						// port_sync, else we can miss data arrived at time between
						// releasing locks and will never handle it. Therefore we
						// can't use MutexLockGuard here
						portQueGuard.enter();
						if (port->haveRecvData())
						{
							server_req_t* new_request = alloc_request();

							const rem_port::RecvQueState recvState = port->getRecvState();
							port->receive(&new_request->req_receive);

							if (new_request->req_receive.p_operation == op_partial)
							{
								free_request(new_request);
								port->setRecvState(recvState);
							}
							else
							{
								if (!port->haveRecvData())
									port->clearRecvQue();

								new_request->req_port = port;

#ifdef DEV_BUILD
								const bool ok =
#endif
									link_request(port, new_request);
								fb_assert(ok);
							}
						}
					}
				} // port_sync scope

				if (port) {
					portQueGuard.leave();
				}

				{ // request_que_mutex scope
					MutexLockGuard queGuard(request_que_mutex, FB_FUNCTION);

					// Take request out of list of active requests

					for (server_req_t** req_ptr = &active_requests; *req_ptr;
						req_ptr = &(*req_ptr)->req_next)
					{
						if (*req_ptr == request)
						{
							*req_ptr = request->req_next;
							ports_active--;
							break;
						}
					}

					// If this is a explicit or implicit disconnect, get rid of
					// any chained requests

					if (!port)
					{
						server_req_t* next;
						while ((next = request->req_chain))
						{
							request->req_chain = next->req_chain;
							free_request(next);
						}
						if (request->req_send.p_operation == op_void &&
							request->req_receive.p_operation == op_void)
						{
							delete request;
							request = 0;
						}
					}
					else
					{
#ifdef DEBUG_REMOTE_MEMORY
						printf("thread    ACTIVE     request_queued %d\n",
								  port->port_requests_queued.value());
						fflush(stdout);
#endif
					}

					// Pick up any remaining chained request, and free current request

					if (request)
					{
						server_req_t* next = request->req_chain;
						free_request(request);
						//request = next;

						// Try to be fair - put new request at the end of waiting
						// requests queue and take request to work on from the
						// head of the queue
						if (next)
						{
							append_request_next(next, &request_que);
							request = request_que;
							request_que = request->req_next;
							ports_pending--;
						}
						else {
							request = NULL;
						}
					}
				} // request_que_mutex scope
			} // while (request)
		}
		else
		{
			worker.setState(false);
			reqQueGuard.leave();

			if (Worker::isShuttingDown())
				break;

			if (!worker.wait())
				break;
		}
	}

	} // try
	catch (const Exception& ex)
	{
		iscLogException("Error while processing the incoming packet", ex);
	}

	return 0;
}


SSHORT rem_port::asyncReceive(PACKET* asyncPacket, const UCHAR* buffer, SSHORT dataSize)
{
/**************************************
 *
 *	a s y n c R e c e i v e
 *
 **************************************
 *
 * Functional description
 *	If possible, accept incoming data asynchronously
 *
 **************************************/
	if (! port_async_receive)
	{
		return 0;
	}
	if (haveRecvData())
	{
		// We have no reliable way to distinguish network packet that start
		// from the beginning of XDR packet or in the middle of it.
		// Therefore try to process asynchronously only if there is no data
		// waiting in port queue. This can lead to fallback to synchronous
		// processing of async command (i.e. with some delay), but reliably
		// protects from spurious protocol breakage.
		return 0;
	}

	SLONG original_op = xdr_peek_long(port_async_receive->port_receive, buffer, dataSize);

	switch (original_op)
	{
	case op_cancel:
	case op_abort_aux_connection:
	case op_crypt_key_callback:
		break;
	default:
		return 0;
	}

	{ // scope for guard
		static GlobalPtr<Mutex> mutex;
		MutexLockGuard guard(mutex, FB_FUNCTION);

		port_async_receive->clearRecvQue();
		port_async_receive->port_receive->x_handy = 0;
		port_async_receive->port_protocol = port_protocol;
		memcpy(port_async_receive->port_queue.add().getBuffer(dataSize), buffer, dataSize);

		// It's required, that async packets follow simple rule:
		// xdr packet fits into network packet.
		port_async_receive->receive(asyncPacket);
	}

	const SSHORT asyncSize = dataSize - port_async_receive->port_receive->x_handy;
	fb_assert(asyncSize >= 0);

	switch (asyncPacket->p_operation)
	{
	case op_cancel:
		cancel_operation(this, asyncPacket->p_cancel_op.p_co_kind);
		break;
	case op_abort_aux_connection:
		if (port_async && (port_async->port_flags & PORT_connecting))
			port_async->abort_aux_connection();
		break;
	case op_crypt_key_callback:
		port_server_crypt_callback->wakeup(asyncPacket->p_cc.p_cc_data.cstr_length,
			asyncPacket->p_cc.p_cc_data.cstr_address);
		break;
	case op_partial:
		if (original_op == op_crypt_key_callback)
			port_server_crypt_callback->wakeup(0, NULL);
		break;
	default:
		fb_assert(false);
		return 0;
	}

	return asyncSize;
}


ISC_STATUS rem_port::transact_request(P_TRRQ* trrq, PACKET* sendL)
{
/**************************************
 *
 *	t r a n s a c t _ r e q u e s t
 *
 **************************************
 *
 * Functional description
 *
 **************************************/
	LocalStatus ls;
	CheckStatusWrapper status_vector(&ls);
	Rtr* transaction;

	getHandle(transaction, trrq->p_trrq_transaction);

	Rdb* rdb = this->port_context;
	if (bad_db(&status_vector, rdb))
		return this->send_response(sendL, 0, 0, &status_vector, false);

	UCHAR* blr = trrq->p_trrq_blr.cstr_address;
	const ULONG blr_length = trrq->p_trrq_blr.cstr_length;
	Rpr* procedure = this->port_rpr;
	UCHAR* in_msg = (procedure->rpr_in_msg) ? procedure->rpr_in_msg->msg_address : NULL;
	const ULONG in_msg_length =
		(procedure->rpr_in_format) ? procedure->rpr_in_format->fmt_length : 0;
	UCHAR* out_msg = (procedure->rpr_out_msg) ? procedure->rpr_out_msg->msg_address : NULL;
	const ULONG out_msg_length =
		(procedure->rpr_out_format) ? procedure->rpr_out_format->fmt_length : 0;

	rdb->rdb_iface->transactRequest(&status_vector, transaction->rtr_iface,
		blr_length, blr, in_msg_length, in_msg, out_msg_length, out_msg);

	if (status_vector.getState() & Firebird::IStatus::STATE_ERRORS)
		return this->send_response(sendL, 0, 0, &status_vector, false);

	P_DATA* data = &sendL->p_data;
	sendL->p_operation = op_transact_response;
	data->p_data_messages = 1;
	this->send(sendL);

	return FB_SUCCESS;
}

static void zap_packet(PACKET* packet, bool new_packet)
{
/**************************************
 *
 *	z a p _ p a c k e t
 *
 **************************************
 *
 * Functional description
 *	Zero out a packet block.
 *
 **************************************/

	if (new_packet)
		memset(packet, 0, sizeof(PACKET));
	else
	{
#ifdef DEBUG_XDR_MEMORY
		// Don't trash debug xdr memory allocation table of recycled packets.

		memset(&packet->p_operation, 0, sizeof(PACKET) - offsetof(PACKET, p_operation));
#else
		memset(packet, 0, sizeof(PACKET));
#endif
	}
}




Worker::Worker()
{
	m_active = false;
	m_going = false;
	m_next = m_prev = NULL;
#ifdef DEV_BUILD
	m_tid = getThreadId();
#endif

	MutexLockGuard guard(m_mutex, FB_FUNCTION);
	insert(m_active);
}

Worker::~Worker()
{
	MutexLockGuard guard(m_mutex, FB_FUNCTION);
	remove();
	--m_cntAll;
	if (m_going)
		--m_cntGoing;
}


bool Worker::wait(int timeout)
{
	if (m_sem.tryEnter(timeout))
		return true;

	MutexLockGuard guard(m_mutex, FB_FUNCTION);
	if (m_sem.tryEnter(0))
		return true;

	// don't exit last worker until server shutdown
	if ((m_cntAll - m_cntGoing == 1) && !isShuttingDown())
		return true;

	remove();
	m_going = true;
	m_cntGoing++;

	return false;
}

void Worker::setState(const bool active)
{
	if (m_active == active)
		return;

	MutexLockGuard guard(m_mutex, FB_FUNCTION);
	remove();
	insert(active);
}

bool Worker::wakeUp()
{
	MutexLockGuard reqQueGuard(request_que_mutex, FB_FUNCTION);

#ifdef _DEBUG
	int cnt = 0;
	for (server_req_t* req = request_que; req; req = req->req_next)
		cnt++;
	fb_assert(cnt == ports_pending);

	cnt = 0;
	for (server_req_t* req = active_requests; req; req = req->req_next)
		cnt++;
	fb_assert(cnt == ports_active);
#endif

	if (!ports_pending)
		return true;

	MutexLockGuard guard(m_mutex, FB_FUNCTION);

	if (m_idleWorkers)
	{
		Worker* idle = m_idleWorkers;
		idle->setState(true);
		idle->m_sem.release();
		return true;
	}

	if (m_cntAll - m_cntGoing >= ports_active + ports_pending)
		return true;

	return (m_cntAll - m_cntGoing >= MAX_THREADS);
}

void Worker::wakeUpAll()
{
	MutexLockGuard guard(m_mutex, FB_FUNCTION);
	for (Worker* thd = m_idleWorkers; thd; thd = thd->m_next)
		thd->m_sem.release();
}

void Worker::remove()
{
	if (!m_active && (m_next || m_prev || m_idleWorkers == this)) {
		m_cntIdle--;
	}

	if (m_idleWorkers == this) {
		m_idleWorkers = this->m_next;
	}
	if (m_activeWorkers == this) {
		m_activeWorkers = this->m_next;
	}
	if (m_next) {
		m_next->m_prev = this->m_prev;
	}
	if (m_prev) {
		m_prev->m_next = this->m_next;
	}
	m_prev = m_next = NULL;
}

void Worker::insert(const bool active)
{
	fb_assert(!m_next);
	fb_assert(!m_prev);
	fb_assert(m_idleWorkers != this);
	fb_assert(m_activeWorkers != this);

	Worker** list = active ? &m_activeWorkers : &m_idleWorkers;
	m_next = *list;
	if (*list) {
		(*list)->m_prev = this;
	}
	*list = this;
	m_active = active;
	if (!m_active)
	{
		m_cntIdle++;
		fb_assert(m_idleWorkers == this);
	}
	else
		fb_assert(m_activeWorkers == this);
}

void Worker::start(USHORT flags)
{
	if (!isShuttingDown() && !wakeUp())
	{
		if (isShuttingDown())
			return;

		MutexLockGuard guard(m_mutex, FB_FUNCTION);
		try
		{
			Thread::start(loopThread, (void*)(IPTR) flags, THREAD_medium);
			++m_cntAll;
		}
		catch (const Exception&)
		{
			if (!m_cntAll)
			{
				Arg::Gds(isc_no_threads).raise();
			}
		}
	}
}

void Worker::shutdown()
{
	MutexLockGuard guard(m_mutex, FB_FUNCTION);
	if (shutting_down)
	{
		return;
	}

	shutting_down = true;

	while (getCount())
	{
		wakeUpAll();
		m_mutex->leave();	// we need CheckoutGuard here
		try
		{
			Thread::sleep(100);
		}
		catch (const Exception&)
		{
			m_mutex->enter(FB_FUNCTION);
			throw;
		}
		m_mutex->enter(FB_FUNCTION);
	}
}

static int shut_server(const int, const int, void*)
{
	TraceManager::shutdown(); // This storage is separate from the jrd one
	server_shutdown = true;
	return 0;
}

static int pre_shutdown(const int, const int, void*)
{
	engine_shutdown = true;
	return 0;
}

void SrvAuthBlock::extractDataFromPluginTo(cstring* to)
{
	to->cstr_allocated = 0;
	to->cstr_length = (ULONG) dataFromPlugin.getCount();
	to->cstr_address = dataFromPlugin.begin();
}

bool SrvAuthBlock::authCompleted(bool flag)
{
	if (flag)
		flComplete = true;
	return flComplete;
}

void SrvAuthBlock::setLogin(const Firebird::string& user)
{
	userName = user;
}

void SrvAuthBlock::load(Firebird::ClumpletReader& id)
{
	if (id.find(CNCT_login))
	{
		id.getString(userName);
		fb_utils::dpbItemUpper(userName);
		HANDSHAKE_DEBUG(fprintf(stderr, "Srv: AuthBlock: login %s\n", userName.c_str()));
	}

	if (id.find(CNCT_plugin_name))
	{
		id.getPath(pluginName);
		firstTime = false;
		HANDSHAKE_DEBUG(fprintf(stderr, "Srv: AuthBlock: plugin %s\n", pluginName.c_str()));
	}

	if (id.find(CNCT_plugin_list))
	{
		id.getPath(pluginList);
		HANDSHAKE_DEBUG(fprintf(stderr, "Srv: AuthBlock: plugin list %s\n", pluginList.c_str()));
	}

	dataForPlugin.clear();
	getMultiPartConnectParameter(dataForPlugin, id, CNCT_specific_data);
	if (dataForPlugin.hasData())
	{
		HANDSHAKE_DEBUG(fprintf(stderr, "Srv: AuthBlock: data %u\n", static_cast<unsigned>(dataForPlugin.getCount())));
	}
}

const char* SrvAuthBlock::getPluginName()
{
	return pluginName.nullStr();
}

void SrvAuthBlock::setPluginName(const Firebird::string& name)
{
	pluginName = name.ToPathName();
}

void SrvAuthBlock::setPluginList(const Firebird::string& list)
{
	if (firstTime)
	{
		pluginList = list.ToPathName();
	}
	if (pluginList.hasData())
	{
		firstTime = false;
	}
}

void SrvAuthBlock::setDataForPlugin(const Firebird::UCharBuffer& data)
{
	dataForPlugin.assign(data.begin(), data.getCount());
}

void SrvAuthBlock::setDataForPlugin(const cstring& data)
{
	dataForPlugin.assign(data.cstr_address, data.cstr_length);
}

void SrvAuthBlock::setDataForPlugin(const p_auth_continue* data)
{
	dataForPlugin.assign(data->p_data.cstr_address, data->p_data.cstr_length);
	HANDSHAKE_DEBUG(fprintf(stderr, "Srv: setDataForPlugin: %d firstTime = %d nm=%d ls=%d login='%s'\n",
						 data->p_data.cstr_length, firstTime, data->p_name.cstr_length,
						 data->p_list.cstr_length, userName.c_str()));
	if (firstTime)
	{
		pluginName.assign(data->p_name.cstr_address, data->p_name.cstr_length);
		pluginList.assign(data->p_list.cstr_address, data->p_list.cstr_length);

		firstTime = false;
	}
}

bool SrvAuthBlock::hasDataForPlugin()
{
	return dataForPlugin.hasData();
}

void SrvAuthBlock::extractDataFromPluginTo(P_AUTH_CONT* to)
{
	extractDataFromPluginTo(&to->p_data);
	extractPluginName(&to->p_name);
}

void SrvAuthBlock::extractDataFromPluginTo(P_ACPD* to)
{
	extractDataFromPluginTo(&to->p_acpt_data);
	extractPluginName(&to->p_acpt_plugin);
}

void SrvAuthBlock::extractPluginName(cstring* to)
{
	to->cstr_length = (ULONG) pluginName.length();
	to->cstr_address = (UCHAR*)(pluginName.c_str());
	to->cstr_allocated = 0;
}

void SrvAuthBlock::createPluginsItr()
{
	if (firstTime || plugins)
	{
		return;
	}

	ParsedList fromClient(pluginList);
	ParsedList onServer(port->getPortConfig()->getPlugins(IPluginManager::TYPE_AUTH_SERVER));
	ParsedList final;

	for (unsigned s = 0; s < onServer.getCount(); ++s)
	{
		// do not expect too long lists, therefore use double loop
		for (unsigned c = 0; c < fromClient.getCount(); ++c)
		{
			if (onServer[s] == fromClient[c])
			{
				final.push(onServer[s]);
			}
		}
	}

	if (final.getCount() == 0)
	{
		HANDSHAKE_DEBUG(fprintf(stderr, "Srv: createPluginsItr: No matching plugins on server\n"));

		Arg::Gds loginError(isc_login_error);
#ifdef DEV_BUILD
		loginError << Arg::Gds(isc_random) << "No matching plugins on server";
#endif
		gds__log("Authentication error\n\tNo matching plugins on server");
		loginError.raise();
	}

	// reorder to make it match first, already passed, plugin data
	for (unsigned f = 1; f < final.getCount(); ++f)
	{
		if (final[f] == pluginName)
		{
			final[f] = final[0];
			final[0] = pluginName;
			break;
		}
	}

	// special case - last plugin from the list on the server may be used to check
	// correctness of what previous plugins added to auth parameters block
	bool multiFactor = true;
	for (unsigned sp = 0; sp < final.getCount(); ++sp)
	{
		if (final[sp] == onServer[onServer.getCount() - 1])
		{
			multiFactor = false;
			break;
		}
	}
	if (multiFactor)
	{
		final.push(onServer[onServer.getCount() - 1]);
	}

	final.makeList(pluginList);

	RefPtr<const Config> portConf(port->getPortConfig());
	plugins = FB_NEW AuthServerPlugins(IPluginManager::TYPE_AUTH_SERVER, portConf, pluginList.c_str());
}

void SrvAuthBlock::reset()
{
	pluginName = "";
	pluginList = "";
	dataForPlugin.clear();
	dataFromPlugin.clear();
	flComplete = false;
	firstTime = true;

	authBlockWriter.reset();
	delete plugins;
	plugins = NULL;
}

bool SrvAuthBlock::extractNewKeys(CSTRING* to, ULONG flags)
{
	lastExtractedKeys.reset();

	if (!(flags & ONLY_CLEANUP))
	{
		for (unsigned n = 0; n < newKeys.getCount(); ++n)
		{
			const PathName& t = newKeys[n]->keyName;
			PathName plugins = knownCryptKeyTypes()[t];
			if (plugins.hasData())
			{
				lastExtractedKeys.insertString(TAG_KEY_TYPE, t);
				lastExtractedKeys.insertString(TAG_KEY_PLUGINS, plugins);

				if (port->port_protocol < PROTOCOL_VERSION16)
					continue;

				for (CryptKeyTypeManager::SpecificPlugins sp(knownCryptKeyTypes().getSpecific(t)); sp.hasData(); sp.next())
				{
					PathName plugin = sp.get();
					GetPlugins<IWireCryptPlugin> cp(IPluginManager::TYPE_WIRE_CRYPT, plugin.c_str());
					fb_assert(cp.hasData());
					if (cp.hasData())
					{
						LocalStatus ls;
						CheckStatusWrapper st(&ls);
						unsigned l;
						const unsigned char* d = cp.plugin()->getSpecificData(&st, t.c_str(), &l);
						check(&st, isc_wish_list);
						if (d)
						{
							port->addSpecificData(t, plugin, l, d);

							plugin += '\0';
							plugin.append(reinterpret_cast<const char*>(d), l);
							lastExtractedKeys.insertString(TAG_PLUGIN_SPECIFIC, plugin);
						}
					}
				}
			}
		}

		if ((flags & EXTRACT_PLUGINS_LIST) && (dataFromPlugin.getCount() == 0))
		{
			lastExtractedKeys.insertString(TAG_KNOWN_PLUGINS, pluginList);
		}
	}

	to->cstr_length = (ULONG) lastExtractedKeys.getBufferLength();
	to->cstr_address = const_cast<UCHAR*>(lastExtractedKeys.getBuffer());
	to->cstr_allocated = 0;

	newKeys.clear();		// Very important - avoids sending same key type more than once

	return to->cstr_length > 0;
}<|MERGE_RESOLUTION|>--- conflicted
+++ resolved
@@ -2333,18 +2333,16 @@
 	// Send off out gracious acceptance or flag rejection
 	if (!accepted)
 	{
-		ntrace_result_t connectResult;
+		ntrace_result_t connectResult = ITracePlugin::RESULT_UNAUTHORIZED;
+
 		HANDSHAKE_DEBUG(fprintf(stderr, "!accepted, sending reject\n"));
+
 		if (status.getState() & Firebird::IStatus::STATE_ERRORS)
 		{
-<<<<<<< HEAD
+			if (status.getErrors()[1] != isc_login)
+				connectResult = ITracePlugin::RESULT_FAILED;
+
 			switch (status.getErrors()[1])
-=======
-			connectResult = status.getErrors()[1] == isc_login ? ITracePlugin::RESULT_UNAUTHORIZED
-															: ITracePlugin::RESULT_FAILED;
-
-			if (status.getErrors()[1] != isc_missing_data_structures)
->>>>>>> b309abd1
 			{
 			case isc_missing_data_structures:
 			case isc_login:
@@ -2366,7 +2364,6 @@
 		}
 		else
 		{
-			connectResult = ITracePlugin::RESULT_UNAUTHORIZED;
 			port->send(send);
 		}
 
