/*
 *	PROGRAM:	Interactive SQL utility
 *	MODULE:		isql.epp
 *	DESCRIPTION:	Main line routine
 *
 * The contents of this file are subject to the Interbase Public
 * License Version 1.0 (the "License"); you may not use this file
 * except in compliance with the License. You may obtain a copy
 * of the License at http://www.Inprise.com/IPL.html
 *
 * Software distributed under the License is distributed on an
 * "AS IS" basis, WITHOUT WARRANTY OF ANY KIND, either express
 * or implied. See the License for the specific language governing
 * rights and limitations under the License.
 *
 * The Original Code was created by Inprise Corporation
 * and its predecessors. Portions created by Inprise Corporation are
 * Copyright (C) Inprise Corporation.
 *
 * All Rights Reserved.
 * Contributor(s): ______________________________________.
 *
  Revision 1.5  2000/11/18 16:49:24  fsg
  Increased PRINT_BUFFER_LENGTH to 2048 to show larger plans
  Fixed Bug #122563 in extract.e get_procedure_args
  Apparently this has to be done in show.e also,
  but that is for another day :-)

  2001/05/20  Neil McCalden  add planonly option
  2001.09.09  Claudio Valderrama: put double quotes around identifiers
	in dialect 3 only when needed. Solve mischievous declaration/invocation
	of IUTILS_copy_SQL_id that made no sense and caused pointer problems.
  2001/10/03  Neil McCalden  pick up Firebird version from database server
	and display it with client version when -z used.
  2001.10.09 Claudio Valderrama: try to disconnect gracefully in batch mode.
  2001.11.23 Claudio Valderrama: skip any number of -- comments but only at
	the beginning and ignore void statements like block comments followed by
	a semicolon.
  2002-02-24 Sean Leyne - Code Cleanup of old Win 3.1 port (WINDOWS_ONLY)
  2003-08-15 Fred Polizo, Jr. - Fixed print_item() to correctly print
  string types as their hex represention for CHARACTER SET OCTETS.
  2004-11-16 Damyan Ivanov - bail out on error in non-interactive mode.

*/

#include "firebird.h"
#include <stdio.h>
#include "../yvalve/keywords.h"
#include "../jrd/intl.h"
#include <stdlib.h>
#include <stdarg.h>
#include <string.h>
#include <limits.h>
#include <math.h>
#include <ctype.h>
#include <errno.h>
#include "../common/utils_proto.h"
#include "../common/classes/array.h"
#include "../common/classes/init.h"
#include "../common/classes/ClumpletWriter.h"
#include "../common/classes/TempFile.h"
#include "../common/classes/FpeControl.h"
#include "../common/classes/GenericMap.h"
#include "../common/os/os_utils.h"
#include "../common/os/path_utils.h"
#include "../common/StatusHolder.h"
#include "../common/Tokens.h"

#ifdef HAVE_UNISTD_H
#include <unistd.h>
#endif
#ifdef HAVE_SIGNAL_H
#include <signal.h>
#endif
#ifdef HAVE_TERMIOS_H
#include <termios.h>
#endif
#ifdef HAVE_LOCALE_H
#include <locale.h>
#endif

#ifdef HAVE_EDITLINE_H
// This is a local file included in our distribution - but not always
// compiled into the system
#include "editline.h"
#endif

enum literal_string_type
{
	INIT_STR_FLAG			= 0,
	SINGLE_QUOTED_STRING	= 1,
	DOUBLE_QUOTED_STRING	= 2,
	NO_MORE_STRING			= 3,
	INCOMPLETE_STRING		= 4
};

#include "../common/classes/timestamp.h"

#if defined(WIN_NT)
#include <windows.h>
#endif
#include "../jrd/ibase.h"
#include "../isql/isql.h"
#include "../yvalve/perf.h"
#include "../jrd/license.h"
#include "../jrd/constants.h"
#include "../jrd/ods.h"
#include "../common/file_params.h"
#include "../common/classes/ImplementHelper.h"
#include "../isql/extra_proto.h"
#include "../isql/isql_proto.h"
#include "../isql/show_proto.h"
#include "../isql/iutils_proto.h"
#include "../yvalve/perf_proto.h"
#include "../yvalve/utl_proto.h"
#include "../yvalve/why_proto.h"
#include "../common/gdsassert.h"

#include "../isql/Extender.h"
#include "../isql/PtrSentry.h"
#include "../common/classes/UserBlob.h"
#include "../common/classes/MsgPrint.h"

using Firebird::PathName;
using Firebird::TempFile;
using MsgFormat::SafeArg;

#include "../isql/ColList.h"
#include "../isql/InputDevices.h"
#include "../isql/OptionsBase.h"

#include "../common/classes/Switches.h"
#include "../isql/isqlswi.h"

#include "../intl/charsets.h"
#include <unicode/utf8.h>


//DATABASE DB = COMPILETIME "yachts.lnk";
DATABASE DB = COMPILETIME "yachts.lnk" RUNTIME isqlGlob.global_Db_name;

IsqlGlobals isqlGlob;

#define DIGIT(c)		((c) >= '0' && (c) <= '9')
#define INT64_LIMIT	 ((((SINT64) 1) << 62) / 5)	// same as in cvt.cpp

//  Print lengths of numeric values

const size_t MAXCHARSET_SIZE	= 32;	// CHARSET names
const int SHORT_LEN		= 7;	// NUMERIC (4,2) = -327.68
const int LONG_LEN		= 12;	// NUMERIC (9,2) = -21474836.48
const int INT64_LEN		= 21;	// NUMERIC(18,2) = -92233720368547758.08
//const int QUAD_LEN		= 19;
const int FLOAT_LEN		= 14;	// -1.2345678E+38
const int DOUBLE_LEN		= 23;	// -1.234567890123456E+300
const int DATE_LEN		= 11;	// 11 for date only
const int DATETIME_LEN		= 25;	// 25 for date-time
const int TIME_ONLY_LEN		= 13;	// 13 for time only
const int DATE_ONLY_LEN		= 11;
const int BOOLEAN_LEN		= 7;	// <false>
const int UNKNOWN_LEN		= 20;	// Unknown type: %d

const int MAX_TERMS		= 10;	// max # of terms in an interactive cmd

const char* ISQL_COUNTERS_SET = "CurrentMemory, MaxMemory, RealTime, UserTime, Buffers, Reads, Writes, Fetches";
const int ISQL_COUNTERS = 8;

const char* UNKNOWN = "*unknown*";

namespace IcuUtil
{
	// Duplicate from ICU to not need to link ISQL with it. It's used by U8_NEXT_UNSAFE.
	static const uint8_t utf8_countTrailBytes[256] = {
		0, 0, 0, 0, 0, 0, 0, 0, 0, 0, 0, 0, 0, 0, 0, 0,
		0, 0, 0, 0, 0, 0, 0, 0, 0, 0, 0, 0, 0, 0, 0, 0,
		0, 0, 0, 0, 0, 0, 0, 0, 0, 0, 0, 0, 0, 0, 0, 0,
		0, 0, 0, 0, 0, 0, 0, 0, 0, 0, 0, 0, 0, 0, 0, 0,

		0, 0, 0, 0, 0, 0, 0, 0, 0, 0, 0, 0, 0, 0, 0, 0,
		0, 0, 0, 0, 0, 0, 0, 0, 0, 0, 0, 0, 0, 0, 0, 0,
		0, 0, 0, 0, 0, 0, 0, 0, 0, 0, 0, 0, 0, 0, 0, 0,
		0, 0, 0, 0, 0, 0, 0, 0, 0, 0, 0, 0, 0, 0, 0, 0,

		0, 0, 0, 0, 0, 0, 0, 0, 0, 0, 0, 0, 0, 0, 0, 0,
		0, 0, 0, 0, 0, 0, 0, 0, 0, 0, 0, 0, 0, 0, 0, 0,
		0, 0, 0, 0, 0, 0, 0, 0, 0, 0, 0, 0, 0, 0, 0, 0,
		0, 0, 0, 0, 0, 0, 0, 0, 0, 0, 0, 0, 0, 0, 0, 0,

		1, 1, 1, 1, 1, 1, 1, 1, 1, 1, 1, 1, 1, 1, 1, 1,
		1, 1, 1, 1, 1, 1, 1, 1, 1, 1, 1, 1, 1, 1, 1, 1,

		2, 2, 2, 2, 2, 2, 2, 2, 2, 2, 2, 2, 2, 2, 2, 2,
		3, 3, 3, 3, 3,
		3, 3, 3,    /* illegal in Unicode */
		4, 4, 4, 4, /* illegal in Unicode */
		5, 5,       /* illegal in Unicode */
		0, 0        /* illegal bytes 0xfe and 0xff */
	};

	// Return the number of characters of a string.
	static unsigned charLength(SSHORT charset, unsigned len, const char* str)
	{
		charset = TTYPE_TO_CHARSET(charset);

		if (charset != CS_UNICODE_FSS && charset != CS_UTF8)
			return len;

		unsigned charLen = 0;
		unsigned i = 0;

		while (i < len)
		{
			UChar32 c;
			U8_NEXT_UNSAFE(str, i, c);
			++charLen;
		}

		return charLen;
	}

	// Pads a string to a specified column width.
	static void pad(char* buffer, SSHORT charset, unsigned len, const char* str, unsigned width,
		bool right)
	{
		charset = TTYPE_TO_CHARSET(charset);

		if (charset != CS_UNICODE_FSS && charset != CS_UTF8)
		{
			// Truncate if necessary.
			if (len > width)
				len = width;

			if (right)
			{
				memcpy(buffer + width - len, str, len);
				if (width > len)
					memset(buffer, ' ', width - len);
			}
			else
			{
				memcpy(buffer, str, len);
				if (width > len)
					memset(buffer + len, ' ', width - len);
			}
			buffer[width] = '\0';
			return;
		}

		unsigned i = 0;

		while (i < len && width > 0)
		{
			UChar32 c;
			U8_NEXT_UNSAFE(str, i, c);
			--width;
		}

		if (right)
		{
			while (width-- > 0)
				*buffer++ = ' ';
		}

		memcpy(buffer, str, i);
		buffer += i;

		if (!right)
		{
			while (width-- > 0)
				*buffer++ = ' ';
		}

		*buffer = '\0';
	}
}


static inline bool commit_trans(Firebird::ITransaction** x)
{
	(*x)->commit(fbStatus);
	if (ISQL_errmsg (fbStatus))
	{
		(*x)->rollback(fbStatus);
		if (!(fbStatus->getState() & Firebird::IStatus::STATE_ERRORS))
		{
			*x = NULL;
		}

		return false;
	}

	*x = NULL;
	return true;
}

static inline int fb_isspace(const char c)
{
	return isspace((int)(UCHAR)c);
}

static inline int fb_isspace(const SSHORT c)
{
	return isspace((int)(UCHAR)c);
}

static inline int fb_isdigit(const char c)
{
	return isdigit((int)(UCHAR)c);
}


// I s q l G l o b a l s : : p r i n t f
// Output to the Out stream.
void IsqlGlobals::printf(const char* buffer, ...)
{
	va_list args;
	va_start(args, buffer);
	vfprintf(Out, buffer, args);
	va_end(args);
	fflush(Out); // John's fix.
}

// I s q l G l o b a l s : : p r i n t s
// Output to the Out stream a literal string. No escape characters recognized.
void IsqlGlobals::prints(const char* buffer)
{
	fprintf(Out, "%s", buffer);
	fflush(Out); // John's fix.
}



struct ri_actions
{
	const SCHAR* ri_action_name;
	const SCHAR* ri_action_print_caps;
	const SCHAR* ri_action_print_mixed;
};

static processing_state add_row(TEXT*);
static processing_state blobedit(const TEXT*, const TEXT* const*);
static processing_state bulk_insert_hack(const char* command);
static bool bulk_insert_retriever(const char* prompt);
static bool check_date(const tm& times);
static bool check_time(const tm& times);
static bool check_timestamp(const tm& times, const int msec);
static size_t chop_at(char target[], const size_t size);
static void col_check(const TEXT*, unsigned*);
static processing_state copy_table(TEXT*, TEXT*, TEXT*);
static processing_state create_db(const TEXT*, TEXT*);
static void do_isql();
static processing_state drop_db();
static processing_state edit(const TEXT* const*);
static processing_state end_trans();
static processing_state escape(const TEXT*);
static processing_state frontend(const TEXT*);
static processing_state frontend_set(const char* cmd, const char* const* parms,
	const char* const* lparms, char* const bad_dialect_buf, bool& bad_dialect);
static void frontend_free_parms(TEXT*[], TEXT*[], TEXT parm_defaults[][1]);
static void frontend_load_parms(const TEXT* p, TEXT* parms[], TEXT* lparms[],
	TEXT parm_defaults[][1]);
static processing_state do_set_command(const TEXT*, bool*);
static processing_state get_dialect(const char* const dialect_str,
	char* const bad_dialect_buf, bool& bad_dialect);
static processing_state get_statement(Firebird::string&, const TEXT*);
static bool get_numeric(const UCHAR*, USHORT, SSHORT*, SINT64*);
static void print_set(const char* str, bool v);
static processing_state print_sets();
static processing_state help(const TEXT*);
static bool isyesno(const TEXT*);
static processing_state newdb(TEXT*, const TEXT*, const TEXT*, int, const TEXT*, bool);
static processing_state newinput(const TEXT*);
static processing_state newoutput(const TEXT*);
static processing_state newsize(const TEXT*, const TEXT*);
static processing_state newMaxRows(const TEXT* newMaxRowsStr);
static processing_state newtrans(const TEXT*);
static processing_state parse_arg(int, SCHAR**, SCHAR*); //, FILE**);
#ifdef DEV_BUILD
static processing_state passthrough(const char* cmd);
#endif
static unsigned print_item(TEXT**, const IsqlVar*, const unsigned);
static void print_item_numeric(SINT64, int, int, TEXT*);
static processing_state print_line(Firebird::IMessageMetadata*, UCHAR*, const unsigned pad[], TEXT line[]);
static processing_state print_performance(const SINT64* perf_before);
static void print_message(Firebird::IMessageMetadata* msg, const char* dir);
static void process_header(Firebird::IMessageMetadata*, const unsigned pad[], TEXT header[], TEXT header2[]);
static void process_plan();
static SINT64 process_record_count(const int statement_type);
static int process_request_type();
static unsigned process_message_display(Firebird::IMessageMetadata* msg, unsigned pad[]);
static processing_state process_statement(const TEXT*);
#ifdef WIN_NT
static BOOL CALLBACK query_abort(DWORD);
#else
static int query_abort(const int, const int, void*);
#endif
static bool stdin_redirected();
static void strip_quotes(const TEXT*, TEXT*);
static const char* sqltype_to_string(unsigned);
static const char* charset_to_string(unsigned);

// The dialect spoken by the database, should be 0 when no database is connected.
USHORT global_dialect_spoken = 0;
USHORT requested_SQL_dialect = SQL_DIALECT_V6;
//bool connecting_to_pre_v6_server = false; Not used now.
bool Quiet = false;
#ifdef TRUSTED_AUTH
bool Trusted_auth = false;
#endif
bool Version_info = false;

// Utility transaction handle
static Firebird::ITransaction* D__trans = NULL;
static Firebird::ITransaction* M__trans = NULL;
static int global_numbufs;	// # of cache buffers on connect
static Firebird::IStatement* global_Stmt = NULL;
static SCHAR Password[128];
static SCHAR Charset[128];
static bool Merge_stderr;

static Firebird::GlobalPtr<Firebird::UCharBuffer> global_Buffer;
static bool Abort_flag = false;
static bool Interrupt_flag = false;
static Firebird::GlobalPtr<InputDevices> Filelist;
static int Pagelength = 20;
static bool Nodbtriggers = false; // No database triggers
static int Exit_value = 0;
static bool Interactive = true;
static bool Input_file = false;


// Values used in the SET command.
// Initial options set exclusively from the command line are not included here.
class SetValues
{
public:
	SetValues()
	{
		//ColList global_Cols;
		global_Col_default = 0; // Need to write code for it in the future.
		Echo = false;
		Time_display = false;
		Sqlda_display = false;
		Stats = false;
		Autocommit = true;	// Commit ddl
		Warnings = true;	// Print warnings
		Doblob = 1;			// Default to printing only text types
		List = false;
		Docount = false;
		maxRows = 0;
		Plan = false;
		Planonly = false;
		ExplainPlan = false;
		Heading = true;
		BailOnError = false;
		StmtTimeout = 0;
		ISQL_charset[0] = 0;
	}

	ColList global_Cols;
	int global_Col_default;	// Need to write code for it in the future.
	bool Echo;
	bool Time_display;
	bool Sqlda_display;
	bool Stats;
	bool Autocommit;	// Commit ddl
	bool Warnings;		// Print warnings
	int Doblob;			// Default to printing only text types
	bool List;
	bool Docount;
	size_t maxRows;
	bool Plan;
	bool Planonly;
	bool ExplainPlan;
	bool Heading;
	bool BailOnError;
	unsigned int StmtTimeout;
	SCHAR ISQL_charset[MAXCHARSET_SIZE];
};

static SetValues setValues;


static bool Merge_diagnostic = false;
static FILE* Diag;
static FILE* Help;

static const TEXT* const sql_prompt = "SQL> ";

// Keep in sync with the chars that have their own "case" in get_statement(...).
static const char FORBIDDEN_TERM_CHARS[] = { '\n', '-', '*', '/', SINGLE_QUOTE, DBL_QUOTE };
static const char FORBIDDEN_TERM_CHARS_DISPLAY[] = "<ENTER>, -, *, /, SINGLE_QUOTE, DOUBLE_QUOTE";

static bool global_psw = false;
static bool global_usr = false;
static bool global_role = false;
static bool has_global_numbufs = false;
static bool have_trans = false; // translation of word "Yes"
static TEXT yesword[BUFFER_LENGTH128];

// Didn't replace it by FB_SHORT_MONTHS because these are uppercased.
static const SCHAR* alpha_months[] =
{
	"JAN",
	"FEB",
	"MAR",
	"APR",
	"MAY",
	"JUN",
	"JUL",
	"AUG",
	"SEP",
	"OCT",
	"NOV",
	"DEC"
};

static UCHAR predefined_blob_subtype_bpb[] =
{
	isc_bpb_version1,
	isc_bpb_source_type, 1, 0,
	isc_bpb_target_type, 1, isc_blob_text
};

// No check on input argument for now.
inline void set_bpb_for_translation(const unsigned int blob_sub_type)
{
	predefined_blob_subtype_bpb[3] = (UCHAR) blob_sub_type;
}

// Note that these transaction options aren't understood in Version 3.3
static const UCHAR default_tpb[] =
{
	isc_tpb_version1, isc_tpb_write,
	isc_tpb_read_committed, isc_tpb_wait,
	isc_tpb_no_rec_version
};

#ifdef NOT_USED_OR_REPLACED
// CVC: Just in case we need it for R/O operations in the future.
static const UCHAR	batch_tpb[] =
{
	isc_tpb_version3, isc_tpb_read,
	isc_tpb_read_committed, isc_tpb_nowait,
	isc_tpb_rec_version
};
#endif

// If the action is restrict, do not print anything at all
static const ri_actions ri_actions_all[] =
{
	{RI_ACTION_CASCADE, RI_ACTION_CASCADE, "Cascade"},
	{RI_ACTION_NULL, RI_ACTION_NULL, "Set Null"},
	{RI_ACTION_DEFAULT, RI_ACTION_DEFAULT, "Set Default"},
	{RI_ACTION_NONE, RI_ACTION_NONE, "No Action"},
	{RI_RESTRICT, "", ""},
	{"", "", ""},
	{0, 0, 0}
};


static bool startTransaction(Firebird::ITransaction** t, unsigned len = 0, const UCHAR* tpb = NULL)
{
	if (DB && !*t)
	{
		*t = DB->startTransaction(fbStatus, len, tpb);
		if (ISQL_errmsg(fbStatus))
			return false;
	}

	return DB != NULL;
}

static bool M_Transaction()
{
	return startTransaction(&M__trans);
}

static bool D_Transaction()
{
	return startTransaction(&D__trans, sizeof(default_tpb), default_tpb);
}

// Transaction for all frontend commands
static bool frontendTransaction()
{
	return startTransaction(&fbTrans, sizeof(default_tpb), default_tpb);
}

static void atexit_fb_shutdown()
{
	fb_shutdown(0, fb_shutrsn_app_stopped);
}

int CLIB_ROUTINE main(int argc, char* argv[])
{
/**************************************
 *
 *	m a i n
 *
 **************************************
 *
 * Functional description
 *	This calls ISQL_main, and exists to
 *	isolate main which does not exist under
 *	MS Windows.
 *
 **************************************/

	return ISQL_main(argc, argv);
}


int ISQL_main(int argc, char* argv[])
{
/**************************************
 *
 *	I S Q L _ m a i n
 *
 **************************************
 *
 * Functional description
 *	Choose between reading and executing or generating SQL
 *	ISQL_main isolates this from main for PC Clients.
 *
 **************************************/

#if defined(HAVE_EDITLINE_H) && defined(HAVE_LOCALE_H)
	setlocale(LC_CTYPE, "");
#endif
	atexit(&atexit_fb_shutdown);

	TEXT tabname[WORDLENGTH];
	tabname[0] = '\0';

	// Initialize globals
	isqlGlob.major_ods = 0;
	isqlGlob.minor_ods = 0;
	isqlGlob.db_SQL_dialect = 0;
	isqlGlob.att_charset = 0;

	// Output goes to stdout by default
	isqlGlob.Out = stdout;
	isqlGlob.Errfp = stderr;

	const processing_state ret = parse_arg(argc, argv, tabname);

	// Can't do a simple assignment because parse_arg may set Interactive to false.
	if (stdin_redirected())
		Interactive = false;

	// Init the diagnostics and help files
	if (Merge_diagnostic)
	    Diag = isqlGlob.Out;
	else
		Diag = stdout;

	Help = stdout;

	if (Merge_stderr)
		isqlGlob.Errfp = isqlGlob.Out;

	IUTILS_make_upper(tabname);
	switch (ret)
	{
	case EXTRACT:
	case EXTRACTALL:
		if (*isqlGlob.global_Db_name)
		{
			Interactive = false; // "extract" option only can be called from command-line

			// Let's use user and password if provided.
			// This should solve bug #112263 FSG 28.Jan.2001
			if (newdb(isqlGlob.global_Db_name, isqlGlob.User, Password, global_numbufs,
				isqlGlob.Role, false) == SKIP)
			{
				LegacyTables flag = ret == EXTRACT ? SQL_objects : ALL_objects;
				Exit_value = EXTRACT_ddl(flag, tabname);
				ISQL_disconnect_database(true);
			}
			else
				Exit_value = FINI_ERROR;
		}
		break;

	case ps_ERR:
	    {
			TEXT helpstring[158];
			IUTILS_msg_get(USAGE, sizeof(helpstring), helpstring);
			STDERROUT(helpstring);
			for (int i = 0; i < FB_NELEM(isql_in_sw_table); i++)
			{
				if (isql_in_sw_table[i].in_sw_msg > 0)
				{
					IUTILS_msg_get(isql_in_sw_table[i].in_sw_msg, sizeof(helpstring), helpstring);
					STDERROUT(helpstring);
				}
			}
			Exit_value = FINI_ERROR;
			break;
		}

	default:
		do_isql();
		// keep Exit_value to whatever it is set
		// by do_isql()
		// Exit_value = FINI_OK;
		break;
	}
#ifdef DEBUG_GDS_ALLOC
	// As ISQL can run under windows, all memory should be freed before
	// returning.  In debug mode this call will report unfreed blocks.

	//gds_alloc_report(0 ALLOC_ARGS);
	char fn[] = __FILE__;
	fn[strlen(fn) - 8] = 0; // all isql files in gen dir
	gds_alloc_report(0, fn, 0);
#endif

	return Exit_value;
}


void ISQL_array_dimensions(const TEXT* fieldname)
{
/**************************************
 *
 *	I S Q L _ a r r a y _ d i m e n s i o n s
 *
 **************************************
 *
 * Functional description
 *	Retrieves the dimensions of arrays and prints them.
 *
 *	Parameters:  fieldname -- the actual name of the array field
 *
 **************************************/

	isqlGlob.printf("[");

	if (!frontendTransaction())
		return;

	FOR FDIM IN RDB$FIELD_DIMENSIONS WITH
	   FDIM.RDB$FIELD_NAME EQ fieldname
	   SORTED BY FDIM.RDB$DIMENSION

		// Format is [lower:upper, lower:upper,..]
		// When lower == 1 no need to print a range. Done.
		// When upper == 1 no need to print a range either, but it's confusing. Not done.

		if (FDIM.RDB$DIMENSION > 0) {
			isqlGlob.printf(", ");
		}
		if (FDIM.RDB$LOWER_BOUND == 1)
			isqlGlob.printf("%ld", FDIM.RDB$UPPER_BOUND);
		else
			isqlGlob.printf("%ld:%ld", FDIM.RDB$LOWER_BOUND, FDIM.RDB$UPPER_BOUND);

	END_FOR
	ON_ERROR
		ISQL_errmsg(fbStatus);
		return;
	END_ERROR;

	isqlGlob.printf("]");
}



bool ISQL_dbcheck()
{
/**************************************
 *
 *	I S Q L _ d b c h e c k
 *
 **************************************
 *
 * Functional description
 *	Check to see if we are connected to a database.
 *  	Return true if connected, false otherwise
 *
 * Change from miroslavp on 2005.04.25
 *   Value assigned here on Exit_value is not used anywhere in the source
 *   and cause isql.exe to return 1 in Quiet mode even there is no error.
 *   If there is error Exit_value is set by callers - so it is removed from here.
 **************************************/
	TEXT errbuf[MSG_LENGTH];

	if (!(DB && isqlGlob.global_Db_name[0]))
	{
		if (!Quiet)
		{
			IUTILS_msg_get(NO_DB, errbuf);
			STDERROUT(errbuf);
		}
		return false;
	}

	return true;
}

static char userPrompt2[MSG_LENGTH];
static const char* const userPrompt = userPrompt2;
static char* lastInputLine = NULL;
static int getColumn = -1;



void ISQL_prompt(const TEXT* string)
{
/**************************************
 *
 *	I S Q L _ p r o m p t
 *
 **************************************
 *
 * Functional description
 *	Print a prompt string for interactive user
 *	Not for Windows, otherwise flush the string
 **************************************/
	//userPrompt = (const char*) string;
	fb_utils::copy_terminate(userPrompt2, string, MSG_LENGTH);

	//#ifndef HAVE_READLINE_READLINE_H
	//	fprintf(stdout, userPrompt.c_str());
	//	fflush(stdout);
	//#endif

}

static void readNextInputLine(const char* prompt)
{
/**************************************
 *
 *	r e a d N e x t I n p u t L i n e
 *
 **************************************
 *
 * Functional description
 *  Get next input line and put it in lastInputLine
 *  If the first read is EOF set lineInputLine to NULL
 *  Otherwise return the line up to EOF (excluded) or '\n' (included)
 * WARNING: If you bypass getNextInputChar() and call this directly,
 * remember to set getColumn = -1; immediately after calling this function
 * to avoid side effects or reading invalid memory locations.
 **************************************/

	if (lastInputLine != NULL)
	{
		free(lastInputLine);
		lastInputLine = NULL;
	}

	getColumn = 0;

#ifdef HAVE_EDITLINE_H
	if (Filelist->readingStdin())
	{
		// CVC: On 2005-04-02, use an empty prompt when not working in
		// interactive mode to behave like @@@ below at request by Pavel.
		const char* new_prompt = Interactive ? prompt : "";
		lastInputLine = readline(new_prompt);

		if (lastInputLine != NULL && strlen(lastInputLine) != 0) {
			add_history(lastInputLine);
		}
		// Let's count lines if someone wants to enable line number error messages
		// for console reading for whatever reason.
		++Filelist->Ifp().indev_aux;
		return;
	}

#endif
	// @@@ CVC: On 2005-04-02, take the "|| Echo" out at request by Pavel.
	if (Interactive && !Input_file)// || setValues.Echo)
	{
		// Write the prompt out.
		fprintf(stdout, "%s", prompt);
		fflush(stdout);
	}

	Firebird::string line;
	bool end = false;

	do
	{
		// Read the line
		char buffer[MAX_USHORT];

		if (fgets(buffer, sizeof(buffer), Filelist->Ifp().indev_fpointer) != NULL)
		{
			size_t lineSize = strlen(buffer);

			// If the last non empty line doesn't end in '\n', indev_aux won't be
			// updated, but then there're no more commands, so it's irrelevant.
			while (lineSize > 0 &&
				   (buffer[lineSize - 1] == '\n' || buffer[lineSize - 1] == '\r'))
			{
				buffer[--lineSize] = '\0';
				++Filelist->Ifp().indev_aux;
				end = true;
			}

			line.append(buffer, lineSize);
		}
		else if (line.isEmpty())
			return;
		else
			end = true;
	} while (!end);

	lastInputLine = (char*) malloc(line.length() + 1);
	memcpy(lastInputLine, line.c_str(), line.length() + 1);
}

static void readNextInputLine()
{
	readNextInputLine(userPrompt);
	if (setValues.Echo && (lastInputLine != NULL)) {
		isqlGlob.printf("%s%s", lastInputLine, NEWLINE);
	}
}

int getNextInputChar()
{
/**************************************
 *
 *	g e t N e x t I n p u t C h a r
 *
 **************************************
 *
 * Functional description
 *	Read next char from input
 *
 *
 **************************************/
	static int inputLen = 0;
	// At end of line try and read next line
	if (getColumn == -1)
	{
		readNextInputLine();
		if (lastInputLine)
			inputLen = (int) strlen(lastInputLine);
	}

	// readline found EOF
	if (lastInputLine == NULL) {
		return EOF;
	}

	// If at end of line return \n
	if (getColumn == inputLen) //(int) strlen(lastInputLine))
	{
		getColumn = -1;
		return '\n';
	}
    // cast to unsigned char to prevent sign expansion
    // this way we can distinguish russian ya (0xFF) and EOF (usually (-1))
	return (unsigned char)lastInputLine[getColumn++];
}


bool ISQL_errmsg(Firebird::IStatus* st)
{
/**************************************
 *
 *	I S Q L _ e r r m s g
 *
 **************************************
 *
 * Functional description
 *	Report error conditions
 *	Simulate isc_print_status exactly, to control stderr
 **************************************/
	TEXT errbuf[MSG_LENGTH];
	const ISC_STATUS* const status = st->getErrors();

	const unsigned state = st->getState();
	if (Quiet && (state & Firebird::IStatus::STATE_ERRORS))
		Exit_value = FINI_ERROR;
	//else
	{
		const ISC_STATUS* vec = status;
		if (vec[0] != isc_arg_gds)
			return false;

		if (!(state & Firebird::IStatus::STATE_ERRORS) &&
			(!(state & Firebird::IStatus::STATE_WARNINGS) || !setValues.Warnings))
		{
			return false;
		}

		if (state & Firebird::IStatus::STATE_ERRORS)
		{
			FB_SQLSTATE_STRING sqlstate;
			fb_sqlstate(sqlstate, status);
			IUTILS_msg_get(GEN_ERR, errbuf, SafeArg() << sqlstate);
			STDERROUT(errbuf);
			TEXT* err = errbuf;
			unsigned es = sizeof(errbuf);
			if (fb_interpret(err, es, &vec))
			{
				STDERROUT(errbuf);

				// Continuation of error
				*err++ = '-';
				--es;
				while (fb_interpret(err, es, &vec))
					STDERROUT(errbuf);
			}
		}

		/*
		if (state & Firebird::IStatus::STATE_WARNINGS)
		{
			const ISC_STATUS* w = st->getWarnings();
			while (fb_interpret(err, es, &w)) {
				STDERROUT(errbuf);
				if (err == errbuf)
				{
					*err++ = '-';
					--es;
				}
			}
		}
		*/

		if (Input_file)
		{
			int linenum = -1;
			if (status[0] == isc_arg_gds && status[1] == isc_dsql_error &&
				status[2] == isc_arg_gds && status[3] == isc_sqlerr && vec > &status[9])
			{
				switch (status[7])
				{
				case isc_dsql_field_err:
				case isc_dsql_procedure_err:
				case isc_dsql_relation_err:
				case isc_dsql_procedure_use_err:
				case isc_dsql_no_dup_name:
					vec = &status[8];
					while (*vec++ != isc_arg_end)
						if (vec[0] == isc_dsql_line_col_error && vec[1] == isc_arg_number)
						{
							linenum  = vec[2];
							//STDERROUT(s);
							break;
						}
					break;
				case isc_dsql_token_unk_err:
					if (status[8] == isc_arg_number)
					{
						linenum = status[9];
						//s = errbuf;
						//STDERROUT(s);
					}
					break;
				}
			}
			/* CVC: Obsolete on 2005.10.06 because now line & column are numeric arguments.
			if (s)
			{
				while (*s && !fb_isdigit(*s))
					++s;
				if (isdigit(*s))
				{
					linenum = 0;
					for (; *s && isdigit(*s); ++s)
						linenum = linenum * 10 + *s - '0';
				}
			}
			*/
			const InputDevices::indev& Ifp = Filelist->Ifp();
			if (linenum != -1)
			{
				linenum += Ifp.indev_line;
				IUTILS_msg_get(EXACTLINE, errbuf, SafeArg() << linenum << Ifp.fileName(true).c_str());
			}
			else
                IUTILS_msg_get(AFTERLINE, errbuf, SafeArg() << Ifp.indev_line << Ifp.fileName(true).c_str());

			STDERROUT(errbuf);
		}
	}

	return (state & Firebird::IStatus::STATE_ERRORS);
}


void ISQL_warning(Firebird::CheckStatusWrapper* st)
{
/**************************************
 *
 *	I S Q L _ w a r n i n g
 *
 **************************************
 *
 * Functional desription
 *	Report warning
 *	Simulate isc_print_status exactly, to control stderr
 **************************************/

	if ((st->getState() & Firebird::IStatus::STATE_WARNINGS) && setValues.Warnings)
	{
		const ISC_STATUS* vec = st->getWarnings();
		TEXT buf[MSG_LENGTH];
		if (fb_interpret(buf, sizeof(buf), &vec))
		{
			STDERROUT(buf);

			// Continuation of warning
			buf[0] = '-';
			while (fb_interpret(buf + 1, sizeof(buf) - 1, &vec)) {
				STDERROUT(buf);
			}
		}
	}

	st->init();
}


SSHORT ISQL_get_default_char_set_id()
{
/*************************************
*
*	I S Q L _ g e t _ d e f a u l t _ c h a r _ s e t _ i d
*
**************************************
*
* Functional description
*	Return the database default character set
*	id.
*
*	-1 if the value can not be determined.
*
**************************************/

/* What is the default character set for this database?
   There are three states:
   1.	There is no entry available in RDB$DATABASE
	Then - NONE
   2.   The entry in RDB$DATABASE does not exist in
	RDB$CHARACTER_SETS
	Then - -1 to cause all character set defs to show
   3.	An entry in RDB$CHARACTER_SETS
	Then - RDB$CHARACTER_SET_ID
*/
	SSHORT default_char_set_id = 0;
	FOR FIRST 1 EXT IN RDB$DATABASE
		WITH EXT.RDB$CHARACTER_SET_NAME NOT MISSING;

		default_char_set_id = -1;

		FOR FIRST 1 CHI IN RDB$CHARACTER_SETS
		WITH CHI.RDB$CHARACTER_SET_NAME = EXT.RDB$CHARACTER_SET_NAME

			default_char_set_id = CHI.RDB$CHARACTER_SET_ID;

		END_FOR;
	END_FOR;

	return (default_char_set_id);
}


SSHORT ISQL_get_field_length(const TEXT* field_name)
{
/**************************************
 *
 *	I S Q L _ g e t _ f i e l d _ l e n g t h
 *
 **************************************
 *
 *	Retrieve character or field length of character types.
 *
 **************************************/

	if (!frontendTransaction())
		return 0;

	SSHORT l = 0;
	FOR FLD IN RDB$FIELDS WITH
		FLD.RDB$FIELD_NAME EQ field_name

		if (FLD.RDB$CHARACTER_LENGTH.NULL)
			l = FLD.RDB$FIELD_LENGTH;
		else
			l = FLD.RDB$CHARACTER_LENGTH;
	END_FOR
	ON_ERROR
		ISQL_errmsg(fbStatus);
		return 0;
	END_ERROR;

	return l;
}


void ISQL_get_character_sets(SSHORT char_set_id, SSHORT collation, bool collate_only,
							 bool not_null, bool quote, TEXT* string)
{
/**************************************
 *
 *	I S Q L _ g e t _ c h a r a c t e r _ s e t s
 *
 **************************************
 *
 *	Retrieve character set and collation order and format it
 *
 **************************************/
#ifdef	DEV_BUILD
	bool found = false;
#endif

	const char* notNullStr = not_null ? " NOT NULL" : "";
	string[0] = 0;

	if (!frontendTransaction())
		return;

	//if (collation) {
	if (collation || collate_only)
	{
		FOR FIRST 1 COL IN RDB$COLLATIONS CROSS
			CST IN RDB$CHARACTER_SETS WITH
			COL.RDB$CHARACTER_SET_ID EQ CST.RDB$CHARACTER_SET_ID AND
			COL.RDB$COLLATION_ID EQ collation AND
			CST.RDB$CHARACTER_SET_ID EQ char_set_id
			SORTED BY COL.RDB$COLLATION_NAME, CST.RDB$CHARACTER_SET_NAME

#ifdef DEV_BUILD
			found = true;
#endif
			fb_utils::exact_name(CST.RDB$CHARACTER_SET_NAME);
			fb_utils::exact_name(COL.RDB$COLLATION_NAME);
			fb_utils::exact_name(CST.RDB$DEFAULT_COLLATE_NAME);

			char charSetName[QUOTEDLENGTH];
			char collateName[QUOTEDLENGTH];

			if (quote && isqlGlob.db_SQL_dialect > SQL_DIALECT_V6_TRANSITION)
			{
				IUTILS_copy_SQL_id(CST.RDB$CHARACTER_SET_NAME, charSetName, DBL_QUOTE);
				IUTILS_copy_SQL_id(COL.RDB$COLLATION_NAME, collateName, DBL_QUOTE);
			}
			else
			{
				strcpy(charSetName, CST.RDB$CHARACTER_SET_NAME);
				strcpy(collateName, COL.RDB$COLLATION_NAME);
			}

			// Is specified collation the default collation for character set?
			if (strcmp (CST.RDB$DEFAULT_COLLATE_NAME, COL.RDB$COLLATION_NAME) == 0)
			{
				if (!collate_only)
					sprintf (string, " CHARACTER SET %s%s", charSetName, notNullStr);
			}
			else if (collate_only)
				sprintf (string, "%s COLLATE %s", notNullStr, collateName);
			else
				sprintf (string, " CHARACTER SET %s%s COLLATE %s",
						 charSetName, notNullStr, collateName);
		END_FOR
		ON_ERROR
			ISQL_errmsg(fbStatus);
			return;
		END_ERROR;
#ifdef DEV_BUILD
		if (!found)
		{
			TEXT Print_buffer[PRINT_BUFFER_LENGTH];
			sprintf(Print_buffer,
					"ISQL_get_character_set: charset %d collation %d not found.\n",
					char_set_id, collation);
			STDERROUT(Print_buffer);
		}
#endif
	}
	else
	{
		FOR FIRST 1 CST IN RDB$CHARACTER_SETS WITH
			CST.RDB$CHARACTER_SET_ID EQ char_set_id
			SORTED BY CST.RDB$CHARACTER_SET_NAME

#ifdef DEV_BUILD
			found = true;
#endif
			fb_utils::exact_name(CST.RDB$CHARACTER_SET_NAME);

			sprintf (string, " CHARACTER SET %s%s", CST.RDB$CHARACTER_SET_NAME, notNullStr);
		END_FOR
		ON_ERROR
			ISQL_errmsg(fbStatus);
			return;
		END_ERROR;
#ifdef DEV_BUILD
		if (!found)
		{
			TEXT Print_buffer[PRINT_BUFFER_LENGTH];
			sprintf(Print_buffer, "ISQL_get_character_set: charset %d not found.\n",
					char_set_id);
			STDERROUT(Print_buffer);
		}
#endif
	}
}


inline static bool failed()
{
	return (fbStatus->getState() & Firebird::IStatus::STATE_ERRORS);
}


inline static bool succeeded()
{
	return !failed();
}


processing_state ISQL_fill_var(IsqlVar* var,
							   Firebird::IMessageMetadata* msg,
							   unsigned index,
							   UCHAR* buf)
{
	var->field = msg->getField(fbStatus, index);		if (failed()) return ps_ERR;
	var->relation = msg->getRelation(fbStatus, index);	if (failed()) return ps_ERR;
	var->owner = msg->getOwner(fbStatus, index);		if (failed()) return ps_ERR;
	var->alias = msg->getAlias(fbStatus, index);		if (failed()) return ps_ERR;
	var->subType = msg->getSubType(fbStatus, index);	if (failed()) return ps_ERR;
	var->scale = msg->getScale(fbStatus, index);		if (failed()) return ps_ERR;
	var->type = msg->getType(fbStatus, index);			if (failed()) return ps_ERR;
	var->length = msg->getLength(fbStatus, index);		if (failed()) return ps_ERR;
	var->charSet = msg->getCharSet(fbStatus, index);	if (failed()) return ps_ERR;
	var->nullable = msg->isNullable(fbStatus, index);	if (failed()) return ps_ERR;

	if (buf)
	{
		var->nullInd = (short*) &buf[msg->getNullOffset(fbStatus, index)];	if (failed()) return ps_ERR;
		var->value.setPtr = &buf[msg->getOffset(fbStatus, index)];			if (failed()) return ps_ERR;
	}
	else
	{
		var->nullInd = 0;
		var->value.setPtr = 0;
	}

	return CONT;
}


void ISQL_get_default_source(const TEXT* rel_name,
							 TEXT* field_name,
							 ISC_QUAD* blob_id)
{
/**************************************
 *
 *	I S Q L _ g e t _ d e f a u l t _ s o u r c e
 *
 **************************************
 *
 *	Retrieve the default source of a field.
 *	Relation_fields takes precedence over fields if both
 *	are present
 *
 *	For a domain, a NULL is passed for rel_name
 **************************************/

	fb_utils::exact_name(field_name);

	*blob_id = fbBlobNull;

	if (!frontendTransaction())
		return;

	if (rel_name)
	{
		// This is default for a column of a table
		FOR FLD IN RDB$FIELDS CROSS
			RFR IN RDB$RELATION_FIELDS WITH
			RFR.RDB$FIELD_SOURCE EQ FLD.RDB$FIELD_NAME AND
			RFR.RDB$RELATION_NAME EQ rel_name AND
			FLD.RDB$FIELD_NAME EQ field_name

			if (!RFR.RDB$DEFAULT_SOURCE.NULL)
				*blob_id = RFR.RDB$DEFAULT_SOURCE;
			else if (!FLD.RDB$DEFAULT_SOURCE.NULL)
				*blob_id = FLD.RDB$DEFAULT_SOURCE;

		END_FOR
		ON_ERROR
			ISQL_errmsg(fbStatus);
			return;
		END_ERROR;
	}
	else
	{
		// Default for a domain
		FOR FLD IN RDB$FIELDS WITH
			FLD.RDB$FIELD_NAME EQ field_name

			if (!FLD.RDB$DEFAULT_SOURCE.NULL)
				*blob_id = FLD.RDB$DEFAULT_SOURCE;

		END_FOR
		ON_ERROR
			ISQL_errmsg(fbStatus);
			return;
		END_ERROR;
	}
}


SLONG ISQL_get_index_segments(TEXT* segs,
								const size_t buf_size,
								const TEXT* indexname,
								bool delimited_yes)
{
/**************************************
 *
 *	I S Q L _ g e t _ i n d e x _ s e g m e n t s
 *
 **************************************
 *
 * Functional description
 *	returns the list of columns in an index.
 *
 **************************************/
	TEXT SQL_identifier[BUFFER_LENGTH128];

	*segs = '\0';

	if (!frontendTransaction())
		return 0;

	TEXT* const segs_end = segs + buf_size - 1;
	// Query to get column names
	SLONG n = 0;
	bool count_only = false;

	FOR SEG IN RDB$INDEX_SEGMENTS WITH
		SEG.RDB$INDEX_NAME EQ indexname
		SORTED BY SEG.RDB$FIELD_POSITION

		++n;
		if (count_only)
			continue;

		// Place a comma and a blank between each segment column name

		fb_utils::exact_name(SEG.RDB$FIELD_NAME);
		if (isqlGlob.db_SQL_dialect > SQL_DIALECT_V6_TRANSITION && delimited_yes) {
			IUTILS_copy_SQL_id (SEG.RDB$FIELD_NAME, SQL_identifier, DBL_QUOTE);
		}
		else {
			strcpy (SQL_identifier, SEG.RDB$FIELD_NAME);
		}

		const size_t len = strlen(SQL_identifier);

		if (n == 1)
		{
			// We assume the buffer is at least size(metadata name), so no initial check.
			strcpy(segs, SQL_identifier);
			segs += len;
		}
		else
		{
			if (segs + len + 2 >= segs_end)
			{
				strncpy(segs, ", ...", segs_end - segs);
				*segs_end = '\0';
				count_only = true;
			}
			else
			{
				sprintf (segs, ", %s", SQL_identifier);
				segs += len + 2;
			}
		}

	END_FOR
	ON_ERROR
		ISQL_errmsg(fbStatus);
		ROLLBACK;
		return 0;
	END_ERROR;

	return n;
}


bool ISQL_get_base_column_null_flag(const TEXT* view_name,
									const SSHORT view_context,
									const TEXT* base_field)
{
/**************************************
 *
 *	I S Q L _ g e t _ b a s e _ c o l u m n _ n u l l _ f l a g
 *
 **************************************
 *
 *	Determine if a field on which view column is based
 *	is nullable. We are passed the view_name
 *	view_context and the base_field of the view column.
 *
 **************************************/
	BASED_ON RDB$RELATION_FIELDS.RDB$RELATION_NAME save_view_name,
		save_base_field;

	strcpy(save_view_name, view_name);
	strcpy(save_base_field, base_field);
	SSHORT save_view_context = view_context;


	if (!frontendTransaction())
		return false;

	/*
	Using view_name and view_context get the relation name from
	RDB$VIEW_RELATIONS which contains the base_field for this view column.
	Get row corresponding to this base field and relation from
	rdb$field_relations. This will contain info on field's nullability unless
	it is a view column itself, in which case repeat this procedure till
	we get to a "real" column.
	*/
	bool null_flag = true;
	bool done = false;
	bool error = false;
	while (!done && !error)
	{
		fb_utils::exact_name(save_view_name);
		fb_utils::exact_name(save_base_field);
		bool found = false;
		FOR FIRST 1
			VR IN RDB$VIEW_RELATIONS
			CROSS NEWRFR IN RDB$RELATION_FIELDS WITH
			VR.RDB$VIEW_NAME EQ save_view_name AND
			VR.RDB$VIEW_CONTEXT EQ save_view_context AND
			NEWRFR.RDB$RELATION_NAME = VR.RDB$RELATION_NAME AND
			NEWRFR.RDB$FIELD_NAME = save_base_field

			found = true;
			if (NEWRFR.RDB$BASE_FIELD.NULL)
			{
				if (!NEWRFR.RDB$NULL_FLAG.NULL && NEWRFR.RDB$NULL_FLAG == 1)
					null_flag = false;

				done = true;
			}
			else
			{
				strcpy (save_view_name, NEWRFR.RDB$RELATION_NAME);
				save_view_context = NEWRFR.RDB$VIEW_CONTEXT;
				strcpy (save_base_field, NEWRFR.RDB$BASE_FIELD);
			}
		END_FOR
		ON_ERROR
			error = true;
		END_ERROR;

		if (!found)
		{
			if (isqlGlob.major_ods >= ODS_VERSION12)
			{
				// Copy/paste from DYN_UTIL_find_field_source
				FOR FIRST 1
					VRL IN RDB$VIEW_RELATIONS CROSS
						PPR IN RDB$PROCEDURE_PARAMETERS
						WITH VRL.RDB$RELATION_NAME EQ PPR.RDB$PROCEDURE_NAME AND
						VRL.RDB$VIEW_NAME EQ save_view_name AND
						VRL.RDB$VIEW_CONTEXT EQ save_view_context AND
						VRL.RDB$CONTEXT_TYPE EQ VCT_PROCEDURE AND
						PPR.RDB$PACKAGE_NAME EQUIV VRL.RDB$PACKAGE_NAME AND
						PPR.RDB$PARAMETER_NAME EQ save_base_field AND
						PPR.RDB$PARAMETER_TYPE = 1 // output

					found = true;
					if (!PPR.RDB$NULL_FLAG.NULL && PPR.RDB$NULL_FLAG == 1)
						null_flag = false;

					done = true;
				END_FOR
				ON_ERROR
					error = true;
				END_ERROR;
			}
			else if (ENCODE_ODS(isqlGlob.major_ods, isqlGlob.minor_ods) >= ODS_11_2)
			{
				FOR FIRST 1
					VR IN RDB$VIEW_RELATIONS
					CROSS NEWPP IN RDB$PROCEDURE_PARAMETERS WITH
					VR.RDB$VIEW_NAME EQ save_view_name AND
					VR.RDB$VIEW_CONTEXT EQ save_view_context AND
					NEWPP.RDB$PROCEDURE_NAME = VR.RDB$RELATION_NAME AND
					NEWPP.RDB$PARAMETER_NAME = save_base_field AND
					NEWPP.RDB$PARAMETER_TYPE = 1 // output param

					found = true;
					if (!NEWPP.RDB$NULL_FLAG.NULL && NEWPP.RDB$NULL_FLAG == 1)
						null_flag = false;

					done = true;
				END_FOR
				ON_ERROR
					error = true;
				END_ERROR;
			}
		}

		if (!found)
			error = true;
	}

	// The error shouldn't be masked here. It should be propagated.
	return null_flag;
}

bool ISQL_get_null_flag(const TEXT* rel_name,
						TEXT* field_name)
{
/**************************************
 *
 *	I S Q L _ g e t _ n u l l _ f l a g
 *
 **************************************
 *
 *	Determine if a field has the null flag set.
 *	Look for either rdb$relation_fields or rdb$fields to be
 *	Set to 1 (NOT NULL), then this field cannot be null
 *	We are passed the relation name and the relation_field name
 *  	For domains, the relation name is null.
 **************************************/
	fb_utils::exact_name(field_name);

	bool null_flag = true;

	if (!frontendTransaction())
		return false;

	if (rel_name)
	{
		FOR FLD IN RDB$FIELDS CROSS
			RFR IN RDB$RELATION_FIELDS WITH
			RFR.RDB$FIELD_SOURCE EQ FLD.RDB$FIELD_NAME AND
			RFR.RDB$RELATION_NAME EQ rel_name AND
			RFR.RDB$FIELD_NAME EQ field_name

			if (!FLD.RDB$NULL_FLAG.NULL && FLD.RDB$NULL_FLAG == 1)
				null_flag = false;
			else
			{

				// If RDB$BASE_FIELD is not null then it is a view column

				if (RFR.RDB$BASE_FIELD.NULL)
				{

					// Simple column. Did user define it not null?

					if (!RFR.RDB$NULL_FLAG.NULL && RFR.RDB$NULL_FLAG == 1)
						null_flag = false;
				}
				else
				{
					null_flag = ISQL_get_base_column_null_flag (rel_name,
						RFR.RDB$VIEW_CONTEXT, RFR.RDB$BASE_FIELD);
				}
			}

		END_FOR
		ON_ERROR
			ISQL_errmsg(fbStatus);
			return null_flag;
		END_ERROR;
	}
	else
	{
		// Domains have only field entries to worry about
		FOR FLD IN RDB$FIELDS WITH
			FLD.RDB$FIELD_NAME EQ field_name

			if (FLD.RDB$NULL_FLAG == 1)
				null_flag = false;

		END_FOR
		ON_ERROR
			ISQL_errmsg(fbStatus);
			return null_flag;
		END_ERROR;
	}

	return null_flag;
}


void ISQL_disconnect_database(bool nQuietMode)
 {
/**************************************
 *
 *	I S Q L _ d i s c o n n e c t _ d a t a b a s e
 *
 **************************************
 *
 * Functional description
 *	Disconnect from the current database.  First commit work and then
 *	call detach to detach from the database and then zero
 *	out the DB handle.
 *
 * Change from miroslavp on 2005.05.06
 * Quiet global variable is preserved in local variable and restored at the end.
 **************************************/

	const bool OriginalQuiet = Quiet;
	// Ignore error msgs during disconnect
	Quiet = nQuietMode;

	// If we were in a database, commit before proceeding
	if (DB && (M__trans || D__trans))
		end_trans();

	// Commit transaction that was started on behalf of the request
	// Don't worry about the error if one occurs it will be network
	// related and caught later.
	if (DB && fbTrans)
	{
		fbTrans->rollback(fbStatus);
		if (succeeded())
			fbTrans = NULL;
	}

	// If there is  current user statement, free it
	if (global_Stmt)
	{
		global_Stmt->free(fbStatus);
		if (succeeded())
			global_Stmt = NULL;
	}

	// Detach from old database
	if (DB)
	{
		DB->detach(fbStatus);
		if (succeeded())
			DB = NULL;
	}

	// Restore original value of the flag
	Quiet = OriginalQuiet;

	// Zero database handle and transaction handles
	global_Stmt = NULL;
	DB = NULL;
	isqlGlob.global_Db_name[0] = '\0';
	D__trans = NULL;
	M__trans = NULL;
	fbTrans = NULL;

	// CVC: If we aren't connected to a db anymore, then the db's dialect is reset.
	// This should fix SF Bug #910430.
	isqlGlob.db_SQL_dialect = 0;
	// BRS this is also needed to fix #910430.
	global_dialect_spoken = 0;
	return;
}


#ifdef NOT_USED_OR_REPLACED
bool ISQL_is_domain(const TEXT* field_name)
{
/**************************************
 *
 *	I S Q L _ i s _ d o m a i n
 *
 **************************************
 *
 *	Determine if a field in rdb$fields is a domain,
 *
 **************************************/
	bool is_domain = false;

	if (!frontendTransaction())
		return false;

	FOR FLD IN RDB$FIELDS WITH
		FLD.RDB$FIELD_NAME EQ field_name

		if (!(implicit_domain(FLD.RDB$FIELD_NAME) && FLD.RDB$SYSTEM_FLAG != 1))
		{
			is_domain = true;
		}

	END_FOR
	ON_ERROR
		ISQL_errmsg(fbStatus);
		return is_domain;
	END_ERROR;

	return is_domain;
}
#endif


// Print the numeric type as accurately as possible, depending on the ODS.
// If it isn't numeric/decimal or is another non-numeric data type, print only the type.
bool ISQL_printNumericType(const char* fieldName, const int fieldType, const int fieldSubType,
	const int fieldPrecision, const int fieldScale)
{
	// Look through types array
	int i = 0;
	while (Column_types[i].type && fieldType != Column_types[i].type)
		++i;

	fb_assert(Column_types[i].type != 0);
	if (Column_types[i].type == 0)
	{
		isqlGlob.printf("Unknown data type %d for field name %s%s", fieldType, fieldName, NEWLINE);
		return false;
	}

	switch (fieldType)
	{
	case SMALLINT:
	case INTEGER:
	case BIGINT:
		// Handle Integral subtypes NUMERIC and DECIMAL
		// We are ODS >= 10 and could be any Dialect

		// We are Dialect >=3 since FIELD_PRECISION is non-NULL
		if (isqlGlob.major_ods >= ODS_VERSION10 && fieldPrecision != 0 &&
			fieldSubType > 0 && fieldSubType <= MAX_INTSUBTYPES)
		{
			isqlGlob.printf("%s(%d, %d)",
				Integral_subtypes[fieldSubType],
				fieldPrecision,
				-fieldScale);
		}
		else
		{
			if (fieldScale < 0)
			{
				// Take a stab at numerics and decimals
				switch (fieldType)
				{
				case SMALLINT:
					isqlGlob.printf("NUMERIC(4, %d)", -fieldScale);
					break;
				case INTEGER:
					isqlGlob.printf("NUMERIC(9, %d)", -fieldScale);
					break;
				case BIGINT:
					isqlGlob.printf("NUMERIC(18, %d)", -fieldScale);
					break;
				case DOUBLE_PRECISION:
					isqlGlob.printf("NUMERIC(15, %d)", -fieldScale);
					break;
				}
			}
			else
			{
				break;
			}
		}
		return true;
	case T_CHAR:
		if (fieldSubType >= 0 && fieldSubType <= MAX_TEXTSUBTYPES)
		{
			isqlGlob.printf("%s", Text_subtypes[fieldSubType]);
			return true;
		}
		break;
	case VARCHAR:
		if (fieldSubType >= 0 && fieldSubType <= MAX_VARYINGSUBTYPES)
		{
			isqlGlob.printf("%s", Varying_subtypes[fieldSubType]);
			return true;
		}
		break;
	}

	// Field type without recognizable subtypes
	isqlGlob.printf("%s", Column_types[i].type_name);

	return true;
}


void ISQL_print_validation(FILE* fp,
						   ISC_QUAD* blobid,
						   bool isComputedField,
						   Firebird::ITransaction* trans)
{
/**************************************
 *
 *	I S Q L _ p r i n t _ v a l i d a t i o n
 *
 **************************************
 *
 * Functional description
 *	This does some minor syntax adjustmet for extracting
 *	validation blobs and computed fields.
 *	if it does not start with the word CHECK
 *	if this is a computed field blob, look for () or insert them.
 *	if flag == false, this is a validation clause,
 *	if flag == true, this is a computed field
 *
 **************************************/
	// Don't bother with null blobs

	if (blobid->gds_quad_high == 0 || !DB)
		return;

	Firebird::IBlob* blob = DB->openBlob(fbStatus, trans, blobid, 0, NULL);
	if (ISQL_errmsg(fbStatus))
		return;

	bool issql = false;
	bool firsttime = true;
	TEXT buffer[BUFFER_LENGTH512];

	do
	{
		unsigned int length;
		int cc = blob->getSegment(fbStatus, sizeof(buffer) - 1, buffer, &length);
		if (cc == Firebird::IStatus::RESULT_NO_DATA || cc == Firebird::IStatus::RESULT_ERROR)
			break;

		buffer[length] = 0;
		const TEXT* p = buffer;
		if (isComputedField)
		{
			// computed field SQL syntax correction

			while (fb_isspace(*p))
				p++;
			if (*p == '(')
				issql = true;
		}
		else
		{
			// Validation SQL syntax correction

			while (fb_isspace(*p))
				p++;
			if (!fb_utils::strnicmp(p, "CHECK", 5))
				issql = true;
		}
		if (firsttime)
		{
			firsttime = false;
			if (!issql) {
				IUTILS_printf2(fp, "%s ", (isComputedField ? "/* " : "("));
			}
		}

		IUTILS_printf(fp, buffer);
	} while (true);

	// CVC: If firsttime == true, then it didn't write the "/*" or the "(".
	if (!issql && !firsttime)
		IUTILS_printf2(fp, "%s", (isComputedField ? " */" : ")"));

	if (failed())
		ISQL_errmsg(fbStatus);

	blob->close(fbStatus);
}


static processing_state add_row(TEXT* tabname)
{
/**************************************
 *
 *	a d d _ r o w
 *
 **************************************
 *
 * Functional description
 *	Allows interactive insert of row, prompting for every column
 *
 *	The technique is to describe a select query of select * from the table.
 *	Then generate an insert with ? in every position, using the same sqlda.
 *	It will allow edits of blobs, skip arrays and computed fields
 *
 *	Parameters:
 *	tabname -- Name of table to insert into
 *
 **************************************/
	if (!*tabname)
		return (ps_ERR);

	if (!Interactive)
		return (ps_ERR);

	if (Input_file || !DB)
		return ps_ERR;

	// There may have been a commit transaction before we got here
	if (!M_Transaction())
	{
		return FAIL;
	}

	// Start default transaction for prepare
	if (!D_Transaction())
	{
		return FAIL;
	}

	chop_at(tabname, QUOTEDLENGTH);
	if (tabname[0] != DBL_QUOTE)
		IUTILS_make_upper(tabname);

	// Query to obtain relation information
	Firebird::string str2;
	str2.printf("SELECT * FROM %s", tabname);

	if (global_Stmt)
	{
		global_Stmt->free(fbStatus);
		if (ISQL_errmsg(fbStatus))
			return (SKIP);
	}

	global_Stmt = DB->prepare(fbStatus, D__trans, 0, str2.c_str(), isqlGlob.SQL_dialect,
		Firebird::IStatement::PREPARE_PREFETCH_METADATA);
	if (ISQL_errmsg(fbStatus))
		return (SKIP);

	Firebird::RefPtr<Firebird::IMessageMetadata> msg(Firebird::REF_NO_INCR, global_Stmt->getOutputMetadata(fbStatus));
	if (ISQL_errmsg(fbStatus))
		return (SKIP);

	const unsigned n_cols = msg->getCount(fbStatus);
	if (ISQL_errmsg(fbStatus))
		return (SKIP);

	global_Stmt->free(fbStatus);
	if (ISQL_errmsg(fbStatus))
		return (SKIP);
	global_Stmt = NULL;

	// Array for storing select/insert column mapping, colcheck sets it up
	Firebird::Array<unsigned> coln;
	unsigned* colnumber = coln.getBuffer(n_cols);
	col_check(tabname, colnumber);

	// Create the new INSERT statement from the sqlda info

	Firebird::string insertstring;

	// There is a question mark for each column that's known to be updatable.

	insertstring.printf("INSERT INTO %s (", tabname);

	unsigned i_cols = 0;
	{ // scope
		char fldfixed[QUOTEDLENGTH];
		int i = 0;
		for (unsigned i = 0; i < n_cols; ++i)
		{
			// Skip columns that are computed
			if (colnumber[i] != ~0u)
			{
				const char* fldname = msg->getField(fbStatus, i);
				if (ISQL_errmsg(fbStatus))
					return (SKIP);
				const bool delimited_yes = fldname[0] == DBL_QUOTE;
				if (isqlGlob.db_SQL_dialect > SQL_DIALECT_V6_TRANSITION && delimited_yes)
				{
					IUTILS_copy_SQL_id(fldname, fldfixed, DBL_QUOTE);
				}
				else
				{
					strcpy(fldfixed, fldname);
					IUTILS_make_upper(fldfixed);
				}

				// Set i_cols to the number of insert columns
				if (i_cols++)
					insertstring += ',';
				insertstring += fldfixed;
			}
		}
	} // scope

	insertstring += ") VALUES (";

	for (unsigned i = 0; i < i_cols; i++)
	{
		if (i)
			insertstring += ',';
		insertstring += '?';
	}

	insertstring += ')';

	// Build metadata for insert message
	if (i_cols != n_cols)
	{
		Firebird::RefPtr<Firebird::IMetadataBuilder> bldr(Firebird::REF_NO_INCR, msg->getBuilder(fbStatus));
		if (ISQL_errmsg(fbStatus))
			return (SKIP);

		unsigned i = n_cols;
		while (i-- > 0)
		{
			if (colnumber[i] == ~0u)
			{
				bldr->remove(fbStatus, i);
				if (ISQL_errmsg(fbStatus))
					return (SKIP);
			}
		}
		msg.assignRefNoIncr(bldr->getMetadata(fbStatus));
		if (ISQL_errmsg(fbStatus))
			return (SKIP);
	}

	// Allocate INSERT buffer
	unsigned bSize = msg->getMessageLength(fbStatus);
	if (ISQL_errmsg(fbStatus))
		return (SKIP);
	UCHAR* msgBuf = global_Buffer->getBuffer(bSize);

	// For each column, get the type, and length then prompt for a value
	// and scanf the resulting string into a buffer of the right type.

	SCHAR infobuf[BUFFER_LENGTH180];
	IUTILS_msg_get(ADD_PROMPT, sizeof(infobuf), infobuf);
	STDERROUT(infobuf);

	TEXT txt[MSG_LENGTH];
	bool done = false;
	while (!done)
	{
		for (unsigned i = 0; i < i_cols && !done; ++i)
		{
			short* nullp = (short*)&msgBuf[msg->getNullOffset(fbStatus, i)];
			if (ISQL_errmsg(fbStatus))
				return (SKIP);
			UCHAR* datap = &msgBuf[msg->getOffset(fbStatus, i)];
			if (ISQL_errmsg(fbStatus))
				return (SKIP);

			const char* name = msg->getField(fbStatus, i);
			if (ISQL_errmsg(fbStatus))
				return (SKIP);
			unsigned type = msg->getType(fbStatus, i);
			if (ISQL_errmsg(fbStatus))
				return (SKIP);
			const bool nullable = msg->isNullable(fbStatus, i);
			if (ISQL_errmsg(fbStatus))
				return (SKIP);
			unsigned varLength;
			int scale;

			// Prompt with the name and read the line
			switch (type)
			{
			case SQL_BLOB:
				IUTILS_msg_get(BLOB_PROMPT, txt, SafeArg() << name);
				// Blob: %s, type 'edit' or filename to load>
				break;
			case SQL_TYPE_DATE:
				IUTILS_msg_get(DATE_PROMPT, txt, SafeArg() << name);
				// Enter %s as Y/M/D>
				break;
			case SQL_TYPE_TIME:
				IUTILS_msg_get(TIME_PROMPT, txt, SafeArg() << name);
				// Enter %s as H:M:S>
				break;
			case SQL_TIMESTAMP:
				IUTILS_msg_get(TIMESTAMP_PROMPT, txt, SafeArg() << name);
				// Enter %s as Y/MON/D H:MIN:S[.MSEC]>
				break;
			default:
				IUTILS_msg_get(NAME_PROMPT, txt, SafeArg() << name);
				// Enter %s>
				break;
			}

			// On blank line or EOF, break the two loops without doing an insert.

			readNextInputLine(txt);
			getColumn = -1; // We are bypassing getNextInputChar().
			if (lastInputLine == NULL || strlen(lastInputLine) == 0)
			{
				done = true;
				break;
			}

			unsigned length = static_cast<unsigned>(strlen(lastInputLine));
			if (length > MAX_SQL_LENGTH)
			{
				IUTILS_msg_get(BUFFER_OVERFLOW, txt);
				STDERROUT(txt);
				done = true;
				break;
			}
			STDERROUT("");

			// Convert first 4 chars to upper case for comparison
			SCHAR cmd[5];
			fb_utils::copy_terminate(cmd, lastInputLine, sizeof cmd);
			IUTILS_make_upper(cmd);

			// If the user writes NULL, put a null in the column

			if (!strcmp(cmd, "NULL"))
				*nullp = -1;
			else
			{
				*nullp = 0;
				SLONG res;

				// Data types
				SSHORT* smallint;
				SLONG* integer;
				SINT64* pi64;
				SINT64 n;
				float* fvalue;
				double* dvalue;
				Firebird::Decimal64* d64value;
				Firebird::Decimal128* d128value;
				UCHAR* boolean;
				ISC_QUAD* blobid;
				vary* avary;
				char* achar;
				tm times;
				// Initialize the time structure
				memset(&times, 0, sizeof(times));
				char msec_str[5] = "";
				int msec = 0;

				switch (type)
				{
				case SQL_BLOB:

					blobid = (ISC_QUAD*) datap;

					if (!strcmp(cmd, "EDIT")) // If edit, we edit a temp file.
					{
						const Firebird::PathName ftmp = TempFile::create(SCRATCH);
						if (ftmp.empty())
							res = 0;
						else
						{
							gds__edit(ftmp.c_str(), 0);
							Firebird::UtilInterfacePtr()->loadBlob(fbStatus, blobid, DB, M__trans,
								ftmp.c_str(), FB_TRUE);
							unlink(ftmp.c_str());
							res = succeeded();
						}
					}
					else	// Otherwise just load the named file
					{
						// We can't be sure if it's a TEXT or BINARY file
						// being loaded.  As we aren't sure, we'll
						// do binary operation - this is NEW data in
						// the database, not updating existing info
						Firebird::UtilInterfacePtr()->loadBlob(fbStatus, blobid, DB, M__trans,
							lastInputLine, FB_FALSE);
						res = succeeded();
					}

					if (!res)
					{
						STDERROUT("Unable to load file");
						done = true;
					}
					break;

				case SQL_FLOAT:
					fvalue = (float*) datap;
					if (sscanf(lastInputLine, "%g", fvalue) != 1)
					{
						STDERROUT("Input parsing problem");
						done = true;
					}
					break;

				case SQL_DOUBLE:
					dvalue = (double*) datap;
					if (sscanf(lastInputLine, "%lg", dvalue) != 1)
					{
						STDERROUT("Input parsing problem");
						done = true;
					}
					break;

				case SQL_DEC64:
					d64value = (Firebird::Decimal64*) datap;
					try
					{
						d64value->set(lastInputLine, isqlGlob.decStatus);
					}
					catch (const Firebird::Exception&)
					{
						STDERROUT("Input parsing problem");
						done = true;
					}
					break;

				case SQL_DEC128:
					d128value = (Firebird::Decimal128*) datap;
					try
					{
						d128value->set(lastInputLine, isqlGlob.decStatus);
					}
					catch (const Firebird::Exception&)
					{
						STDERROUT("Input parsing problem");
						done = true;
					}
					break;

				case SQL_TYPE_DATE:
					if (3 != sscanf(lastInputLine, "%d/%d/%d", &times.tm_year,
									&times.tm_mon, &times.tm_mday) ||
						!check_date(times))
					{
						IUTILS_msg_get(DATE_ERR, txt, SafeArg() << lastInputLine);
						STDERROUT(txt);	// Bad date %s\n
						done = true;
					}
					else
					{
						--times.tm_mon;
						times.tm_year -= 1900; // tm_year is 1900-based.
						ISC_DATE* date = (ISC_DATE*) datap;
						isc_encode_sql_date(&times, date);
					}
					break;

				case SQL_TYPE_TIME:
					if (3 != sscanf(lastInputLine, "%d:%d:%d", &times.tm_hour,
									&times.tm_min, &times.tm_sec) ||
						!check_time(times))
					{
						IUTILS_msg_get(TIME_ERR, txt, SafeArg() << lastInputLine);
						STDERROUT(txt);	// Bad time %s\n
						done = true;
					}
					else
					{
						ISC_TIME* vtime = (ISC_TIME*) datap;
						isc_encode_sql_time(&times, vtime);
					}
					break;

				case SQL_TIMESTAMP:
					if (6 <= sscanf(lastInputLine, "%d/%d/%d %d:%d:%d.%4s",
									&times.tm_year, &times.tm_mon, &times.tm_mday,
									&times.tm_hour, &times.tm_min, &times.tm_sec,
									msec_str))
					{
						unsigned int count = 0;
						for (; count < 4; ++count)
						{
							if (fb_isdigit(msec_str[count]))
								msec = msec * 10 + msec_str[count] - '0';
							else
								break;
						}
						if (count != strlen(msec_str))
							done = true;
						else
						{
							while (count++ < 4)
								msec *= 10;
							done = !check_timestamp(times, msec);
						}
					}
					else
						done = true;
					if (done)
					{
						IUTILS_msg_get(TIMESTAMP_ERR, txt, SafeArg() << lastInputLine);
						STDERROUT(txt);	// Bad timestamp %s\n
					}
					else
					{
						--times.tm_mon;
						times.tm_year -= 1900;
						ISC_TIMESTAMP* datetime = (ISC_TIMESTAMP*) datap;
						isc_encode_timestamp(&times, datetime);
						datetime->timestamp_time += msec;
					}
					break;

				case SQL_TEXT:
				case SQL_VARYING:
					varLength = msg->getLength(fbStatus, i);
					if (ISQL_errmsg(fbStatus))
						return (SKIP);
					if (length > varLength)
					{
						STDERROUT("String too long");		// msg!
						length = varLength;
					}

					if (type == SQL_VARYING)
					{
						avary = (vary*) datap;
						avary->vary_length = length;
						memcpy(avary->vary_string, lastInputLine, length);
					}
					else
					{
						achar = (char*) datap;
						memcpy(achar, lastInputLine, length);
						memset(&achar[length], ' ', varLength - length);
					}
					break;

				case SQL_SHORT:
				case SQL_LONG:
				case SQL_INT64:
					smallint = (SSHORT*) datap;
					integer = (SLONG*) datap;
					pi64 = (SINT64*) datap;

					scale = msg->getScale(fbStatus, i);
					if (ISQL_errmsg(fbStatus))
						return (SKIP);

					if (scale < 0)
					{
						SSHORT lscale = 0;
						if (!get_numeric((UCHAR*) lastInputLine, length, &lscale, &n))
						{
							STDERROUT("Input parsing problem");
							done = true;
						}
						else
						{
							int dscale = scale - lscale;
							if (dscale > 0)
							{
								TEXT err_buf[256];
								sprintf(err_buf,
										"input error: input scale %d exceeds the field's scale %d",
										-lscale, -scale);
								STDERROUT(err_buf);
								done = true;
							}
							while (dscale++ < 0)
								n *= 10;
						}
					}
					// sscanf assumes a 64-bit integer target
					else if (sscanf(lastInputLine, "%" SQUADFORMAT, &n) != 1)
					{
						STDERROUT("Input parsing problem");
						done = true;
					}
					if (done)
						break; // Nothing else, we found an error.

					switch (type)
					{
					case SQL_INT64:
						*pi64 = n;
						break;
					case SQL_SHORT:
						*smallint = n;
						if (SINT64(*smallint) != n)
						{
							STDERROUT("Value too big");
							done = true;
						}
						break;
					case SQL_LONG:
						*integer = n;
						if (SINT64(*integer) != n)
						{
							STDERROUT("Value too big");
							done = true;
						}
					}
					break;

				case SQL_BOOLEAN:
					boolean = (FB_BOOLEAN*) datap;

					if (fb_utils::stricmp(lastInputLine, "TRUE") == 0)
						*boolean = 1;
					else if (fb_utils::stricmp(lastInputLine, "FALSE") == 0)
						*boolean = 0;
					else
					{
						STDERROUT("Invalid boolean value");
						done = true;
					}
					break;

				default:
					done = true;
					STDERROUT("Unexpected SQLTYPE in add_row()");
					break;
				}
			}
		}
		if (!done)
		{
			// having completed all columns, try the insert statement with the msg

			DB->execute(fbStatus, M__trans, insertstring.length(), insertstring.c_str(),
				isqlGlob.SQL_dialect, msg, msgBuf, NULL, NULL);
			if (ISQL_errmsg(fbStatus))
			{
				break;
			}
		}
	}

	return (SKIP);
}


static processing_state blobedit(const TEXT* action, const TEXT* const* cmd)
{
/**************************************
 *
 *	b l o b e d i t
 *
 **************************************
 *
 * Functional description
 *	Edit the text blob indicated by blobid
 *
 *	Parameters:  cmd -- Array of words interpreted as file name
 *
 **************************************/
	if (!ISQL_dbcheck())
		return FAIL;

	if (*cmd[1] == 0)
		return ps_ERR;

	const TEXT* p = cmd[1];

	// Find the high and low values of the blob id
	ISC_QUAD blobid;
	sscanf(p, "%" xLONGFORMAT":%" xLONGFORMAT, &blobid.gds_quad_high, &blobid.gds_quad_low);

	// If it isn't an explicit blobedit, then do a dump. Since this is a
	// user operation, put it on the M__trans handle.

	processing_state rc = SKIP;
	if (!strcmp(action, "BLOBVIEW"))
	{
		Firebird::UtilInterfacePtr utl;
		PathName tmpf = TempFile::create(fbStatus, "blob");
		if (ISQL_errmsg(fbStatus))
			return ps_ERR;
		const char* filename = tmpf.c_str();

		utl->dumpBlob(fbStatus, &blobid, DB, M__trans, filename, FB_TRUE);
		if (ISQL_errmsg(fbStatus))
			rc = ps_ERR;
		else
			gds__edit(filename, 0);

		unlink(filename);
	}
	else if ((!strcmp(action, "BLOBDUMP")) && (*cmd[2]))
	{
		// If this is a blobdump, make sure there is a file name
		// We can't be sure if the BLOB is TEXT or BINARY data,
		// as we're not sure, we'll dump it in BINARY mode.
		TEXT path[MAXPATHLEN];
		strip_quotes(cmd[2], path);
		Firebird::UtilInterfacePtr()->dumpBlob(fbStatus, &blobid, DB, M__trans, path, FB_FALSE);
	}
	else
		rc = ps_ERR;

	if (rc == SKIP && ISQL_errmsg(fbStatus))
	{
		rc = ps_ERR;
	}

	return rc;
}


// *******************************
// b u l k _ i n s e r t _ h a c k
// *******************************
// Primitive processing for prepared insertions. Invocation is
// SET BULK_INSERT <insert_statement>
// (val1, ..., valN)
// (val1, ..., valN)
// Finish with an empty line or anything different than an opening parenthesis.
// For example, STOP may be explicit, but any word without '(' will do the trick.
// Tuples must go in a single line. Only quoted strings can span more than one line.
// Added a very visible +++ to put other parameters of the same row in another line.
// Use +++ after a comma and continue in the next line. No comments in the middle.
// Only single quote accepted. Strings without special characters can go unquoted.
// Use the default question mark (?) to designate parameters.
// Single line comments are recognized only in the first column on a separate line
// and they can only appear before or after full tuples (not between multi-line tuples).
// The command COMMIT or COMMIT WORK can appear only in the first column in a
// single line and it will be recognized. We do not check if there's more text
// in the same line, thus it can be the terminator or random garbage.
// Two commas are invalid as empty/NULL value, use NULL or the appropriate "empty" value
// for the data type instead (zero for numbers, two single quotes for string, etc.)
// The code needs review, cleanup and moving some messages to the msg db.
// Since the code is forgiving, it will check for double ')' in the row but you can
// write (val1, ..., valN); with the terminator at the end and garbage following it.
// Indeed, the terminator can be replaced by unfamiliar characters to the parser
// like #, $, %, etc., and anything can follow them, including random text.
// It's invalid to put +++ (signaling row continuation) after a tuple is complete.
// If you came here looking for robust parsing code, you're at the wrong place.
static processing_state bulk_insert_hack(const char* command)
{
	// Skip "SET BULK_INSERT" part.
	for (int j = 0; j < 2; ++j)
	{
		while (*command && *command != 0x20)
			++command;
		while (*command && *command == 0x20)
			++command;
	}
	if (!*command)
		return ps_ERR;

	processing_state ret = SKIP;

	// If somebody did a commit or rollback, we are out of a transaction

	if (!M_Transaction())
		return ps_ERR;

	// No need to start a default transaction unless there is no current one

	if (setValues.Autocommit)
	{
		if (!D_Transaction())
			return ps_ERR;
	}

	// If statistics are requested, then reserve them here

	SINT64 perf_before[ISQL_COUNTERS];
	if (setValues.Stats)
	{
		Firebird::UtilInterfacePtr()->getPerfCounters(fbStatus,
			DB, ISQL_COUNTERS_SET, perf_before);
		if (ISQL_errmsg(fbStatus))
		{
			return ps_ERR;
		}
	}

	// Prepare the dynamic query stored in string.
	// But put this on the DDL transaction to get maximum visibility of
	// metadata.

	if (global_Stmt)
	{
		global_Stmt->free(fbStatus);
		if (ISQL_errmsg(fbStatus))
			return (SKIP);
	}

	unsigned prepFlags = Firebird::IStatement::PREPARE_PREFETCH_METADATA |
		(setValues.Plan ? Firebird::IStatement::PREPARE_PREFETCH_DETAILED_PLAN : 0);

	global_Stmt = DB->prepare(fbStatus, setValues.Autocommit ? D__trans : M__trans,  0, command,
		isqlGlob.SQL_dialect, prepFlags);

	if (failed())
	{
		if (isqlGlob.SQL_dialect == SQL_DIALECT_V6_TRANSITION && Input_file)
		{
			isqlGlob.printf("%s%s%s%s%s%s",
							NEWLINE,
							"**** Error preparing statement:",
							NEWLINE,
							NEWLINE,
							command,
							NEWLINE);
		}
		ISQL_errmsg(fbStatus);
		return ps_ERR;
	}

	// check for warnings
	ISQL_warning(fbStatus);

	// Find out what kind of statement this is
	const int statement_type = process_request_type();
	if (!statement_type)
		return ps_ERR;

	/*** ASF: This is util to test others commands too.
	if (statement_type != isc_info_sql_stmt_insert)
	{
		isqlGlob.printf("Only INSERT commands are accepted in bulk mode.%s", NEWLINE);
		return ps_ERR;
	}
	***/

	Firebird::RefPtr<Firebird::IMessageMetadata> message(global_Stmt->getInputMetadata(fbStatus));
	if (ISQL_errmsg(fbStatus))
	{
		return ps_ERR;
	}

	if (setValues.Sqlda_display)
	{
		print_message(message, "IN");
	}

	const unsigned n_cols = message->getCount(fbStatus);
	if (ISQL_errmsg(fbStatus))
	{
		return ps_ERR;
	}
	if (!n_cols) // No input parameters, doesn't make sense for bulk insertions.
	{
		isqlGlob.printf("There must be at least one parameter in the statement.%s", NEWLINE);
		return ps_ERR;
	}

	// If PLAN is set, print out the plan now.

	if (setValues.Plan)
	{
		process_plan();
		if (setValues.Planonly)
			return ret;	// Do not execute.
	}

	unsigned msgSize = message->getMessageLength(fbStatus);
	if (ISQL_errmsg(fbStatus))
		return ps_ERR;
	UCHAR* msgBuf = global_Buffer->getBuffer(msgSize);

	char bulk_prompt[BUFFER_LENGTH180] = "";
	IUTILS_msg_get(BULK_PROMPT, sizeof(bulk_prompt), bulk_prompt);

	// Lookup the continuation prompt once
	TEXT con_prompt[MSG_LENGTH];
	IUTILS_msg_get(CON_PROMPT, con_prompt);

	TEXT msg[MSG_LENGTH];
	bool commit_failedM = false;
	bool commit_failedD = false;
	bool done = false; // This is mostly "done with errors".
	while (!done)
	{
		if (bulk_insert_retriever(bulk_prompt)) // We finished normally, found EOF.
			break;

		// We only support single line comments and they should be at the first column,
		// no spaces before, etc. Go to read the next line.
		if (lastInputLine[0] == '-' && lastInputLine[1] == '-')
			continue;

		const char* insert = lastInputLine;
		while (*insert && *insert != '(')
			++insert;

		if (!*insert || *insert != '(')
		{
			// Again, we are strict, we need COMMIT or COMMIT WORK exactly at the beginning
			// and it will be the only command in the line (we don't care about the rest).
			if (fb_utils::strnicmp(lastInputLine, "COMMIT", 6) == 0 ||
				fb_utils::strnicmp(lastInputLine, "COMMIT WORK", 11) == 0)
			{
				done = true;

				if (!commit_trans(&M__trans))
				{
					commit_failedM = true;
					break; // We failed to commit, quit the bulk insertion.
				}

				if (!M_Transaction())
				{
					commit_failedM = false;
					break; // We failed to start transaction, quit the bulk insertion.
				}

				// CVC: Commit may fail with AUTO-DDL off and DDL changes rejected by DFW.
				if (D__trans)
				{
					if (!commit_trans(&D__trans))
					{
						commit_failedD = true;
						break; // We failed to commit, quit the bulk insertion.
					}

					if (!D_Transaction())
					{
						commit_failedD = false;
						break; // We failed to commit, quit the bulk insertion.
					}
				}

				done = false;
				continue; // Go to read another line.
			}
			break; // For example, STOP or blank line not inside quoted string.
		}

		++insert;

		while (*insert == 0x20 || *insert == '\r' || *insert == '\t')
			++insert;

		if (!*insert) // Did we finish gracefully? The last line may be spaces or tab.
			break;

		const char* lastPos = insert;
		Extender extender; // Used only for multi-line tuples.

		for (unsigned i = 0, textFieldIter = 0; i < n_cols && !done; ++i)
		{
			unsigned offset = message->getNullOffset(fbStatus, i);
			if (ISQL_errmsg(fbStatus))
				return ps_ERR;
			short* nullp = (short*) &msgBuf[offset];

			offset = message->getOffset(fbStatus, i);
			if (ISQL_errmsg(fbStatus))
				return ps_ERR;
			void* datap = &msgBuf[offset];

			unsigned type = message->getType(fbStatus, i);
			if (ISQL_errmsg(fbStatus))
				return (SKIP);
			const bool nullable = message->isNullable(fbStatus, i);
			if (ISQL_errmsg(fbStatus))
				return (SKIP);

			const char* finder = 0;
			int subtract = 0;
			const bool quote = *insert == SINGLE_QUOTE;
			if (quote)
			{
				subtract = 2; // Ignore the quotes at the beginning and end.
				bool finished = false; // Did the string close?
				++insert;
				while (*insert)
				{
					if (*insert == SINGLE_QUOTE)
					{
						++insert;
						if (*insert == SINGLE_QUOTE)
							++subtract;
						else
						{
							finished = true;
							break;
						}
					}
					++insert;
				}
				if (!finished)
				{
					extender.alloc(MAX_USHORT);
					extender.append(lastPos, insert - lastPos);
					while (!finished && !bulk_insert_retriever(con_prompt))
					{
						finder = lastInputLine;
						while (*finder)
						{
							if (*finder == SINGLE_QUOTE)
							{
								++finder;
								if (*finder == SINGLE_QUOTE)
									++subtract;
								else
								{
									finished = true;
									break;
								}
							}
							++finder;
						}
						size_t how_many = finder - lastInputLine;
						if (extender.append(lastInputLine, how_many) <= how_many)
						{
							done = true;
							ret = ps_ERR; // Do not delete, see if() below.
							STDERROUT("Failed to concatenate string");
							break;
						}
					}
					if (ret != ps_ERR && !finished)
					{
						done = true;
						STDERROUT("Failed to find end of quoted string");
					}
					if (done)
						break;

					lastPos = extender.getBuffer();
					insert = lastPos + extender.getUsed();
				}

				if (subtract > 2)
				{
					// Get rid of pairs of single quotes; they are a syntax artifact.
					const char* view = lastPos + 1;
					// We are working over lastInputLine or Extender's buffer, so "unconst" is safe.
					char* mover = const_cast<char*>(lastPos + 1);
					for (int counter = subtract; view < insert; ++view, ++mover)
					{
						*mover = *view;
						if (*view == SINGLE_QUOTE && view[1] == SINGLE_QUOTE && counter > 2)
						{
							++view;
							--counter;
						}
					}
				}
			}
			else
			{
				//if ((type == SQL_TEXT || type == SQL_VARYING || type == SQL_BLOB)
				//	&& fb_utils::strnicmp(insert, "NULL", 4))
				//{
				//	STDERROUT("Looking for unquoted string in:");
				//	STDERROUT(insert);
				//}

				for (bool go = true; go && *insert; ++insert)
				{
					switch (*insert)
					{
					case 0x20:
					//case '\n':
					case '\r':
					case '\t':
					case ',':
					case ')':
						go = false;
						--insert;
						break;
					}
				}
			}

			SCHAR cmd[5] = "";
			unsigned length = insert - lastPos - subtract;
			if (!length && !quote)
			{
				// Go ahead with an aux var and see if we hit end of string.
				const char* ipeek = insert;
				//char s[3] = {ipeek[-1], ipeek[0] ? ipeek[0] : 'Z', 0};
				//STDERROUT(s);
				while (*ipeek == 0x20 || *ipeek == '\r' || *ipeek == '\t')
					++ipeek;

				//s[0] = ipeek[-1];
				//s[1] = ipeek[0] ? ipeek[0] : 'Z';
				//STDERROUT(s);
				switch (*ipeek)
				{
				case ',':
					STDERROUT("Fields with zero length only allowed in quoted strings");
					break;
				case ')':
					STDERROUT("Found ')' before reading all fields in a row");
					break;
				default:
					STDERROUT("Unterminated row, use +++ to put more parameters in another line");
				}

				done = true;
				continue;
			}

			if (quote)
				++lastPos;
			else
			{
				// Convert first 4 chars to upper case for comparison.
				fb_utils::copy_terminate(cmd, lastPos, sizeof cmd);
				IUTILS_make_upper(cmd);
			}

			// If the user writes NULL, put a null in the column.

			if (!strcmp(cmd, "NULL"))
				*nullp = -1;
			else
			{
				*nullp = 0;
				// Data types
				SSHORT* smallint;
				SLONG* integer;
				SINT64* pi64;
				SINT64 n;
				float* fvalue;
				double* dvalue;
				UCHAR* boolean;
				vary* avary;
				char* achar;
				tm times;
				Firebird::Decimal64* d64value;
				Firebird::Decimal128* d128value;
				// Initialize the time structure.
				memset(&times, 0, sizeof(times));
				char msec_str[5] = "";
				int msec = 0;
				ISC_QUAD* blobid;
				unsigned varLength;
				int scale;

				switch (type)
				{
				case SQL_BLOB:
					blobid = (ISC_QUAD*) datap;

					{ // scope
						Firebird::IBlob* bs = DB->createBlob(fbStatus, M__trans, blobid, 0, NULL);
						if (failed())
						{
							STDERROUT("Unable to create blob");
							ISQL_errmsg(fbStatus);
							done = true;
							break; // Quit the switch()
						}

						bs->putSegment(fbStatus, length, lastPos);
						if (failed())
						{
							STDERROUT("Unable to write to blob");
							ISQL_errmsg(fbStatus);
							done = true;
						}
						bs->close(fbStatus);
						if (failed())
						{
							STDERROUT("Unable to close blob");
							ISQL_errmsg(fbStatus);
							done = true;
						}
					} // scope

					break;

				case SQL_FLOAT:
					fvalue = (float*) datap;
					if (sscanf(lastPos, "%g", fvalue) != 1)
					{
						STDERROUT("Input parsing problem in 'float' value");
						done = true;
					}
					break;

				case SQL_DOUBLE:
					dvalue = (double*) datap;
					if (sscanf(lastPos, "%lg", dvalue) != 1)
					{
						STDERROUT("Input parsing problem in 'double' value");
						done = true;
					}
					break;

				case SQL_DEC64:
					d64value = (Firebird::Decimal64*) datap;
					try
					{
						d64value->set(lastPos, isqlGlob.decStatus);
					}
					catch (const Firebird::Exception&)
					{
						STDERROUT("Input parsing problem");
						done = true;
					}
					break;

				case SQL_DEC128:
					d128value = (Firebird::Decimal128*) datap;
					try
					{
						d128value->set(lastPos, isqlGlob.decStatus);
					}
					catch (const Firebird::Exception&)
					{
						STDERROUT("Input parsing problem");
						done = true;
					}
					break;

				case SQL_TYPE_DATE:
					if (3 != sscanf(lastPos, "%d-%d-%d", &times.tm_year,
									&times.tm_mon, &times.tm_mday) ||
						!check_date(times))
					{
						IUTILS_msg_get(DATE_ERR, msg, SafeArg() << lastPos);
						STDERROUT(msg);	// Bad date %s\n
						done = true;
					}
					else
					{
						--times.tm_mon;
						times.tm_year -= 1900; // tm_year is 1900-based.
						ISC_DATE* date = (ISC_DATE*) datap;
						isc_encode_sql_date(&times, date);
					}
					break;

				case SQL_TYPE_TIME:
					if (3 != sscanf(lastPos, "%d:%d:%d", &times.tm_hour,
									&times.tm_min, &times.tm_sec) ||
						!check_time(times))
					{
						IUTILS_msg_get(TIME_ERR, msg, SafeArg() << lastPos);
						STDERROUT(msg);	// Bad time %s\n
						done = true;
					}
					else
					{
						ISC_TIME* vtime = (ISC_TIME*) datap;
						isc_encode_sql_time(&times, vtime);
					}
					break;

				case SQL_TIMESTAMP:
					if (6 <= sscanf(lastPos, "%d-%d-%d %d:%d:%d.%4s",
									&times.tm_year, &times.tm_mon, &times.tm_mday,
									&times.tm_hour, &times.tm_min, &times.tm_sec,
									msec_str))
					{
						unsigned int count = 0;
						for (; count < 4; ++count)
						{
							if (fb_isdigit(msec_str[count]))
								msec = msec * 10 + msec_str[count] - '0';
							else
								break;
						}
						if (count != strlen(msec_str))
							done = true;
						else
						{
							while (count++ < 4)
								msec *= 10;
							done = !check_timestamp(times, msec);
						}
					}
					else
						done = true;

					if (done)
					{
						IUTILS_msg_get(TIMESTAMP_ERR, msg, SafeArg() << lastPos);
						STDERROUT(msg);	// Bad timestamp %s\n
					}
					else
					{
						--times.tm_mon;
						times.tm_year -= 1900;
						ISC_TIMESTAMP* datetime = (ISC_TIMESTAMP*) datap;
						isc_encode_timestamp(&times, datetime);
						datetime->timestamp_time += msec;
					}
					break;

				case SQL_TEXT:
				case SQL_VARYING:
					varLength = message->getLength(fbStatus, i);
					if (ISQL_errmsg(fbStatus))
						return (SKIP);
					if (length > varLength)
					{
						STDERROUT("String too long");		// msg!
						length = varLength;
					}

					if (type == SQL_VARYING)
					{
						avary = (vary*) datap;
						avary->vary_length = length;
						memcpy(avary->vary_string, lastPos, length);
					}
					else
					{
						achar = (char*) datap;
						memcpy(achar, lastPos, length);
						memset(&achar[length], ' ', varLength - length);
					}
					break;

				case SQL_SHORT:
				case SQL_LONG:
				case SQL_INT64:
					smallint = (SSHORT*) datap;
					integer = (SLONG*) datap;
					pi64 = (SINT64*) datap;

					scale = message->getScale(fbStatus, i);
					if (ISQL_errmsg(fbStatus))
						return (SKIP);

					if (scale < 0)
					{
						SSHORT lscale = 0;
						if (!get_numeric((UCHAR*) lastPos, length, &lscale, &n))
						{
							STDERROUT("Input parsing problem in 'numeric' or 'decimal' value");
							done = true;
						}
						else
						{
							int dscale = scale - lscale;
							if (dscale > 0)
							{
								TEXT err_buf[256];
								sprintf(err_buf,
										"Input error: input scale %d exceeds the field's scale %d",
										-lscale, -scale);
								STDERROUT(err_buf);
								done = true;
							}
							while (dscale++ < 0)
								n *= 10;
						}
					}
					// sscanf assumes a 64-bit integer target
					else if (sscanf(lastPos, "%" SQUADFORMAT, &n) != 1)
					{
						STDERROUT("Input parsing problem in 'integer' value");
						done = true;
					}
					if (done)
						continue; // Nothing else, we found an error.

					switch (type)
					{
					case SQL_INT64:
						*pi64 = n;
						break;
					case SQL_SHORT:
						*smallint = n;
						if (SINT64(*smallint) != n)
						{
							STDERROUT("Integer value too big");
							done = true;
						}
						break;
					case SQL_LONG:
						*integer = n;
						if (SINT64(*integer) != n)
						{
							STDERROUT("Integer value too big");
							done = true;
						}
					}
					break;

				case SQL_BOOLEAN:
					boolean = (FB_BOOLEAN*) datap;
					if (fb_utils::stricmp(lastInputLine, "TRUE") == 0)
						*boolean = 1;
					else if (fb_utils::stricmp(lastInputLine, "FALSE") == 0)
						*boolean = 0;
					else
					{
						STDERROUT("Invalid boolean value");
						done = true;
					}
					break;

				default:
					done = true;
					STDERROUT("Unexpected SQLTYPE in bulk_insert_hack()");
					break;
				}
			}

			if (done)
				break;

			// Restore "insert" pointer if we needed multi-line hack.
			if (finder)
				insert = finder;

			//while (*insert && *insert != ',' && *insert != ')')
			//	++insert;

			int comma_count = 0;
			int parenthesis_count = 0;
			for (bool go = true; go && *insert; ++insert)
			{
				switch (*insert)
				{
				case 0x20:
				//case '\n':
				case '\r':
				case '\t':
					break;
				case ',':
					if (++comma_count > 1)
					{
						go = false;
						--insert;
					}
					else if (i + 1 == n_cols) // We read all the row, no comma allowed!
					{
						go = false;
						done = true;
						STDERROUT("All fields were read but a comma was found");
					}
					break;
				case ')':
					if (++parenthesis_count > 1)
					{
						go = false;
						done = true;
						STDERROUT("Found more than one ')' in a row");
					}
					else if (i + 1 < n_cols) // We didn't read all fields but found closing parenthesis!
					{
						go = false;
						done = true;
						STDERROUT("Found ')' before reading all fields in a row");
					}
					break;
				default:
					go = false;
					--insert;
					break;
				}
			}

			// Allow line continuation after comma.
			if (!done && strncmp(insert, "+++", 3) == 0)
			{
				if (i + 1 == n_cols) // We read all the row, no continuation allowed!
				{
					done = true;
					STDERROUT("All fields were read but the continuation mark +++ was found");
				}
				else
				{
					if (bulk_insert_retriever(con_prompt))
					{
						done = true;
						STDERROUT("The continuation mark +++ was found but EOF was reached");
					}
					insert = lastInputLine;
				}
			}

			lastPos = insert;

		} // for (int i = 0;

		if (!done)
		{
			// Having completed all columns, try the insert statement with the message.
			// This is a non-select DML statement or trans.

			global_Stmt->execute(fbStatus, M__trans, message, msgBuf, NULL, NULL);
			if (ISQL_errmsg(fbStatus))
			{
				break;
			}

			// Check for warnings.
			ISQL_warning(fbStatus);
		}
	} // while (!done)

	if (done)
	{
		// Save whatever we were able to pump, except when the failure was the commit itself.
		if (M__trans)
		{
			if (commit_failedM)
			{
				M__trans->rollback(fbStatus);
				if (succeeded())
					M__trans = NULL;
			}
			else
				commit_trans(&M__trans);
		}

		if (D__trans)
		{
			if (commit_failedD)
			{
				D__trans->rollback(fbStatus);
				if (succeeded())
					D__trans = NULL;
			}
			else
				commit_trans(&D__trans);
		}

		TEXT errbuf[MSG_LENGTH];
		sprintf(errbuf, "Stopped prematurely due to error in line %d with text:",
			Filelist->Ifp().indev_aux);
		STDERROUT(errbuf);
		STDERROUT(lastInputLine);
		STDERROUT("Going to EOF");
		// Avoid thousands of errors. Assume the file is full of bulk insertion data.
		Filelist->gotoEof();

		ret = ps_ERR;
	}

	// Get rid of the statement handle.
	global_Stmt->free(fbStatus);
	if (succeeded())
		global_Stmt = NULL;

	// Statistics printed here upon request
	if (setValues.Stats && (print_performance(perf_before) == ps_ERR))
		ret = ps_ERR;

	return ret;
}


// *****************************************
// b u l k _ i n s e r t _ r e t r i e v e r
// *****************************************
// Helper to the previous bulk_insert_hack to get more lines of input.
// It returns true when it finds end of file or too long string (almost 64K).
static bool bulk_insert_retriever(const char* prompt)
{
	readNextInputLine(prompt);
	getColumn = -1; // We are bypassing getNextInputChar().

	// Stop at end of line only. Empty lines are valid in this mode if inside quoted strings
	// but this function cannot know whether we are in a string because it doesn't parse
	// but only retrieves another line. Therefore, assumes and empty line is valid.
	bool rc = false;
	if (lastInputLine == NULL)
		rc = true;
	else
	{
		size_t length = strlen(lastInputLine);
		/*
		if (length == 0)
			rc = true;
		*/
		if (length > MAX_SQL_LENGTH)
		{
			TEXT msg[MSG_LENGTH];
			IUTILS_msg_get(BUFFER_OVERFLOW, msg);
			STDERROUT(msg);
			rc = true;
		}
	}

	return rc;
}


// *******************
// c h e c k _ d a t e
// *******************
// Check date as entered by the user, before adjustment (year - 1900, month - 1).
static bool check_date(const tm& times)
{
	const int y = times.tm_year;
	const int m = times.tm_mon;
	const int d = times.tm_mday;
	if (y < 1 || y > 4999)
		return false;
	if (m < 1 || m > 12)
		return false;
	const bool leap = y % 4 == 0 && y % 100 != 0 || y % 400 == 0;
	const int days[] = {0, 31, leap ? 29 : 28, 31, 30, 31, 30, 31, 31, 30, 31, 30, 31};
	if (d < 1 || d > days[m])
		return false;
	return true;
}


// *******************
// c h e c k _ t i m e
// *******************
// Check time is in range.
static bool check_time(const tm& times)
{
	if (times.tm_hour < 0 || times.tm_hour > 23)
		return false;
	if (times.tm_min < 0 || times.tm_min > 59)
		return false;
	if (times.tm_sec < 0 || times.tm_sec > 59)
		return false;
	return true;
}


// ******************************
// c h e c k _ t i m e s t a  m p
// ******************************
// Check both date and time according to the previous functions
// and also check milliseconds range.
static bool check_timestamp(const tm& times, const int msec)
{
	return check_date(times) && check_time(times) && msec >= 0 && msec <= 9999;
}


// *************
// c h o p _ a t
// *************
// Simply ensure a given string argument fits in a size, terminator included.
static size_t chop_at(char target[], const size_t size)
{
	size_t len = strlen(target);
	if (len >= size)
	{
		len = size - 1;
		target[len] = 0;
	}
	return len;
}


static void col_check(const TEXT* tabname, unsigned* colnumber)
{
/**************************************
 *
 *	c o l _ c h e c k
 *
 **************************************
 *
 *	Check for peculiarities not currently revealed by the SQLDA
 *	colnumber array records the mapping of select columns to insert
 *	columns which do not have an equivalent for array or computed cols.
 **************************************/

	if (!frontendTransaction())
		return;

	// Query to get array info and computed source not available in the sqlda
	int i = 0, j = 0;
	FOR F IN RDB$FIELDS CROSS
		R IN RDB$RELATION_FIELDS WITH
		F.RDB$FIELD_NAME = R.RDB$FIELD_SOURCE AND
		R.RDB$RELATION_NAME EQ tabname
		SORTED BY R.RDB$FIELD_POSITION, R.RDB$FIELD_NAME

		if ((!F.RDB$DIMENSIONS.NULL && F.RDB$DIMENSIONS) || (!F.RDB$COMPUTED_BLR.NULL))
			colnumber[i] = ~0u;
		else
			colnumber[i] = j++;
		++i;
	END_FOR
	ON_ERROR
		ISQL_errmsg(fbStatus);
	END_ERROR;
}


static processing_state copy_table(TEXT* source,
						 TEXT* destination,
						 TEXT* otherdb)
{
/**************************************
 *
 *	c o p y _ t a b l e
 *
 **************************************
 *
 * Functional description
 *	Create a new table based on an existing one.
 *
 *	Parameters:  source -- name of source table
 *			 destination == name of newly created table
 *
 **************************************/
	if (!source[0] || !destination[0])
	{
		STDERROUT("Either source or destination tables are missing");
		return SKIP;
	}

	TEXT errbuf[MSG_LENGTH];

	// Call list_table with a temporary file, then hand that file to a
	// new version of isql

	FILE* const holdout = isqlGlob.Out;

	// If there is an alternate database, extract the domains
	const bool domain_flag = otherdb[0];

	const Firebird::PathName ftmp = TempFile::create(SCRATCH);
	isqlGlob.Out = os_utils::fopen(ftmp.c_str(), "w+b");
	if (!isqlGlob.Out)
	{
		// If we can't open a temp file then bail

		IUTILS_msg_get(FILE_OPEN_ERR, errbuf, SafeArg() << ftmp.c_str());
		STDERROUT(errbuf);
		Exit_value = FINI_ERROR;
		isqlGlob.Out = holdout;
		return END;
	}

	chop_at(source, QUOTEDLENGTH);
	if (source[0] != DBL_QUOTE)
		IUTILS_make_upper(source);
	/*
	chop_at(source_tbl, WORDLENGTH);
	TEXT source[QUOTEDLENGTH];
	bool delimited_yes = source_tbl[0] == DBL_QUOTE;
	if (isqlGlob.db_SQL_dialect > SQL_DIALECT_V6_TRANSITION && delimited_yes) {
		IUTILS_copy_SQL_id(source_tbl, source, DBL_QUOTE);
	}
	else
	{
		strcpy(source, source_tbl);
		IUTILS_make_upper(source);
	}
	*/

	chop_at(destination, QUOTEDLENGTH);
	if (destination[0] != DBL_QUOTE)
		IUTILS_make_upper(destination);
	/*
	chop_at(destination_tbl, WORDLENGTH);
	TEXT destination[QUOTEDLENGTH];
	delimited_yes = destination_tbl[0] == DBL_QUOTE;
	if (isqlGlob.db_SQL_dialect > SQL_DIALECT_V6_TRANSITION && delimited_yes) {
		IUTILS_copy_SQL_id(destination_tbl, destination, DBL_QUOTE);
	}
	else
	{
		strcpy(destination, destination_tbl);
		IUTILS_make_upper(destination);
	}
	*/

	if (EXTRACT_list_table(source, destination, domain_flag, -1))
	{
		IUTILS_msg_get(NOT_FOUND_MSG, errbuf, SafeArg() << source);
		STDERROUT(errbuf);
		fclose(isqlGlob.Out);
	}
	else
	{
		fclose(isqlGlob.Out);

		// easy to make a copy in another database
		const TEXT* altdb = isqlGlob.global_Db_name;
		if (*otherdb)
			altdb = otherdb;
		TEXT cmd[MAXPATHLEN * 2 + 20];
		sprintf(cmd, "isql -q %s -i %s", altdb, ftmp.c_str());
		if (system(cmd))
		{
			IUTILS_msg_get(COPY_ERR, errbuf, SafeArg() << destination << altdb);
			STDERROUT(errbuf);
		}
	}

	unlink(ftmp.c_str());
	isqlGlob.Out = holdout;

	return (SKIP);
}


static void appendClause(Firebird::string& to, const char* label, const TEXT* value, char quote = 0)
{
	to += ' ';
	to += label;
	to += ' ';
	if (quote)
		to += quote;
	to += value;
	if (quote)
		to += quote;
	to += ' ';
}


static processing_state create_db(const TEXT* statement, TEXT* d_name)
{
/**************************************
 *
 *	c r e a t e _ d b
 *
 **************************************
 *
 * Functional description
 *	Intercept create database commands to
 *	adjust the DB and transaction handles
 *
 *	Parameters:  statement == the entire statement for processing.
 *
 * Note: SQL ROLE setting must be taken into an account no matter
 *	that the newly created database will not have any user roles defined
 *	in it. Role may affect right to create new database.
 *
 **************************************/
	processing_state ret = SKIP;

	// Disconnect from the database and cleanup
	ISQL_disconnect_database(false);

	// Parse statement to tokens
	const char* quotes = "\"'";
	Firebird::string nlStatement(statement);
	nlStatement += '\n';
	Firebird::Tokens toks;
	toks.quotes(quotes);
	toks.parse(0, nlStatement.c_str());

	const unsigned KEY_USER = 0;
	const unsigned KEY_PASS = 1;
	const unsigned KEY_ROLE = 2;
	const unsigned KEY_NAMES = 3;
	const unsigned KEY_SET = 4;

	struct Key
	{
		const char* text;
		bool has;
	};

	Key keys[5] = {
		{ "USER", false },
		{ "PASSWORD", false },
		{ "ROLE", false },
		{ "NAMES", false },
		{ "SET", false }
	};

	for (unsigned t = 0; t < toks.getCount(); ++t)
	{
		Firebird::NoCaseString token(toks[t].text, toks[t].length);
		unsigned k;

		for (k = 0; k < FB_NELEM(keys); ++k)
		{
			if (token == keys[k].text)
			{
				if (k != KEY_NAMES || keys[KEY_SET].has)
					keys[k].has = true;
				break;
			}
		}

		if (k != KEY_SET)
			keys[KEY_SET].has = false;
	}

	for (int createWithoutRole = 0; createWithoutRole < 2; ++createWithoutRole)
	{
		ret = SKIP;
		TEXT usr[USER_LENGTH];
		TEXT psw[PASSWORD_LENGTH];
		TEXT role[ROLE_LENGTH];

		Firebird::string modifiedCreateStatement(statement);

		TEXT quote = DBL_QUOTE;
		const TEXT* p = NULL;

		// If there is a global parameter, we will set it into the create stmt.
		if (global_usr || global_role || global_psw ||
			(*setValues.ISQL_charset && strcmp(setValues.ISQL_charset, DEFCHARSET)))
		{
			strcpy(usr, isqlGlob.User);
			strip_quotes(Password, psw);
			strcpy(role, isqlGlob.Role);

			Firebird::string clauses;

			if (global_usr && !keys[KEY_USER].has)
				appendClause(clauses, keys[KEY_USER].text, usr);

			if (global_psw && !keys[KEY_PASS].has)
				appendClause(clauses, keys[KEY_PASS].text, psw, SINGLE_QUOTE);

			if (global_role && (!keys[KEY_ROLE].has) && createWithoutRole == 0)
				appendClause(clauses, keys[KEY_ROLE].text, role);

			if (*setValues.ISQL_charset && strcmp(setValues.ISQL_charset, DEFCHARSET)&& !keys[KEY_NAMES].has)
			{
				Firebird::string setNames = keys[KEY_SET].text;
				setNames += ' ';
				setNames += keys[KEY_NAMES].text;
				appendClause(clauses, setNames.c_str(), setValues.ISQL_charset, SINGLE_QUOTE);
			}

			if (toks.getCount() > 3)
				modifiedCreateStatement.insert(toks[3].origin, clauses);
			else
				modifiedCreateStatement += clauses;
		}

		// execute the create statement
		// If the isqlGlob.SQL_dialect is not set or set to 2, create the database
		// as a dialect 3 database.
		unsigned dialect =
			(isqlGlob.SQL_dialect == 0 || isqlGlob.SQL_dialect == SQL_DIALECT_V6_TRANSITION) ?
				requested_SQL_dialect : isqlGlob.SQL_dialect;

		DB = Firebird::UtilInterfacePtr()->executeCreateDatabase(fbStatus, modifiedCreateStatement.length(),
			modifiedCreateStatement.c_str(), dialect, NULL);

		if ((!DB) && (createWithoutRole == 0) && (fbStatus->getErrors()[1] == isc_dsql_error))
		{
			// OLd server failed to parse ROLE clause
			continue;
		}

		if (ISQL_errmsg(fbStatus))
		{
			ret = FAIL;
		}
		break;
	}

	if (DB)
	{
		// Make it read owner name to display grantor correctly
		SHOW_read_owner();

		// No use in cancel when running non-end-user operators
		DB->cancelOperation(fbStatus, fb_cancel_disable);

		// Load isqlGlob.global_Db_name with some value to show a successful attach

		// CVC: Someone may decide to play strange games with undocumented ability
		// to write crap between CREATE DATABASE and the db name, as described by
		// Helen on CORE-932. Let's see if we can discover the real db name.
		Firebird::string s;
		if (toks.getCount() > 2)
			s.assign(toks[2].text, toks[2].length);
		else
			s = d_name;
		strip_quotes(s.c_str(), isqlGlob.global_Db_name);

		ISQL_get_version(true);

		// Start the user transaction

		if (!M__trans)
		{
			M_Transaction();
			if (D__trans)
				commit_trans(&D__trans);
			if (setValues.Autocommit)
				D_Transaction();
		}

	}

	return (ret);
}


static void do_isql()
{
/**************************************
 *
 *	d o _ i s q l
 *
 **************************************
 *
 * Functional description
 *	Process incoming SQL statements, using the global message metadata
 *
 **************************************/
	TEXT errbuf[MSG_LENGTH];

	// Initialized user transactions

	M__trans = 0;

#if defined(_MSC_VER) && _MSC_VER >= 1400 && _MSC_VER < 1900
	_set_output_format(_TWO_DIGIT_EXPONENT);
#endif

#ifdef WIN_NT
	SetConsoleCtrlHandler(query_abort, TRUE);
#else
	fb_shutdown_callback(0, query_abort, fb_shut_confirmation, 0);
#endif

	// Open database and start tansaction

	//
	// We will not execute this for now on WINDOWS. We are not prompting for
	// a database name, username and password. A connect statement has to be in
	// the file containing the script.

	newdb(isqlGlob.global_Db_name, isqlGlob.User, Password, global_numbufs, isqlGlob.Role, true);

	// If that failed or no Dbname was specified

	ISQL_dbcheck();

	// Read statements and process them from Ifp until the ret
	// code tells us we are done

	Firebird::string stmt;
	processing_state ret;

	bool done = false;
	while (!done)
	{

		if (Abort_flag)
		{
			if (D__trans)
			{
				D__trans->rollback(fbStatus);
				if (succeeded())
					D__trans = NULL;
			}

			if (M__trans)
			{
				M__trans->rollback(fbStatus);
				if (succeeded())
					M__trans = NULL;
			}

			if (fbTrans)
			{
				fbTrans->rollback(fbStatus);
				if (succeeded())
					fbTrans = NULL;
			}

			// If there is current user statement, free it
			if (global_Stmt)
			{
				global_Stmt->free(fbStatus);
				if (succeeded())
					global_Stmt = NULL;
			}

			if (DB)
			{
				DB->detach(fbStatus);
				if (succeeded())
					DB = NULL;
			}

			break;
		}

		if (Interrupt_flag)
		{
			// SIGINT caught in interactive mode
			Interrupt_flag = false;

			if (Input_file)
			{
				// close input files going back to stdin
				Filelist->clear(stdin);

				// should have two stdin in Filelist
				fb_assert(Filelist->count() == 2);

				Filelist->removeIntoIfp();
				Input_file = false;
			}
		}

		ret = get_statement(stmt, sql_prompt);

		// If there is no database yet, remind us of the need to connect

		// But don't execute the statement

		if (!isqlGlob.global_Db_name[0] && (ret == CONT))
		{
			if (!Quiet)
			{
				IUTILS_msg_get(NO_DB, errbuf);
				STDERROUT(errbuf);
			}
			if (!Interactive && setValues.BailOnError)
				ret = FAIL;
			else
				ret = SKIP;
		}

		switch (ret)
		{
		case CONT:
			if (process_statement(stmt.c_str()) == ps_ERR)
			{
				Exit_value = FINI_ERROR;
				if (!Interactive && setValues.BailOnError)
					Abort_flag = true;
			}
			break;

		case END:
		case EOF:
		case EXIT:
			if (Abort_flag)
			{
				if (D__trans)
				{
					D__trans->rollback(fbStatus);
					if (succeeded())
						D__trans = NULL;
				}

				if (M__trans)
				{
					M__trans->rollback(fbStatus);
					if (succeeded())
						M__trans = NULL;
				}

				if (fbTrans)
				{
					fbTrans->rollback(fbStatus);
					if (succeeded())
						fbTrans = NULL;
				}
			}
			else
			{
				if (D__trans)
					commit_trans(&D__trans);
				if (M__trans)
					commit_trans(&M__trans);
				if (fbTrans)
					commit_trans(&fbTrans);
			}

			// If there is current user statement, free it
			// I think DSQL_drop is the right one, but who knows
			if (global_Stmt)
			{
				global_Stmt->free(fbStatus);
				if (succeeded())
					global_Stmt = NULL;
			}

			if (DB)
			{
				DB->detach(fbStatus);
				if (succeeded())
					DB = NULL;
			}

			done = true;
			break;

		case BACKOUT:
			if (D__trans)
			{
				D__trans->rollback(fbStatus);
				if (succeeded())
					D__trans = NULL;
			}

			if (M__trans)
			{
				M__trans->rollback(fbStatus);
				if (succeeded())
					M__trans = NULL;
			}

			if (fbTrans)
			{
				fbTrans->rollback(fbStatus);
				if (succeeded())
					fbTrans = NULL;
			}

			// If there is current user statement, free it
			if (global_Stmt)
			{
				global_Stmt->free(fbStatus);
				if (succeeded())
					global_Stmt = NULL;
			}

			if (DB)
			{
				DB->detach(fbStatus);
				if (succeeded())
					DB = NULL;
			}

			done = true;
			break;

		case ERR_BUFFER_OVERFLOW:
			IUTILS_msg_get(BUFFER_OVERFLOW, errbuf);
			STDERROUT(errbuf);

		case EXTRACT:
		case EXTRACTALL:
		default:
			// fb_assert (FALSE);  -- removed as finds too many problems
		case ps_ERR:
		case FAIL:
			Exit_value = FINI_ERROR;
			if (!Interactive && setValues.BailOnError)
				Abort_flag = true;
			break;

		case SKIP:
			break;
		}
	}

	global_Stmt = NULL;
	DB = NULL;
	isqlGlob.global_Db_name[0] = '\0';
	D__trans = NULL;
	M__trans = NULL;
	fbTrans = NULL;

	InputDevices::indev& Ofp = Filelist->Ofp();
	// Does it have a valid Temp file pointer?
	if (Ofp.indev_fpointer)
		Ofp.drop();

	// CVC: If we were halt by an error and Bail, we have pending cleanup.
	Filelist->clear();
	if (lastInputLine)
		free(lastInputLine);

	setValues.global_Cols.clear(); // The destructor would do anyway if we don't reach this point.
}


static processing_state drop_db()
{
/**************************************
 *
 *	d r o p _ d b
 *
 **************************************
 *
 * Functional description
 *	Drop the current database
 *
 **************************************/
	if (DB && isqlGlob.global_Db_name[0])
	{
		RELEASE_REQUESTS FOR DB;

		DB->dropDatabase(fbStatus);
		if (ISQL_errmsg(fbStatus))
		{
			return (FAIL);
		}
	}
	else
		return (FAIL);

	// The database got dropped with or without errors
	M__trans = NULL;
	fbTrans = NULL;
	global_Stmt = NULL;
	D__trans = NULL;

	// CVC: If we aren't connected to a db anymore, then the db's dialect is reset.
	// This should fix SF Bug #910430.
	isqlGlob.db_SQL_dialect = 0;
	// BRS this is also needed to fix #910430.
	global_dialect_spoken = 0;

	// Zero database name

	isqlGlob.global_Db_name[0] = '\0';
	DB = NULL;

	return (SKIP);
}


static processing_state edit(const TEXT* const* cmd)
{
/**************************************
 *
 *	e d i t
 *
 **************************************
 *
 * Functional description
 *	Edit the current file or named file
 *
 *	Parameters:  cmd -- Array of words interpreted as file name
 *	The result of calling this is to point the global input file
 *	pointer, Ifp, to the named file after editing or the tmp file.
 *
 **************************************/

	// Set up editing command for shell

	const TEXT* file = cmd[1];

	// If there is a file name specified, try to open it

	processing_state rc = SKIP;
	if (*file)
	{
		TEXT path[MAXPATHLEN];
		strip_quotes(file, path);
		FILE* fp = os_utils::fopen(path, "r");
		if (fp)
		{
			// Push the current ifp on the indev

			Filelist->insertIfp();
			Filelist->Ifp().init(fp, path, path);
			gds__edit(path, 0);
			Input_file = true;
			getColumn = -1;
		}
		else
		{
			TEXT errbuf[MSG_LENGTH];
			IUTILS_msg_get(FILE_OPEN_ERR, errbuf, SafeArg() << path);
			STDERROUT(errbuf);
			rc = ps_ERR;
		}
	}
	else
	{
		// No file given, edit the temp file

		Filelist->insertIfp();
		// Close the file, edit it, then reopen and read from the top
		InputDevices::indev& Ofp = Filelist->Ofp();

		if (!Ofp.indev_fpointer)
		{
			// File used to edit sessions
			const Firebird::PathName filename = TempFile::create(SCRATCH);
			const char* Tmpfile = filename.c_str();
			FILE* f = os_utils::fopen(Tmpfile, "w+"); // It was w+b
			if (f)
			{
				Ofp.init(f, Tmpfile, Tmpfile);
				Filelist->commandsToFile(f);
			}
			else
			{
				// If we can't open a temp file then bail
				TEXT errbuf[MSG_LENGTH];
				IUTILS_msg_get(FILE_OPEN_ERR, errbuf, SafeArg() << Tmpfile);
				STDERROUT(errbuf);
				return ps_ERR;
			}
		}

		Ofp.close();
		PathName tmpfile = Ofp.fileName(false);
		gds__edit(tmpfile.c_str(), 0);
		Ofp.init(os_utils::fopen(tmpfile.c_str(), "r+"),
			tmpfile.c_str(), tmpfile.c_str()); // We don't check for failure.
		Filelist->Ifp().init(Ofp);
		Input_file = true;
		getColumn = -1;
	}

	return rc;
}


static processing_state end_trans()
{
/**************************************
 *
 *	e n d _ t r a n s
 *
 **************************************
 *
 * Functional description
 *	Prompt the interactive user if there is an extant transaction and
 *	either commit or rollback
 *
 *	Called by newtrans, createdb, newdb;
 *	Returns success or failure.
 *
 **************************************/

	TEXT infobuf[BUFFER_LENGTH60];

	processing_state ret = CONT;
	// Give option of committing or rolling back before proceding unless
	// the last command was a commit or rollback

	if (M__trans)
	{
		if (Interactive)
		{
			IUTILS_msg_get(COMMIT_PROMPT, sizeof(infobuf), infobuf);
			readNextInputLine(infobuf);
			getColumn = -1; // We are bypassing getNextInputChar().
			if (lastInputLine && isyesno(lastInputLine))
			{
				// check for Yes answer
				IUTILS_msg_get(COMMIT_MSG, sizeof(infobuf), infobuf);
				STDERROUT(infobuf);
				if (DB && M__trans)
				{
					M__trans->commit(fbStatus);
					if (ISQL_errmsg(fbStatus))
					{
						// Commit failed, so roll back anyway
						ret = FAIL;
					}
					else
						M__trans = NULL;
				}
			}
			else
			{
				IUTILS_msg_get(ROLLBACK_MSG, sizeof(infobuf), infobuf);
				STDERROUT(infobuf);
				if (DB && M__trans)
				{
					M__trans->rollback(fbStatus);
					if (ISQL_errmsg(fbStatus))
						ret = FAIL;
					else
						M__trans = NULL;
				}
			}
		}
		else
		{
			// No answer, just roll back by default

			if (DB && M__trans)
			{
				// For WISQL, we keep track of whether a commit is needed by setting a flag in the ISQLPB
				// structure.  This flag is set whenever a sql command is entered in the SQL input area or
				// if the user uses the create database dialog.  Because of this, this should only show up if
				// the user connects and then disconnects or if the user enters a SET TRANSACTION stat without
				// ever doing anything that would cause changes to the dictionary.
				IUTILS_msg_get(ROLLBACK_MSG, sizeof(infobuf), infobuf);
				STDERROUT(infobuf);
				M__trans->rollback(fbStatus);
				if (ISQL_errmsg(fbStatus))
					ret = FAIL;
				else
					M__trans = NULL;
			}
		}
	}

	// Commit background transaction

	if (DB && D__trans)
	{
		D__trans->commit(fbStatus);
		if (ISQL_errmsg(fbStatus))
			ret = FAIL;
		else
			D__trans = NULL;
	}
	return ret;
}


static processing_state escape(const TEXT* cmd)
{
/**************************************
 *
 *	e s c a p e
 *
 **************************************
 *
 * Functional description
 *	Permit a shell escape to system call
 *
 *	Parameters:  cmd -- The command string with SHELL
 *
 **************************************/

	// Advance past the shell

	const TEXT* shellcmd = cmd;

	// Search past the 'shell' keyword
	shellcmd += strlen("shell");

	// Eat whitespace at beginning of command
	while (*shellcmd && fb_isspace(*shellcmd))
		shellcmd++;

#ifdef WIN_NT
	// MSDN says: You must explicitly flush (using fflush or _flushall)
	// or close any stream before calling system.
	// CVC: But that function defeats our possible several input streams opened.
	//_flushall();
	// Save Ofp position in case it's being used as input. See EDIT command.
	fpos_t OfpPos = 0;
	if (Filelist->Ofp().indev_fpointer)
		Filelist->Ofp().getPos(&OfpPos);
	fflush(NULL); // Flush only output buffers.
	const char* emptyCmd = "%ComSpec%";
#else
	const char* emptyCmd = "$SHELL";
#endif

	// If no command given just spawn a shell
	if (!*shellcmd)
		shellcmd = emptyCmd;

	const int rc = system(shellcmd);

#ifdef WIN_NT
	// If we are reading from the temp file, restore the read position because
	// it's opened in r+ mode in this case, that's R/W.
	if (Filelist->sameInputAndOutput())
		Filelist->Ofp().setPos(&OfpPos);
#endif

	return rc ? FAIL : SKIP;
}


static processing_state frontend(const TEXT* statement)
{
/**************************************
 *
 *	f r o n t e n d
 *
 **************************************
 *
 * Functional description
 *	Handle any frontend commands that start with
 *	show or set converting the string into an
 *	array of words parms, with MAX_TERMS words only.
 *
 *	Parameters: statement is the string typed by the user
 *
 **************************************/

	class FrontOptions : public OptionsBase
	{
	public:
		enum front_commands
		{
			show, add, copy,
			blobview, output, shell, set, create, drop, connect,
			edit, input, quit, exit, help,
#ifdef DEV_BUILD
			passthrough,
#endif
			wrong
		};
		FrontOptions(const optionsMap* inmap, size_t insize, int wrongval)
			: OptionsBase(inmap, insize, wrongval)
		{}
	};

	static const FrontOptions::optionsMap options[] =
	{
		{FrontOptions::show, "SHOW", 0},
		{FrontOptions::add, "ADD", 0},
		{FrontOptions::copy, "COPY", 0},
		{FrontOptions::blobview, "BLOBVIEW", 0},
		{FrontOptions::blobview, "BLOBDUMP", 0},
		//{FrontOptions::output, "OUT", },
		{FrontOptions::output, "OUTPUT", 3},
		{FrontOptions::shell, "SHELL", 0},
		{FrontOptions::set, "SET", 0},
		{FrontOptions::create, "CREATE", 0},
		{FrontOptions::drop, "DROP", 0},
		{FrontOptions::connect, "CONNECT", 0},
		{FrontOptions::edit, "EDIT", 0},
		//{FrontOptions::input, "IN", },
		{FrontOptions::input, "INPUT", 2},
		{FrontOptions::quit, "QUIT", 0},
		{FrontOptions::exit, "EXIT", 0},
		{FrontOptions::help, "?", 0},
		{FrontOptions::help, "HELP", 0}
#ifdef DEV_BUILD
		,
		{FrontOptions::passthrough, "PASSTHROUGH", 0}
#endif
	};

	TEXT errbuf[MSG_LENGTH];

	// Store the first NUM_TERMS words as they appear in parms, using blanks
	// to delimit.   Each word beyond a real word gets a null char
	// Shift parms to upper case, leaving original case in lparms
	typedef TEXT* isql_params_t[MAX_TERMS];
	isql_params_t parms, lparms;
	for (int iter = 0; iter < FB_NELEM(lparms); ++iter)
	{
		lparms[iter] = NULL;
		parms[iter] = NULL;
	}
	TEXT parm_defaults[MAX_TERMS][1];

	// Any whitespace and comments at the beginning are already swallowed by get_statement()

	// Set beginning of statement past comment
	const TEXT* const cmd = statement;
	if (!*cmd)
	{
		// In case any default transaction was started - commit it here
		if (fbTrans)
			commit_trans(&fbTrans);

		return SKIP;
	}

	frontend_load_parms(statement, parms, lparms, parm_defaults);

    char bad_dialect_buf[512];
	bool bad_dialect = false;

	// Look to see if the words (parms) match any known verbs. If nothing
	// matches then just hand the statement to process_statement
	processing_state ret = SKIP;
	const FrontOptions frontoptions(options, FB_NELEM(options), FrontOptions::wrong);
	switch (frontoptions.getCommand(parms[0]))
	{
	case FrontOptions::show:
		if (DB && !frontendTransaction())
		{
			// Free the frontend command
			frontend_free_parms(parms, lparms, parm_defaults);
			return FAIL;
		}

		ret = SHOW_metadata(parms, lparms);
		if (fbTrans)
			commit_trans(&fbTrans);
		break;

	case FrontOptions::add:
		if (!frontendTransaction())
		{
			// Free the frontend command
			frontend_free_parms(parms, lparms, parm_defaults);
			return FAIL;
		}

		ret = add_row(lparms[1]);
		if (fbTrans)
			commit_trans(&fbTrans);
		break;

	case FrontOptions::copy:
		if (!frontendTransaction())
		{
			// Free the frontend command
			frontend_free_parms(parms, lparms, parm_defaults);
			return FAIL;
		}

		ret = copy_table(lparms[1], lparms[2], lparms[3]);
		if (fbTrans)
			commit_trans(&fbTrans);
		break;

	case FrontOptions::blobview:
		ret = blobedit(parms[0], lparms);
		break;

	case FrontOptions::output:
		ret = newoutput(lparms[1]);
		break;

	case FrontOptions::shell:
		ret = escape(cmd);
		break;

	case FrontOptions::set:
		ret = frontend_set(cmd, parms, lparms, bad_dialect_buf, bad_dialect);
		break;

	case FrontOptions::create:
		if (!strcmp(parms[1], "DATABASE") ||
			(!strcmp(parms[1], "SCHEMA") && isqlGlob.major_ods > 0 && isqlGlob.major_ods < ODS_VERSION12))
		{
			ret = create_db(cmd, lparms[2]);
		}
		else
			ret = CONT;
		break;

	case FrontOptions::drop:
		if (!strcmp(parms[1], "DATABASE") ||
			(!strcmp(parms[1], "SCHEMA") && isqlGlob.major_ods > 0 && isqlGlob.major_ods < ODS_VERSION12))
		{
			if (*parms[2])
				ret = ps_ERR;
			else
				ret = drop_db();
		}
		else
			ret = CONT;
		break;

	case FrontOptions::connect:
		{
			const TEXT* psw = NULL;
			const TEXT* usr = NULL;
			const TEXT* sql_role_nm = NULL;
			int numbufs = 0;

			// if a parameter is given in the command more than once, the
			// last one will be used. The parameters can appear each any
			// order, but each must provide a value.

			ret = SKIP;
			for (int i = 2; i < (MAX_TERMS - 1);)
			{
				if (!strcmp(parms[i], "CACHE") && *lparms[i + 1])
				{
					char* err;
					long value = strtol(lparms[i + 1], &err, 10);
					if (*err || (value <= 0) || (value >= INT_MAX))
					{
						ret = ps_ERR;
						break;
					}
					numbufs = (int) value;
					i += 2;
				}
				else if (!strcmp(parms[i], "USER") && *lparms[i + 1])
				{
					usr = lparms[i + 1];
					i += 2;
				}
				else if (!strcmp(parms[i], "PASSWORD") && *lparms[i + 1])
				{
					psw = lparms[i + 1];
					i += 2;
				}
				else if (!strcmp(parms[i], "ROLE") && *lparms[i + 1])
				{
					sql_role_nm = lparms[i + 1];
					i += 2;
				}
				else if (*parms[i])
				{
					// Unrecognized option to CONNECT
					ret = ps_ERR;
					break;
				}
				else
					i++;
			}
			if (ret != ps_ERR)
				ret = newdb(lparms[1], usr, psw, numbufs, sql_role_nm, true);
		}
		break;

	case FrontOptions::edit:
		ret = edit(lparms);
		break;

	case FrontOptions::input:
		// CVC: Set by newinput() below only if successful.
		//Input_file = true;
		ret = newinput(lparms[1]);
		break;

	case FrontOptions::quit:
		ret = BACKOUT;
		break;

	case FrontOptions::exit:
		ret = EXIT;
		break;

	case FrontOptions::help:
		ret = help(parms[1]);
		break;

#ifdef DEV_BUILD
	case FrontOptions::passthrough:
		ret = passthrough(cmd + 11);
		break;
#endif

	default:						// Didn't match, it must be SQL
		ret = CONT;
		break;
	}

	// In case any default transaction was started - commit it here
	if (fbTrans)
		commit_trans(&fbTrans);

	// Free the frontend command
	frontend_free_parms(parms, lparms, parm_defaults);

	if (ret == ps_ERR)
	{
		if (bad_dialect)
			IUTILS_msg_get(CMD_ERR, errbuf, SafeArg() << bad_dialect_buf);
		else
			IUTILS_msg_get(CMD_ERR, errbuf, SafeArg() << cmd);
		STDERROUT(errbuf);
	}

	return ret;
}


static void frontend_free_parms(TEXT* parms[], TEXT* lparms[], TEXT parm_defaults[][1])
{
	for (int j = 0; j < MAX_TERMS; j++)
	{
		if (parms[j] && parms[j] != parm_defaults[j])
		{
			ISQL_FREE(parms[j]);
			ISQL_FREE(lparms[j]);
		}
	}
}


static void frontend_load_parms(const TEXT* p, TEXT* parms[], TEXT* lparms[],
	TEXT parm_defaults[][1])
{
	TEXT buffer[BUFFER_LENGTH256];

	for (int i = 0; i < MAX_TERMS; ++i)
	{
		if (!*p)
		{
			parms[i] = lparms[i] = parm_defaults[i];
			parm_defaults[i][0] = '\0';
			continue;
		}

	    bool role_found = false;
		TEXT* a = buffer;
		int j = 0;
		const bool quoted = *p == DBL_QUOTE || *p == SINGLE_QUOTE;
		if (quoted)
		{
			if (i > 0 && (!strcmp(parms[i - 1], "ROLE")))
				role_found = true;
			bool delimited_done = false;
			const TEXT end_quote = *p;
			j++;
			*a++ = *p++;
			// Allow a quoted string to have embedded spaces
			//  Prevent overflow
			while (*p && !delimited_done && j < BUFFER_LENGTH256 - 1)
			{
				if (*p == end_quote)
				{
					j++;
					*a++ = *p++;
					if (*p && *p == end_quote && j < BUFFER_LENGTH256 - 1)
					{
						j++;	// do not skip the escape quote here
						*a++ = *p++;
					}
					else
						delimited_done = true;
				}
				else
				{
					j++;
					*a++ = *p++;
				}
			}
			*a = '\0';
		}
		else
		{
			//  Prevent overflow. Do not copy the string (redundant).
			while (*p && !fb_isspace(*p) && j < BUFFER_LENGTH256 - 1)
			{
				j++;
				++p;
			}
		}
		fb_assert(!quoted || strlen(buffer) == size_t(j));
		const size_t length = quoted ? strlen(buffer) : j;
		parms[i] = (TEXT*) ISQL_ALLOC((SLONG) (length + 1));
		lparms[i] = (TEXT*) ISQL_ALLOC((SLONG) (length + 1));
		memcpy(parms[i], quoted ? buffer : p - j, length);
		parms[i][length] = 0;
		while (*p && fb_isspace(*p))
			p++;
		strcpy(lparms[i], parms[i]);
		if (!role_found)
			IUTILS_make_upper(parms[i]);
	}
}


// ***********************
// f r o n t e n d _ s e t
// ***********************
// Validates and executes the SET {option {params}} command.
static processing_state frontend_set(const char* cmd, const char* const* parms,
	const char* const* lparms, char* const bad_dialect_buf, bool& bad_dialect)
{

	class SetOptions : public OptionsBase
	{
	public:
		enum set_commands
		{
			stat, count, list, plan, planonly, explain, blobdisplay, echo, autoddl,
			width, transaction, terminator, names, time,
//#ifdef DEV_BUILD
			sqlda_display,
//#endif
			sql, warning, sqlCont, heading, bail,
			bulk_insert, maxrows, stmtTimeout,
			wrong
		};
		SetOptions(const optionsMap* inmap, size_t insize, int wrongval)
			: OptionsBase(inmap, insize, wrongval)
		{}
	};

	static const SetOptions::optionsMap options[] =
	{
		{SetOptions::stat, "STATS", 4},
		{SetOptions::count, "COUNT", 0},
		{SetOptions::list, "LIST", 0},
		{SetOptions::plan, "PLAN", 0},
		{SetOptions::planonly, "PLANONLY", 0},
		{SetOptions::explain, "EXPLAIN", 0},
		{SetOptions::blobdisplay, "BLOBDISPLAY", 4},
		{SetOptions::echo, "ECHO", 0},
		{SetOptions::autoddl, "AUTODDL", 4},
		{SetOptions::width, "WIDTH", 0},
		{SetOptions::transaction, "TRANSACTION", 5},
		{SetOptions::terminator, "TERMINATOR", 4},
		{SetOptions::names, "NAMES", 0},
		{SetOptions::time, "TIME", 0},
//#ifdef DEV_BUILD
		{SetOptions::sqlda_display, "SQLDA_DISPLAY", 0},
//#endif
		{SetOptions::sql, "SQL", 0},
		{SetOptions::warning, "WARNINGS", 7},
		{SetOptions::warning, "WNG", 0},
		{SetOptions::sqlCont, "GENERATOR", 0},
		{SetOptions::sqlCont, "STATISTICS", 0},
		{SetOptions::heading, "HEADING", 0},
		{SetOptions::bail, "BAIL", 0},
		{SetOptions::bulk_insert, "BULK_INSERT", 0},
		{SetOptions::maxrows, "ROWCOUNT", 0}, // legacy, compatible with FB2.5
		{SetOptions::maxrows, "MAXROWS", 0},
		{SetOptions::sqlCont, "ROLE", 0},
		{SetOptions::sqlCont, "TRUSTED", 0},	// TRUSTED ROLE, will get DSQL error other case
<<<<<<< HEAD
		{SetOptions::sqlCont, "DECFLOAT", 0},
=======
		{SetOptions::stmtTimeout, "LOCAL_TIMEOUT", 0},
>>>>>>> 4ab03066
	};

	// Display current set options
	if (!*parms[1])
		return print_sets();

	processing_state ret = SKIP;
	const SetOptions setoptions(options, FB_NELEM(options), SetOptions::wrong);
	switch (setoptions.getCommand(parms[1]))
	{
	case SetOptions::sqlCont:
		ret = CONT;
		break;

	case SetOptions::stat:
		ret = do_set_command(parms[2], &setValues.Stats);
		break;

	case SetOptions::count:
		ret = do_set_command(parms[2], &setValues.Docount);
		break;

	case SetOptions::list:
		ret = do_set_command(parms[2], &setValues.List);
		break;

	case SetOptions::plan:
		ret = do_set_command(parms[2], &setValues.Plan);
		if (setValues.Planonly && !setValues.Plan)
			ret = do_set_command("OFF", &setValues.Planonly);
		break;

	case SetOptions::planonly:
		ret = do_set_command (parms[2], &setValues.Planonly);
		if (setValues.Planonly && !setValues.Plan)
		{
			// turn on plan
			ret = do_set_command ("ON", &setValues.Plan);
		}
		break;

	case SetOptions::explain:
		ret = do_set_command(parms[2], &setValues.ExplainPlan);
		if (setValues.ExplainPlan)
			ret = do_set_command("ON", &setValues.Plan);
		break;

	case SetOptions::blobdisplay:
		// No arg means turn off blob display
		if (!*parms[2] || !strcmp(parms[2], "OFF"))
			setValues.Doblob = NO_BLOBS;
		else if (!strcmp(parms[2], "ALL"))
			setValues.Doblob = ALL_BLOBS;
		else
			setValues.Doblob = atoi(parms[2]);
		break;

	case SetOptions::echo:
		ret = do_set_command(parms[2], &setValues.Echo);
		if (!setValues.Echo)
			ISQL_prompt("");
		break;

	case SetOptions::autoddl:
		ret = do_set_command(parms[2], &setValues.Autocommit);
		break;

	case SetOptions::width:
		ret = newsize(parms[2][0] == '"' ? lparms[2] : parms[2], parms[3]);
		break;

	case SetOptions::transaction:
		ret = newtrans(cmd);
		break;

	case SetOptions::terminator:
		{
			const TEXT* a = (*lparms[2]) ? lparms[2] : DEFTERM;
			for (size_t iter = 0; iter < sizeof(FORBIDDEN_TERM_CHARS); ++iter)
			{
				if (strchr(a, FORBIDDEN_TERM_CHARS[iter]))
				{
					TEXT msg_string[MSG_LENGTH];
					IUTILS_msg_get(INVALID_TERM_CHARS, msg_string, SafeArg() << FORBIDDEN_TERM_CHARS_DISPLAY);
					isqlGlob.printf("%s\n", msg_string);
					return ps_ERR;
				}
			}

			isqlGlob.Termlen = strlen(a);
			if (isqlGlob.Termlen < MAXTERM_SIZE)
			{
				strcpy(isqlGlob.global_Term, a);
			}
			else
			{
				isqlGlob.Termlen = MAXTERM_SIZE - 1;
				fb_utils::copy_terminate(isqlGlob.global_Term, a, isqlGlob.Termlen + 1);
			}
		}
		break;

	case SetOptions::names:
		if (!*parms[2])
		{
			const size_t lgth = strlen(DEFCHARSET);
			if (lgth < MAXCHARSET_SIZE)
				strcpy(setValues.ISQL_charset, DEFCHARSET);
			else
				fb_utils::copy_terminate(setValues.ISQL_charset, DEFCHARSET, MAXCHARSET_SIZE);
		}
		else
		{
			const size_t lgth = strlen(parms[2]);
			if (lgth < MAXCHARSET_SIZE)
				strcpy(setValues.ISQL_charset, parms[2]);
			else
				fb_utils::copy_terminate(setValues.ISQL_charset, parms[2], MAXCHARSET_SIZE);
		}
		break;

	case SetOptions::time:
		ret = do_set_command(parms[2], &setValues.Time_display);
		break;

//#ifdef DEV_BUILD
	case SetOptions::sqlda_display:
		ret = do_set_command(parms[2], &setValues.Sqlda_display);
		break;
//#endif // DEV_BUILD

	case SetOptions::sql:
		if (!strcmp(parms[2], "DIALECT"))
			ret = get_dialect(parms[3], bad_dialect_buf, bad_dialect);
		else
			ret = ps_ERR;
		break;

	case SetOptions::warning:
		ret = do_set_command (parms[2], &setValues.Warnings);
		break;

	case SetOptions::heading:
		ret = do_set_command(parms[2], &setValues.Heading);
		break;

	case SetOptions::bail:
		ret = do_set_command(parms[2], &setValues.BailOnError);
		break;

	case SetOptions::bulk_insert:
		if (*parms[2])
			ret = bulk_insert_hack(cmd);
		else
			ret = ps_ERR;
		break;

	case SetOptions::maxrows:
		ret = newMaxRows((*lparms[2]) ? lparms[2] : "0");
		break;

	case SetOptions::stmtTimeout:
		{
			int val = strtol(parms[2], NULL, 10);
			if (val < 0)
				ret = ps_ERR;
			else
			{
				setValues.StmtTimeout = val;
				ret = SKIP;
			}
		}
		break;

	default:
		//{
		//	TEXT msg_string[MSG_LENGTH];
		//	IUTILS_msg_get(VALID_OPTIONS, msg_string);
		//	isqlGlob.printf("%s\n", msg_string);
		//}
		//setoptions.showCommands(isqlGlob.Out);
		//ret = ps_ERR;
		ret = CONT;	// pass unknown SET command to server as is
		break;
	}

	return ret;
}


static processing_state do_set_command(const TEXT* parm, bool* global_flag)
{
/**************************************
 *
 *	d o _ s e t _ c o m m a n d
 *
 **************************************
 *
 * Functional description
 *	set the flag pointed to by global_flag
 *		to true or false.
 *	if parm is missing, toggle it
 *	if parm is "ON", set it to true
 *	if parm is "OFF", set it to false
 *
 **************************************/
	processing_state ret = SKIP;

	if (!*parm)
		*global_flag = !*global_flag;
	else if (!strcmp(parm, "ON"))
		*global_flag = true;
	else if (!strcmp(parm, "OFF"))
		*global_flag = false;
	else
		ret = ps_ERR;
	return (ret);
}


// *********************
// g e t _ d i a l e c t
// *********************
// Validates SET SQL DIALECT command according to the target db.
static processing_state get_dialect(const char* const dialect_str,
	char* const bad_dialect_buf, bool& bad_dialect)
{
	processing_state ret = SKIP;
	bool print_warning = false;
	const USHORT old_SQL_dialect = isqlGlob.SQL_dialect; // save the old SQL dialect
	if (dialect_str && (isqlGlob.SQL_dialect = atoi(dialect_str)))
	{
		if (isqlGlob.SQL_dialect < SQL_DIALECT_V5 ||
			isqlGlob.SQL_dialect > SQL_DIALECT_V6)
		{
			bad_dialect = true;
			sprintf(bad_dialect_buf, "%s%s",
					"invalid SQL dialect ", dialect_str);
			isqlGlob.SQL_dialect = old_SQL_dialect;	// restore SQL dialect
			ret = ps_ERR;
		}
		else
		{
			if (isqlGlob.major_ods)
			{
				if (isqlGlob.major_ods < ODS_VERSION10)
				{
					if (isqlGlob.SQL_dialect > SQL_DIALECT_V5)
					{
						if (global_dialect_spoken)
						{
							sprintf(bad_dialect_buf,
									"%s%d%s%s%s%d%s",
									"ERROR: Database SQL dialect ",
									global_dialect_spoken,
									" database does not accept Client SQL dialect ",
									dialect_str,
									" setting. Client SQL dialect still remains ",
									old_SQL_dialect, NEWLINE);
						}
						else
						{
							sprintf(bad_dialect_buf,
									"%s%s%s%s%s%s",
									"ERROR: Pre IB V6 database only speaks ",
									"Database SQL dialect 1 and ",
									"does not accept Client SQL dialect ",
									dialect_str,
									" setting. Client SQL dialect still remains 1.",
									NEWLINE);
						}
						isqlGlob.SQL_dialect = old_SQL_dialect;	// restore SQL dialect
						isqlGlob.prints(bad_dialect_buf);
					}
				}
				else
				{
					// ODS 10 databases
					switch (global_dialect_spoken)
					{
					case SQL_DIALECT_V5:
						if (isqlGlob.SQL_dialect > SQL_DIALECT_V5)
						{
							if (SQL_DIALECT_V6_TRANSITION)
								Merge_stderr = true;
							print_warning = true;
						}
						break;
					case SQL_DIALECT_V6:
						if (isqlGlob.SQL_dialect == SQL_DIALECT_V5 ||
							isqlGlob.SQL_dialect == SQL_DIALECT_V6_TRANSITION)
						{
							if (SQL_DIALECT_V6_TRANSITION)
								Merge_stderr = true;
							print_warning = true;
						}
						break;
					default:
						break;
					}
					if (print_warning && setValues.Warnings)
					{
						//print_warning = false;
						sprintf(bad_dialect_buf, "%s%d%s%d%s%s",
								"WARNING: Client SQL dialect has been set to ",
								isqlGlob.SQL_dialect,
								" when connecting to Database SQL dialect ",
								global_dialect_spoken,
								" database. ", NEWLINE);
						isqlGlob.prints(bad_dialect_buf);
					}
				}
			}
		}
	}
	else
	{
		// handle non numeric invalid "set sql dialect" case
		isqlGlob.SQL_dialect = old_SQL_dialect;	// restore SQL dialect
		bad_dialect = true;
		sprintf(bad_dialect_buf, "%s%s", "invalid SQL dialect ",
				dialect_str);
		ret = ps_ERR;
	}
	return ret;
}


static processing_state get_statement(Firebird::string& statement,
							const TEXT* statement_prompt)
{
/**************************************
 *
 *	g e t _ s t a t e m e n t
 *
 **************************************
 *
 * Functional description
 *	Get an SQL statement, or QUIT/EXIT command to process
 *
 *	Arguments:  Pointer to statement, size of statement_buffer and prompt msg.
 *
 **************************************/
	processing_state ret = CONT;

	// Lookup the continuation prompt once
	TEXT con_prompt[MSG_LENGTH];
	IUTILS_msg_get(CON_PROMPT, con_prompt);

	if (Interactive && !Input_file || setValues.Echo) {
		ISQL_prompt(statement_prompt);
	}

	// Clear out statement buffer
	statement.resize(0);

	// Set count of characters to zero

	size_t valuable_count = 0; // counter of valuable (non-space) chars
	size_t comment_pos = 0; // position of block comment start
	size_t non_comment_pos = 0; // position of char after block comment
	const size_t term_length = isqlGlob.Termlen - 1; // additional variable for decreasing calculation

	Filelist->Ifp().indev_line = Filelist->Ifp().indev_aux;
	bool done = false;

	enum
	{
		normal,
		in_single_line_comment,
		in_block_comment,
		in_single_quoted_string,
		in_double_quoted_string
	} state = normal;

	char lastChar = '\0';
	char altQuoteChar = '\0';

	while (!done)
	{
		SSHORT c = getNextInputChar();
		switch (c)
		{
		case EOF:
			// Go back to getc if we get interrupted by a signal.

			if (SYSCALL_INTERRUPTED(errno))
			{
				errno = 0;
				break;
			}

			// If there was something valuable before EOF - error
			if (valuable_count > 0)
			{
				TEXT errbuf[MSG_LENGTH];
				IUTILS_msg_get(UNEXPECTED_EOF, errbuf);
				STDERROUT(errbuf);
				Exit_value = FINI_ERROR;
				ret = FAIL;
			}

			// If we hit EOF at the top of the flist, exit time

			if (Filelist->count() == 1)
				return FOUND_EOF;

			// If this is not tmpfile, close it

			if (!Filelist->sameInputAndOutput())
				Filelist->Ifp().close();

			// Reset to previous after other input

			Filelist->removeIntoIfp();

			if (Interactive && !Input_file || setValues.Echo)
				ISQL_prompt(statement_prompt);

			// CVC: Let's detect if we went back to the first level.
			if (Filelist->readingStdin())
			{
				Interactive = !stdin_redirected();
				Input_file = false;
			}

			// Try to convince the new routines to go back to previous file(s)
			// This should fix the INPUT bug introduced with editline.
			getColumn = -1;
			break;

		case '\n':
//		case '\0': // In particular with readline the \n is removed
			if (state == in_single_line_comment)
			{
				state = normal;
			}

			// Catch the help ? without a terminator
			if (statement.length() == 1 && statement[0] == '?')
			{
				c = 0;
				done = true;
				break;
			}

			// If in a comment, keep reading
			if (Interactive && !Input_file || setValues.Echo)
			{
				if (state == in_block_comment)
				{
					//  Block comment prompt.
					ISQL_prompt("--> ");
				}
				else if (valuable_count == 0)
				{
					// Ignore a series of nothing at the beginning
					ISQL_prompt(statement_prompt);
				}
				else
				{
					ISQL_prompt(con_prompt);
				}
			}

			break;

		case '-':
			// Could this the be start of a single-line comment.
			if (state == normal && statement.length() > 0 &&
				statement[statement.length() - 1] == '-')
			{
				state = in_single_line_comment;
				if (valuable_count == 1)
					valuable_count = 0;
			}
			break;

		case '*':
			// Could this the be start of a comment.  We can only look back,
			// not forward.
			// Ignore possibilities of a comment beginning inside
			// quoted strings.
			if (state == normal && statement.length() > 0 &&
				statement[statement.length() - 1] == '/' && statement.length() != non_comment_pos)
			{
				state = in_block_comment;
				comment_pos = statement.length() - 1;
				if (valuable_count == 1)
					valuable_count = 0;
			}
			break;

		case '/':
			// Perhaps this is the end of a comment.
			// Ignore possibilities of a comment ending inside
			// quoted strings.
			// Ignore things like /*/ since it isn't a block comment; only the start of it. Or end.
			if (state == in_block_comment && statement.length() > 2 &&
				statement[statement.length() - 1] == '*' && statement.length() > comment_pos + 2)
			{
				state = normal;
				non_comment_pos = statement.length() + 1; // mark start of non-comment to track this: /**/*
				valuable_count--; // This char is not valuable
			}
			break;

		case SINGLE_QUOTE:
			switch (state)
			{
				case normal:
					if (lastChar == 'q' || lastChar == 'Q')
					{
						statement += (lastChar = c);
						altQuoteChar = c = getNextInputChar();

						switch (altQuoteChar)
						{
							case '{':
								altQuoteChar = '}';
								break;
							case '(':
								altQuoteChar = ')';
								break;
							case '[':
								altQuoteChar = ']';
								break;
							case '<':
								altQuoteChar = '>';
								break;
						}
					}
					else
						altQuoteChar = '\0';

					state = in_single_quoted_string;
					break;
				case in_single_quoted_string:
					if (!altQuoteChar || lastChar == altQuoteChar)
						state = normal;
					break;
			}
			break;

		case DBL_QUOTE:
			switch (state)
			{
				case normal:
					state = in_double_quoted_string;
					break;
				case in_double_quoted_string:
					state = normal;
					break;
			}
			break;


		default:
			if (state == normal && c == isqlGlob.global_Term[term_length] &&
				// one-char terminator or the beginning also match
				(isqlGlob.Termlen == 1u ||
				 (valuable_count >= term_length &&
				  strncmp(&statement[statement.length() - term_length],
				  	isqlGlob.global_Term, term_length) == 0)))
			{
				c = 0;
				done = true;
				statement.resize(statement.length() - term_length);
			}
		}

		// Any non-space character is significant if not in comment
		if (state != in_block_comment &&
			state != in_single_line_comment &&
			!fb_isspace(c) && c != EOF)
		{
			valuable_count++;
			if (valuable_count == 1) // this is the first valuable char in stream
			{
				// ignore all previous crap
				statement.resize(0);
				non_comment_pos = 0;
			}
		}

		statement += (lastChar = c);
	}

	// If this was a null statement, skip it
	if (ret == CONT && statement.isEmpty())
		ret = SKIP;

	if (ret == CONT)
		ret = frontend(statement.c_str());

	if (ret == CONT)
	{
		// Place each non frontend statement in the temp file if we are reading
		// from stdin.

		Filelist->saveCommand(statement.c_str(), isqlGlob.global_Term);
	}

	return ret;
}


void ISQL_get_version(bool call_by_create_db)
{
/**************************************
 *
 *	I S Q L _ g e t _ v e r s i o n
 *
 **************************************
 *
 * Functional description
 *	finds out if the database we just attached to is
 *	V4 or newer as well as other info.
 *
 **************************************/
	const UCHAR db_version_info[] =
	{
		isc_info_ods_version,
		isc_info_ods_minor_version,
		isc_info_db_sql_dialect,
		frb_info_att_charset,
		Version_info ? isc_info_firebird_version: isc_info_end,
		isc_info_end
	};
	/*
	   ** Each info item requested will return
	   **
	   **	 1 byte for the info item tag
	   **	 2 bytes for the length of the information that follows
	   **	 1 to 4 bytes of integer information
	   **
	   ** isc_info_end will not have a 2-byte length - which gives us
	   ** some padding in the buffer.
	 */

	// UCHAR buffer[sizeof(db_version_info) * (1 + 2 + 4)];

	// Now we are also getting the Firebird server version which is a
	// string the above calculation does not apply.	 NM 03-Oct-2001

	UCHAR buffer[PRINT_BUFFER_LENGTH];
	char bad_dialect_buf[BUFFER_LENGTH512];
	bool print_warning = false;

	global_dialect_spoken = 0;

	if (!DB)
		return;
	DB->getInfo(fbStatus, sizeof(db_version_info), db_version_info,
						  sizeof(buffer), buffer);
	if(ISQL_errmsg(fbStatus))
	{
		return;
	}

	const UCHAR* p = buffer;
	while (*p != isc_info_end && *p != isc_info_truncated && p < buffer + sizeof(buffer))
	{
		const UCHAR item = (UCHAR) *p++;
		const USHORT length = gds__vax_integer(p, sizeof(USHORT));
		p += sizeof(USHORT);
		switch (item)
		{
		case isc_info_ods_version:
			isqlGlob.major_ods = gds__vax_integer(p, length);
			break;
		case isc_info_ods_minor_version:
			isqlGlob.minor_ods = gds__vax_integer(p, length);
			break;
		case isc_info_db_sql_dialect:
			global_dialect_spoken = gds__vax_integer(p, length);
			if (isqlGlob.major_ods < ODS_VERSION10)
			{
				if (isqlGlob.SQL_dialect > SQL_DIALECT_V5 && setValues.Warnings)
				{
					isqlGlob.printf(NEWLINE);
					sprintf(bad_dialect_buf, "%s%s%s%d%s%s",
							"WARNING: Pre IB V6 database only speaks",
							" SQL dialect 1 and ",
							"does not accept Client SQL dialect ",
							isqlGlob.SQL_dialect,
							" . Client SQL dialect is reset to 1.", NEWLINE);
					isqlGlob.prints(bad_dialect_buf);
				}
			}
			else
			{
				// ODS 10 databases

				switch (global_dialect_spoken)
				{
				case SQL_DIALECT_V5:
					if (isqlGlob.SQL_dialect > SQL_DIALECT_V5)
						print_warning = true;
					break;

				case SQL_DIALECT_V6:
					if (isqlGlob.SQL_dialect != 0 && isqlGlob.SQL_dialect < SQL_DIALECT_V6)
						print_warning = true;
					break;
				default:
					break;
				}
				if (print_warning && setValues.Warnings)
				{
					print_warning = false;
					isqlGlob.printf(NEWLINE);
					sprintf(bad_dialect_buf, "%s%d%s%d%s%s",
							"WARNING: This database speaks SQL dialect ",
							global_dialect_spoken,
							" but Client SQL dialect was set to ",
							isqlGlob.SQL_dialect, " .", NEWLINE);
					isqlGlob.prints(bad_dialect_buf);
				}
			}
			break;
		case isc_info_error:
			// Error indicates an option was not understood by the
			// remote server.
			if (*p == isc_info_firebird_version)
			{
				// must be an old or non Firebird server
				break;
			}
			if (isqlGlob.SQL_dialect && isqlGlob.SQL_dialect != SQL_DIALECT_V5 && setValues.Warnings)
			{
				isqlGlob.printf(NEWLINE);
				if (call_by_create_db)
					sprintf(bad_dialect_buf, "%s%s%d%s%s",
							"WARNING: Pre IB V6 server only speaks SQL dialect 1",
							" and does not accept Client SQL dialect ",
							isqlGlob.SQL_dialect,
							" . Client SQL dialect is reset to 1.", NEWLINE);
				else
				{
					//connecting_to_pre_v6_server = true; Not used anywhere.
					sprintf(bad_dialect_buf, "%s%s%d%s%s",
							"ERROR: Pre IB V6 server only speaks SQL dialect 1",
							" and does not accept Client SQL dialect ",
							isqlGlob.SQL_dialect,
							" . Client SQL dialect is reset to 1.", NEWLINE);
				}
				isqlGlob.prints(bad_dialect_buf);
			}
			else
			{
				if (isqlGlob.SQL_dialect == 0)
				{
					//connecting_to_pre_v6_server = true; Not used anywhere.
					sprintf(bad_dialect_buf, "%s%s%d%s%s",
							"ERROR: Pre IB V6 server only speaks SQL dialect 1",
							" and does not accept Client SQL dialect ",
							isqlGlob.SQL_dialect,
							" . Client SQL dialect is reset to 1.", NEWLINE);
					isqlGlob.prints(bad_dialect_buf);
				}
			}
			break;
		case isc_info_firebird_version:
			if (Version_info)
			{
				// This information will be skipped if the server isn't given enough buffer
				// to put it all. It's a FULL or NOTHING answer. It grows with redirection.
				// The command SHOW version that calls isc_version() will return more info.
				isqlGlob.printf("Server version:%s", NEWLINE);
				const UCHAR* q = p; // We don't want to spoil p with a wrong calculation.
				const UCHAR* limit = q + length;
				for (int times = *q++; times && q < limit; --times)
				{
					int l = *q++;
					if (l > limit - q)
						l = limit - q;

					isqlGlob.printf("%.*s%s", l, q, NEWLINE);
					q += l;
				}
			}
			break;

		case frb_info_att_charset:
			isqlGlob.att_charset = gds__vax_integer(p, length);
			break;

		default:
			isqlGlob.printf("Internal error: Unexpected isc_info_value %d%s",
							item, NEWLINE);
			break;
		}
		p += length;
	}

	if (isqlGlob.major_ods < ODS_VERSION8)
	{
		TEXT errbuf[MSG_LENGTH];
		IUTILS_msg_get(SERVER_TOO_OLD, errbuf);
		STDERROUT(errbuf);
		return;
	}

	// If the remote server did not respond to our request for
	// "dialects spoken", then we can assume it can only speak
	// the V5 dialect.  We automatically change the connection
	// dialect to that spoken by the server.  Otherwise the
	// current dialect is set to whatever the user requested.

	if (global_dialect_spoken == 0)
		isqlGlob.SQL_dialect = SQL_DIALECT_V5;
	else if (isqlGlob.major_ods < ODS_VERSION10)
		isqlGlob.SQL_dialect = global_dialect_spoken;
	else if (isqlGlob.SQL_dialect == 0)	// client SQL dialect has not been set
		isqlGlob.SQL_dialect = global_dialect_spoken;

	if (global_dialect_spoken > 0)
		isqlGlob.db_SQL_dialect = global_dialect_spoken;
	else
		isqlGlob.db_SQL_dialect = SQL_DIALECT_V5;
}


void ISQL_ri_action_print(const TEXT* ri_action_str,
						  const TEXT* ri_action_prefix_str,
						  bool all_caps)
{
/**************************************
 *
 *	I S Q L _ r i _ a c t i o n _ p r i n t
 *
 **************************************
 *
 * Functional description
 *	prints the description of ref. integrity actions.
 *	  The actions must be one of the cascading actions or RESTRICT.
 *	  RESTRICT is used to indicate that the user did not specify any
 *	  actions, so do not print it out.
 *
 **************************************/
	for (const ri_actions* ref_int = ri_actions_all; ref_int->ri_action_name;
		++ref_int)
	{
		if (!strcmp(ref_int->ri_action_name, ri_action_str))
		{
			if (*ref_int->ri_action_print_caps)
			{
				// we have something to print
				if (all_caps)
					isqlGlob.printf("%s %s", ri_action_prefix_str, ref_int->ri_action_print_caps);
				else if (*ref_int->ri_action_print_mixed)
					isqlGlob.printf("%s %s", ri_action_prefix_str, ref_int->ri_action_print_mixed);
			}
			return;
		}
	}

	fb_assert(FALSE);
}


static bool get_numeric(const UCHAR* str2,
						USHORT length,
						SSHORT* scale,
						SINT64* ptr)
{
/**************************************
 *
 *	  g e t _ n u m e r i c
 *
 **************************************
 *
 * Functional description
 *	  Convert a numeric literal (str2) to its binary value.
 *
 *	  The binary value (int64) is stored at the
 *	  address given by ptr.
 *
 **************************************/
	SINT64 value = 0;

	SSHORT local_scale = 0, sign = 0;
	bool digit_seen = false, fraction = false;

	const UCHAR* const end = str2 + length;
	for (const UCHAR* p = str2; p < end; p++)
	{
		if (DIGIT(*p))
		{
			digit_seen = true;

			// Before computing the next value, make sure there will be
			// no overflow. Trying to detect overflow after the fact is
			// tricky: the value doesn't always become negative after an
			// overflow!

			if (value > INT64_LIMIT)
				return false;

			if (value == INT64_LIMIT)
			{
				// possibility of an overflow

				if ((*p > '8' && sign == -1) || (*p > '7' && sign != -1))
					return false;
			}

			// Force the subtraction to be performed before the addition,
			// thus preventing a possible signed arithmetic overflow.
			value = value * 10 + (*p - '0');
			if (fraction)
				--local_scale;
		}
		else if (*p == '.')
		{
			if (fraction)
				return false;

			fraction = true;
		}
		else if (*p == '-' && !digit_seen && !sign && !fraction)
			sign = -1;
		else if (*p == '+' && !digit_seen && !sign && !fraction)
			sign = 1;
		else if (*p != BLANK)
			return false;
	}

	if (!digit_seen)
		return false;

	*scale = local_scale;
	*(SINT64*) ptr = ((sign == -1) ? -value : value);
	return true;
}


// Helper to print boolean values in the SET options.
static void print_set(const char* str, bool v)
{
	isqlGlob.printf("%-25s%s%s", str, v ? "ON" : "OFF", NEWLINE);
}


static processing_state print_sets()
{
/**************************************
 *
 *	p r i n t _ s e t s
 *
 **************************************
 *
 * Functional description
 *	Print the current set values
 *
 **************************************/

	print_set("Print statistics:", setValues.Stats);
	print_set("Echo commands:", setValues.Echo);
	print_set("List format:", setValues.List);
	print_set("Show Row Count:", setValues.Docount);
	//print_set("Row Count:", setValues.Docount);   // Changed print to the above to avoid confusion with next one
	isqlGlob.printf("%-25s%lu%s", "Select maxrows limit:", setValues.maxRows, NEWLINE);
	print_set("Autocommit DDL:", setValues.Autocommit);
	print_set("Access Plan:", setValues.Plan);
	print_set("Access Plan only:", setValues.Planonly);
	print_set("Explain Access Plan:", setValues.ExplainPlan);

	isqlGlob.printf("%-25s", "Display BLOB type:");
	switch (setValues.Doblob)
	{
	case ALL_BLOBS:
		isqlGlob.printf("ALL");
		break;
	case NO_BLOBS:
		isqlGlob.printf("NONE");
		break;
	default:
		isqlGlob.printf("%d", setValues.Doblob);
	}
	isqlGlob.printf(NEWLINE);

	if (*setValues.ISQL_charset && strcmp(setValues.ISQL_charset, DEFCHARSET)) {
		isqlGlob.printf("%-25s%s%s", "Set names:", setValues.ISQL_charset, NEWLINE);
	}

	print_set("Column headings:", setValues.Heading);

	if (setValues.global_Cols.count())
	{
		isqlGlob.printf("Column print widths:%s", NEWLINE);
		const ColList::item* p = setValues.global_Cols.getHead();
		while (p)
		{
			isqlGlob.printf("%s%s width: %d%s", TAB_AS_SPACES, p->col_name, p->col_len, NEWLINE);
			p = p->next;
		}
	}
	isqlGlob.printf("%-25s%s%s", "Terminator:", isqlGlob.global_Term, NEWLINE);

	print_set("Time:", setValues.Time_display);
	print_set("Warnings:", setValues.Warnings);
	print_set("Bail on error:", setValues.BailOnError);
	isqlGlob.printf("%-25s%lu%s", "Local statement timeout:", setValues.StmtTimeout, NEWLINE);
	return SKIP;
}


static processing_state help(const TEXT* what)
{
/**************************************
 *
 *	h e l p
 *
 **************************************
 *
 * Functional description
 *	List the known commands.
 *
 **************************************/

	// Ordered list of help messages to display.  Use -1 to terminate list,
	// and 0 for an empty blank line
	static const SSHORT help_ids[] =
	{
		HLP_FRONTEND,			// Frontend commands:
		HLP_BLOBDMP,			// BLOBDUMP <blobid> <file>	-- dump BLOB to a file
		HLP_BLOBVIEW,			// BLOBVIEW <blobid>		-- view BLOB in text editor
		HLP_EDIT,				// EDIT	 [<filename>]		-- edit SQL script file and execute
		HLP_EDIT2,				// EDIT						-- edit current command buffer and execute
		HLP_HELP,				// HELP						-- display this menu
		HLP_INPUT,				// INput	<filename>		-- take input from the named SQL file
		HLP_OUTPUT,				// OUTput   [<filename>]	-- write output to named file
		HLP_OUTPUT2,			// OUTput					-- return output to stdout
		HLP_SET_ROOT,			// SET	  <option>			-- (use HELP SET for list)
		HLP_SHELL,				// SHELL	<command>		-- execute Operating System command in sub-shell
		HLP_SHOW,				// SHOW	 <object> [<name>]	-- display system information
		HLP_OBJTYPE,			//	<object> = CHECK, DATABASE, DOMAIN, EXCEPTION, FILTER, FUNCTION, GENERATOR,
		HLP_OBJTYPE2,			//			   GRANT, INDEX, PROCEDURE, ROLE, SQL DIALECT, SYSTEM, TABLE,
		HLP_OBJTYPE3,			//			   TRIGGER, VERSION, VIEW
		HLP_EXIT,				// EXIT					   -- exit and commit changes
		HLP_QUIT,				// QUIT					   -- exit and roll back changes
		0,
		HLP_ALL,				// All commands may be abbreviated to letters in CAPitals
		-1						// end of list
	};

	static const SSHORT help_set_ids[] =
	{
		HLP_SETCOM,				//Set commands:
		HLP_SET,				//	SET						-- display current SET options
		HLP_SETAUTO,			//	SET AUTOddl				-- toggle autocommit of DDL statements
		HLP_SETBAIL,			//	SET BAIL				-- toggle bailing out on errors in non-interactive mode
		HLP_SETBLOB,			//	SET BLOB [ALL|<n>]		-- display BLOBS of subtype <n> or ALL
		HLP_SETBLOB2,			//	SET BLOB				-- turn off BLOB display
		HLP_SETCOUNT,			//	SET COUNT				-- toggle count of selected rows on/off
		HLP_SETMAXROWS,			//	SET MAXROWS [<n>]		-- toggle limit of selected rows to <n>, zero is no limit
		HLP_SETECHO,			//	SET ECHO				-- toggle command echo on/off
		HLP_SETEXPLAIN,			//	SET EXPLAIN				-- toggle display of query plan in the explained form
		HLP_SETHEADING,			//  SET HEADING 	        -- toggle column titles display on/off
		HLP_SETLIST,			//	SET LIST				-- toggle column or table display format
		HLP_SETNAMES,			//	SET NAMES <csname>		-- set name of runtime character set
		HLP_SETPLAN,			//	SET PLAN				-- toggle display of query access plan
		HLP_SETPLANONLY,		//	SET PLANONLY			-- toggle display of query plan without executing
		HLP_SETSQLDIALECT,		//	SET SQL DIALECT <n>		-- set sql dialect to <n>
		HLP_SETSTAT,			//	SET STATs				-- toggle display of performance statistics
		HLP_SETTIME,			//	SET TIME				-- toggle display of timestamp with DATE values
		HLP_SETTERM,			//	SET TERM <string>		-- change statement terminator string
		HLP_SETWIDTH,			//	SET WIDTH <col> [<n>]	-- set/unset print width to <n> for column <col>
		0,
		HLP_ALL,				// All commands may be abbreviated to letters in CAPitals
		-1						// end of list
	};

	TEXT msg[MSG_LENGTH];
	const SSHORT* msgid;
	if (!strcmp(what, "SET")) {
		msgid = help_set_ids;
	}
	else {
		msgid = help_ids;
	}
	for (; *msgid != -1; msgid++)
	{
		if (*msgid != 0)
		{
			IUTILS_msg_get(*msgid, msg);
			IUTILS_printf(Help, msg);
		}
		IUTILS_printf(Help, NEWLINE);
	}
	return (SKIP);
}


static bool isyesno(const TEXT* buffer)
{
/**********************************************
 *
 *	i s y e s n o
 *
 **********************************************
 *
 * Functional description
 *	check if the first letter of the user's response
 *	corresponds to the first letter of Yes
 *	(in whatever language they are using)
 *
 *	returns true for Yes, otherwise false.
 *
 **********************************************/

	if (!have_trans)
	{
		// get the translation if we don't have it already
		IUTILS_msg_get(YES_ANS, sizeof(yesword), yesword);
		have_trans = true;
	}

	// Just check first byte of yes response -- could be multibyte problem

	return UPPER7(buffer[0]) == UPPER7(yesword[0]);
}


static bool printUser(const char* dbName)
{
	if (!frontendTransaction())
		return false;

	class FbTransCommit
	{
	public:
		~FbTransCommit()
		{
			if (DB && fbTrans)
			{
				fbTrans->rollback(fbStatus);
				if (succeeded())
					fbTrans = NULL;
			}
		}
	};
	FbTransCommit fbTransCommit;

	const char* sql = "SELECT CURRENT_USER, CURRENT_ROLE FROM RDB$DATABASE";

	Firebird::RefPtr<Firebird::IStatement> st(Firebird::REF_NO_INCR,
		DB->prepare(fbStatus, fbTrans, 0, sql, 3, Firebird::IStatement::PREPARE_PREFETCH_METADATA));
	if (failed())
		return false;
	Firebird::RefPtr<Firebird::IMessageMetadata> m(Firebird::REF_NO_INCR,
		st->getOutputMetadata(fbStatus));
	if (failed())
		return false;
	unsigned bs = m->getMessageLength(fbStatus);
	if (failed())
		return false;
	Firebird::UCharBuffer outBuf;
	UCHAR* buf = outBuf.getBuffer(bs);
	st->execute(fbStatus, fbTrans, NULL, NULL, m, buf);
	if (failed())
		return false;

	struct FieldInfo
	{
		const char* text;
		const char* skip;
	};
	FieldInfo fieldInfo[2] = {
		{"User", NULL},
		{"Role", "NONE"}
	};

	bool wasOut = dbName && dbName[0];
	if (wasOut)
		isqlGlob.printf("Database: %s", dbName);

	for (unsigned i = 0; i < FB_NELEM(fieldInfo); ++i)
	{
		IsqlVar v;
		if (ISQL_fill_var(&v, m, i, buf) == ps_ERR)
			return false;
		if (*v.nullInd)
			continue;

		Firebird::string txt;
		switch(v.type & ~1)
		{
		case SQL_TEXT:
			txt.assign(v.value.asChar, v.length);
			break;
		case SQL_VARYING:
			txt.assign(v.value.asVary->vary_string, v.value.asVary->vary_length);
			break;
		}

		txt.trim();

		if (fieldInfo[i].skip && txt == fieldInfo[i].skip)
			continue;

		isqlGlob.printf("%s%s: %s", wasOut ? ", " : "", fieldInfo[i].text, txt.c_str());
		wasOut = true;
	}

	if (wasOut)
		isqlGlob.printf("%s", NEWLINE);

	return true;
}


static processing_state newdb(TEXT* dbname,
					const TEXT* usr,
					const TEXT* psw,
					int numbufs,
					const TEXT* sql_role_nm,
					bool start_user_trans)
{
/**************************************
 *
 *	n e w d b
 *
 **************************************
 *
 * Functional description
 *	Change the current database from what it was.
 *	This procedure is called when we first enter this program.
 *
 *	Parameters:	dbname	  -- Name of database to open
 *			usr		 -- user name, if given
 *			psw		 -- password, if given
 *			numbufs	 -- # of connection cache buffers, if given, 0 if not
 *			sql_role_nm -- sql role name
 *
 **************************************/
	// No name of a database, just return an error

	if (!dbname || !*dbname)
		return ps_ERR;

	// Since the dbname is set already, in the case where a database is specified
	// on the command line, we need to save it so ISQL_disconnect does not NULL it
	// out.  We will restore it after the disconnect.  The save_database buffer
	// will also be used to translate dbname to the proper character set.

	const SLONG len = static_cast<SLONG>(chop_at(dbname, MAXPATHLEN));
	SCHAR* save_database = (SCHAR*) ISQL_ALLOC(len + 1);
	if (!save_database)
		return ps_ERR;

	strcpy(save_database, dbname);
	ISQL_disconnect_database(false);
	strcpy(dbname, save_database);
	ISQL_FREE(save_database);

	TEXT local_psw[BUFFER_LENGTH128];
	TEXT local_usr[BUFFER_LENGTH128];
	TEXT local_sql_role[BUFFER_LENGTH256];

	// global user and passwords are set only if they are not originally set

	local_psw[0] = 0;
	local_usr[0] = 0;
	local_sql_role[0] = 0;

	// Strip quotes if well-intentioned

	strip_quotes(dbname, isqlGlob.global_Db_name);
	if (usr)
		strcpy(local_usr, usr);
	strip_quotes(psw, local_psw);

	// if local user is not specified, see if global options are
	// specified - don't let a global role setting carry forward if a
	// specific local user was specified

	if (sql_role_nm)
		strcpy(local_sql_role, sql_role_nm);

	if (!(strlen(local_sql_role)) && global_role)
		strcpy(local_sql_role, isqlGlob.Role);

	if (!(strlen(local_usr)) && global_usr)
		strcpy(local_usr, isqlGlob.User);

	if (!(strlen(local_psw)) && global_psw)
		strcpy(local_psw, Password);

	int local_numbufs = numbufs;
	if ((local_numbufs == 0) && has_global_numbufs)
		local_numbufs = global_numbufs;

	// Build up a dpb
	Firebird::ClumpletWriter dpb(Firebird::ClumpletReader::Tagged, MAX_DPB_SIZE, isc_dpb_version1);

	if (*setValues.ISQL_charset && strcmp(setValues.ISQL_charset, DEFCHARSET)) {
		dpb.insertString(isc_dpb_lc_ctype, setValues.ISQL_charset, fb_strlen(setValues.ISQL_charset));
	}

    FB_SIZE_T l;
	if (l = fb_strlen(local_usr)) {
		dpb.insertString(isc_dpb_user_name, local_usr, l);
	}

	if (l = fb_strlen(local_psw)) {
		dpb.insertString(isc_dpb_password, local_psw, l);
	}

	if (l = fb_strlen(local_sql_role))
	{
		dpb.insertInt(isc_dpb_sql_dialect, isqlGlob.SQL_dialect);
		dpb.insertString(isc_dpb_sql_role_name, local_sql_role, l);
	}

	if (local_numbufs > 0) {
		dpb.insertInt(isc_dpb_num_buffers, local_numbufs);
	}

	if (Nodbtriggers)
		dpb.insertInt(isc_dpb_no_db_triggers, 1);

#ifdef TRUSTED_AUTH
	if (Trusted_auth) {
		dpb.insertTag(isc_dpb_trusted_auth);
	}
#endif

	{ // scope
		const TEXT* local_name = isqlGlob.global_Db_name;

		DB = fbProvider->attachDatabase(fbStatus, local_name, dpb.getBufferLength(), dpb.getBuffer());
		if (ISQL_errmsg(fbStatus))
		{
			isqlGlob.global_Db_name[0] = '\0';
			return FAIL;
		}

		// Make it read owner name to display grantor correctly
		SHOW_read_owner();

		// No use in cancel when running non-end-user operators
		DB->cancelOperation(fbStatus, fb_cancel_disable);
	} // scope

	ISQL_get_version(false);

	if (*local_sql_role)
	{
		switch (isqlGlob.SQL_dialect)
		{
		case SQL_DIALECT_V5:
			// Uppercase the Sql isqlGlob.Role name
			IUTILS_make_upper(local_sql_role);
			break;
		case SQL_DIALECT_V6_TRANSITION:
		case SQL_DIALECT_V6:
			if (*local_sql_role == DBL_QUOTE || *local_sql_role == SINGLE_QUOTE)
			{
				// Remove the delimited quotes and escape quote from ROLE name.
				const TEXT end_quote = *local_sql_role;
				IUTILS_remove_and_unescape_quotes(local_sql_role, end_quote);
			}
			else {
				IUTILS_make_upper(local_sql_role);
			}
			break;
		default:
			break;
		}
	}

	// CVC: We do not require those pesky transactions for -x or -a options.
	// Metadata extraction works exclusively with default transaction gds__trans.

	if (start_user_trans)
	{
		// Start the user transaction and default transaction

		if (!M__trans)
		{
			M_Transaction();
			if (D__trans)
				commit_trans(&D__trans);
			if (setValues.Autocommit)
				D_Transaction();
		}
	}

	// CVC: Do not put the user and pw used to extract metadata in a script!
	// Only acknowledge user connection parameters in interactive logins.

	if (Interactive && !printUser(dbname))
	{
		if (local_usr[0] != '\0')
		{
			if (local_sql_role[0] != '\0')
			{
				isqlGlob.printf("Database:  %s, User: %s, Role: %s%s",
						dbname, local_usr, local_sql_role, NEWLINE);
			}
			else {
				isqlGlob.printf("Database:  %s, User: %s%s", dbname, local_usr, NEWLINE);
			}
		}
		else
		{
			if (local_sql_role[0] != '\0') {
				isqlGlob.printf("Database:  %s, Role:  %s%s", dbname, local_sql_role, NEWLINE);
			}
			else {
				isqlGlob.printf("Database:  %s%s", dbname, NEWLINE);
			}
		}
	}

	global_Stmt = NULL;

	return SKIP;
}


static processing_state newinput(const TEXT* infile)
{
/**************************************
 *
 *	n e w i n p u t
 *
 **************************************
 *
 * Functional description
 *	Read commands from the named input file
 *
 *	Parameters:  infile -- Second word of the command line
 *		filelist is a stack of file pointers to
 *			return from nested inputs
 *
 *	The result of calling this is to point the
 *	global input file pointer, Ifp, to the named file.
 *
 **************************************/
	TEXT errbuf[MSG_LENGTH];

	// If there is no file name specified, return error
	if (!infile || !*infile) {
		return ps_ERR;
	}

	TEXT path[MAXPATHLEN];
	strip_quotes(infile, path);

	PathName file;

	if (PathUtils::isRelative(path))
	{
		PathName newPath, temp;
		PathUtils::splitLastComponent(newPath, temp, Filelist->Ifp().fileName(false));

		PathUtils::concatPath(file, newPath, path);
	}
	else
		file = path;

	// filelist is a linked list of file pointers.  We must add a node to
	// the linked list before discarding the current Ifp.
	// Filelist is a global pointing to base of list.

	FILE* fp = os_utils::fopen(file.c_str(), "r");
	if (fp)
	{
		Filelist->insertIfp();
		Filelist->Ifp().init(fp, file.c_str(), path);
	}
	else
	{
		IUTILS_msg_get(FILE_OPEN_ERR, errbuf, SafeArg() << path);
		STDERROUT(errbuf);
		return FAIL;
	}

	Input_file = true;
	return SKIP;
}


static processing_state newoutput(const TEXT* outfile)
{
/**************************************
 *
 *	n e w o u t p u t
 *
 **************************************
 *
 * Functional description
 *	Change the current output file
 *
 *	Parameters:  outfile : Name of file to receive query output
 *
 **************************************/
	processing_state ret = SKIP;
	// If there is a file name, attempt to open it for append

	if (*outfile)
	{
		TEXT path[MAXPATHLEN];
		strip_quotes(outfile, path);
		outfile = path;
		FILE* fp = os_utils::fopen(outfile, "a");
		if (fp)
		{
			if (isqlGlob.Out && isqlGlob.Out != stdout)
				fclose(isqlGlob.Out);
			isqlGlob.Out = fp;
			if (Merge_stderr)
				isqlGlob.Errfp = isqlGlob.Out;
			if (Merge_diagnostic)
			    Diag = isqlGlob.Out;
		}
		else
		{
			TEXT errbuf[MSG_LENGTH];
			IUTILS_msg_get(FILE_OPEN_ERR, errbuf, SafeArg() << outfile);
			STDERROUT(errbuf);
			ret = FAIL;
		}
	}
	else
	{
		// Revert to stdout
		if (isqlGlob.Out != stdout)
		{
			fclose(isqlGlob.Out);
			isqlGlob.Out = stdout;
			if (Merge_stderr)
				isqlGlob.Errfp = isqlGlob.Out;
			if (Merge_diagnostic)
			    Diag = isqlGlob.Out;
		}
	}
	return (ret);
}


static processing_state newsize(const TEXT* colname, const TEXT* sizestr)
{
/**************************************
 *
 *	n e w s i z e
 *
 **************************************
 *
 * Functional description
 *	Add a column name and print width to collist
 *
 **************************************/
	if (!*colname || (strlen(colname) >= QUOTEDLENGTH))
		return ps_ERR;

	char buf[QUOTEDLENGTH];
	if (colname[0] == DBL_QUOTE)
	{
		strcpy(buf, colname);
		IUTILS_remove_and_unescape_quotes(buf, DBL_QUOTE);
		colname = buf;
	}

	if (strlen(colname) > MAX_SQL_IDENTIFIER_LEN)
		return ps_ERR;

	// If no size is given, remove the entry
	if (!*sizestr)
	{
		// We don't signal error if the item to be removed doesn't exist.
		setValues.global_Cols.remove(colname);
		return SKIP;
	}

	const int size = atoi(sizestr);
	if (size <= 0)
		return ps_ERR;

	// We don't care if it was insertion or replacement.
	setValues.global_Cols.put(colname, size);
	return SKIP;
}

static processing_state newMaxRows(const TEXT* newMaxRowsStr)
{
/**************************************
 *
 *	newMaxRows
 *
 **************************************
 *
 * Functional description
 * Sets the new value for the setValues.maxRows limit (max rows to be retrieved).
 *
 **************************************/

	char* p;

	errno = 0;
	const long newMaxRows = strtol(newMaxRowsStr, &p, 10);
	// I was going to use this one, but "-1" parses as max ulong without error
	// and it would be politer to give an error.
	//const ULONG newMaxRows = strtoul(newMaxRowsStr, &p, 10);

	// CVC: I added this block because Windows wasn't working according to Mark's
	// expectation: it only produces ERANGE. Thus, garbage like
	// set maxrows abs;  wasn't caught.
	if (p == newMaxRowsStr)
	{
		IUTILS_put_errmsg(MAXROWS_INVALID, SafeArg() << newMaxRowsStr);
		return ps_ERR;
	}

	switch (errno)
	{
	case 0: // everything correct
		break;
	case ERANGE:
		// Only ERANGE is part of the ANSI standard here.
		IUTILS_put_errmsg(MAXROWS_OUTOF_RANGE, SafeArg() << newMaxRowsStr << SLONG_MAX);
		return ps_ERR;
	default:
		// EINVAL and the like
		IUTILS_put_errmsg(MAXROWS_INVALID, SafeArg() << newMaxRowsStr);
		return ps_ERR;
	}

	if (newMaxRows < 0)
	{
		IUTILS_put_errmsg(MAXROWS_NEGATIVE, SafeArg() << newMaxRowsStr);
		return ps_ERR;
	}

	setValues.maxRows = newMaxRows;
	return SKIP;
}


static processing_state newtrans(const TEXT* statement)
{
/**************************************
 *
 *	n e w t r a n s
 *
 **************************************
 *
 * Functional description
 *	Intercept and handle a set transaction statement by zeroing M__trans
 *
 *	Leave the default transaction, fbTrans, alone
 *	Parameters:  The statement in its entirety
 *
 **************************************/

	if (!ISQL_dbcheck())
		return FAIL;

	if (end_trans() == FAIL)
		return FAIL;

	M__trans = 0;

	// M__trans = 0 after the commit or rollback. Ready for a new transaction

	M__trans = DB->execute(fbStatus, NULL, 0, statement, isqlGlob.SQL_dialect,
		NULL, NULL, NULL, NULL);
	if (ISQL_errmsg(fbStatus))
	{
		return FAIL;
	}

	return SKIP;
}


static processing_state parse_arg(int argc, SCHAR** argv, SCHAR* tabname)
//	, FILE** sess) Last param was for wisql
{
/**************************************
 *
 *	p a r s e _ a r g
 *
 **************************************
 *
 * Functional description
 *	Parse command line flags
 *	All flags except database are -X.  Look for
 *	the - and make it so.
 *
 **************************************/
	processing_state ret = SKIP;

	TEXT errbuf[MSG_LENGTH];

	// Initialize database name

	isqlGlob.global_Db_name[0] = '\0';
	isqlGlob.global_Target_db[0] = '\0';
	Password[0] = '\0';
	isqlGlob.User[0] = '\0';
	isqlGlob.Role[0] = '\0';
	global_numbufs = 0;
	Quiet = false;
	Exit_value = FINI_OK;

	// default behavior in V6.0 is SQL_DIALECT_V6

	requested_SQL_dialect = SQL_DIALECT_V6;

	Merge_stderr = false;
	Merge_diagnostic =  false;

	{ // scope
		const size_t lgth = strlen(DEFCHARSET);
		if (lgth < MAXCHARSET_SIZE)
			strcpy(setValues.ISQL_charset, DEFCHARSET);
		else
			fb_utils::copy_terminate(setValues.ISQL_charset, DEFCHARSET, MAXCHARSET_SIZE);
	} // scope

	// redirected stdin means act like -i was set

	Filelist->Ifp().init(stdin, "stdin", "stdin");

	// Terminators are initialized

	isqlGlob.Termlen = strlen(DEFTERM);
	if (isqlGlob.Termlen < MAXTERM_SIZE)
		strcpy(isqlGlob.global_Term, DEFTERM);
	else
	{
		isqlGlob.Termlen = MAXTERM_SIZE - 1;
		fb_utils::copy_terminate(isqlGlob.global_Term, DEFTERM, isqlGlob.Termlen + 1);
	}

	// Initialize list of input file pointers

	//Filelist->clear();

	// Interpret each command line argument

	const SCHAR switchchar = '-';

#ifdef	DEV_BUILD
	bool istable = false;
#endif

	Switches switches(isql_in_sw_table, FB_NELEM(isql_in_sw_table), true, true);

	for (int i = 1; i < argc; ++i)
	{
		const char* s = argv[i];
		// Look at flags to find unique match.  If the flag has an arg,
		// advance the pointer (and i).  Only change the return value
		// for extract switch or error.
		if (*s == switchchar)
		{
			int swid = IN_SW_ISQL_0;
			int swarg_int = 0;
			char* swarg_str = NULL;

			Firebird::string s2(s);
			Switches::in_sw_tab_t* option = switches.findSwitchMod(s2);
			if (option)
			{
				swid = option->in_sw;
				if (option->in_sw_state)
				{
					IUTILS_msg_get(USAGE_DUPSW, errbuf, SafeArg() << s);
					STDERROUT(errbuf);
					ret = ps_ERR;
					break;
				}
				//option->in_sw_state = true; It's not enough with switches that have multiple spellings
				switches.activate(swid);

				switch (option->in_sw_optype)
				{
				case iqoArgNone: // nothing to do
					break;
				case iqoArgString:
				case iqoArgInteger:
					// make sure swarg_str is really a pointer to argv, not something else !!
					if (++i < argc)
						swarg_str = argv[i];
					if (!swarg_str || !*swarg_str)
					{
						IUTILS_msg_get(USAGE_NOARG, errbuf, SafeArg() << s);
						STDERROUT(errbuf);
						ret = ps_ERR;
					}
					else if (option->in_sw_optype == iqoArgInteger)
					{
						char* err;
						long value = strtol(swarg_str, &err, 10);
						if (*err)
						{
							// conversion error
							IUTILS_msg_get(USAGE_NOTINT, errbuf, SafeArg() << swarg_str << s);
							STDERROUT(errbuf);
							ret = ps_ERR;
						}
						else if ((value < INT_MIN) || (value > INT_MAX))
						{
							IUTILS_msg_get(USAGE_RANGE, errbuf, SafeArg() << swarg_str << s);
							STDERROUT(errbuf);
							ret = ps_ERR;
						}
						else {
							swarg_int = (int) value;
						}
					}
					break;
				default:
					fb_assert(false);
				}
			}

			// Quit the loop of interpreting if we got an error
			if (ret == ps_ERR)
				break;

			switch (swid)
			{
#ifdef DEV_BUILD
				case IN_SW_ISQL_EXTRACTTBL:
					istable = true;
					ret = EXTRACT;
					break;
#endif
				case IN_SW_ISQL_EXTRACT:
					ret = EXTRACT;
					break;

				case IN_SW_ISQL_EXTRACTALL:
					ret = EXTRACTALL;
					break;

				case IN_SW_ISQL_BAIL:
					setValues.BailOnError = true;
					break;

				case IN_SW_ISQL_ECHO:
					setValues.Echo = true;
					break;

				case IN_SW_ISQL_MERGE:
					Merge_stderr = true;
					break;

				case IN_SW_ISQL_MERGE2:
					Merge_diagnostic = true;
					break;

				case IN_SW_ISQL_NOAUTOCOMMIT:
					setValues.Autocommit = false;
					break;

				case IN_SW_ISQL_NODBTRIGGERS:
					Nodbtriggers = true;
					break;

				case IN_SW_ISQL_NOWARN:
					setValues.Warnings = false;
					break;

				case IN_SW_ISQL_OUTPUT:
					if (newoutput(swarg_str) == FAIL) {
						ret = ps_ERR;
					}
					break;

				case IN_SW_ISQL_INPUT:
					if (newinput(swarg_str) == SKIP) {
						Interactive = false;
					}
					else {
						ret = ps_ERR;
					}
					// CVC: Set by newinput() above only if successful.
					// Input_file = true;
					break;

				case IN_SW_ISQL_TERM:
					isqlGlob.Termlen = strlen(swarg_str);
					if (isqlGlob.Termlen >= MAXTERM_SIZE) {
						isqlGlob.Termlen = MAXTERM_SIZE - 1;
					}
					fb_utils::copy_terminate(isqlGlob.global_Term, swarg_str, isqlGlob.Termlen + 1);
					break;

				case IN_SW_ISQL_DATABASE:
					fb_utils::copy_terminate(isqlGlob.global_Target_db, swarg_str, sizeof(isqlGlob.global_Target_db));
					break;

				case IN_SW_ISQL_PAGE:
					if (swarg_int < 0)
					{
						IUTILS_msg_get(USAGE_RANGE, errbuf, SafeArg() << swarg_str << s);
						STDERROUT(errbuf);
						ret = ps_ERR;
					}
					else if (swarg_int == 0) // let's interpret -pag 0 as SET HEADING OFF
						setValues.Heading = false;
					Pagelength = swarg_int;
					break;

				case IN_SW_ISQL_PASSWORD:
					fb_utils::copy_terminate(Password, fb_utils::get_passwd(swarg_str), sizeof(Password));
					// make sure swarg_str is really a pointer to argv, not something else !!
					global_psw = true;
					break;

				case IN_SW_ISQL_FETCHPASS:
				{
					const char* pass = NULL;
					const fb_utils::FetchPassResult rez = fb_utils::fetchPassword(swarg_str, pass);
					if (rez == fb_utils::FETCH_PASS_OK)
					{
						fb_utils::copy_terminate(Password, pass, sizeof(Password));
						global_psw = true;
					}
					else
					{
						switch (rez)
						{
						case fb_utils::FETCH_PASS_FILE_OPEN_ERROR:
							IUTILS_msg_get(PASS_FILE_OPEN, errbuf, SafeArg() << swarg_str << errno);
							// could not open password file @1, errno @2
							break;
						case fb_utils::FETCH_PASS_FILE_READ_ERROR:
							IUTILS_msg_get(PASS_FILE_READ, errbuf, SafeArg() << swarg_str << errno);
							// could not read password file @1, errno @2
							break;
						case fb_utils::FETCH_PASS_FILE_EMPTY:
							IUTILS_msg_get(EMPTY_PASS, errbuf, SafeArg() << swarg_str);
							// empty password file @1
							break;
						}
						STDERROUT(errbuf);
						ret = ps_ERR;
					}
					break;
				}

				case IN_SW_ISQL_USER:
					fb_utils::copy_terminate(isqlGlob.User, swarg_str, sizeof(isqlGlob.User));
					global_usr = true;
					break;

				case IN_SW_ISQL_ROLE:
					fb_utils::copy_terminate(isqlGlob.Role, swarg_str, sizeof(isqlGlob.Role));
					global_role = true;
					break;

				case IN_SW_ISQL_ROLE2:
					strcpy(isqlGlob.Role, "\"");
					fb_utils::copy_terminate(isqlGlob.Role + 1, swarg_str, sizeof(isqlGlob.Role) - 2);
					strcat(isqlGlob.Role, "\"");
					global_role = true;
					break;

				case IN_SW_ISQL_CACHE:
					if (swarg_int <= 0)
					{
						IUTILS_msg_get(USAGE_RANGE, errbuf, SafeArg() << swarg_str << s);
						STDERROUT(errbuf);
						ret = ps_ERR;
					}
					global_numbufs = swarg_int;
					has_global_numbufs = true;
					break;

				case IN_SW_ISQL_CHARSET:
					{
						fb_utils::copy_terminate(Charset, swarg_str, sizeof(Charset));
						const size_t lgth = strlen(Charset);
						if (lgth < MAXCHARSET_SIZE) {
							strcpy(setValues.ISQL_charset, Charset);
						}
						else
							fb_utils::copy_terminate(setValues.ISQL_charset, Charset, MAXCHARSET_SIZE);
					}
					break;

				case IN_SW_ISQL_QUIET:
					Quiet = true;
					break;

#ifdef TRUSTED_AUTH
				case IN_SW_ISQL_TRUSTED:
					Trusted_auth = true;
					break;
#endif

				case IN_SW_ISQL_VERSION:
					Version_info = true;
					IUTILS_msg_get(VERSION, errbuf, SafeArg() << FB_VERSION);
					isqlGlob.printf("%s%s", errbuf, NEWLINE);
					break;

				case IN_SW_ISQL_SQLDIALECT:
					requested_SQL_dialect = swarg_int;
					if (requested_SQL_dialect < SQL_DIALECT_V5 ||
						requested_SQL_dialect > SQL_DIALECT_CURRENT)
					{
						ret = ps_ERR;
					}
					else
					{
						// requested_SQL_dialect is used to specify the database dialect
						// if SQL dialect was not specified.  Since it is possible to
						// have a client dialect of 2, force the database dialect to 3, but
						// leave the client dialect as 2
						isqlGlob.SQL_dialect = requested_SQL_dialect;
						if (requested_SQL_dialect == SQL_DIALECT_V6_TRANSITION)
						{
							Merge_stderr = true;
							requested_SQL_dialect = SQL_DIALECT_V6;
						}
					}
					break;

				case IN_SW_ISQL_HELP:
					ret = ps_ERR;
					break;

				default: // unknown switch
					IUTILS_msg_get(SWITCH, errbuf, SafeArg() << s);
					STDERROUT(errbuf);
					ret = ps_ERR;

			}
		}
		else
		{
			// This is not a switch, it is a db_name
			if (isqlGlob.global_Db_name[0])
			{
				// We already have a database name
				IUTILS_msg_get(USAGE_DUPDB, errbuf, SafeArg() << isqlGlob.global_Db_name << s);
				STDERROUT(errbuf);
				ret = ps_ERR;
			}
			else
			{
				fb_utils::copy_terminate(isqlGlob.global_Db_name, s, sizeof(isqlGlob.global_Db_name));
#ifdef DEV_BUILD
				// If there is a table name, it follows
				if (istable && (++i < argc) && (s = argv[i]) && *s)
					fb_utils::copy_terminate(tabname, s, WORDLENGTH);
#endif
			}
		}

		// Quit the loop of interpreting if we got an error
		if (ret == ps_ERR)
			break;
	}

	// If not input, then set up first filelist

	if (Filelist->readingStdin())
	{
		Filelist->insert(stdin, "stdin", "stdin");
		fb_assert(Filelist->count() == 1);
	}

	return ret;
}


// *********************
// p a s s t h r o u g h
// *********************
// Execute a command directly on the server. No interpretation done in isql.
// Use with care. Only for debug builds.
#ifdef DEV_BUILD
static processing_state passthrough(const char* cmd)
{
	if (!DB)
		return FAIL;

	M__trans = DB->execute(fbStatus, M__trans, 0, cmd, isqlGlob.SQL_dialect, NULL, NULL, NULL, NULL);
	if (ISQL_errmsg(fbStatus))
		return ps_ERR;

	return SKIP;
}
#endif

static bool checkSpecial(TEXT* const p, const int length, const double value)
{
/**************************************
 *
 *	c h e c k S p e c i a l
 *
 **************************************
 *
 * Functional description
 *	Special case - Nan and Infinity.
 *	Some libraries (SFIO) work wrong with them.
 *
 **************************************/
	const TEXT* t = NULL;
	if (isnan(value))
		t = "NaN";
	else if (isinf(value))
		t = "Infinity";
	else
		return false;

	if (setValues.List) {
		isqlGlob.printf("%s%s", t, NEWLINE);
	}
	sprintf(p, "%*.*s ", length, length, t);

	return true;
}


static unsigned print_item(TEXT** s, const IsqlVar* var, const unsigned length)
{
/**************************************
 *
 *	p r i n t _ i t e m
 *
 **************************************
 *
 * Functional description
 *	Print an SQL data item as described.
 *
 **************************************/
 	TEXT d[32];

	TEXT* p = *s;
	*p = '\0';

	unsigned dtype = var->type;		// may be modified by print_item_blob()
	const int dscale = var->scale;

	if (setValues.List) {
		isqlGlob.printf("%-31s ", var->alias);
	}

	if (var->nullable && (*var->nullInd < 0))
	{
		// If field was missing print <null>

		if (setValues.List) {
			isqlGlob.printf("<null>%s", NEWLINE);
		}

		if (dtype == SQL_TEXT || dtype == SQL_VARYING || dtype == SQL_BOOLEAN)
			sprintf(p, "%-*.*s ", length, length, "<null>");
		else
			sprintf(p, "%*.*s ", length, length, "<null>");
	}
	else if (!strncmp(var->field, "DB_KEY", 6))
	{
		// Special handling for db_keys printed in hex

		// Keep a temp buf, d for building the binary string

		for (const TEXT* t = var->value.asChar; t < var->value.asChar + var->length; t++)
		{
			if (setValues.List) {
				isqlGlob.printf("%02X", (unsigned int) (UCHAR) *t);
			}
			else
			{
				sprintf(d, "%02X", (unsigned int) (UCHAR) *t);
				strcat(p, d);
			}
		}
		if (setValues.List)
			isqlGlob.printf(NEWLINE);
		else
			strcat(p, " ");
	}
	else
	{
		const ISC_QUAD* blobid;
		TEXT blobbuf[30];
		TEXT* str2;
		tm times;

		switch (dtype)
		{
		case SQL_ARRAY:

			// Print blob-ids only here

			blobid = var->value.blobid;
			sprintf(blobbuf, "%" xLONGFORMAT":%" xLONGFORMAT, blobid->gds_quad_high,
					blobid->gds_quad_low);
			sprintf(p, "%*s ", MAX(17, length), blobbuf);
			break;

		case SQL_BLOB:

			// Print blob-ids only here

			blobid = var->value.blobid;
			sprintf(blobbuf, "%" xLONGFORMAT":%" xLONGFORMAT, blobid->gds_quad_high,
					blobid->gds_quad_low);
			sprintf(p, "%*s ", MAX(17, length), blobbuf);
			if (setValues.List)
			{
				isqlGlob.printf("%s%s", blobbuf, NEWLINE);
				dtype = ISQL_print_item_blob(isqlGlob.Out, var, M__trans, setValues.Doblob);
				isqlGlob.printf(NEWLINE);
			}
			break;

		case SQL_SHORT:
		case SQL_LONG:
		case SQL_INT64:
			{
				SINT64 value;

				switch (dtype)
				{
				case SQL_SHORT:
					value = *var->value.asSmallint;
					break;
				case SQL_LONG:
					value = *var->value.asInteger;
					break;
				case SQL_INT64:
					value = *var->value.asBigint;
					break;
				}

				Firebird::string str_buf;
				print_item_numeric(value, length, dscale, str_buf.getBuffer(length));
				sprintf(p, "%s ", str_buf.c_str());
				if (setValues.List)
				{
					str_buf.ltrim(); // Added 1999-03-23 to left-justify in LIST ON mode
					isqlGlob.printf("%s%s", str_buf.c_str(), NEWLINE);
				}
			}
			break;

		case SQL_FLOAT:
			{
				//
				// BRS 08 Aug 2003
				// MSVC6 has a bug in the g format when used with # and display
				// one digit more than the specified precision when the value is 0
				// The bug appears in TCS DSQL_DOMAIN_12 and 13
				//
				const double value = *var->value.asFloat;

				if (checkSpecial(p, length, value))
				{
				    break;
				}

#if defined(MINGW)
				if (value == 0)
				{
					sprintf(p, "% #*.*g ", length, (int) MIN(8, (length - 6)) - 1, value);
					if (setValues.List) {
						isqlGlob.printf("%.*g%s", FLOAT_LEN - 6 -1, value, NEWLINE);
					}
				}
				else
				{
					sprintf(p, "% #*.*g ", length, (int) MIN(8, (length - 6)), value);
					if (setValues.List) {
						isqlGlob.printf("%.*g%s", FLOAT_LEN - 6, value, NEWLINE);
					}
				}
#else
				sprintf(p, "% #*.*g ", length, (int) MIN(8, (length - 6)), value);
				if (setValues.List) {
					isqlGlob.printf("%.*g%s", FLOAT_LEN - 6, value, NEWLINE);
				}
#endif
			}
			break;

		case SQL_DOUBLE:
			{
				const double value = *var->value.asDouble;

				if (checkSpecial(p, length, value))
				{
				    break;
				}

				// Don't let numeric/decimal doubles overflow print length
				// Special handling for 0 -- don't test log for length
				unsigned rounded = 0;
				if (dscale && (!value ||
					(rounded = static_cast<unsigned int>(ceil(fabs(log10(fabs(value)))))) < length - 10))
				{
					unsigned precision = 0;

					// CVC: Test values are
					// select -2.488355210669293e+01 from rdb$database;
					// select +2.488355210669293e+01 from rdb$database;
					// select +2.488355210669293e-01 from rdb$database;
					// select -2.488355210669293e-01 from rdb$database;
					// and sprintf should return length + 1.
					// See http://tracker.firebirdsql.org/browse/CORE-1363
					// The only way to enter this code is with a literal value (see above).
					// Taking SQL_DOUBLE from table fields or expressions will
					// yield dscale being zero.
					// This means that dscale is not what Borland expected; it's simply
					// the length of the incoming literal.
					if (value > 1)
						precision = length - rounded - 1; // nnn.nnn
					else if (value >= 0)
						precision = length - 2; // 0.nnn
					else if (value >= -1)
						precision = length - 3; // -0.nnn
					else // -nnn.nnn
						precision = length - rounded - 2;

					// Take into account old database containing negative scales for double
					if (dscale < 0 && precision > unsigned(-dscale))
					{
						precision = -dscale;
					}

					sprintf(p, "%*.*f ", length, precision, value);

					if (setValues.List) {
						isqlGlob.printf("%.*f%s", precision, /*dscale,*/ value, NEWLINE);
					}
				}
				else
				{
#if defined(MINGW)
					if (value == 0)
					{
						sprintf(p, "% #*.*g ", length, (int) MIN(16, (length - 7)) - 1, value);
						if (setValues.List) {
							isqlGlob.printf("%#.*g%s", DOUBLE_LEN - 7 - 1, value, NEWLINE);
						}
					}
					else
					{
						sprintf(p, "% #*.*g ", length, (int) MIN(16, (length - 7)), value);
						if (setValues.List) {
							isqlGlob.printf("%#.*g%s", DOUBLE_LEN - 7, value, NEWLINE);
						}
					}
#else
					sprintf(p, "% #*.*g ", length, (int) MIN(16, (length - 7)), value);
					if (setValues.List) {
						isqlGlob.printf("%#.*g%s", DOUBLE_LEN - 7, value, NEWLINE);
					}
#endif
				}
			}
			break;

		case SQL_DEC64:
			{
				char decStr[DECDOUBLE_String];
				var->value.asDec64->toString(isqlGlob.decStatus, sizeof(decStr), decStr);

				if (setValues.List)
					isqlGlob.printf("%*.*s%s", sizeof(decStr) - 1, sizeof(decStr) - 1, decStr, NEWLINE);
				else
					sprintf(p, "%*.*s ", sizeof(decStr) - 1, sizeof(decStr) - 1, decStr);
			}
			break;

		case SQL_DEC128:
			{
				char decStr[DECQUAD_String];
				var->value.asDec128->toString(isqlGlob.decStatus, sizeof(decStr), decStr);

				if (setValues.List)
					isqlGlob.printf("%*.*s%s", sizeof(decStr) - 1, sizeof(decStr) - 1, decStr, NEWLINE);
				else
					sprintf(p, "%*.*s ", sizeof(decStr) - 1, sizeof(decStr) - 1, decStr);
			}
			break;

		case SQL_TEXT:
			str2 = var->value.asChar;
			// See if it is character set OCTETS
			if (var->charSet == 1)
			{
				const ULONG hex_len = 2 * var->length;
				TEXT* buff2 = (TEXT*) ISQL_ALLOC(hex_len + 1);
				// Convert the string to hex digits
				for (unsigned i = 0; i < var->length; i++) {
					sprintf(&buff2[i * 2], "%02X", (UCHAR)str2[i]);
				}
				buff2[hex_len] = 0;
				if (setValues.List) {
					isqlGlob.printf("%-*s%s", var->length, buff2, NEWLINE);
				}
				else
					sprintf(p, "%-*s ", length, buff2);
				ISQL_FREE(buff2);
			}
			else if (setValues.List)
				isqlGlob.printf("%-*.*s%s", var->length, var->length, str2, NEWLINE);
			else
			{
				IcuUtil::pad(p, var->charSet,
					static_cast<unsigned>(strnlen(var->value.asChar, var->length)),
					var->value.asChar, length, false);
				strcat(p, " ");
			}
			break;

		case SQL_VARYING:
			{
				vary* avary = var->value.asVary;

				// If CHARACTER SET OCTETS, print two hex digits per octet
				if (var->charSet == 1)
				{
					const ULONG hex_len = 2 * avary->vary_length;
					char* buff2 = static_cast<char*>(ISQL_ALLOC(hex_len + 1));
					char* bp = buff2;

					for (unsigned i = 0; i < avary->vary_length; i++, bp += 2)
					{
						sprintf(bp, "%02X",
						static_cast<UCHAR>(avary->vary_string[i]));
					}
					buff2[hex_len] = '\0'; // there is an extra byte for terminator

					if (setValues.List)
					{
						isqlGlob.printf("%s%s", buff2, NEWLINE);
					}
					else
					{
						// Truncate if necessary
						sprintf(p, "%-*.*s ", length, static_cast<unsigned int>(MIN(length, hex_len)), buff2);
					}
					ISQL_FREE(buff2);
				}
				else if (setValues.List)
					isqlGlob.printf("%-*.*s%s", avary->vary_length, avary->vary_length, avary->vary_string, NEWLINE);
				else
				{
					IcuUtil::pad(p, var->charSet, avary->vary_length, avary->vary_string, length, false);
					strcat(p, " ");
				}
				break;
			}

		case SQL_TIMESTAMP:
			isc_decode_timestamp(var->value.asDateTime, &times);

			if (isqlGlob.SQL_dialect > SQL_DIALECT_V5)
			{
				sprintf(d, "%4.4d-%2.2d-%2.2d %2.2d:%2.2d:%2.2d.%4.4" ULONGFORMAT,
						times.tm_year + 1900, (times.tm_mon + 1),
						times.tm_mday, times.tm_hour, times.tm_min,
						times.tm_sec,
						((ULONG*) var->value.asChar)[1] % ISC_TIME_SECONDS_PRECISION);
			}
			else
			{
				if (setValues.Time_display)
					sprintf(d, "%2d-%s-%4d %2.2d:%2.2d:%2.2d.%4.4" ULONGFORMAT,
							times.tm_mday, alpha_months[times.tm_mon],
							times.tm_year + 1900, times.tm_hour, times.tm_min,
							times.tm_sec,
							((ULONG*) var->value.asChar)[1] % ISC_TIME_SECONDS_PRECISION);
				else
					sprintf(d, "%2d-%s-%4d", times.tm_mday,
							alpha_months[times.tm_mon], times.tm_year + 1900);
			}

			sprintf(p, "%-*.*s ", length, length, d);
			if (setValues.List) {
				isqlGlob.printf("%s%s", d, NEWLINE);
			}
			break;

		case SQL_TYPE_TIME:
			isc_decode_sql_time(var->value.asTime, &times);
			sprintf(d, "%2.2d:%2.2d:%2.2d.%4.4" ULONGFORMAT,
					times.tm_hour, times.tm_min, times.tm_sec,
					(*var->value.asTime) % ISC_TIME_SECONDS_PRECISION);
			sprintf(p, "%-*.*s ", length, length, d);
			if (setValues.List) {
				isqlGlob.printf("%s%s", d, NEWLINE);
			}
			break;

		case SQL_TYPE_DATE:
			isc_decode_sql_date(var->value.asDate, &times);
			sprintf(d, "%4.4d-%2.2d-%2.2d", times.tm_year + 1900,
					(times.tm_mon + 1), times.tm_mday);

			sprintf(p, "%-*.*s ", length, length, d);
			if (setValues.List) {
				isqlGlob.printf("%s%s", d, NEWLINE);
			}
			break;

		case SQL_BOOLEAN:
			strcpy(d, (*var->value.asBoolean ? "<true>" : "<false>"));
			sprintf(p, "%-*.*s ", length, length, d);
			if (setValues.List)
				isqlGlob.printf("%s%s", d, NEWLINE);
			break;

		default:
			sprintf(d, "Unknown type: %d", dtype);
			sprintf(p, "%-*s ", length, d);
			if (setValues.List) {
				isqlGlob.printf("%s%s", d, NEWLINE);
			}
			break;
		}
	}

	while (*p)
		++p;

	*s = p;

	return dtype;
}


processing_state ISQL_print_item_blob(FILE* fp, const IsqlVar* var, Firebird::ITransaction* trans, int subtype)
{
/******************************************
 *
 *	I S Q L _ p r i n t _ i t e m _ b l o b
 *
 ******************************************
 *
 * Functional description
 *	Print a User Selected BLOB field (as oppposed to
 *	any BLOB selected in a show or extract command)
 *
 **************************************/
	TEXT msg[MSG_LENGTH];

	ISC_QUAD* blobid = var->value.blobid;

	// Don't bother with null blobs

	if (UserBlob::blobIsNull(*blobid))
		return CONT;

	if ((var->subType != subtype) && (subtype != ALL_BLOBS))
	{
		IUTILS_msg_get(BLOB_SUBTYPE, msg, SafeArg() << subtype << var->subType);
		// Blob display set to subtype %d. This blob: subtype = %d\n
		IUTILS_printf(fp, msg);
		return CONT;
	}

	USHORT bpb_length = 0;
	const UCHAR* bpb = NULL;
	UCHAR bpb_buffer[64];
	ISC_BLOB_DESC from_desc;

	const int blob_subtype = var->subType;
	if (blob_subtype == isc_blob_text)
	{
		// ASF: Since ODS11.1, BLOBs are automatically transliterated to the client charset.
		if (isqlGlob.major_ods < ODS_VERSION11 ||
			(isqlGlob.major_ods == ODS_VERSION11 && isqlGlob.minor_ods == 0))
		{
			// Lookup the remaining descriptor information for the BLOB field,
			// most specifically we're interested in the Character Set so
			// we can set up a BPB that requests character set transliteration

			// CVC: Adriano changed trans to D__trans with the following comment:
			// Fix a bug that occur when a BLOB column is added after the start
			// of the DML transaction.
			// ASF: But use M__trans if D__trans is not started;
			from_desc.blob_desc_subtype = var->subType;
			from_desc.blob_desc_charset = var->charSet;

			ISC_BLOB_DESC to_desc;
			ISC_STATUS_ARRAY oldStat;
			isc_blob_default_desc(&to_desc, (const UCHAR*) var->relation, (const UCHAR*) var->field);
			if (!isc_blob_gen_bpb(oldStat, &to_desc, &from_desc, sizeof(bpb_buffer),
								  bpb_buffer, &bpb_length))
			{
				bpb = bpb_buffer;
			}
		}
	}
	else if (blob_subtype > isc_blob_text && blob_subtype < isc_blob_max_predefined_subtype)
	{
		bpb = predefined_blob_subtype_bpb;
		bpb_length = sizeof(predefined_blob_subtype_bpb);
		set_bpb_for_translation(blob_subtype);
	}

	Firebird::IBlob* blob = DB->openBlob(fbStatus, trans, blobid, bpb_length, bpb);
	if (ISQL_errmsg(fbStatus))
	{
		return ps_ERR;
	}

	TEXT buffer[BUFFER_LENGTH512];

	do
	{
		unsigned int length;
		int cc = blob->getSegment(fbStatus, sizeof(buffer) - 1, buffer, &length);
		if (cc == Firebird::IStatus::RESULT_NO_DATA || cc == Firebird::IStatus::RESULT_ERROR)
			break;

		buffer[length] = 0;

		// Special displays for blr or acl subtypes

		if (blob_subtype > isc_blob_text && blob_subtype < isc_blob_max_predefined_subtype)
		{
			for (char* b = buffer + length - 1; b >= buffer;)
			{
				if (*b == '\n' || *b == '\t' || *b == BLANK)
					*b-- = 0;
				else
					break;
			}

			IUTILS_printf2(fp, "%s	%s%s", TAB_AS_SPACES, buffer, NEWLINE);
		}
		else
			IUTILS_printf(fp, buffer);

	} while (true);

	if (failed())
	{
		ISQL_errmsg(fbStatus);
		blob->close(fbStatus);
		return ps_ERR;
	}

	blob->close(fbStatus);
	return CONT;
}


static void print_item_numeric(SINT64 value, int length, int scale, TEXT* buf)
{
/**************************************
 *
 *	p r i n t _ i t e m _ n u m e r i c
 *
 **************************************
 *
 * Functional description
 *	Print a INT64 value into a buffer by accomodating
 *	decimal point '.' for scale notation
 *
 **************************************/
	// Handle special case of no negative scale, no '.' required!
	if (scale >= 0)
	{
		if (scale > 0)
			value *= (SINT64) pow(10.0, (double) scale);
		sprintf(buf, "%*" SQUADFORMAT, length, value);
		return;
	}

	const bool neg = (value < 0);

	// Use one less space than allowed, to leave room for '.'
	length--;
	sprintf(buf, "%*" SQUADFORMAT, length, value);

	// start from LSByte towards MSByte
	int from = length - 1;
	int to = length;

	// make space for decimal '.' point in buffer
	buf[to + 1] = '\0';
	for (; from >= 0 && DIGIT(buf[from]) && scale; from--, to--, ++scale)
		buf[to] = buf[from];

	// Check whether we need a '0' (zero) in front of the '.' point
	const bool all_digits_used = !DIGIT(buf[from]);

	// Insert new '0's to satisfy larger scale than input digits
	// For e.g: 12345 with scale -7 would be .0012345
	if (from > 0 && scale)
		do {
			buf[to--] = '0';
		} while (++scale != 0);

	// Insert '.' decimal point, and if required, '-' and '0'
	buf[to--] = '.';
	if (all_digits_used)
	{
		buf[to--] = '0';
		if (neg)
			buf[to--] = '-';
	}
}


static processing_state print_line(Firebird::IMessageMetadata* message, UCHAR* buf, const unsigned pad[], TEXT line[])
{
/**************************************
 *
 *	p r i n t _ l i n e
 *
 **************************************
 *
 * Functional description
 *	Print a line of SQL variables.
 *
 *	Args:  message, a message metadata
 *		pad = an array of the print lengths of all the columns
 *		line = pointer to the line buffer.
 *
 **************************************/
	const unsigned maxblob = 20;
	IsqlVar varlist[maxblob]; // No more than 20 blobs per line
	unsigned varnum = 0;

	{ // scope
		TEXT* p = line;
		unsigned n = message->getCount(fbStatus);
		if (ISQL_errmsg(fbStatus))
		{
			return ps_ERR;
		}
		for (unsigned i = 0; i < n; ++i)
		{
			IsqlVar var;
			if (ISQL_fill_var(&var, message, i, buf) == ps_ERR)
				return ps_ERR;

			if (!Interrupt_flag && !Abort_flag)
			{
				// Save all the blob vars and print them at the end
				// CVC: If varnum reaches 20, we must print an error instead of crashing.
				const int rc = print_item(&p, &var, pad[i]);
				if (rc == SQL_BLOB && varnum < maxblob)
					varlist[varnum++] = var;
			}
		}
		*p = 0;
	} // scope

	if (setValues.List)
	{
		isqlGlob.printf(NEWLINE);
		return (CONT);
	}

	isqlGlob.printf("%s%s", line, NEWLINE);

	// If blobdisplay is not wanted, set varnum back to 0

	if (setValues.Doblob == NO_BLOBS)
		varnum = 0;
	else if (varnum >= maxblob)
	{
		TEXT msg[MSG_LENGTH];
		IUTILS_msg_get(ONLY_FIRST_BLOBS, msg, SafeArg() << maxblob);
		isqlGlob.printf("%s%s", msg, NEWLINE);
	}

	// If there were Blobs to print, print them passing the blobid

	for (unsigned i = 0; i < varnum; i++)
	{
		const IsqlVar* var = &varlist[i];
		if (!var->nullable || *var->nullInd == 0)
		{
			// Print blob title

			isqlGlob.printf(
					"==============================================================================%s",
					NEWLINE);
			isqlGlob.printf("%s:  %s", var->alias, NEWLINE);
			if (ISQL_print_item_blob(isqlGlob.Out, var, M__trans, setValues.Doblob) != CONT)
				return (ps_ERR);
			isqlGlob.printf(
					"%s==============================================================================%s",
					NEWLINE, NEWLINE);
		}
	}
	return CONT;
}


// *********************************
// p r i n t _ p e r f o r m a n c e
// *********************************
// As the name implies, show performance as extracted from the API routines.
static processing_state print_performance(const SINT64* perf_before)
{
	// Translation of report strings. Do not remove "static" modifier.
	static bool have_report = false;
	static Firebird::GlobalPtr<Firebird::string> diag;

	SINT64 perf_after[ISQL_COUNTERS];
	Firebird::UtilInterfacePtr()->getPerfCounters(fbStatus, DB, ISQL_COUNTERS_SET, perf_after);
	if (ISQL_errmsg(fbStatus))
	{
		return ps_ERR;
	}

	if (!have_report)
	{
		TEXT report_1[MSG_LENGTH];
		IUTILS_msg_get(REPORT_NEW1, report_1);
		// Current memory = !\nDelta memory = !\nMax memory = !\nElapsed time= ~ sec\n
		diag->assign(report_1);

#ifndef WIN_NT
		IUTILS_msg_get(REPORT_NEW2, report_1);
		// Cpu = !u sec\n
		diag->append(report_1);
#endif

		IUTILS_msg_get(REPORT_NEW3, report_1);
		// Buffers = !b\nReads = !r\nWrites = !w\nFetches = !f\n
		diag->append(report_1);

		Firebird::string::size_type p;
		while ((p = diag->find('!')) != Firebird::string::npos)
			diag->replace(p, 1, "%" SQUADFORMAT);
		while ((p = diag->find('~')) != Firebird::string::npos)
			diag->replace(p, 1, "%" SQUADFORMAT".%.3" SQUADFORMAT);

		have_report = true;
	}

	struct IsqlStatist
	{
		SINT64 curMem, deltaMem, maxMem;
		SINT64 realTime, cpu;
		SINT64 buffers, reads, writes, fetches;

		// ISQL_COUNTERS_SET = "CurrentMemory, MaxMemory, RealTime, UserTime, Buffers, Reads, Writes, Fetches"
		//						0			   1		  2			3		  4		   5	  6		  7
		IsqlStatist(const SINT64* b, const SINT64* a)
		{
			curMem = a[0];
			deltaMem = a[0] - b[0];
			maxMem = a[1];
			realTime = a[2] - b[2];
			cpu = a[3] - b[3];
			buffers = a[4];
			reads = a[5] - b[5];
			writes = a[6] - b[6];
			fetches = a[7] - b[7];
		}
	};

	IsqlStatist iStat(perf_before, perf_after);

	// counters: "%" SQUADFORMAT
	// time: "%" SQUADFORMAT".%.3" SQUADFORMAT
	IUTILS_printf2(Diag, diag->c_str(), iStat.curMem, iStat.deltaMem, iStat.maxMem,
		iStat.realTime / 1000, iStat.realTime % 1000,
#ifndef WIN_NT
		iStat.cpu / 1000, iStat.cpu % 1000,
#endif
		iStat.buffers, iStat.reads, iStat.writes, iStat.fetches);
	IUTILS_printf2(Diag, "%s", NEWLINE);

	return CONT;
}


// *********************************
// p r i n t _ m e s s a g e
// *********************************
// Show the contents of the input msg, used typically for parameters.
static void print_message(Firebird::IMessageMetadata* msg, const char* dir)
{
	unsigned n = msg->getCount(fbStatus);
	isqlGlob.printf(
			"\n%sPUT message field count: %d\n", dir, n);
	for (unsigned i = 0; i < n; ++i)
	{
		unsigned type = msg->getType(fbStatus, i);
		unsigned subtype = msg->getSubType(fbStatus, i);
		unsigned cs;
		isqlGlob.printf("%02d: sqltype: %d %s %sscale: %d subtype: %d len: %d",
				i + 1, type, sqltype_to_string(type), msg->isNullable(fbStatus, i) ? "Nullable " : "",
				msg->getScale(fbStatus, i), subtype, msg->getLength(fbStatus, i));

		switch(type)
		{
		case SQL_BLOB:
			if (subtype != 1)
				break;

		case SQL_TEXT:
		case SQL_VARYING:
			cs = msg->getCharSet(fbStatus, i);
			isqlGlob.printf(" charset: %d %s", cs, charset_to_string(cs));
			break;
		}

		isqlGlob.printf("\n");
		isqlGlob.printf("  :  name: %s  alias: %s\n",
				msg->getField(fbStatus, i), msg->getAlias(fbStatus, i));
		isqlGlob.printf("  : table: %s  owner: %s\n",
				msg->getRelation(fbStatus, i), msg->getOwner(fbStatus, i));
	}
}


// ***************************
// p r o c e s s _ h e a d e r
// ***************************
// Write into buffers the information that will be printed as page header for
// statements that return data.
static void process_header(Firebird::IMessageMetadata* msg, const unsigned pad[], TEXT header[], TEXT header2[])
{
	// Create the column header :  Left justify strings

	TEXT* p = header;
	TEXT* p2 = header2;
	unsigned n_cols = msg->getCount(fbStatus);
	if (ISQL_errmsg(fbStatus))
	{
		return;
	}

	for (unsigned i = 0; i < n_cols; ++i)
	{
		IsqlVar var;
		if (ISQL_fill_var(&var, msg, i, NULL) == ps_ERR)
			return;

		const unsigned type = var.type;

		IcuUtil::pad(p, isqlGlob.att_charset, static_cast<unsigned>(strlen(var.alias)), var.alias, pad[i],
			(type != SQL_TEXT && type != SQL_VARYING));
		strcat(p, " ");

		p += strlen(p);

		// Separators need not go on forever no more than a line
		unsigned limit = IcuUtil::charLength(
			isqlGlob.att_charset, static_cast<unsigned>(strlen(var.alias)), var.alias);
		limit = MAX(limit, pad[i]) + 1;

		for (unsigned j = 1; j < limit && j < 80; j++)
			*p2++ = '=';
		*p2++ = BLANK;
	}
	*p2 = '\0';
}


// ***********************
// p r o c e s s _ p l a n
// ***********************
// Retrieve and show the server's execution plan.
// We don't consider critical a failure to get the plan, so we don't return
// any result to the caller.
static void process_plan()
{
	if (!global_Stmt)
		return;

	// Bug 7565: A plan larger than plan_buffer will not be displayed
	// Bug 7565: Note also that the plan must fit into Print_Buffer

	UCHAR plan_info[1];
	plan_info[0] = setValues.ExplainPlan ? isc_info_sql_explain_plan : isc_info_sql_get_plan;

	Firebird::HalfStaticArray<UCHAR, MAX_SSHORT> planBuffer;
	unsigned planSize = MAX_SSHORT;
	UCHAR* planPtr = planBuffer.getBuffer(planSize);

	Firebird::string planString;

	for (int i = 0; i < 2; ++i)
	{
		global_Stmt->getInfo(fbStatus, sizeof(plan_info), plan_info, planSize, planPtr);
		if (ISQL_errmsg(fbStatus))
			return;

		bool truncated = false;

		for (const UCHAR* ptr = planPtr; ptr < planPtr + planSize;)
		{
			const UCHAR tag = *ptr++;

			switch (tag)
			{
			case isc_info_sql_get_plan:
			case isc_info_sql_explain_plan:
				{
					const ULONG len = gds__vax_integer(ptr, sizeof(USHORT));
					ptr += sizeof(USHORT);
					planString.assign((const char*) ptr, len);
					ptr += len;
				}
				break;
			case isc_info_truncated:
				truncated = true;
				break;
			case isc_info_end:
				break;
			default:
				IUTILS_printf2(Diag, "Unknown error while retrieving plan%s", NEWLINE);
				return;
			}

			if (tag == isc_info_end || tag == isc_info_truncated)
				break;
		}

		if (truncated && i == 0 &&
			// Probably FB 2.1 and before will crash with MAX_USHORT
			ENCODE_ODS(isqlGlob.major_ods, isqlGlob.minor_ods) >= ODS_11_2)
		{
			planSize = MAX_USHORT;
			planBuffer.resize(planSize);
			planPtr = planBuffer.begin();
			continue;
		}

		break;
	}

	if (planString.hasData())
		IUTILS_printf2(Diag, "%s%s", planString.c_str(), NEWLINE);
}


// ***************************************
// p r o c e s s _ r e c o r d _ c o u n t
// ***************************************
// Get number of records affected for updates, deletions and insertions.
// Return -1 if the statement is not one of those or if there's an error
// retrieving the information from the server.
static SINT64 process_record_count(const int statement_type)
{
	if (!global_Stmt)
		return -1;
	UCHAR count_type = 0;

	// Skip selects, better to count records incoming later
	switch (statement_type)
	{
	case isc_info_sql_stmt_update:
		count_type = isc_info_req_update_count;
		break;
	case isc_info_sql_stmt_delete:
		count_type = isc_info_req_delete_count;
		break;
	case isc_info_sql_stmt_insert:
		count_type = isc_info_req_insert_count;
		break;
	}

	if (count_type)
	{
		const UCHAR count_info[] = { isc_info_sql_records };
		UCHAR count_buffer[33];
		global_Stmt->getInfo(fbStatus, sizeof(count_info), count_info,
			sizeof(count_buffer), count_buffer);
		if (ISQL_errmsg(fbStatus))
		{
			return -1;
		}

		if (count_buffer[0] == isc_info_sql_records)
		{
			SINT64 total = 0;
			const UCHAR* p = count_buffer + 3;
			while (*p != isc_info_end)
			{
				const UCHAR count_is = *p++;
				const SSHORT len = gds__vax_integer(p, 2);
				p += 2;
				const ULONG count = gds__vax_integer(p, len);
				p += len;
				// CVC: Do as StatementMetadata::getAffectedRecords() does:
				//if (count_is == count_type)
				//	return count;
				if (count_is != isc_info_req_select_count)
					total += count;
			}
			return total;
		}
	}
	return -1;
}


// ***************************************
// p r o c e s s _ r e q u e s t _ t y p e
// ***************************************
// Retrieve the statement type according to the DSQL layer.
// A failure is indicated by returning zero.
static int process_request_type()
{
	if (!global_Stmt)
		return 0;
	const UCHAR sqlda_info[] = { isc_info_sql_stmt_type };
	UCHAR info_buffer[16];
	global_Stmt->getInfo(fbStatus, sizeof(sqlda_info), sqlda_info, sizeof(info_buffer), info_buffer);
	if (!ISQL_errmsg(fbStatus))
	{
		if (info_buffer[0] == isc_info_sql_stmt_type)
		{
		    const UCHAR* b = info_buffer;
			const SSHORT len = gds__vax_integer(b + 1, 2);
			return gds__vax_integer(b + 3, len);
		}

		//IUTILS_msg_get(UNKNOWN_STATEMENT_TYPE, errmsg);
		STDERROUT("Cannot determine statement type");
	}
	return 0;
}


// *********************************************
// p r o c e s s _ m e s s a g e _ d i s p l a y
// *********************************************
// Calculate individual column widths and return total line width.
static unsigned process_message_display(Firebird::IMessageMetadata* message, unsigned pad[])
{
	unsigned linelength = 0;
	unsigned ncols = message->getCount(fbStatus);
	if (ISQL_errmsg(fbStatus))
	{
		return 0;
	}
	for (unsigned i = 0; i < ncols; ++i)
	{
		IsqlVar var;
		if (ISQL_fill_var(&var, message, i, NULL) == ps_ERR)
			return 0;

		// Record the length of name and var, then convert to print
		// length, later to be stored in pad array

		unsigned data_length, disp_length, alignment;
		data_length = disp_length = alignment = var.length;
		unsigned namelength = IcuUtil::charLength(isqlGlob.att_charset,
			static_cast<unsigned>(strlen(var.alias)), var.alias);

		// Minimum display length should not be less than that needed
		// for displaying null

		if (namelength < NULL_DISP_LEN)
			namelength = NULL_DISP_LEN;

		const unsigned type = var.type;

		switch (type)
		{
		case SQL_BLOB:
		case SQL_ARRAY:
			// enough room for the blob id to print

			disp_length = 17;
			break;
		case SQL_TIMESTAMP:
			if (setValues.Time_display || isqlGlob.SQL_dialect > SQL_DIALECT_V5)
				disp_length = DATETIME_LEN;
			else
				disp_length = DATE_ONLY_LEN;
			break;
		case SQL_TYPE_TIME:
			disp_length = TIME_ONLY_LEN;
			break;
		case SQL_TYPE_DATE:
			disp_length = DATE_ONLY_LEN;
			break;
		case SQL_FLOAT:
			disp_length = FLOAT_LEN;
			break;
		case SQL_DOUBLE:
			disp_length = DOUBLE_LEN;
			break;
		case SQL_DEC64:
			disp_length = DECDOUBLE_String - 1;
			break;
		case SQL_DEC128:
			disp_length = DECQUAD_String - 1;
			break;
		case SQL_TEXT:
			alignment = 1;
			data_length++;
			// OCTETS data is displayed in hex
			if (var.charSet == CS_BINARY)
				disp_length = 2 * var.length;
			else if (var.charSet == CS_UNICODE_FSS)
				disp_length /= 3;
			else if (var.charSet == CS_UTF8)
				disp_length /= 4;
			break;
		case SQL_VARYING:
			data_length += sizeof(USHORT) + 1;
			alignment = sizeof(USHORT);
			// OCTETS data is displayed in hex
			if (var.charSet == CS_BINARY)
				disp_length = 2 * var.length;
			else if (var.charSet == CS_UNICODE_FSS)
				disp_length /= 3;
			else if (var.charSet == CS_UTF8)
				disp_length /= 4;
			break;
		case SQL_SHORT:
			disp_length = SHORT_LEN;
			break;
		case SQL_LONG:
			disp_length = LONG_LEN;
			break;
		case SQL_INT64:
			disp_length = INT64_LEN;
			break;
		case SQL_BOOLEAN:
			disp_length = BOOLEAN_LEN;
			break;
		default:
			disp_length = UNKNOWN_LEN;
			break;
		}

		// special case db_key alignment which arrives as an SQL_TEXT

		if (!strncmp(var.field, "DB_KEY", 6))
		{
			alignment = 8;
			disp_length = 2 * var.length;
		}

		// This is the print width of each column

		if (disp_length < namelength)
			disp_length = namelength;

		pad[i] = disp_length;

		// Is there a collist entry, then use that width, but only for text
		if (type == SQL_TEXT || type == SQL_VARYING)
		{
			if (!setValues.global_Cols.find(var.alias, &pad[i]) && setValues.global_Col_default)
				pad[i] = setValues.global_Col_default;
			disp_length = pad[i];

			if (var.charSet == 4)
				disp_length *= 4;
		}

		// The total line length
		linelength += disp_length + 1;
	}

	return linelength;
}


static processing_state process_statement(const TEXT* str2)
{
/**************************************
 *
 *	p r o c e s s _ s t a t e m e n t
 *
 **************************************
 *
 * Functional description
 *	Prepare and execute a dynamic SQL statement.
 *	This function uses the isc_dsql user functions rather
 *	than embedded dynamic statements.  The user request
 *	is placed on transaction M__trans, while all
 *	background work is on the default fbTrans.
 *	This function now returns CONT (success) or ps_ERR.
 **************************************/

	// Here we actively use the fact that fb_cancel_enable/disable commands may be send many times.
	// They are ignored if cancel already has requested state. This let's us disable cancel
	// in the middle of processing, but do not care about special scope for CancelHolder variable.
	class CancelHolder
	{
	public:
		CancelHolder()
		{
			if (DB)
				DB->cancelOperation(fbStatus, fb_cancel_enable);
		}
		~CancelHolder()
		{
			if (DB)
				DB->cancelOperation(fbStatus, fb_cancel_disable);
		}
	};

	processing_state ret = CONT;

	// enable CANCEL during statement processing
	CancelHolder cHolder;

	// If somebody did a commit or rollback, we are out of a transaction

	if (!M_Transaction())
		return ps_ERR;

	// No need to start a default transaction unless there is no current one

	if (setValues.Autocommit)
	{
		if (!D_Transaction())
			return ps_ERR;
	}

	// If statistics are requested, then reserve them here

	SINT64 perf_before[ISQL_COUNTERS];
	if (setValues.Stats)
	{
		Firebird::UtilInterfacePtr()->getPerfCounters(fbStatus,
			DB, ISQL_COUNTERS_SET, perf_before);
		if (ISQL_errmsg(fbStatus))
		{
			return ps_ERR;
		}
	}

	// Prepare the dynamic query stored in string.
	// But put this on the DDL transaction to get maximum visibility of
	// metadata.

	Firebird::ITransaction* prepare_trans = setValues.Autocommit ? D__trans : M__trans;

	if (global_Stmt)
	{
		global_Stmt->free(fbStatus);
		if (ISQL_errmsg(fbStatus))
			return (SKIP);
	}

	global_Stmt = DB->prepare(fbStatus, prepare_trans, 0, str2, isqlGlob.SQL_dialect,
		Firebird::IStatement::PREPARE_PREFETCH_METADATA);
	if (failed())
	{
		if (isqlGlob.SQL_dialect == SQL_DIALECT_V6_TRANSITION && Input_file)
		{
			isqlGlob.printf("%s%s%s%s%s%s",
							NEWLINE,
							"**** Error preparing statement:",
							NEWLINE,
							NEWLINE,
							str2,
							NEWLINE);
		}
		ISQL_errmsg(fbStatus);
		return ps_ERR;
	}

	// check for warnings
	ISQL_warning(fbStatus);

	global_Stmt->setTimeout(fbStatus, setValues.StmtTimeout);
	if (ISQL_errmsg(fbStatus))
		setValues.StmtTimeout = 0;

	// Find out what kind of statement this is
	const int statement_type = process_request_type();
	if (!statement_type)
		return ps_ERR;

	if (setValues.Sqlda_display)
	{
		const bool can_have_input_parameters =
			statement_type == isc_info_sql_stmt_select ||
			statement_type == isc_info_sql_stmt_insert ||
			statement_type == isc_info_sql_stmt_update ||
			statement_type == isc_info_sql_stmt_delete ||
			statement_type == isc_info_sql_stmt_exec_procedure ||
			statement_type == isc_info_sql_stmt_select_for_upd ||
			statement_type == isc_info_sql_stmt_get_segment;

		if (can_have_input_parameters)
		{
			Firebird::RefPtr<Firebird::IMessageMetadata>
				input(Firebird::REF_NO_INCR, global_Stmt->getInputMetadata(fbStatus));
			if (ISQL_errmsg(fbStatus))
			{
				return ps_ERR;
			}

			// check for warnings
			ISQL_warning(fbStatus);

			print_message(input, "IN");
		}
	}


	const bool is_selectable =
		statement_type == isc_info_sql_stmt_select ||
		statement_type == isc_info_sql_stmt_select_for_upd ||
		statement_type == isc_info_sql_stmt_exec_procedure ||
		statement_type == isc_info_sql_stmt_get_segment;

	// if PLAN is set and this is not DDL, print out the plan now

	if (setValues.Plan && statement_type != isc_info_sql_stmt_ddl &&
		statement_type != isc_info_sql_stmt_set_generator)
	{
		process_plan();
		if (setValues.Planonly && !is_selectable)
		{
			return ret;	// do not execute
		}
	}

	// If the statement isn't a select, execute it and be done

	if (!is_selectable && !setValues.Planonly)
	{

		// If this is an autocommit, put the DDL stmt on a special trans

		if (setValues.Autocommit &&
			(statement_type == isc_info_sql_stmt_ddl ||
			 statement_type == isc_info_sql_stmt_set_generator))
		{
			DB->execute(fbStatus, D__trans, 0, str2, isqlGlob.SQL_dialect, NULL, NULL, NULL, NULL);
			setValues.StmtTimeout = 0;
			if (ISQL_errmsg(fbStatus))
			{
				ret = ps_ERR;
			}
			else
			{
				// check for warnings
				ISQL_warning(fbStatus);
			}

			// CVC: DDL statements that aren't syntax errors are caught by DFW
			// only at commit time, so we need to check here.
			// AP: fbStatus will be cleaned in commit_trans()
			if (!commit_trans(&D__trans))
				ret = ps_ERR;

			// check for warnings from COMMIT
			ISQL_warning(fbStatus);

			if (setValues.Stats && (print_performance(perf_before) == ps_ERR))
				ret = ps_ERR;
			return ret;
		}

		// Check to see if this is a SET TRANSACTION statement

		if (statement_type == isc_info_sql_stmt_start_trans)
		{
			// CVC: Starting a txn can fail, too. Let's check it, although I
			// suspect isql will catch it in frontend_set() through get_statement(),
			// so this place has little chance to be reached.
			if (newtrans(str2) == FAIL)
				return ps_ERR;

			if (setValues.Stats && (print_performance(perf_before) == ps_ERR))
				ret = ps_ERR;
			return ret;
		}

		//  This is a non-select DML statement or trans

		M__trans = global_Stmt->execute(fbStatus, M__trans, NULL, NULL, NULL, NULL);
		setValues.StmtTimeout = 0;
		if (ISQL_errmsg(fbStatus))
		{
			// CVC: Make this conditional if it causes problems. For example
			// if (setValues.BailOnError)
			ret = ps_ERR;
		}

		// check for warnings
		ISQL_warning(fbStatus);

		// We are executing a commit or rollback, commit default trans

		if ((statement_type == isc_info_sql_stmt_commit) ||
			(statement_type == isc_info_sql_stmt_rollback))
		{
			// CVC: Commit may fail with AUTO-DDL off and DDL changes rejected by DFW.
			if (D__trans && !commit_trans(&D__trans))
				ret = ps_ERR;
		}

		// Print statistics report

		if (setValues.Docount)
		{
			const SINT64 count = process_record_count(statement_type);
			if (count >= 0)
			{
				TEXT rec_count_msg[MSG_LENGTH];
				IUTILS_msg_get(REC_COUNT, rec_count_msg, SafeArg() << count);
				// Records affected: %ld
				isqlGlob.printf("%s%s", rec_count_msg, NEWLINE);
			}
		}

		if (setValues.Stats && (print_performance(perf_before) == ps_ERR))
			ret = ps_ERR;
		return ret;
	}

	Firebird::RefPtr<Firebird::IMessageMetadata>
		message(Firebird::REF_NO_INCR, global_Stmt->getOutputMetadata(fbStatus));
	if (ISQL_errmsg(fbStatus))
	{
		return ps_ERR;
	}

	// check for warnings
	ISQL_warning(fbStatus);

	const unsigned n_cols = message->getCount(fbStatus);
	if (ISQL_errmsg(fbStatus))
	{
		return ps_ERR;
	}

	// To facilitate debugging, the option
	// SET SQLDA_DISPLAY ON
	// will activate code to display the SQLDA after each statement.

	if (setValues.Sqlda_display)
		print_message(message, "OUT");

	if (setValues.Planonly)
		return ret;

	unsigned bufLen = message->getMessageLength(fbStatus);
	if (ISQL_errmsg(fbStatus))
	{
		return ps_ERR;
	}
	UCHAR* buffer = global_Buffer->getBuffer(bufLen);

	// Pad is an array of lengths to be passed to the print_item
	unsigned* pad = NULL;
	if (n_cols) {
		pad = (unsigned*) ISQL_ALLOC ((SLONG) (n_cols * sizeof(int)));
	}

	// Calculate display width and add a few for line termination, et al
    const SLONG linelength = process_message_display(message, pad) + 10;

	// Allocate the print line, the header line and the separator

	TEXT* line = (TEXT*) ISQL_ALLOC(linelength);
	TEXT* header = 0;
	TEXT* header2 = 0;

	if (setValues.Heading)
	{
		header = (TEXT*) ISQL_ALLOC(linelength);
		header2 = (TEXT*) ISQL_ALLOC(linelength);
		*header = '\0';
		*header2 = '\0';

		process_header(message, pad, header, header2);
	}

	// If this is an exec procedure, execute into the buffer with one fetch only

	if (statement_type == isc_info_sql_stmt_exec_procedure)
	{
		global_Stmt->execute(fbStatus, M__trans, NULL, NULL, message, buffer);
		setValues.StmtTimeout = 0;
		if (ISQL_errmsg(fbStatus))
		{
			ret = ps_ERR;
		}
		else
		{
			if (n_cols)
			{
				// do not output unnecessary white text
				isqlGlob.printf(NEWLINE);
				if (!setValues.List && setValues.Heading)
				{
					isqlGlob.printf("%s%s%s%s",
									header,
									NEWLINE,
									header2,
									NEWLINE);
				}
				print_line(message, buffer, pad, line);
				isqlGlob.printf(NEWLINE);
			}
		}
	}
	else
	{
		// Otherwise, open the cursor to start things up

		Firebird::IResultSet* curs = global_Stmt->openCursor(fbStatus, M__trans,
			NULL, NULL, message, 0);
		setValues.StmtTimeout = 0;
		if (ISQL_errmsg(fbStatus))
		{
			return ps_ERR;
		}

		// check for warnings
		ISQL_warning(fbStatus);

		// Now fetch and print records until EOF

#ifdef HAVE_TERMIOS_H
		int out_fd = fileno(isqlGlob.Out);
		if (isatty(out_fd))
		{
			struct termios tflags;
			if (tcgetattr(out_fd, &tflags) == 0)
			{
				tflags.c_lflag |= NOFLSH;
				tcsetattr(out_fd, TCSANOW, &tflags);
			}
		}
#endif

		const bool printHead = !setValues.List && setValues.Heading;
		unsigned int lines;
		for (lines = 0; !Interrupt_flag && !Abort_flag; ++lines)
		{

			// Check if exceeded setValues.maxRows value
			if (setValues.maxRows != 0 && lines >= setValues.maxRows)
				break;

			// Fetch the current cursor

			if (curs->fetchNext(fbStatus, buffer) == Firebird::IStatus::RESULT_NO_DATA)
				break;

			// Print the header every Pagelength number of lines for
			// command-line ISQL only.

			if (printHead &&
				(Pagelength && (lines % Pagelength == 0) ||
				 !Pagelength && !lines) )
			{
				isqlGlob.printf("%s%s%s%s%s",
								NEWLINE,
								header,
								NEWLINE,
								header2,
								NEWLINE);
			}

			if (!lines && !printHead)
				isqlGlob.printf(NEWLINE);

			if (ISQL_errmsg(fbStatus))
			{
				ret = ps_ERR;
				break;
			}

			ret = print_line(message, buffer, pad, line);
		}

		if (lines)
			isqlGlob.printf(NEWLINE);

		// Record count printed here upon request

		if (setValues.Docount)
		{
			TEXT rec_count_msg[MSG_LENGTH];
			IUTILS_msg_get(REC_COUNT, rec_count_msg, SafeArg() << lines);
			// Records affected: @1
			isqlGlob.printf("%s%s", rec_count_msg, NEWLINE);
		}

		curs->close(fbStatus);
	}

	// Avoid cancel during cleanup
	DB->cancelOperation(fbStatus, fb_cancel_disable);

	// Statistics printed here upon request

	if (setValues.Stats && (print_performance(perf_before) == ps_ERR))
		ret = ps_ERR;

	if (pad)
		ISQL_FREE(pad);
	if (line)
		ISQL_FREE(line);
	if (header)
		ISQL_FREE(header);
	if (header2)
		ISQL_FREE(header2);

	return (ret);
}


#ifdef WIN_NT
static BOOL CALLBACK query_abort(DWORD dwCtrlType)
#else
static int query_abort(const int reason, const int, void*)
#endif
{
/**************************************
 *
 *	q u e r y _ a b o r t
 *
 **************************************
 *
 * Functional description
 *	Signal handler for interrupting output of a query.
 *  Note: this function is currently used in completelly different ways in Windows x POSIX.
 *
 **************************************/

	bool flag = true;

#ifdef WIN_NT
	if (dwCtrlType != CTRL_C_EVENT)
		return FALSE;
#else
	if (reason != fb_shutrsn_signal)
	{
		return FB_SUCCESS;
	}
#endif

	if (DB)
	{
		Firebird::LocalStatus ls;
		Firebird::CheckStatusWrapper status(&ls);
		DB->cancelOperation(&status, fb_cancel_raise);
		flag = !(status.getState() & Firebird::IStatus::STATE_ERRORS);
	}

	if (flag)
	{
		if (Interactive)
			Interrupt_flag = true;
		else
			Abort_flag = true;
	}

#ifdef WIN_NT
	return TRUE;
#else
	// we do not want to proceed with shutdown except when exit() was called
	return FB_FAILURE;
#endif
}


// Detect if stdin is redirected, IE we aren't reading from the console.
static bool stdin_redirected()
{
#ifdef WIN_NT
	HANDLE in = GetStdHandle(STD_INPUT_HANDLE);
	const DWORD file_type = GetFileType(in);
	if (file_type == FILE_TYPE_CHAR || file_type == FILE_TYPE_PIPE)
		return false;
#else
	if (isatty(fileno(stdin)))
		return false;
#endif
	return true;
}


// CVC: There's something either wrong or on purpose in this routine:
// it doesn't unescape the embedded quotes that may exist.
// But it's useful for paths as it's now.
static void strip_quotes(const TEXT* in, TEXT* out)
{
/**************************************
 *
 *	s t r i p _ q u o t e s
 *
 **************************************
 *
 * Functional description
 *	Get rid of quotes around strings
 *
 **************************************/
	if (!in || !*in)
	{
		*out = 0;
		return;
	}

	TEXT quote = 0;
	// Skip any initial quote
	if ((*in == DBL_QUOTE) || (*in == SINGLE_QUOTE))
		quote = *in++;
	const TEXT* p = in;

	// Now copy characters until we see the same quote or EOS
	while (*p && (*p != quote)) {
		*out++ = *p++;
	}
	*out = 0;
}


static const char* sqltype_to_string(unsigned sqltype)
{
/**************************************
 *
 *	s q l t y p e _ t o _ s t r i n g
 *
 **************************************
 *
 * Functional description
 *	Return a more readable version of SQLDA.sqltype
 *
 **************************************/
	switch (sqltype)
	{
	case SQL_TEXT:
		return "TEXT";
	case SQL_VARYING:
		return "VARYING";
	case SQL_SHORT:
		return "SHORT";
	case SQL_LONG:
		return "LONG";
	case SQL_INT64:
		return "INT64";
	case SQL_FLOAT:
		return "FLOAT";
	case SQL_DOUBLE:
		return "DOUBLE";
	case SQL_DEC64:
		return "DECFLOAT(16)";
	case SQL_DEC128:
		return "DECFLOAT(34)";
	case SQL_D_FLOAT:
		return "D_FLOAT";
	case SQL_TIMESTAMP:
		return "TIMESTAMP";
	case SQL_TYPE_DATE:
		return "SQL DATE";
	case SQL_TYPE_TIME:
		return "TIME";
	case SQL_BLOB:
		return "BLOB";
	case SQL_ARRAY:
		return "ARRAY";
	case SQL_QUAD:
		return "QUAD";
	case SQL_BOOLEAN:
		return "BOOLEAN";
	case SQL_NULL:
		return "NULL";
	default:
		return UNKNOWN;
	}
}


static const char* charset_to_string(unsigned charset)
{
/**************************************
 *
 *	s q l t y p e _ t o _ s t r i n g
 *
 **************************************
 *
 * Functional description
 *	Return a more readable version of SQLDA.sqltype
 *
 **************************************/
	static Firebird::GlobalPtr<Firebird::GenericMap<Firebird::Pair<Firebird::Right<unsigned, Firebird::string> > > > csMap;

	charset = TTYPE_TO_CHARSET(charset);

	Firebird::string* text = csMap->get(charset);
	if (text)
		return text->c_str();

	csMap->clear();
	bool err = false;

	if (!frontendTransaction())
		return UNKNOWN;

	FOR CS IN RDB$CHARACTER_SETS
		if (!err)
		{
			try
			{
				fb_utils::exact_name(CS.RDB$CHARACTER_SET_NAME);
				csMap->put(CS.RDB$CHARACTER_SET_ID, CS.RDB$CHARACTER_SET_NAME);
			}
			catch (const Firebird::Exception& ex)
			{
				err = true;
				ex.stuffException(fbStatus);
				ISQL_errmsg(fbStatus);
			}
		}
	END_FOR
	ON_ERROR
		ISQL_errmsg(fbStatus);
	END_ERROR;

	text = csMap->get(charset);
	if (text)
		return text->c_str();

	return UNKNOWN;
}<|MERGE_RESOLUTION|>--- conflicted
+++ resolved
@@ -4862,11 +4862,8 @@
 		{SetOptions::maxrows, "MAXROWS", 0},
 		{SetOptions::sqlCont, "ROLE", 0},
 		{SetOptions::sqlCont, "TRUSTED", 0},	// TRUSTED ROLE, will get DSQL error other case
-<<<<<<< HEAD
+		{SetOptions::stmtTimeout, "LOCAL_TIMEOUT", 0},
 		{SetOptions::sqlCont, "DECFLOAT", 0},
-=======
-		{SetOptions::stmtTimeout, "LOCAL_TIMEOUT", 0},
->>>>>>> 4ab03066
 	};
 
 	// Display current set options
