--- conflicted
+++ resolved
@@ -496,9 +496,6 @@
 		dsc_address = address;
 	}
 
-<<<<<<< HEAD
-	int getStringLength() const;
-
 	bool operator==(const dsc& v) const
 	{
 		return dsc_dtype == v.dsc_dtype &&
@@ -509,19 +506,7 @@
 			dsc_address == v.dsc_address;
 	}
 
-	// These functions were added to have interoperability
-	// between Ods::Descriptor and struct dsc
-	dsc(const Ods::Descriptor& od)
-		: dsc_dtype(od.dsc_dtype),
-		  dsc_scale(od.dsc_scale),
-		  dsc_length(od.dsc_length),
-		  dsc_sub_type(od.dsc_sub_type),
-		  dsc_flags(od.dsc_flags),
-		  dsc_address((UCHAR*)(IPTR)(od.dsc_offset))
-	{}
-=======
 	USHORT getStringLength() const;
->>>>>>> 7aac4d79
 
 	operator Ods::Descriptor() const
 	{
