/*
 *	PROGRAM:		Common part of dsc converters.
 *	MODULE:			cvt.h
 *	DESCRIPTION:	Common part of dsc converters.
 *
 *  The contents of this file are subject to the Initial
 *  Developer's Public License Version 1.0 (the "License");
 *  you may not use this file except in compliance with the
 *  License. You may obtain a copy of the License at
 *  http://www.ibphoenix.com/main.nfs?a=ibphoenix&page=ibp_idpl.
 *
 *  Software distributed under the License is distributed AS IS,
 *  WITHOUT WARRANTY OF ANY KIND, either express or implied.
 *  See the License for the specific language governing rights
 *  and limitations under the License.
 *
 *  The Original Code was created by Alex Peshkov
 *  for the Firebird Open Source RDBMS project.
 *
 *  Copyright (c) 2008 Alex Peshkov <peshkoff at mail.ru>
 *  and all contributors signed below.
 *
 *  All Rights Reserved.
 *  Contributor(s): ______________________________________.
 *
 *
 */

#ifndef COMMON_CVT_H
#define COMMON_CVT_H

#include "../common/DecFloat.h"
#include "../jrd/intl.h"

namespace Firebird {

class CharSet;

}

struct dsc;

namespace Firebird {

class Callbacks
{
public:
	explicit Callbacks(ErrorFunction aErr)
		: err(aErr)
	{
	}

	virtual ~Callbacks()
	{
	}

public:
<<<<<<< HEAD
	virtual bool transliterate(const dsc* from, dsc* to, CSetId&) = 0;
	virtual CSetId getChid(const dsc* d) = 0;
	virtual Jrd::CharSet* getToCharset(CSetId charset2) = 0;
	virtual void validateData(Jrd::CharSet* toCharset, SLONG length, const UCHAR* q) = 0;
	virtual ULONG validateLength(Jrd::CharSet* charSet, CSetId charSetId, ULONG length, const UCHAR* start,
=======
	virtual bool transliterate(const dsc* from, dsc* to, CHARSET_ID&) = 0;
	virtual CHARSET_ID getChid(const dsc* d) = 0;
	virtual CharSet* getToCharset(CHARSET_ID charset2) = 0;
	virtual void validateData(CharSet* toCharset, SLONG length, const UCHAR* q) = 0;
	virtual ULONG validateLength(CharSet* charSet, CHARSET_ID charSetId, ULONG length, const UCHAR* start,
>>>>>>> 7aac4d79
		const USHORT size) = 0;
	virtual SLONG getLocalDate() = 0;
	virtual ISC_TIMESTAMP getCurrentGmtTimeStamp() = 0;
	virtual USHORT getSessionTimeZone() = 0;
	virtual void isVersion4(bool& v4) = 0;

public:
	const ErrorFunction err;
};

extern Callbacks* CVT_commonCallbacks;

enum EXPECT_DATETIME
{
	expect_timestamp,
	expect_timestamp_tz,
	expect_sql_date,
	expect_sql_time,
	expect_sql_time_tz
};

class Int128;

} // namespace Firebird


void CVT_conversion_error(const dsc*, ErrorFunction, const Firebird::Exception* = nullptr);
double CVT_power_of_ten(const int);
SLONG CVT_get_long(const dsc*, SSHORT, Firebird::DecimalStatus, ErrorFunction);
bool CVT_get_boolean(const dsc*, ErrorFunction);
double CVT_get_double(const dsc*, Firebird::DecimalStatus, ErrorFunction, bool* getNumericOverflow = nullptr);
Firebird::Decimal64 CVT_get_dec64(const dsc*, Firebird::DecimalStatus, ErrorFunction);
Firebird::Decimal128 CVT_get_dec128(const dsc*, Firebird::DecimalStatus, ErrorFunction);
Firebird::Int128 CVT_get_int128(const dsc*, SSHORT, Firebird::DecimalStatus, ErrorFunction);
Firebird::Int128 CVT_hex_to_int128(const char* str, USHORT len);
<<<<<<< HEAD
USHORT CVT_make_string(const dsc*, TTypeId, const char**, vary*, USHORT, Firebird::DecimalStatus, ErrorFunction);
void CVT_make_null_string(const dsc*, TTypeId, const char**, vary*, USHORT, Firebird::DecimalStatus, ErrorFunction);
=======
USHORT CVT_make_string(const dsc*, USHORT, const char**, vary*, USHORT, Firebird::DecimalStatus, ErrorFunction);
>>>>>>> 7aac4d79
void CVT_move_common(const dsc*, dsc*, Firebird::DecimalStatus, Firebird::Callbacks*);
void CVT_move(const dsc*, dsc*, Firebird::DecimalStatus, ErrorFunction);
SSHORT CVT_decompose(const char*, USHORT, Firebird::Int128*, ErrorFunction);
USHORT CVT_get_string_ptr(const dsc*, TTypeId*, UCHAR**, vary*, USHORT, Firebird::DecimalStatus, ErrorFunction);
USHORT CVT_get_string_ptr_common(const dsc*, TTypeId*, UCHAR**, vary*, USHORT, Firebird::DecimalStatus, Firebird::Callbacks*);
SINT64 CVT_get_int64(const dsc*, SSHORT, Firebird::DecimalStatus, ErrorFunction);
SQUAD CVT_get_quad(const dsc*, SSHORT, Firebird::DecimalStatus, ErrorFunction);
void CVT_string_to_datetime(const dsc*, ISC_TIMESTAMP_TZ*, bool*, const Firebird::EXPECT_DATETIME,
	bool, Firebird::Callbacks*);
const UCHAR* CVT_get_bytes(const dsc*, unsigned&);

#endif //COMMON_CVT_H<|MERGE_RESOLUTION|>--- conflicted
+++ resolved
@@ -55,19 +55,11 @@
 	}
 
 public:
-<<<<<<< HEAD
 	virtual bool transliterate(const dsc* from, dsc* to, CSetId&) = 0;
 	virtual CSetId getChid(const dsc* d) = 0;
-	virtual Jrd::CharSet* getToCharset(CSetId charset2) = 0;
-	virtual void validateData(Jrd::CharSet* toCharset, SLONG length, const UCHAR* q) = 0;
-	virtual ULONG validateLength(Jrd::CharSet* charSet, CSetId charSetId, ULONG length, const UCHAR* start,
-=======
-	virtual bool transliterate(const dsc* from, dsc* to, CHARSET_ID&) = 0;
-	virtual CHARSET_ID getChid(const dsc* d) = 0;
-	virtual CharSet* getToCharset(CHARSET_ID charset2) = 0;
-	virtual void validateData(CharSet* toCharset, SLONG length, const UCHAR* q) = 0;
-	virtual ULONG validateLength(CharSet* charSet, CHARSET_ID charSetId, ULONG length, const UCHAR* start,
->>>>>>> 7aac4d79
+	virtual Firebird::CharSet* getToCharset(CSetId charset2) = 0;
+	virtual void validateData(Firebird::CharSet* toCharset, SLONG length, const UCHAR* q) = 0;
+	virtual ULONG validateLength(Firebird::CharSet* charSet, CSetId charSetId, ULONG length, const UCHAR* start,
 		const USHORT size) = 0;
 	virtual SLONG getLocalDate() = 0;
 	virtual ISC_TIMESTAMP getCurrentGmtTimeStamp() = 0;
@@ -103,12 +95,7 @@
 Firebird::Decimal128 CVT_get_dec128(const dsc*, Firebird::DecimalStatus, ErrorFunction);
 Firebird::Int128 CVT_get_int128(const dsc*, SSHORT, Firebird::DecimalStatus, ErrorFunction);
 Firebird::Int128 CVT_hex_to_int128(const char* str, USHORT len);
-<<<<<<< HEAD
 USHORT CVT_make_string(const dsc*, TTypeId, const char**, vary*, USHORT, Firebird::DecimalStatus, ErrorFunction);
-void CVT_make_null_string(const dsc*, TTypeId, const char**, vary*, USHORT, Firebird::DecimalStatus, ErrorFunction);
-=======
-USHORT CVT_make_string(const dsc*, USHORT, const char**, vary*, USHORT, Firebird::DecimalStatus, ErrorFunction);
->>>>>>> 7aac4d79
 void CVT_move_common(const dsc*, dsc*, Firebird::DecimalStatus, Firebird::Callbacks*);
 void CVT_move(const dsc*, dsc*, Firebird::DecimalStatus, ErrorFunction);
 SSHORT CVT_decompose(const char*, USHORT, Firebird::Int128*, ErrorFunction);
