/*
 *	PROGRAM:	Client/Server Common Code
 *	MODULE:		alloc.h
 *	DESCRIPTION:	Memory Pool Manager
 *
 *  The contents of this file are subject to the Initial
 *  Developer's Public License Version 1.0 (the "License");
 *  you may not use this file except in compliance with the
 *  License. You may obtain a copy of the License at
 *  http://www.ibphoenix.com/main.nfs?a=ibphoenix&page=ibp_idpl.
 *
 *  Software distributed under the License is distributed AS IS,
 *  WITHOUT WARRANTY OF ANY KIND, either express or implied.
 *  See the License for the specific language governing rights
 *  and limitations under the License.
 *
 *  The Original Code was created by Nickolay Samofatov
 *  for the Firebird Open Source RDBMS project.
 *
 *  STL allocator is based on one by Mike Nordell and John Bellardo
 *
 *  Copyright (c) 2004 Nickolay Samofatov <nickolay@broadviewsoftware.com>
 *  and all contributors signed below.
 *
 *  All Rights Reserved.
 *
 *  The Original Code was created by James A. Starkey for IBPhoenix.
 *
 *  Copyright (c) 2004 James A. Starkey
 *  All Rights Reserved.
 *
 *  Contributor(s):
 *
 *		Alex Peshkoff <peshkoff@mail.ru>
 *				1. added PermanentStorage and AutoStorage classes.
 *				2. merged parts of Nickolay and Jim code to be used together
 *				3. reworked code to avoid slow behavior for medium-size blocks
 *				   and high memory usage for just created pool
 *
 */

#ifndef CLASSES_ALLOC_H
#define CLASSES_ALLOC_H

#include "firebird.h"
#include "fb_types.h"
#include "../common/classes/locks.h"
#include "../common/classes/auto.h"
#include "../common/classes/fb_atomic.h"

#include <stdio.h>

#if defined(MVS) || defined(DARWIN) || defined(__clang__)
#include <stdlib.h>
#else
#include <malloc.h>
#endif

#include <memory.h>
#include <memory>

#ifdef DEBUG_GDS_ALLOC
#define FB_NEW new(*getDefaultMemoryPool(), __FILE__, __LINE__)
#define FB_NEW_POOL(pool) new(pool, __FILE__, __LINE__)
#define FB_NEW_RPT(pool, count) new(pool, count, __FILE__, __LINE__)
#else // DEBUG_GDS_ALLOC
#define FB_NEW new(*getDefaultMemoryPool())
#define FB_NEW_POOL(pool) new(pool)
#define FB_NEW_RPT(pool, count) new(pool, count)
#endif // DEBUG_GDS_ALLOC

namespace Firebird {

// Alignment for all memory blocks
#define ALLOC_ALIGNMENT 16

static inline size_t MEM_ALIGN(size_t value)
{
	return FB_ALIGN(value, ALLOC_ALIGNMENT);
}


class MemPool;

class MemoryStats
{
public:
	explicit MemoryStats(MemoryStats* parent = NULL)
		: mst_parent(parent), mst_usage(0), mst_mapped(0), mst_max_usage(0), mst_max_mapped(0)
	{}

	~MemoryStats()
	{}

	size_t getCurrentUsage() const noexcept { return mst_usage.value(); }
	size_t getMaximumUsage() const noexcept { return mst_max_usage; }
	size_t getCurrentMapping() const noexcept { return mst_mapped.value(); }
	size_t getMaximumMapping() const noexcept { return mst_max_mapped; }

private:
	// Forbid copying/assignment
	MemoryStats(const MemoryStats&);
	MemoryStats& operator=(const MemoryStats&);

	MemoryStats* mst_parent;

	// Currently allocated memory (without allocator overhead)
	// Useful for monitoring engine memory leaks
	AtomicCounter mst_usage;
	// Amount of memory mapped (including all overheads)
	// Useful for monitoring OS memory consumption
	AtomicCounter mst_mapped;

	// We don't particularily care about extreme precision of these max values,
	// this is why we don't synchronize them
	size_t mst_max_usage;
	size_t mst_max_mapped;

	// These methods are thread-safe due to usage of atomic counters only
	void increment_usage(size_t size) noexcept
	{
		for (MemoryStats* statistics = this; statistics; statistics = statistics->mst_parent)
		{
			const size_t temp = statistics->mst_usage.exchangeAdd(size) + size;
			if (temp > statistics->mst_max_usage)
				statistics->mst_max_usage = temp;
		}
	}

	void decrement_usage(size_t size) noexcept
	{
		for (MemoryStats* statistics = this; statistics; statistics = statistics->mst_parent)
		{
			statistics->mst_usage -= size;
		}
	}

	void increment_mapping(size_t size) noexcept
	{
		for (MemoryStats* statistics = this; statistics; statistics = statistics->mst_parent)
		{
			const size_t temp = statistics->mst_mapped.exchangeAdd(size) + size;
			if (temp > statistics->mst_max_mapped)
				statistics->mst_max_mapped = temp;
		}
	}

	void decrement_mapping(size_t size) noexcept
	{
		for (MemoryStats* statistics = this; statistics; statistics = statistics->mst_parent)
		{
			statistics->mst_mapped -= size;
		}
	}

	friend class MemPool;
};


class MemoryPool
{
friend class ExternalMemoryHandler;

private:
	MemPool* pool;

	MemoryPool(MemPool* p)
		: pool(p)
	{ }

	// Default statistics group for process
	static MemoryStats* default_stats_group;

public:
	// This is maximum block size which is cached (not allocated directly from OS)
	enum RecommendedBufferSize { MAX_MEDIUM_BLOCK_SIZE = 64384 };	// MediumLimits::TOP_LIMIT - 128

	static MemoryPool* defaultMemoryManager;
	static MemoryPool* externalMemoryManager;

	const void* mp() const
	{
		return pool;
	}

public:
#ifdef DEBUG_GDS_ALLOC
#define ALLOC_ARGS , __FILE__, __LINE__
#define ALLOC_ARGS1 __FILE__, __LINE__,
#define ALLOC_ARGS0 __FILE__, __LINE__
#define ALLOC_PARAMS , const char* file, int line
#define ALLOC_PARAMS1 const char* file, int line,
#define ALLOC_PARAMS0 const char* file, int line
#define ALLOC_PASS_ARGS , file, line
#define ALLOC_PASS_ARGS1 file, line,
#define ALLOC_PASS_ARGS0 file, line
#else
#define ALLOC_ARGS
#define ALLOC_PARAMS
#define ALLOC_PASS_ARGS
#define ALLOC_ARGS1
#define ALLOC_PARAMS1
#define ALLOC_PASS_ARGS1
#define ALLOC_ARGS0
#define ALLOC_PARAMS0
#define ALLOC_PASS_ARGS0
#endif // DEBUG_GDS_ALLOC

	// Create memory pool instance
	static MemoryPool* createPool(ALLOC_PARAMS1 MemoryPool* parent = NULL, MemoryStats& stats = *default_stats_group);
	// Delete memory pool instance
	static void deletePool(MemoryPool* pool);

	void* calloc(size_t size ALLOC_PARAMS);

	static void* globalAlloc(size_t s ALLOC_PARAMS)
	{
		return defaultMemoryManager->allocate(s ALLOC_PASS_ARGS);
	}

	void* allocate(size_t size ALLOC_PARAMS);

	static void globalFree(void* mem) noexcept;
	void deallocate(void* mem) noexcept;

	// Set context pool for current thread of execution
	static MemoryPool* setContextPool(MemoryPool* newPool);

	// Get context pool for current thread of execution
	static MemoryPool* getContextPool();

	MemoryStats& getStatsGroup() noexcept;

	// Set statistics group for pool. Usage counters will be decremented from
	// previously set group and added to new
	void setStatsGroup(MemoryStats& stats) noexcept;

	// Initialize and finalize global memory pool
	static void initDefaultPool();
	static void cleanupDefaultPool();

	// Initialize context pool
	static void contextPoolInit();

	// Print out pool contents. This is debugging routine
	static const unsigned PRINT_USED_ONLY = 0x01;
	static const unsigned PRINT_RECURSIVE = 0x02;
	void print_contents(FILE*, unsigned flags = 0, const char* filter_path = 0) noexcept;
	// The same routine, but more easily callable from the debugger
	void print_contents(const char* filename, unsigned flags = 0, const char* filter_path = 0) noexcept;

	inline bool operator==(const MemoryPool& rhs) const
	{
		return pool == rhs.pool;
	}

	inline bool operator!=(const MemoryPool& rhs) const
	{
		return !operator==(rhs);
	}

public:
	struct Finalizer
	{
		virtual ~Finalizer()
		{
		}

		virtual void finalize() = 0;

		Finalizer* prev = nullptr;
		Finalizer* next = nullptr;
	};

	template <typename T> Finalizer* registerFinalizer(void (*func)(T*), T* object)
	{
		struct FinalizerImpl : Finalizer
		{
			FinalizerImpl(void (*aFunc)(T*), T* aObject)
				: func(aFunc),
				  object(aObject)
			{
			}

			void finalize() override
			{
				func(object);
			}

			void (*func)(T*);
			T* object;
		};

		fb_assert(func);
		FinalizerImpl* finalizer = FB_NEW_POOL(*this) FinalizerImpl(func, object);

		internalRegisterFinalizer(finalizer);

		return finalizer;
	}

	void unregisterFinalizer(Finalizer*& finalizer);

private:
	void internalRegisterFinalizer(Finalizer* entry);

private:
	Finalizer* finalizers = nullptr;

	friend class MemPool;
};

void initExternalMemoryPool();

} // namespace Firebird

static inline Firebird::MemoryPool* getDefaultMemoryPool() noexcept
{
	fb_assert(Firebird::MemoryPool::defaultMemoryManager);
	return Firebird::MemoryPool::defaultMemoryManager;
}

static inline Firebird::MemoryPool* getExternalMemoryPool() noexcept
{
	using namespace Firebird;

	if (!MemoryPool::externalMemoryManager)
		initExternalMemoryPool();

	return MemoryPool::externalMemoryManager;
}

namespace Firebird {

// Class intended to manage execution context pool stack
// Declare instance of this class when you need to set new context pool and it
// will be restored automatically as soon holder variable gets out of scope
class ContextPoolHolder
{
public:
	explicit ContextPoolHolder(MemoryPool* newPool)
	{
		savedPool = MemoryPool::setContextPool(newPool);
	}
	~ContextPoolHolder()
	{
		MemoryPool::setContextPool(savedPool);
	}
private:
	MemoryPool* savedPool;
};

// template enabling common use of old and new pools control code
// to be dropped when old-style code goes away
template <typename SubsystemThreadData, typename SubsystemPool>
class SubsystemContextPoolHolder : public ContextPoolHolder
{
public:
	SubsystemContextPoolHolder
	(
		SubsystemThreadData* subThreadData,
		SubsystemPool* newPool
	)
		: ContextPoolHolder(newPool),
		savedThreadData(subThreadData),
		savedPool(savedThreadData->getDefaultPool())
	{
		fb_assert(newPool);
		savedThreadData->setDefaultPool(newPool);
	}

	~SubsystemContextPoolHolder()
	{
		savedThreadData->setDefaultPool(savedPool);
	}

<<<<<<< HEAD
	operator SubsystemPool&()
	{
		return *savedThreadData->getDefaultPool();
	}

=======
>>>>>>> 7aac4d79
private:
	SubsystemThreadData* savedThreadData;
	SubsystemPool* savedPool;
};

} // namespace Firebird

using Firebird::MemoryPool;

// operators new and delete

inline void* operator new(size_t s, Firebird::MemoryPool& pool ALLOC_PARAMS)
{
	return pool.allocate(s ALLOC_PASS_ARGS);
}

inline void* operator new[](size_t s, Firebird::MemoryPool& pool ALLOC_PARAMS)
{
	return pool.allocate(s ALLOC_PASS_ARGS);
}

inline void operator delete(void* mem, Firebird::MemoryPool& pool ALLOC_PARAMS) noexcept
{
	MemoryPool::globalFree(mem);
}

inline void operator delete[](void* mem, Firebird::MemoryPool& pool ALLOC_PARAMS) noexcept
{
	MemoryPool::globalFree(mem);
}

#if __cplusplus >= 201402L
inline void operator delete(void* mem, std::size_t s ALLOC_PARAMS) noexcept
{
	MemoryPool::globalFree(mem);
}

inline void operator delete[](void* mem, std::size_t s ALLOC_PARAMS) noexcept
{
	MemoryPool::globalFree(mem);
}
#endif

#ifdef DEBUG_GDS_ALLOC

extern void operator delete(void* mem) noexcept;
extern void operator delete[](void* mem) noexcept;

#endif // DEBUG_GDS_ALLOC

namespace Firebird
{
	// Global storage makes it possible to use new and delete for classes,
	// based on it, to behave traditionally, i.e. get memory from permanent pool.
	class GlobalStorage
	{
	public:
		MemoryPool& getPool() const
		{
			return *getDefaultMemoryPool();
		}
	};


	// Permanent storage is used as base class for all objects,
	// performing memory allocation in methods other than
	// constructors of this objects. Permanent means that pool,
	// which will be later used for such allocations, must
	// be explicitly passed in all constructors of such object.
	class PermanentStorage
	{
	protected:
		explicit PermanentStorage(MemoryPool& p) : pool(p) { }

	public:
		MemoryPool& getPool() const { return pool; }

	private:
		MemoryPool& pool;
	};

	// Automatic storage is used as base class for objects,
	// that may have constructors without explicit MemoryPool
	// parameter. In this case AutoStorage sends AutoMemoryPool
	// to PermanentStorage. To ensure this operation to be safe
	// such trick possible only for local (on stack) variables.
	class AutoStorage : public PermanentStorage
	{
	private:
#if defined(DEV_BUILD)
		void ProbeStack() const;
#endif
	public:
		static MemoryPool& getAutoMemoryPool();
	protected:
		AutoStorage()
			: PermanentStorage(getAutoMemoryPool())
		{
#if defined(DEV_BUILD)
			ProbeStack();
#endif
		}
		explicit AutoStorage(MemoryPool& p) : PermanentStorage(p) { }
	};

	template <>
	inline void SimpleDelete<MemoryPool>::clear(MemoryPool* pool)
	{
		if (pool)
			MemoryPool::deletePool(pool);
	}

	typedef AutoPtr<MemoryPool> AutoMemoryPool;

	template <typename T>
	class PoolAllocator
	{
	template <typename> friend class PoolAllocator;

	public:
		using value_type = T;
		using size_type = size_t;
		using pointer = T*;
		using const_pointer = const T*;
		using reference = T&;
		using const_reference = const T&;
		using void_pointer = void* ;
		using const_void_pointer = const void*;
		using difference_type = std::ptrdiff_t;
		using is_always_equal = std::true_type;

		template <typename U>
		struct rebind
		{
			typedef PoolAllocator<U> other;
		};

	public:
		PoolAllocator(MemoryPool& aPool) noexcept
			: pool(aPool)
		{}

		PoolAllocator(const PoolAllocator& o) noexcept
			: pool(o.pool)
		{}

		template <class U>
		PoolAllocator(const PoolAllocator<U>& o) noexcept
			: pool(o.pool)
		{}

		~PoolAllocator() noexcept
		{}

	public:
		constexpr pointer allocate(size_type n, const void* hint = nullptr)
		{
			return static_cast<T*>(pool.allocate(n * sizeof(T) ALLOC_ARGS));
		}

		constexpr void deallocate(pointer p, size_type n)
		{
			pool.deallocate(p);
		}

		constexpr size_type max_size() const noexcept
		{
			return size_t(-1) / sizeof(T);
		}

		template <typename U, typename... Args>
		constexpr void construct(U* ptr, Args&&... args)
		{
			if constexpr (std::is_constructible<U, MemoryPool&, Args...>::value)
				new ((void*) ptr) U(pool, std::forward<Args>(args)...);
			else
				new ((void*) ptr) U(std::forward<Args>(args)...);
		}

		template <typename U>
		constexpr void destroy(U* ptr)
		{
			ptr->~U();
		}

		constexpr bool operator==(const PoolAllocator<T>& o) const noexcept
		{
			return &pool == &o.pool;
		}

		constexpr bool operator!=(const PoolAllocator<T>& o) const noexcept
		{
			return &pool != &o.pool;
		}

	private:
		MemoryPool& pool;
	};
} // namespace Firebird


template <typename TAlloc>
struct std::allocator_traits<Firebird::PoolAllocator<TAlloc>>
{
	using Alloc = Firebird::PoolAllocator<TAlloc>;

	using allocator_type = Alloc;
	using value_type = typename Alloc::value_type;
	using pointer = typename Alloc::pointer;
	using const_pointer = typename Alloc::const_pointer;
	using void_pointer = typename Alloc::void_pointer;
	using const_void_pointer = typename Alloc::const_void_pointer;
	using size_type = typename Alloc::size_type;
	using difference_type = typename Alloc::difference_type;
	using reference = value_type&;
	using const_reference = const value_type&;

	using is_always_equal = typename Alloc::is_always_equal;

	template <typename T>
	using rebind_alloc = typename Alloc::template rebind<T>::other;

	template <typename T>
	using rebind_traits = allocator_traits<rebind_alloc<T>>;

	static constexpr pointer allocate(Alloc& alloc, size_type size)
	{
		return alloc.allocate(size);
	}

	static constexpr void deallocate(Alloc& alloc, pointer ptr, size_type size)
	{
		alloc.deallocate(ptr, size);
	}

	template <typename T, typename... Args>
	static constexpr void construct(Alloc& alloc, T* ptr, Args&&... args)
	{
		alloc.construct(ptr, std::forward<Args>(args)...);
	}

	template <typename T>
	static constexpr void destroy(Alloc& alloc, T* ptr)
	{
		alloc.destroy(ptr);
	}

	static constexpr size_type max_size(const Alloc& alloc) noexcept
	{
		return alloc.max_size();
	}
};


#endif // CLASSES_ALLOC_H<|MERGE_RESOLUTION|>--- conflicted
+++ resolved
@@ -374,14 +374,13 @@
 		savedThreadData->setDefaultPool(savedPool);
 	}
 
-<<<<<<< HEAD
+/* ??????????????????
 	operator SubsystemPool&()
 	{
 		return *savedThreadData->getDefaultPool();
 	}
-
-=======
->>>>>>> 7aac4d79
+ */
+
 private:
 	SubsystemThreadData* savedThreadData;
 	SubsystemPool* savedPool;
