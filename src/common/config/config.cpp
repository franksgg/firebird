--- conflicted
+++ resolved
@@ -222,14 +222,11 @@
 	{TYPE_STRING,		"OutputRedirectionFile", 	(ConfigValue) "/dev/null"},
 #endif
 #endif
-<<<<<<< HEAD
+	{TYPE_INTEGER,		"ExtConnPoolSize",			(ConfigValue) 0},
+	{TYPE_INTEGER,		"ExtConnPoolLifeTime",		(ConfigValue) 7200},
 	{TYPE_INTEGER,		"SnapshotsMemSize",			(ConfigValue) 65536}, // bytes
 	{TYPE_INTEGER,		"TpcBlockSize",				(ConfigValue) 4194304}, // bytes
 	{TYPE_BOOLEAN,		"ReadConsistency",			(ConfigValue) true}
-=======
-	{TYPE_INTEGER,		"ExtConnPoolSize",			(ConfigValue) 0},
-	{TYPE_INTEGER,		"ExtConnPoolLifeTime",		(ConfigValue) 7200}
->>>>>>> 35f3315e
 };
 
 /******************************************************************************
@@ -892,18 +889,17 @@
 	return file;
 }
 
-<<<<<<< HEAD
+int Config::getExtConnPoolSize()
+{
+	return getDefaultConfig()->get<int>(KEY_EXT_CONN_POOL_SIZE);
+}
+
+int Config::getExtConnPoolLifeTime()
+{
+	return getDefaultConfig()->get<int>(KEY_EXT_CONN_POOL_LIFETIME);
+}
+
 bool Config::getReadConsistency() const
 {
 	return get<bool>(KEY_READ_CONSISTENCY);
-=======
-int Config::getExtConnPoolSize()
-{
-	return getDefaultConfig()->get<int>(KEY_EXT_CONN_POOL_SIZE);
-}
-
-int Config::getExtConnPoolLifeTime()
-{
-	return getDefaultConfig()->get<int>(KEY_EXT_CONN_POOL_LIFETIME);
->>>>>>> 35f3315e
 }