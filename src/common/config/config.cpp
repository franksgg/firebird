--- conflicted
+++ resolved
@@ -203,20 +203,17 @@
 	{TYPE_INTEGER,		"StatementTimeout",			(ConfigValue) 0},
 	{TYPE_INTEGER,		"ConnectionIdleTimeout",	(ConfigValue) 0},
 	{TYPE_INTEGER,		"ClientBatchBuffer",		(ConfigValue) (128 * 1024)},
-<<<<<<< HEAD
-	{TYPE_INTEGER,		"ExtConnPoolSize",			(ConfigValue) 0},
-	{TYPE_INTEGER,		"ExtConnPoolLifeTime",		(ConfigValue) 7200}
-=======
 #ifdef DEV_BUILD
 	{TYPE_STRING,		"OutputRedirectionFile", 	(ConfigValue) "-"},
 #else
 #ifdef WIN_NT
 	{TYPE_STRING,		"OutputRedirectionFile", 	(ConfigValue) "nul"},
 #else
-	{TYPE_STRING,		"OutputRedirectionFile", 	(ConfigValue) "/dev/null"}
+	{TYPE_STRING,		"OutputRedirectionFile", 	(ConfigValue) "/dev/null"},
 #endif
 #endif
->>>>>>> 5dcd20d5
+	{TYPE_INTEGER,		"ExtConnPoolSize",			(ConfigValue) 0},
+	{TYPE_INTEGER,		"ExtConnPoolLifeTime",		(ConfigValue) 7200}
 };
 
 /******************************************************************************
@@ -853,19 +850,18 @@
 	return get<unsigned int>(KEY_CLIENT_BATCH_BUFFER);
 }
 
-<<<<<<< HEAD
-int Config::getExtConnPoolSize()
-{
-	return getDefaultConfig()->get<int>(KEY_EXT_CONN_POOL_SIZE);
-}
-
-int Config::getExtConnPoolLifeTime()
-{
-	return getDefaultConfig()->get<int>(KEY_EXT_CONN_POOL_LIFETIME);
-=======
 const char* Config::getOutputRedirectionFile()
 {
 	const char* file = (const char*) (getDefaultConfig()->values[KEY_OUTPUT_REDIRECTION_FILE]);
 	return file;
->>>>>>> 5dcd20d5
+}
+
+int Config::getExtConnPoolSize()
+{
+	return getDefaultConfig()->get<int>(KEY_EXT_CONN_POOL_SIZE);
+}
+
+int Config::getExtConnPoolLifeTime()
+{
+	return getDefaultConfig()->get<int>(KEY_EXT_CONN_POOL_LIFETIME);
 }