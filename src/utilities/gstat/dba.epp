--- conflicted
+++ resolved
@@ -1452,37 +1452,18 @@
 
 	if (blob->blh_level != 0)
 	{
-<<<<<<< HEAD
-		const int slots = (length - BLH_SIZE) / static_cast<int>(sizeof(ULONG));
-		relation->rel_blob_pages += slots;
-		if (blob->blh_level == 1)
-		{
-			relation->rel_blobs_level_1++;
-		}
-		else
-		{
-			relation->rel_blobs_level_2++;
-
+		const unsigned slots = (length - BLH_SIZE) / static_cast<int>(sizeof(ULONG));
+		ULONG blobPages = slots;
+
+		if (blob->blh_level == 2)
+		{
 			ULONG pages[MAX_PAGE_SIZE / sizeof(ULONG)];
 			memcpy(pages, blob->blh_page, slots * sizeof(ULONG));
-=======
-		const int slots = (length - BLH_SIZE) / static_cast<int>(sizeof(SLONG));
-		ULONG blobPages = slots;
-
-		if (blob->blh_level == 2)
-		{
-			SLONG pages[MAX_PAGE_SIZE / sizeof(SLONG)];
-			memcpy(pages, blob->blh_page, slots * sizeof(SLONG));
->>>>>>> 6d0f5336
-
-			for (int i = 0; i < slots; i++)
-			{
-				const blob_page* bpage = (const blob_page*) db_read(pages[i]);
-<<<<<<< HEAD
-				relation->rel_blob_pages += bpage->blp_length / sizeof(ULONG);
-=======
-				blobPages += bpage->blp_length / sizeof(SLONG);
->>>>>>> 6d0f5336
+
+			for (unsigned i = 0; i < slots; i++)
+			{
+				const auto bpage = (const blob_page*) db_read(pages[i]);
+				blobPages += bpage->blp_length / sizeof(ULONG);
 			}
 		}
 
@@ -1903,15 +1884,6 @@
 
 	tddba->page_number = page_number;
 
-<<<<<<< HEAD
-	dba_fil* fil;
-	for (fil = tddba->files; page_number > fil->fil_max_page && fil->fil_next;)
-		 fil = fil->fil_next;
-
-	page_number -= fil->fil_min_page - fil->fil_fudge;
-
-=======
->>>>>>> 6d0f5336
 	LARGE_INTEGER liOffset;
 	liOffset.QuadPart = UInt32x32To64((DWORD) page_number, (DWORD) tddba->page_size);
 	if (SetFilePointer(tddba->file->fil_desc, (LONG) liOffset.LowPart, &liOffset.HighPart, FILE_BEGIN) ==
@@ -2052,14 +2024,6 @@
 
 	tddba->page_number = page_number;
 
-<<<<<<< HEAD
-	dba_fil* fil;
-	for (fil = tddba->files; page_number > fil->fil_max_page && fil->fil_next;)
-		fil = fil->fil_next;
-
-	page_number -= fil->fil_min_page - fil->fil_fudge;
-=======
->>>>>>> 6d0f5336
 	const FB_UINT64 offset = ((FB_UINT64) page_number) * ((FB_UINT64) tddba->page_size);
 	if (os_utils::lseek (tddba->file->fil_desc, offset, 0) == -1)
 	{
