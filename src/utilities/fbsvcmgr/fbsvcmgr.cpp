/*
 *	PROGRAM:	JRD Access Method
 *	MODULE:		fbsvcmgr.cpp
 *	DESCRIPTION:	Command line interface with services manager
 *
 *  The contents of this file are subject to the Initial
 *  Developer's Public License Version 1.0 (the "License");
 *  you may not use this file except in compliance with the
 *  License. You may obtain a copy of the License at
 *  http://www.ibphoenix.com/main.nfs?a=ibphoenix&page=ibp_idpl.
 *
 *  Software distributed under the License is distributed AS IS,
 *  WITHOUT WARRANTY OF ANY KIND, either express or implied.
 *  See the License for the specific language governing rights
 *  and limitations under the License.
 *
 *  The Original Code was created by Alex Peshkov
 *  for the Firebird Open Source RDBMS project.
 *
 *  Copyright (c) 2007 Alex Peshkov <peshkoff@mail.ru>
 *  and all contributors signed below.
 *
 *  All Rights Reserved.
 *  Contributor(s): ______________________________________.
 *
 *  2008 Khorsun Vladyslav
 */

#include "firebird.h"
#include <signal.h>
#ifdef WIN_NT
#include <fcntl.h>
#include <io.h>
#endif
#include <stdio.h>
#include <stdlib.h>
#include <string.h>
#include "../yvalve/gds_proto.h"
#include "../jrd/ibase.h"
#include "../common/classes/ClumpletWriter.h"
#include "../common/classes/timestamp.h"
#include "../common/utils_proto.h"
#include "../common/classes/MsgPrint.h"
#include "../common/StatusArg.h"
#include "../common/os/os_utils.h"
#include "../jrd/license.h"

#ifdef HAVE_LOCALE_H
#include <locale.h>
#endif

using namespace Firebird;

// Here we define main control structure

typedef bool PopulateFunction(char**&, ClumpletWriter&, unsigned int);

struct SvcSwitches
{
	const char* name;
	PopulateFunction* populate;
	const SvcSwitches* options;
	unsigned int tag;
	UCHAR tagInf;
};

// Get message from messages database

namespace
{
	const int SVCMGR_FACILITY = 22;
	using MsgFormat::SafeArg;
}

string getMessage(int n)
{
	char buffer[256];
	static const SafeArg dummy;

	fb_msg_format(0, SVCMGR_FACILITY, n, sizeof(buffer), buffer, dummy);

	return string(buffer);
}

string prepareSwitch(const char* arg)
{
	string s(arg);
	if (s[0] == '-')
	{
		s.erase(0, 1);
	}
	s.lower();

	return s;
}

// add string tag to spb

bool putStringArgument(char**& av, ClumpletWriter& spb, unsigned int tag)
{
	if (! *av)
		return false;

	char* x = *av++;
	string s(tag == isc_spb_password ? fb_utils::get_passwd(x) : x);
	spb.insertString(tag, s);

	return true;
}

// add string tag from file (fetch password)

bool putFileArgument(char**& av, ClumpletWriter& spb, unsigned int tag)
{
	if (! *av)
		return false;

	const char* s = NULL;
	switch (fb_utils::fetchPassword(*av, s))
	{
	case fb_utils::FETCH_PASS_OK:
		break;
	case fb_utils::FETCH_PASS_FILE_OPEN_ERROR:
		(Arg::Gds(isc_fbsvcmgr_fp_open) << *av << Arg::OsError()).raise();
		break;
	case fb_utils::FETCH_PASS_FILE_READ_ERROR:
		(Arg::Gds(isc_fbsvcmgr_fp_read) << *av << Arg::OsError()).raise();
		break;
	case fb_utils::FETCH_PASS_FILE_EMPTY:
		(Arg::Gds(isc_fbsvcmgr_fp_empty) << *av).raise();
		break;
	}

	spb.insertString(tag, s, fb_strlen(s));
	++av;

	return true;
}

bool putFileFromArgument(char**& av, ClumpletWriter& spb, unsigned int tag)
{
	if (! *av)
		return false;

	FILE* const file = fopen(*av, "rb");
	if (!file) {
		(Arg::Gds(isc_fbsvcmgr_fp_open) << *av << Arg::OsError()).raise();
	}

	fseek(file, 0, SEEK_END);
	const long len = ftell(file);
	if (len == 0)
	{
		fclose(file);
		(Arg::Gds(isc_fbsvcmgr_fp_empty) << *av).raise();
	}

	HalfStaticArray<UCHAR, 1024> buff(*getDefaultMemoryPool(), len);
	UCHAR* p = buff.getBuffer(len);

	fseek(file, 0, SEEK_SET);
	if (fread(p, 1, len, file) != size_t(len))
	{
		fclose(file);
		(Arg::Gds(isc_fbsvcmgr_fp_read) << *av << Arg::OsError()).raise();
	}

	fclose(file);
	spb.insertBytes(tag, p, len);
	++av;

	return true;
}

// add some special format tags to spb

bool putSpecTag(char**& av, ClumpletWriter& spb, unsigned int tag,
				const SvcSwitches* sw, ISC_STATUS errorCode)
{
	if (! *av)
		return false;

	const string s(prepareSwitch(*av++));
	for (; sw->name; ++sw)
	{
		if (s == sw->name)
		{
			spb.insertByte(tag, sw->tag);
			return true;
		}
	}

	status_exception::raise(Arg::Gds(errorCode));
	return false;	// compiler warning silencer
}

const SvcSwitches amSwitch[] =
{
	{"prp_am_readonly", 0, 0, isc_spb_prp_am_readonly, 0},
	{"prp_am_readwrite", 0, 0, isc_spb_prp_am_readwrite, 0},
	{0, 0, 0, 0, 0}
};

bool putAccessMode(char**& av, ClumpletWriter& spb, unsigned int tag)
{
	return putSpecTag(av, spb, tag, amSwitch, isc_fbsvcmgr_bad_am);
}

const SvcSwitches wmSwitch[] =
{
	{"prp_wm_async", 0, 0, isc_spb_prp_wm_async, 0},
	{"prp_wm_sync", 0, 0, isc_spb_prp_wm_sync, 0},
	{0, 0, 0, 0, 0}
};

bool putWriteMode(char**& av, ClumpletWriter& spb, unsigned int tag)
{
	return putSpecTag(av, spb, tag, wmSwitch, isc_fbsvcmgr_bad_wm);
}

const SvcSwitches rsSwitch[] =
{
	{"prp_res_use_full", 0, 0, isc_spb_prp_res_use_full, 0},
	{"prp_res", 0, 0, isc_spb_prp_res, 0},
	{0, 0, 0, 0, 0}
};

bool putReserveSpace(char**& av, ClumpletWriter& spb, unsigned int tag)
{
	return putSpecTag(av, spb, tag, rsSwitch, isc_fbsvcmgr_bad_rs);
}

const SvcSwitches shutSwitch[] =
{
	{"prp_sm_normal", 0, 0, isc_spb_prp_sm_normal, 0},
	{"prp_sm_multi", 0, 0, isc_spb_prp_sm_multi, 0},
	{"prp_sm_single", 0, 0, isc_spb_prp_sm_single, 0},
	{"prp_sm_full", 0, 0, isc_spb_prp_sm_full, 0},
	{0, 0, 0, 0, 0}
};

bool putShutdownMode(char**& av, ClumpletWriter& spb, unsigned int tag)
{
	return putSpecTag(av, spb, tag, shutSwitch, isc_fbsvcmgr_bad_sm);
}

// add numeric (int32) tag to spb

bool putNumericArgument(char**& av, ClumpletWriter& spb, unsigned int tag)
{
	if (! *av)
		return false;

	char* err = NULL;
	SLONG n = strtol(*av++, &err, 10);

	if (err && *err)
	{
		(Arg::Gds(isc_fbsvcmgr_bad_arg) << av[-2]).raise();
	}

	spb.insertInt(tag, n);

	return true;
}

// add boolean option to spb

bool putOption(char**&, ClumpletWriter& spb, unsigned int tag)
{
	spb.insertInt(isc_spb_options, tag);

	return true;
}

// add argument-less tag to spb

bool putSingleTag(char**&, ClumpletWriter& spb, unsigned int tag)
{
	spb.insertTag(tag);

	return true;
}

// populate spb with tags according to user-defined command line switches
// and programmer-defined set of SvcSwitches array

bool populateSpbFromSwitches(char**& av, ClumpletWriter& spb,
							 const SvcSwitches* sw, ClumpletWriter* infoSpb)
{
	if (! *av)
		return false;

	const string s(prepareSwitch(*av));

	for (; sw->name; ++sw)
	{
		if (s == sw->name)
		{
			av++;
			if (sw->populate(av, spb, sw->tag))
			{
				if (infoSpb && sw->tagInf)
				{
					infoSpb->insertTag(sw->tagInf);
				}
				if (sw->options)
				{
					while (populateSpbFromSwitches(av, spb, sw->options, infoSpb))
						;
					return false;
				}
				return true;
			}
			(Arg::Gds(isc_fbsvcmgr_bad_arg) << av[-1]).raise();
		}
	}

	return false;
}

const SvcSwitches attSwitch[] =
{
	{"user", putStringArgument, 0, isc_spb_user_name, 0},
	{"user_name", putStringArgument, 0, isc_spb_user_name, 0},
	{"role", putStringArgument, 0, isc_spb_sql_role_name, 0},
	{"sql_role_name", putStringArgument, 0, isc_spb_sql_role_name, 0},
	{"password", putStringArgument, 0, isc_spb_password, 0},
	{"fetch_password", putFileArgument, 0, isc_spb_password, 0},
	{"trusted_auth", putSingleTag, 0, isc_spb_trusted_auth, 0},
	{"expected_db", putStringArgument, 0, isc_spb_expected_db, 0},
	{0, 0, 0, 0, 0}
};

const SvcSwitches infSwitch[] =
{
	{"info_server_version", putSingleTag, 0, isc_info_svc_server_version, 0},
	{"info_implementation", putSingleTag, 0, isc_info_svc_implementation, 0},
	{"info_user_dbpath", putSingleTag, 0, isc_info_svc_user_dbpath, 0},
	{"info_get_env", putSingleTag, 0, isc_info_svc_get_env, 0},
	{"info_get_env_lock", putSingleTag, 0, isc_info_svc_get_env_lock, 0},
	{"info_get_env_msg", putSingleTag, 0, isc_info_svc_get_env_msg, 0},
	{"info_svr_db_info", putSingleTag, 0, isc_info_svc_svr_db_info, 0},
	{"info_version", putSingleTag, 0, isc_info_svc_version, 0},
	{"info_capabilities", putSingleTag, 0, isc_info_svc_capabilities, 0},
	{0, 0, 0, 0, 0}
};

const SvcSwitches backupOptions[] =
{
	{"dbname", putStringArgument, 0, isc_spb_dbname, 0},
	{"verbose", putSingleTag, 0, isc_spb_verbose, 0},
	{"bkp_file", putStringArgument, 0, isc_spb_bkp_file, 0},
	{"bkp_length", putNumericArgument, 0, isc_spb_bkp_length, 0},
	{"bkp_factor", putNumericArgument, 0, isc_spb_bkp_factor, 0},
	{"bkp_ignore_checksums", putOption, 0, isc_spb_bkp_ignore_checksums, 0},
	{"bkp_ignore_limbo", putOption, 0, isc_spb_bkp_ignore_limbo, 0},
	{"bkp_metadata_only", putOption, 0, isc_spb_bkp_metadata_only, 0},
	{"bkp_no_garbage_collect", putOption, 0, isc_spb_bkp_no_garbage_collect, 0},
	{"bkp_old_descriptions", putOption, 0, isc_spb_bkp_old_descriptions, 0},
	{"bkp_non_transportable", putOption, 0, isc_spb_bkp_non_transportable, 0},
	{"bkp_convert", putOption, 0, isc_spb_bkp_convert, 0},
	{"bkp_no_triggers", putOption, 0, isc_spb_bkp_no_triggers, 0},
	{"verbint", putNumericArgument, 0, isc_spb_verbint, 0},
	{"bkp_skip_data", putStringArgument, 0, isc_spb_bkp_skip_data, 0},
	{"bkp_stat", putStringArgument, 0, isc_spb_bkp_stat, 0 },
	{0, 0, 0, 0, 0}
};

const SvcSwitches restoreOptions[] =
{
	{"bkp_file", putStringArgument, 0, isc_spb_bkp_file, 0},
	{"dbname", putStringArgument, 0, isc_spb_dbname, 0},
	{"res_length", putNumericArgument, 0, isc_spb_res_length, 0},
	{"verbose", putSingleTag, 0, isc_spb_verbose, 0},
	{"res_buffers", putNumericArgument, 0, isc_spb_res_buffers, 0},
	{"res_page_size", putNumericArgument, 0, isc_spb_res_page_size, 0},
	{"res_access_mode", putAccessMode, 0, isc_spb_res_access_mode, 0},
	{"res_deactivate_idx", putOption, 0, isc_spb_res_deactivate_idx, 0},
	{"res_no_shadow", putOption, 0, isc_spb_res_no_shadow, 0},
	{"res_no_validity", putOption, 0, isc_spb_res_no_validity, 0},
	{"res_one_at_a_time", putOption, 0, isc_spb_res_one_at_a_time, 0},
	{"res_replace", putOption, 0, isc_spb_res_replace, 0},
	{"res_create", putOption, 0, isc_spb_res_create, 0},
	{"res_use_all_space", putOption, 0, isc_spb_res_use_all_space, 0},
	{"res_fix_fss_data", putStringArgument, 0, isc_spb_res_fix_fss_data, 0},
	{"res_fix_fss_metadata", putStringArgument, 0, isc_spb_res_fix_fss_metadata, 0},
	{"res_metadata_only", putOption, 0, isc_spb_res_metadata_only, 0},
	{"verbint", putNumericArgument, 0, isc_spb_verbint, 0},
	{"res_skip_data", putStringArgument, 0, isc_spb_res_skip_data, 0},
	{"res_stat", putStringArgument, 0, isc_spb_res_stat, 0 },
	{0, 0, 0, 0, 0}
};

const SvcSwitches propertiesOptions[] =
{
	{"dbname", putStringArgument, 0, isc_spb_dbname, 0},
	{"prp_page_buffers", putNumericArgument, 0, isc_spb_prp_page_buffers, 0},
	{"prp_sweep_interval", putNumericArgument, 0, isc_spb_prp_sweep_interval, 0},
	{"prp_shutdown_db", putNumericArgument, 0, isc_spb_prp_shutdown_db, 0},
	{"prp_deny_new_transactions", putNumericArgument, 0, isc_spb_prp_deny_new_transactions, 0},
	{"prp_deny_new_attachments", putNumericArgument, 0, isc_spb_prp_deny_new_attachments, 0},
	{"prp_set_sql_dialect", putNumericArgument, 0, isc_spb_prp_set_sql_dialect, 0},
	{"prp_access_mode", putAccessMode, 0, isc_spb_prp_access_mode, 0},
	{"prp_reserve_space", putReserveSpace, 0, isc_spb_prp_reserve_space, 0},
	{"prp_write_mode", putWriteMode, 0, isc_spb_prp_write_mode, 0},
	{"prp_activate", putOption, 0, isc_spb_prp_activate, 0},
	{"prp_db_online", putOption, 0, isc_spb_prp_db_online, 0},
	{"prp_force_shutdown", putNumericArgument, 0, isc_spb_prp_force_shutdown, 0},
	{"prp_attachments_shutdown", putNumericArgument, 0, isc_spb_prp_attachments_shutdown, 0},
	{"prp_transactions_shutdown", putNumericArgument, 0, isc_spb_prp_transactions_shutdown, 0},
	{"prp_shutdown_mode", putShutdownMode, 0, isc_spb_prp_shutdown_mode, 0},
	{"prp_online_mode", putShutdownMode, 0, isc_spb_prp_online_mode, 0},
	{"prp_nolinger", putOption, 0, isc_spb_prp_nolinger, 0},
	{0, 0, 0, 0, 0}
};

const SvcSwitches repairOptions[] =
{
	{"dbname", putStringArgument, 0, isc_spb_dbname, 0},
	{"rpr_commit_trans", putNumericArgument, 0, isc_spb_rpr_commit_trans, 0},
	{"rpr_rollback_trans", putNumericArgument, 0, isc_spb_rpr_rollback_trans, 0},
	{"rpr_recover_two_phase", putNumericArgument, 0, isc_spb_rpr_recover_two_phase, 0},
	{"rpr_check_db", putOption, 0, isc_spb_rpr_check_db, 0},
	{"rpr_ignore_checksum", putOption, 0, isc_spb_rpr_ignore_checksum, 0},
	{"rpr_kill_shadows", putOption, 0, isc_spb_rpr_kill_shadows, 0},
	{"rpr_mend_db", putOption, 0, isc_spb_rpr_mend_db, 0},
	{"rpr_validate_db", putOption, 0, isc_spb_rpr_validate_db, 0},
	{"rpr_full", putOption, 0, isc_spb_rpr_full, 0},
	{"rpr_sweep_db", putOption, 0, isc_spb_rpr_sweep_db, 0},
	{"rpr_list_limbo_trans", putOption, 0, isc_spb_rpr_list_limbo_trans, isc_info_svc_limbo_trans},
	{"rpr_icu", putOption, 0, isc_spb_rpr_icu, 0},
	{0, 0, 0, 0, 0}
};

const SvcSwitches statisticsOptions[] =
{
	{"dbname", putStringArgument, 0, isc_spb_dbname, 0},
	{"sts_record_versions", putOption, 0, isc_spb_sts_record_versions, 0},
	{"sts_nocreation", putOption, 0, isc_spb_sts_nocreation, 0},
	{"sts_table", putStringArgument, 0, isc_spb_sts_table, 0},
	{"sts_data_pages", putOption, 0, isc_spb_sts_data_pages, 0},
	{"sts_hdr_pages", putOption, 0, isc_spb_sts_hdr_pages, 0},
	{"sts_idx_pages", putOption, 0, isc_spb_sts_idx_pages, 0},
	{"sts_sys_relations", putOption, 0, isc_spb_sts_sys_relations, 0},
	{"sts_encryption", putOption, 0, isc_spb_sts_encryption, 0},
	{0, 0, 0, 0, 0}
};

const SvcSwitches dispdelOptions[] =
{
	{"dbname", putStringArgument, 0, isc_spb_dbname, 0},
	{"sec_username", putStringArgument, 0, isc_spb_sec_username, 0},
	{"sql_role_name", putStringArgument, 0, isc_spb_sql_role_name, 0},
	{0, 0, 0, 0, 0}
};

const SvcSwitches mappingOptions[] =
{
	{"dbname", putStringArgument, 0, isc_spb_dbname, 0},
	{"sql_role_name", putStringArgument, 0, isc_spb_sql_role_name, 0},
	{0, 0, 0, 0, 0}
};

const SvcSwitches addmodOptions[] =
{
	{"dbname", putStringArgument, 0, isc_spb_dbname, 0},
	{"sec_username", putStringArgument, 0, isc_spb_sec_username, 0},
	{"sql_role_name", putStringArgument, 0, isc_spb_sql_role_name, 0},
	{"sec_password", putStringArgument, 0, isc_spb_sec_password, 0},
	{"sec_groupname", putStringArgument, 0, isc_spb_sec_groupname, 0},
	{"sec_firstname", putStringArgument, 0, isc_spb_sec_firstname, 0},
	{"sec_middlename", putStringArgument, 0, isc_spb_sec_middlename, 0},
	{"sec_lastname", putStringArgument, 0, isc_spb_sec_lastname, 0},
	{"sec_userid", putNumericArgument, 0, isc_spb_sec_userid, 0},
	{"sec_groupid", putNumericArgument, 0, isc_spb_sec_groupid, 0},
	{"sec_admin", putNumericArgument, 0, isc_spb_sec_admin, 0},
	{0, 0, 0, 0, 0}
};

const SvcSwitches nbackOptions[] =
{
	{"dbname", putStringArgument, 0, isc_spb_dbname, 0},
	{"nbk_file", putStringArgument, 0, isc_spb_nbk_file, 0},
	{"nbk_level", putNumericArgument, 0, isc_spb_nbk_level, 0},
	{"nbk_guid", putStringArgument, 0, isc_spb_nbk_guid, 0},
	{"nbk_no_triggers", putOption, 0, isc_spb_nbk_no_triggers, 0},
	{"nbk_direct", putStringArgument, 0, isc_spb_nbk_direct, 0},
	{0, 0, 0, 0, 0}
};

const SvcSwitches nrestOptions[] =
{
	{"dbname", putStringArgument, 0, isc_spb_dbname, 0},
	{"nbk_file", putStringArgument, 0, isc_spb_nbk_file, 0},
	{"nbk_inplace", putOption, 0, isc_spb_nbk_inplace, 0},
	{0, 0, 0, 0, 0}
};

const SvcSwitches traceStartOptions[] =
{
	{"trc_cfg", putFileFromArgument, 0, isc_spb_trc_cfg, 0},
	{"trc_name", putStringArgument, 0, isc_spb_trc_name, 0},
	{0, 0, 0, 0, 0}
};

const SvcSwitches traceChgStateOptions[] =
{
	{"trc_id", putNumericArgument, 0, isc_spb_trc_id, 0},
	{0, 0, 0, 0, 0}
};

const SvcSwitches validateOptions[] =
{
	{"dbname", putStringArgument, 0, isc_spb_dbname, 0},
	{"val_tab_incl", putStringArgument, 0, isc_spb_val_tab_incl, 0},
	{"val_tab_excl", putStringArgument, 0, isc_spb_val_tab_excl, 0},
	{"val_idx_incl", putStringArgument, 0, isc_spb_val_idx_incl, 0},
	{"val_idx_excl", putStringArgument, 0, isc_spb_val_idx_excl, 0},
	{"val_lock_timeout", putNumericArgument, 0, isc_spb_val_lock_timeout, 0},
	{0, 0, 0, 0, 0}
};

const SvcSwitches actionSwitch[] =
{
	{"action_backup", putSingleTag, backupOptions, isc_action_svc_backup, isc_info_svc_to_eof},
	{"action_restore", putSingleTag, restoreOptions, isc_action_svc_restore, isc_info_svc_line},
	{"action_properties", putSingleTag, propertiesOptions, isc_action_svc_properties, 0},
	{"action_repair", putSingleTag, repairOptions, isc_action_svc_repair, 0},
	{"action_db_stats", putSingleTag, statisticsOptions, isc_action_svc_db_stats, isc_info_svc_line},
	{"action_get_fb_log", putSingleTag, 0, isc_action_svc_get_fb_log, isc_info_svc_to_eof},
	{"action_get_ib_log", putSingleTag, 0, isc_action_svc_get_ib_log, isc_info_svc_to_eof},
	{"action_display_user", putSingleTag, dispdelOptions, isc_action_svc_display_user, isc_info_svc_get_users},
	{"action_display_user_adm", putSingleTag, dispdelOptions, isc_action_svc_display_user_adm, isc_info_svc_get_users},
	{"action_add_user", putSingleTag, addmodOptions, isc_action_svc_add_user, 0},
	{"action_delete_user", putSingleTag, dispdelOptions, isc_action_svc_delete_user, 0},
	{"action_modify_user", putSingleTag, addmodOptions, isc_action_svc_modify_user, 0},
	{"action_nbak", putSingleTag, nbackOptions, isc_action_svc_nbak, isc_info_svc_line},
	{"action_nrest", putSingleTag, nrestOptions, isc_action_svc_nrest, isc_info_svc_line},
	{"action_trace_start", putSingleTag, traceStartOptions, isc_action_svc_trace_start, isc_info_svc_to_eof},
	{"action_trace_suspend", putSingleTag, traceChgStateOptions, isc_action_svc_trace_suspend, isc_info_svc_line},
	{"action_trace_resume", putSingleTag, traceChgStateOptions, isc_action_svc_trace_resume, isc_info_svc_line},
	{"action_trace_stop", putSingleTag, traceChgStateOptions, isc_action_svc_trace_stop, isc_info_svc_line},
	{"action_trace_list", putSingleTag, 0, isc_action_svc_trace_list, isc_info_svc_line},
	{"action_set_mapping", putSingleTag, mappingOptions, isc_action_svc_set_mapping, 0},
	{"action_drop_mapping", putSingleTag, mappingOptions, isc_action_svc_drop_mapping, 0},
	{"action_validate", putSingleTag, validateOptions, isc_action_svc_validate, isc_info_svc_line},
	{0, 0, 0, 0, 0}
};

// print information, returned by isc_svc_query() call

bool getLine(string& dest, const char*& p)
{
	const USHORT length = (USHORT) isc_vax_integer(p, sizeof(USHORT));
	p += sizeof(USHORT);
	dest.assign(p, length);
	p += length;
	return length > 0;
}

SLONG getInt(const char*& p)
{
	const SLONG num = isc_vax_integer(p, sizeof(SLONG));
	p += sizeof(SLONG);
	return num;
}

SINT64 getInt64(const char*& p)
{
	const SINT64 num = isc_portable_integer(reinterpret_cast<const UCHAR*>(p), sizeof(SINT64));
	p += sizeof(SINT64);
	return num;
}

bool printLine(const char*& p)
{
	string s;
	bool rc = getLine(s, p);
	if (rc)
		printf ("%s\n", s.c_str());
	return rc;
}

bool printData(const char*& p)
{
	static int binout = -1;
	if (binout == -1)
	{
#ifdef WIN_NT
		binout = fileno(stdout);
		_setmode(binout, _O_BINARY);
#else
		binout = 1;
#endif
	}

	string s;
	bool rc = getLine(s, p);
	if (rc)
	{
		FB_UNUSED(write(binout, s.c_str(), s.length()));
	}
	return rc;
}

void printString(const char*& p, int num)
{
	printf ("%s: ", getMessage(num).c_str());
	if (!printLine(p))
	{
		printf ("<no data>\n");
	}
}

void printMessage(int num)
{
	printf ("%s\n", getMessage(num).c_str());
}

void printMessage(USHORT number, const SafeArg& arg, bool newLine = true)
{
	char buffer[256];
	fb_msg_format(NULL, SVCMGR_FACILITY, number, sizeof(buffer), buffer, arg);
	if (newLine)
		printf("%s\n", buffer);
	else
		printf("%s", buffer);
}

void printInt(const char*& p, SLONG num)
<<<<<<< HEAD
{
	printf ("%s: %"SLONGFORMAT"\n", getMessage(num).c_str(), getInt(p));
}

void printInt64(const char*& p, SINT64 num)
{
	printf ("%s: %"SQUADFORMAT"\n", getMessage(num).c_str(), getInt64(p));
=======
{
	printf("%s: %" SLONGFORMAT"\n", getMessage(num).c_str(), getInt(p));
}

void printInt64(const char*& p, SINT64 num)
{
	printf("%s: %" SQUADFORMAT"\n", getMessage(num).c_str(), getInt64(p));
>>>>>>> 54e25d4a
}

const char* capArray[] = {
	"WAL_SUPPORT",
	"MULTI_CLIENT_SUPPORT",
	"REMOTE_HOP_SUPPORT",
	"NO_SVR_STATS_SUPPORT",
	"NO_DB_STATS_SUPPORT",
	"LOCAL_ENGINE_SUPPORT",
	"NO_FORCED_WRITE_SUPPORT",
	"NO_SHUTDOWN_SUPPORT",
	"NO_SERVER_SHUTDOWN_SUPPORT",
	"SERVER_CONFIG_SUPPORT",
	"QUOTED_FILENAME_SUPPORT",
	NULL};

void printCapabilities(const char*& p)
{
	printMessage(57);

	int caps = getInt(p);
	bool print = false;

	for (unsigned i = 0; capArray[i]; ++i)
	{
		if (caps & (1 << i))
		{
			print = true;
			printf("  %s\n", capArray[i]);
		}
	}

	if (!print)
	{
		printf("  <None>\n");
	}
}

class UserPrint
{
public:
	string login, first, middle, last;
	int gid, uid, admin;

private:
	int hasData;

public:
	UserPrint() : hasData(0)
	{
		clear();
	}

	~UserPrint()
	{
		// print data, accumulated for last user
		newUser();
	}

	void clear()
	{
		login = first = middle = last = "";
		gid = uid = admin = 0;
	}

	void newUser()
	{
		if (hasData == 0)
		{
			hasData = 1;
			return;
		}
		if (hasData == 1)
		{
			printf("%-28.28s %-40.40s %4.4s %4.4s %3.3s\n", "Login",
				"Full name", "uid", "gid", "adm");
			hasData = 2;
		}

		printf("%-28.28s %-40.40s %4d %4d %3.3s\n", login.c_str(),
			(first + " " + middle + " " + last).c_str(), uid, gid, admin ? "yes" : "no");
		clear();
	}
};

bool printInfo(const char* p, size_t pSize, UserPrint& up, ULONG& stdinRq)
{
	bool ret = false;
	bool ignoreTruncation = false;
	stdinRq = 0;
	const char* const end = p + pSize;

	while (p < end && *p != isc_info_end)
	{
		switch (*p++)
		{
		case isc_info_svc_version:
			printInt(p, 7);
			break;
		case isc_info_svc_server_version:
			printString(p, 8);
			break;
		case isc_info_svc_implementation:
			printString(p, 9);
			break;
		case isc_info_svc_get_env_msg:
			printString(p, 10);
			break;
		case isc_info_svc_get_env:
			printString(p, 11);
			break;
		case isc_info_svc_get_env_lock:
			printString(p, 12);
			break;
		case isc_info_svc_user_dbpath:
			printString(p, 13);
			break;

		case isc_info_svc_svr_db_info:
			printf ("%s:\n", getMessage(14).c_str());
			while (*p != isc_info_flag_end)
			{
				switch (*p++)
				{
				case isc_spb_dbname:
					printString(p, 15);
					break;
				case isc_spb_num_att:
					printInt(p, 16);
					break;
				case isc_spb_num_db:
					printInt(p, 17);
					break;
				default:
					status_exception::raise(Arg::Gds(isc_fbsvcmgr_info_err) <<
											Arg::Num(static_cast<unsigned char>(p[-1])));
				}
			}
			p++;
			break;

		case isc_info_svc_limbo_trans:
			while (*p != isc_info_flag_end)
			{
				switch (*p++)
				{
				case isc_spb_tra_host_site:
					printString(p, 36);
					break;
				case isc_spb_tra_state:
					switch (*p++)
					{
					case isc_spb_tra_state_limbo:
			            printMessage(38);
						break;
					case isc_spb_tra_state_commit:
			            printMessage(39);
						break;
					case isc_spb_tra_state_rollback:
			            printMessage(40);
						break;
					case isc_spb_tra_state_unknown:
			            printMessage(41);
						break;
					default:
						status_exception::raise(Arg::Gds(isc_fbsvcmgr_info_err) <<
												Arg::Num(static_cast<unsigned char>(p[-1])));
					}
					break;
				case isc_spb_tra_remote_site:
					printString(p, 42);
					break;
				case isc_spb_tra_db_path:
					printString(p, 43);
					break;
				case isc_spb_tra_advise:
					switch (*p++)
					{
					case isc_spb_tra_advise_commit:
			            printMessage(44);
						break;
					case isc_spb_tra_advise_rollback:
			            printMessage(45);
						break;
					case isc_spb_tra_advise_unknown:
			            printMessage(46);
						break;
					default:
						status_exception::raise(Arg::Gds(isc_fbsvcmgr_info_err) <<
												Arg::Num(static_cast<unsigned char>(p[-1])));
					}
					break;
				case isc_spb_multi_tra_id:
					printInt(p, 35);
					break;
				case isc_spb_single_tra_id:
					printInt(p, 34);
					break;
				case isc_spb_tra_id:
					printInt(p, 37);
					break;
				case isc_spb_multi_tra_id_64:
					printInt64(p, 35);
					break;
				case isc_spb_single_tra_id_64:
					printInt64(p, 34);
					break;
				case isc_spb_tra_id_64:
					printInt64(p, 37);
					break;
				default:
					status_exception::raise(Arg::Gds(isc_fbsvcmgr_info_err) <<
											Arg::Num(static_cast<unsigned char>(p[-1])));
				}
			}
			p++;
			break;

		case isc_info_svc_get_users:
			p += sizeof(unsigned short);
			break;
		case isc_spb_sec_username:
			up.newUser();
			getLine(up.login, p);
			break;
		case isc_spb_sec_firstname:
			getLine(up.first, p);
			break;
		case isc_spb_sec_middlename:
			getLine(up.middle, p);
			break;
		case isc_spb_sec_lastname:
			getLine(up.last, p);
			break;
		case isc_spb_sec_groupid:
			up.gid = getInt(p);
			break;
		case isc_spb_sec_userid:
			up.uid = getInt(p);
			break;
		case isc_spb_sec_admin:
			up.admin = getInt(p);
			break;

		case isc_info_svc_line:
			ret = printLine(p);
			break;

		case isc_info_svc_to_eof:
			ret = printData(p);
			ignoreTruncation = true;
			break;

		case isc_info_truncated:
			if (!ignoreTruncation)
			{
				printf("\n%s\n", getMessage(18).c_str());
			}
			fflush(stdout);
			ret = true;
			break;

		case isc_info_svc_timeout:
		case isc_info_data_not_ready:
			ret = true;
			break;

		case isc_info_svc_stdin:
			stdinRq = getInt(p);
			if (stdinRq > 0)
			{
				ret = true;
			}
			break;

		case isc_info_svc_capabilities:
			printCapabilities(p);
			break;

		default:
			status_exception::raise(Arg::Gds(isc_fbsvcmgr_query_err) <<
									Arg::Num(static_cast<unsigned char>(p[-1])));
		}
	}

	fflush(stdout);
	return ret;
}

// print known switches help

struct TypeText
{
	PopulateFunction* populate;
	const char* text;
} typeText[] = {
	{ putStringArgument, "string value" },
	{ putFileArgument, "file name" },
	{ putFileFromArgument, "file name" },
	{ putAccessMode, "prp_am_readonly | prp_am_readwrite" },
	{ putWriteMode, "prp_wm_async | prp_wm_sync" },
	{ putReserveSpace, "prp_res_use_full | prp_res" },
	{ putShutdownMode, "prp_sm_normal | prp_sm_multi | prp_sm_single | prp_sm_full" },
	{ putNumericArgument, "numeric value" },
	{ putOption, NULL },
	{ putSingleTag, NULL },
	{ NULL, NULL }
};

void printHelp(unsigned int offset, const SvcSwitches* sw)
{
	for (; sw->name; ++sw)
	{
		TypeText* tt = typeText;
		for (; tt->populate; ++tt)
		{
			if (sw->populate == tt->populate)
			{
				for (unsigned int n = 0; n < offset; ++n)
					putchar(' ');

				printf("%s", sw->name);
				if (tt->text)
					printf(" [%s]", tt->text);
				if (sw->options)
					putchar(':');
				putchar('\n');

				if (sw->options)
					printHelp(offset + 4, sw->options);
				break;
			}
		}

		fb_assert(tt->populate);
	}
}

// short usage from firebird.msg

void usage(bool listSwitches)
{
	for (int i = 19; i <= 33; ++i)
	{
		printf("%s\n", getMessage(i).c_str());
	}

	if (! listSwitches)
	{
		printf("%s\n", getMessage(53).c_str());
	}
	else
	{
		printf("\n%s\n", getMessage(54).c_str());
		printHelp(0, attSwitch);

		printf("\n%s\n", getMessage(55).c_str());
		printHelp(0, infSwitch);

		printf("\n%s\n", getMessage(56).c_str());
		printHelp(0, actionSwitch);
	}
}


static void atexit_fb_shutdown()
{
	fb_shutdown(0, fb_shutrsn_app_stopped);
}


// simple main function

int main(int ac, char** av)
{
#ifdef HAVE_LOCALE_H
	// Pick up the system locale to allow SYSTEM<->UTF8 conversions
	setlocale(LC_CTYPE, "");
#endif

	if (ac < 2 || (ac == 2 && strcmp(av[1], "-?") == 0))
	{
		usage(ac == 2);
		return 1;
	}

	if (ac == 2 && (strcmp(av[1], "-z") == 0 || strcmp(av[1], "-Z") == 0))
	{
		printMessage(51, SafeArg() << FB_VERSION);
		return 0;
	}

	os_utils::CtrlCHandler ctrlCHandler;
	atexit(&atexit_fb_shutdown);

	ISC_STATUS_ARRAY status;

	try {
		const int maxbuf = 16384;
		av++;

		const char* name = *av;
		if (name)
		{
			av++;
		}

		ClumpletWriter spbAtt(ClumpletWriter::spbList, maxbuf);
		while (populateSpbFromSwitches(av, spbAtt, attSwitch, 0))
			;

		ClumpletWriter spbStart(ClumpletWriter::SpbStart, maxbuf);
		ClumpletWriter spbItems(ClumpletWriter::SpbReceiveItems, 256);
		// single action per one utility run, it may populate info items also
		populateSpbFromSwitches(av, spbStart, actionSwitch, &spbItems);

		if (spbStart.getBufferLength() == 0)
		{
			while (populateSpbFromSwitches(av, spbItems, infSwitch, 0))
				;
		}

		// Here we are over with av parse, look - may be unknown switch left
		if (*av)
		{
			if (strcmp(av[0], "-z") == 0 || strcmp(av[0], "-Z") == 0)
			{
				printMessage(51, SafeArg() << FB_VERSION);
				++av;
			}
		}

		if (*av)
		{
			status_exception::raise(Arg::Gds(isc_fbsvcmgr_switch_unknown) << Arg::Str(*av));
		}

		isc_svc_handle svc_handle = 0;
		if (isc_service_attach(status, 0, name, &svc_handle,
					static_cast<USHORT>(spbAtt.getBufferLength()),
					reinterpret_cast<const char*>(spbAtt.getBuffer())))
		{
			isc_print_status(status);
			return 1;
		}

		if (spbStart.getBufferLength() > 0)
		{
			if (isc_service_start(status, &svc_handle, 0,
					static_cast<USHORT>(spbStart.getBufferLength()),
					reinterpret_cast<const char*>(spbStart.getBuffer())))
			{
				isc_print_status(status);
				isc_service_detach(status, &svc_handle);
				return 1;
			}
		}

		if (spbItems.getBufferLength() > 0)
		{
			if (fb_utils::isRunningCheck(spbItems.getBuffer(), spbItems.getBufferLength()))
			{
				// running service may request stdin data
				spbItems.insertTag(isc_info_svc_stdin);
			}

			// use one second timeout to poll service
			char send[16];
			char* p = send;
			*p++ = isc_info_svc_timeout;
			ADD_SPB_LENGTH(p, 4);
			ADD_SPB_NUMERIC(p, 1);
			*p++ = isc_info_end;

			char results[maxbuf];
			UserPrint uPrint;
			ULONG stdinRequest = 0;
			Array<char> stdinBuffer;
			do
			{
				char* sendBlock = send;
				USHORT sendSize = p - send;
				if (stdinRequest)
				{
					--sendSize;
					FB_SIZE_T len = sendSize;
					len += (1 + 2 + stdinRequest);
					if (len > MAX_USHORT - 1)
					{
						len = MAX_USHORT - 1;
						stdinRequest = len - (1 + 2) - sendSize;
					}
					sendBlock = stdinBuffer.getBuffer(len + 1);
					memcpy(sendBlock, send, sendSize);

					static int binIn = -1;
					if (binIn == -1)
					{
#ifdef WIN_NT
						binIn = fileno(stdin);
						_setmode(binIn, _O_BINARY);
#else
						binIn = 0;
#endif
					}

					int n = read(binIn, &sendBlock[sendSize + 1 + 2], stdinRequest);
					if (n < 0)
					{
						perror("stdin");
						break;
					}

					stdinRequest = n;
					sendBlock[sendSize] = isc_info_svc_line;
					sendBlock[sendSize + 1] = stdinRequest;
					sendBlock[sendSize + 2] = stdinRequest >> 8;
					sendBlock[sendSize + 1 + 2 + stdinRequest] = isc_info_end;
					sendSize += (1 + 2 + stdinRequest + 1);

					stdinRequest = 0;
				}

				if (isc_service_query(status, &svc_handle, 0, sendSize, sendBlock,
						static_cast<USHORT>(spbItems.getBufferLength()),
						reinterpret_cast<const char*>(spbItems.getBuffer()),
						sizeof(results), results))
				{
					if (!ctrlCHandler.getTerminated())
						isc_print_status(status);
					isc_service_detach(status, &svc_handle);
					return 1;
				}
			} while (printInfo(results, sizeof(results), uPrint, stdinRequest) && !ctrlCHandler.getTerminated());
		}

		if (isc_service_detach(status, &svc_handle))
		{
			if (!ctrlCHandler.getTerminated())
				isc_print_status(status);
			return 1;
		}
		return 0;
	}
	catch (const Exception& e)
	{
 		Firebird::StaticStatusVector st;
		e.stuffException(st);
		isc_print_status(st.begin());
	}
	return 2;
}<|MERGE_RESOLUTION|>--- conflicted
+++ resolved
@@ -629,23 +629,13 @@
 }
 
 void printInt(const char*& p, SLONG num)
-<<<<<<< HEAD
-{
-	printf ("%s: %"SLONGFORMAT"\n", getMessage(num).c_str(), getInt(p));
+{
+	printf("%s: %" SLONGFORMAT"\n", getMessage(num).c_str(), getInt(p));
 }
 
 void printInt64(const char*& p, SINT64 num)
 {
-	printf ("%s: %"SQUADFORMAT"\n", getMessage(num).c_str(), getInt64(p));
-=======
-{
-	printf("%s: %" SLONGFORMAT"\n", getMessage(num).c_str(), getInt(p));
-}
-
-void printInt64(const char*& p, SINT64 num)
-{
 	printf("%s: %" SQUADFORMAT"\n", getMessage(num).c_str(), getInt64(p));
->>>>>>> 54e25d4a
 }
 
 const char* capArray[] = {
